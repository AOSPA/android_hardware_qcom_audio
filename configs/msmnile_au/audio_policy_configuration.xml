--- conflicted
+++ resolved
@@ -234,16 +234,14 @@
                              samplingRates="8000,11025,12000,16000,22050,24000,32000,44100,48000"
                              channelMasks="AUDIO_CHANNEL_IN_MONO,AUDIO_CHANNEL_IN_STEREO,AUDIO_CHANNEL_IN_FRONT_BACK,AUDIO_CHANNEL_INDEX_MASK_3"/>
                 </mixPort>
-<<<<<<< HEAD
                 <mixPort name="voip_tx" role="sink"
                          flags="AUDIO_INPUT_FLAG_VOIP_TX">
                     <profile name="" format="AUDIO_FORMAT_PCM_16_BIT"
                              samplingRates="8000,16000,32000,48000" channelMasks="AUDIO_CHANNEL_IN_MONO"/>
-=======
+                </mixPort>
                 <mixPort name="echo_ref" role="sink">
                     <profile name="" format="AUDIO_FORMAT_PCM_16_BIT"
                              samplingRates="16000,48000" channelMasks="AUDIO_CHANNEL_IN_MONO,AUDIO_CHANNEL_IN_STEREO"/>
->>>>>>> 727dd6b1
                 </mixPort>
             </mixPorts>
 
