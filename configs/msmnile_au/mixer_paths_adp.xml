<?xml version="1.0" encoding="ISO-8859-1"?>
<!-- Copyright (c) 2016-2020, The Linux Foundation. All rights reserved.    -->
<!--                                                                        -->
<!-- Redistribution and use in source and binary forms, with or without     -->
<!-- modification, are permitted provided that the following conditions are -->
<!-- met:                                                                   -->
<!--     * Redistributions of source code must retain the above copyright   -->
<!--       notice, this list of conditions and the following disclaimer.    -->
<!--     * Redistributions in binary form must reproduce the above          -->
<!--       copyright notice, this list of conditions and the following      -->
<!--       disclaimer in the documentation and/or other materials provided  -->
<!--       with the distribution.                                           -->
<!--     * Neither the name of The Linux Foundation nor the names of its    -->
<!--       contributors may be used to endorse or promote products derived  -->
<!--       from this software without specific prior written permission.    -->
<!--                                                                        -->
<!-- THIS SOFTWARE IS PROVIDED "AS IS" AND ANY EXPRESS OR IMPLIED           -->
<!-- WARRANTIES, INCLUDING, BUT NOT LIMITED TO, THE IMPLIED WARRANTIES OF   -->
<!-- MERCHANTABILITY, FITNESS FOR A PARTICULAR PURPOSE AND NON-INFRINGEMENT -->
<!-- ARE DISCLAIMED.  IN NO EVENT SHALL THE COPYRIGHT OWNER OR CONTRIBUTORS -->
<!-- BE LIABLE FOR ANY DIRECT, INDIRECT, INCIDENTAL, SPECIAL, EXEMPLARY, OR -->
<!-- CONSEQUENTIAL DAMAGES (INCLUDING, BUT NOT LIMITED TO, PROCUREMENT OF   -->
<!-- SUBSTITUTE GOODS OR SERVICES; LOSS OF USE, DATA, OR PROFITS; OR        -->
<!-- BUSINESS INTERRUPTION) HOWEVER CAUSED AND ON ANY THEORY OF LIABILITY,  -->
<!-- OR OTHERWISE) ARISING IN ANY WAY OUT OF THE USE OF THIS SOFTWARE, EVEN -->
<!-- IF ADVISED OF THE POSSIBILITY OF SUCH DAMAGE.                          -->
<mixer>
    <!-- These are the initial mixer settings -->
    <ctl name="MultiMedia5 Mixer AFE_PCM_TX" value="0" />
    <ctl name="MultiMedia1 Mixer TERT_TDM_TX_0" value="0" />
    <ctl name="MultiMedia8 Mixer TERT_TDM_TX_0" value="0" />
    <ctl name="MultiMedia10 Mixer AFE_PCM_TX" value="0" />
    <ctl name="TERT_TDM_RX_0 Audio Mixer MultiMedia1" value="0" />
    <ctl name="TERT_TDM_RX_0 Audio Mixer MultiMedia4" value="0" />
    <ctl name="TERT_TDM_RX_0 Audio Mixer MultiMedia5" value="0" />
    <ctl name="TERT_TDM_RX_0 Audio Mixer MultiMedia7" value="0" />
    <ctl name="TERT_TDM_RX_0 Audio Mixer MultiMedia8" value="0" />
    <ctl name="TERT_TDM_RX_0 Audio Mixer MultiMedia10" value="0" />
    <ctl name="TERT_TDM_RX_0 Audio Mixer MultiMedia11" value="0" />
    <ctl name="TERT_TDM_RX_0 Audio Mixer MultiMedia12" value="0" />
    <ctl name="TERT_TDM_RX_0 Audio Mixer MultiMedia13" value="0" />
    <ctl name="TERT_TDM_RX_0 Audio Mixer MultiMedia14" value="0" />
    <ctl name="TERT_TDM_RX_0 Audio Mixer MultiMedia15" value="0" />
    <ctl name="TERT_TDM_RX_0 Audio Mixer MultiMedia16" value="0" />
    <ctl name="TERT_TDM_RX_0 Audio Mixer MultiMedia4" value="0" />
    <!-- echo reference -->
    <ctl name="AUDIO_REF_EC_UL1 MUX" value="None" />
    <!-- usb headset -->
    <ctl name="AFE_PCM_RX Audio Mixer MultiMedia1" value="0" />
    <ctl name="AFE_PCM_RX Audio Mixer MultiMedia2" value="0" />
    <ctl name="AFE_PCM_RX Audio Mixer MultiMedia4" value="0" />
    <ctl name="AFE_PCM_RX Audio Mixer MultiMedia7" value="0" />
    <ctl name="AFE_PCM_RX Audio Mixer MultiMedia10" value="0" />
    <ctl name="AFE_PCM_RX Audio Mixer MultiMedia11" value="0" />
    <ctl name="AFE_PCM_RX Audio Mixer MultiMedia12" value="0" />
    <ctl name="AFE_PCM_RX Audio Mixer MultiMedia13" value="0" />
    <ctl name="AFE_PCM_RX Audio Mixer MultiMedia14" value="0" />
    <ctl name="AFE_PCM_RX Audio Mixer MultiMedia15" value="0" />
    <ctl name="AFE_PCM_RX Audio Mixer MultiMedia16" value="0" />
    <ctl name="MultiMedia1 Mixer AFE_PCM_TX" value="0" />
    <ctl name="AFE_PCM_RX Audio Mixer MultiMedia5" value="0" />
    <!-- usb headset end -->

    <!-- RT Proxy Cal -->
    <ctl name="RT_PROXY_1_RX SetCalMode" value="CAL_MODE_NONE" />
    <ctl name="RT_PROXY_1_TX SetCalMode" value="CAL_MODE_NONE" />
    <!-- RT Proxy Cal end -->

    <ctl name="AFE_PCM_RX Audio Mixer MultiMedia3" value="0" />

    <!-- hfp-sco -->
    <ctl name="TERT_TDM_RX_2 Audio Mixer MultiMedia21" value="0" />
    <ctl name="MultiMedia21 Mixer AUX_PCM_UL_TX" value="0" />
    <ctl name="AUX_PCM_RX Audio Mixer MultiMedia6" value="0" />
    <ctl name="MultiMedia6 Mixer TERT_TDM_TX_0" value="0" />

    <!-- icc-call and anc-loopback -->
    <ctl name="SEC_TDM_RX_0 Audio Mixer MultiMedia9" value="0" />
    <ctl name="MultiMedia9 Mixer TERT_TDM_TX_0" value="0" />

    <path name="synth-loopback">
        <ctl name="TERT_TDM_RX_0 Channels" value="Six" />
        <ctl name="TERT_TDM_RX_0 Audio Mixer MultiMedia9" value="1" />
        <ctl name="TERT_TDM_TX_0 Channels" value="Four" />
        <ctl name="MultiMedia9 Mixer TERT_TDM_TX_0" value="1" />
    </path>
    <!-- These are audio route (FE to BE) specific mixer settings -->

    <!-- EC Reference -->
    <ctl name="EC Reference Channels" value="Zero" />
    <ctl name="EC Reference SampleRate" value="0" />
    <ctl name="EC Reference Bit Format" value="0" />
    <!-- EC Reference end -->

    <path name="echo-reference">
        <ctl name="AUDIO_REF_EC_UL1 MUX" value="TERT_TDM_RX_2" />
        <ctl name="EC Reference Channels" value="One" />
        <ctl name="EC Reference Bit Format" value="S16_LE" />
        <ctl name="EC Reference SampleRate" value="48000" />
    </path>

    <path name="echo-reference headphones">
        <ctl name="AUDIO_REF_EC_UL1 MUX" value="SLIM_6_RX" />
    </path>

    <path name="echo-reference headset">
        <path name="echo-reference headphones" />
    </path>

    <path name="echo-reference display-port">
        <ctl name="AUDIO_REF_EC_UL1 MUX" value="DISPLAY_PORT" />
    </path>

    <path name="echo-reference headphones-44.1">
    </path>

    <path name="multi-mic-echo-reference">
        <ctl name="SEC_TDM_TX_0 SampleRate" value="KHZ_16" />
        <ctl name="SEC_TDM_TX_0 Channels" value="Six" />
        <ctl name="MultiMedia2 Mixer SEC_TDM_TX_0" value="1" />
        <ctl name="AUDIO_REF_EC_UL1 MUX" value="SEC_TDM_TX_0" />
        <!-- EC Reference supports up to Eight channels -->
        <ctl name="EC Reference Channels" value="Four" />
        <!-- ctl name="EC Reference SampleRate" supports 8000, 16000, 32000,
             44100, 48000, 96000, 192000, 384000 -->
        <!-- ctl name="EC Reference Bit Format" supports S16_LE and S24_LE -->
    </path>

    <path name="deep-buffer-playback">
        <ctl name="TERT_TDM_RX_0 Channels" value="Six" />
        <ctl name="TERT_TDM_RX_0 Audio Mixer MultiMedia1" value="1" />
    </path>

    <path name="deep-buffer-playback speaker-protected">
        <path name="deep-buffer-playback" />
    </path>

    <path name="deep-buffer-playback speaker-safe">
        <path name="deep-buffer-playback" />
    </path>

    <path name="deep-buffer-playback afe-proxy">
        <ctl name="AFE_PCM_RX Audio Mixer MultiMedia1" value="1" />
    </path>

    <path name="low-latency-playback">
        <ctl name="TERT_TDM_RX_0 Channels" value="Six" />
        <ctl name="TERT_TDM_RX_0 Audio Mixer MultiMedia5" value="1" />
    </path>

    <path name="low-latency-playback speaker-protected">
        <path name="low-latency-playback" />
    </path>

    <path name="low-latency-playback speaker-safe">
        <path name="low-latency-playback" />
    </path>

    <path name="low-latency-playback afe-proxy">
        <ctl name="AFE_PCM_RX Audio Mixer MultiMedia5" value="1" />
    </path>

    <path name="low-latency-playback resume">
        <ctl name="MultiMedia5_RX QOS Vote" value="Enable" />
    </path>

    <path name="audio-ull-playback">
        <ctl name="TERT_TDM_RX_0 Channels" value="Six" />
        <ctl name="TERT_TDM_RX_0 Audio Mixer MultiMedia8" value="1" />
    </path>

    <path name="audio-ull-playback speaker-protected">
        <path name="audio-ull-playback" />
    </path>

    <path name="audio-ull-playback speaker-safe">
        <path name="audio-ull-playback" />
    </path>

    <path name="audio-ull-playback afe-proxy">
        <ctl name="AFE_PCM_RX Audio Mixer MultiMedia8" value="1" />
    </path>

    <path name="multi-channel-playback afe-proxy">
        <ctl name="AFE_PCM_RX Audio Mixer MultiMedia2" value="1" />
    </path>

    <path name="compress-offload-playback">
        <ctl name="TERT_TDM_RX_0 Channels" value="Six" />
        <ctl name="TERT_TDM_RX_0 Audio Mixer MultiMedia4" value="1" />
    </path>

    <path name="compress-offload-playback speaker-protected">
        <path name="compress-offload-playback" />
    </path>

    <path name="compress-offload-playback speaker-safe">
        <path name="compress-offload-playback" />
    </path>

    <path name="compress-offload-playback afe-proxy">
        <ctl name="AFE_PCM_RX Audio Mixer MultiMedia4" value="1" />
    </path>

    <path name="compress-offload-playback2">
        <ctl name="TERT_TDM_RX_0 Channels" value="Six" />
        <ctl name="TERT_TDM_RX_0 Audio Mixer MultiMedia7" value="1" />
    </path>

    <path name="compress-offload-playback2 afe-proxy">
        <ctl name="AFE_PCM_RX Audio Mixer MultiMedia7" value="1" />
    </path>

    <path name="compress-offload-playback3">
        <ctl name="TERT_TDM_RX_0 Channels" value="Six" />
        <ctl name="TERT_TDM_RX_0 Audio Mixer MultiMedia10" value="1" />
    </path>

    <path name="compress-offload-playback3 afe-proxy">
        <ctl name="AFE_PCM_RX Audio Mixer MultiMedia10" value="1" />
    </path>

    <path name="compress-offload-playback4">
        <ctl name="TERT_TDM_RX_0 Channels" value="Six" />
        <ctl name="TERT_TDM_RX_0 Audio Mixer MultiMedia11" value="1" />
    </path>

    <path name="compress-offload-playback4 afe-proxy">
        <ctl name="AFE_PCM_RX Audio Mixer MultiMedia11" value="1" />
    </path>

    <path name="compress-offload-playback5">
        <ctl name="TERT_TDM_RX_0 Channels" value="Six" />
        <ctl name="TERT_TDM_RX_0 Audio Mixer MultiMedia12" value="1" />
    </path>

    <path name="compress-offload-playback5 afe-proxy">
        <ctl name="AFE_PCM_RX Audio Mixer MultiMedia12" value="1" />
    </path>

    <path name="compress-offload-playback6">
        <ctl name="TERT_TDM_RX_0 Channels" value="Six" />
        <ctl name="TERT_TDM_RX_0 Audio Mixer MultiMedia13" value="1" />
    </path>

    <path name="compress-offload-playback6 afe-proxy">
        <ctl name="AFE_PCM_RX Audio Mixer MultiMedia13" value="1" />
    </path>

    <path name="compress-offload-playback7">
        <ctl name="TERT_TDM_RX_0 Channels" value="Six" />
        <ctl name="TERT_TDM_RX_0 Audio Mixer MultiMedia14" value="1" />
    </path>

    <path name="compress-offload-playback7 afe-proxy">
        <ctl name="AFE_PCM_RX Audio Mixer MultiMedia14" value="1" />
    </path>

    <path name="compress-offload-playback8">
        <ctl name="TERT_TDM_RX_0 Channels" value="Six" />
        <ctl name="TERT_TDM_RX_0 Audio Mixer MultiMedia15" value="1" />
    </path>

    <path name="compress-offload-playback8 afe-proxy">
        <ctl name="AFE_PCM_RX Audio Mixer MultiMedia15" value="1" />
    </path>

    <path name="compress-offload-playback9">
        <ctl name="TERT_TDM_RX_0 Channels" value="Six" />
        <ctl name="TERT_TDM_RX_0 Audio Mixer MultiMedia16" value="1" />
    </path>

    <path name="compress-offload-playback9 afe-proxy">
        <ctl name="AFE_PCM_RX Audio Mixer MultiMedia16" value="1" />
    </path>

    <!-- The following use cases are used for car streams  -->
    <path name="media-playback">
        <ctl name="TERT_TDM_RX_0 Channels" value="Six" />
        <ctl name="TERT_TDM_RX_0 Audio Mixer MultiMedia1" value="1" />
    </path>

    <path name="sys-notification-playback sys-bus-out">
        <ctl name="TERT_TDM_RX_0 Channels" value="Six" />
        <ctl name="TERT_TDM_RX_0 Audio Mixer MultiMedia5" value="1" />
    </path>

    <path name="nav-guidance-playback nav-bus-out">
        <ctl name="TERT_TDM_RX_1 Channels" value="One" />
        <ctl name="TERT_TDM_RX_1 Audio Mixer MultiMedia2" value="1" />
    </path>

    <path name="phone-playback phone-bus-out">
        <ctl name="TERT_TDM_RX_2 Channels" value="One" />
        <ctl name="TERT_TDM_RX_2 Audio Mixer MultiMedia10" value="1" />
    </path>

    <path name="front-passenger-playback pax-bus-out">
        <ctl name="QUAT_TDM_RX_0 Channels" value="Eight" />
        <ctl name="QUAT_TDM_RX_0 Audio Mixer MultiMedia23" value="1" />
    </path>

    <path name="rear-seat-playback rse-bus-out">
        <ctl name="QUIN_TDM_RX_0 Channels" value="Sixteen" />
        <ctl name="QUIN_TDM_RX_0 Audio Mixer MultiMedia22" value="1" />
    </path>

    <path name="audio-record">
        <ctl name="TERT_TDM_TX_0 Channels" value="Four" />
        <ctl name="MultiMedia1 Mixer TERT_TDM_TX_0" value="1" />
        <ctl name="TERT_TDM_TX_0 ADM Channels" value="Four" />
    </path>

    <path name="audio-record2">
        <ctl name="TERT_TDM_TX_0 Channels" value="Four" />
        <ctl name="MultiMedia33 Mixer TERT_TDM_TX_0" value="1" />
        <ctl name="TERT_TDM_TX_0 ADM Channels" value="Four" />
    </path>

    <path name="audio-record3">
        <ctl name="TERT_TDM_TX_0 Channels" value="Four" />
        <ctl name="MultiMedia34 Mixer TERT_TDM_TX_0" value="1" />
        <ctl name="TERT_TDM_TX_0 ADM Channels" value="Four" />
    </path>

    <path name="front-passenger-record">
        <ctl name="QUAT_TDM_TX_0 Channels" value="Eight" />
        <ctl name="MultiMedia23 Mixer QUAT_TDM_TX_0" value="1" />
    </path>

    <path name="rear-seat-record">
        <ctl name="QUIN_TDM_TX_0 Channels" value="Eight" />
        <ctl name="MultiMedia22 Mixer QUIN_TDM_TX_0" value="1" />
    </path>

    <path name="audio-record headset-mic">
        <ctl name="TERT_TDM_TX_0 Channels" value="One" />
        <ctl name="MultiMedia1 Mixer TERT_TDM_TX_0" value="1" />
    </path>

    <path name="audio-record capture-fm">
        <ctl name="TERT_TDM_TX_0 Channels" value="One" />
        <ctl name="MultiMedia1 Mixer TERT_TDM_TX_0" value="1" />
    </path>

    <path name="echo-reference-external">
        <ctl name="MultiMedia2 Mixer SEC_TDM_TX_0" value="1" />
    </path>

    <path name="audio-record-compress">
        <ctl name="TERT_TDM_TX_0 Channels" value="One" />
        <ctl name="MultiMedia8 Mixer TERT_TDM_TX_0" value="1" />
    </path>

    <path name="audio-record-compress headset-mic">
        <ctl name="TERT_TDM_TX_0 Channels" value="One" />
        <ctl name="MultiMedia8 Mixer TERT_TDM_TX_0" value="1" />
    </path>

    <path name="audio-record-compress2">
        <ctl name="TERT_TDM_TX_0 Channels" value="One" />
        <ctl name="MultiMedia17 Mixer TERT_TDM_TX_0" value="1" />
    </path>

    <path name="audio-record-compress2 headset-mic">
        <ctl name="TERT_TDM_TX_0 Channels" value="One" />
        <ctl name="MultiMedia17 Mixer TERT_TDM_TX_0" value="1" />
    </path>

    <path name="low-latency-record">
        <ctl name="TERT_TDM_TX_0 Channels" value="One" />
        <ctl name="MultiMedia8 Mixer TERT_TDM_TX_0" value="1" />
    </path>

    <path name="low-latency-record headset-mic">
        <ctl name="TERT_TDM_TX_0 Channels" value="One" />
        <ctl name="MultiMedia8 Mixer TERT_TDM_TX_0" value="1" />
    </path>

    <path name="low-latency-record capture-fm">
        <ctl name="TERT_TDM_TX_0 Channels" value="One" />
      <ctl name="MultiMedia8 Mixer TERT_TDM_TX_0" value="1" />
    </path>

<<<<<<< HEAD
    <path name="fm-virtual-record capture-fm">
        <ctl name="TERT_TDM_TX_0 Channels" value="One" />
        <ctl name="MultiMedia2 Mixer TERT_TDM_TX_0" value="1" />
=======
    <path name="compress-offload-playback3 speaker-and-display-port">
        <path name="compress-offload-playback3 display-port" />
        <path name="compress-offload-playback3" />
    </path>

    <path name="compress-offload-playback3 afe-proxy">
        <ctl name="AFE_PCM_RX Audio Mixer MultiMedia10" value="1" />
    </path>

    <path name="compress-offload-playback3 usb-headphones">
        <ctl name="USB_AUDIO_RX Audio Mixer MultiMedia10" value="1" />
    </path>

    <path name="compress-offload-playback3 usb-headset">
        <ctl name="USB_AUDIO_RX Audio Mixer MultiMedia10" value="1" />
    </path>

    <path name="compress-offload-playback3 speaker-and-usb-headphones">
        <path name="compress-offload-playback3 usb-headphones" />
        <path name="compress-offload-playback3" />
    </path>

    <path name="compress-offload-playback3 headphones">
        <ctl name="SLIMBUS_6_RX Audio Mixer MultiMedia10" value="1" />
    </path>

    <path name="compress-offload-playback3 headset">
        <path name="compress-offload-playback3 headphones" />
    </path>

    <path name="compress-offload-playback3 headphones-44.1">
        <ctl name="SLIMBUS_5_RX Audio Mixer MultiMedia10" value="1" />
    </path>

    <path name="compress-offload-playback3 headphones-dsd">
        <ctl name="SLIMBUS_2_RX Audio Mixer MultiMedia10" value="1" />
    </path>

    <path name="compress-offload-playback3 speaker-and-headphones">
        <path name="compress-offload-playback3 headphones" />
        <path name="compress-offload-playback3" />
    </path>

    <path name="compress-offload-playback3 speaker-and-bt-sco">
        <path name="compress-offload-playback3 bt-sco" />
        <path name="compress-offload-playback3" />
    </path>

    <path name="compress-offload-playback3 speaker-and-bt-sco-wb">
        <path name="compress-offload-playback3 bt-sco-wb" />
        <path name="compress-offload-playback3" />
    </path>

    <path name="compress-offload-playback4">
        <ctl name="TERT_TDM_RX_0 Channels" value="Six" />
        <ctl name="TERT_TDM_RX_0 Audio Mixer MultiMedia11" value="1" />
    </path>

    <path name="compress-offload-playback4 display-port">
        <ctl name="DISPLAY_PORT Mixer MultiMedia11" value="1" />
    </path>

    <path name="compress-offload-playback4 bt-sco">
        <ctl name="SLIMBUS_7_RX Audio Mixer MultiMedia11" value="1" />
    </path>

    <path name="compress-offload-playback4 bt-sco-wb">
        <ctl name="BT SampleRate" value="KHZ_16" />
        <path name="compress-offload-playback4 bt-sco" />
    </path>

    <path name="compress-offload-playback4 speaker-and-display-port">
        <path name="compress-offload-playback4 display-port" />
        <path name="compress-offload-playback4" />
    </path>


    <path name="compress-offload-playback4 afe-proxy">
        <ctl name="AFE_PCM_RX Audio Mixer MultiMedia11" value="1" />
    </path>

    <path name="compress-offload-playback4 usb-headphones">
        <ctl name="USB_AUDIO_RX Audio Mixer MultiMedia11" value="1" />
    </path>

    <path name="compress-offload-playback4 usb-headset">
        <ctl name="USB_AUDIO_RX Audio Mixer MultiMedia11" value="1" />
    </path>

    <path name="compress-offload-playback4 speaker-and-usb-headphones">
        <path name="compress-offload-playback4 usb-headphones" />
        <path name="compress-offload-playback4" />
    </path>

    <path name="compress-offload-playback4 headphones">
        <ctl name="SLIMBUS_6_RX Audio Mixer MultiMedia11" value="1" />
    </path>

    <path name="compress-offload-playback4 headset">
        <path name="compress-offload-playback4 headphones" />
    </path>

    <path name="compress-offload-playback4 headphones-44.1">
        <ctl name="SLIMBUS_5_RX Audio Mixer MultiMedia11" value="1" />
    </path>

    <path name="compress-offload-playback4 headphones-dsd">
        <ctl name="SLIMBUS_2_RX Audio Mixer MultiMedia11" value="1" />
    </path>

    <path name="compress-offload-playback4 speaker-and-headphones">
        <path name="compress-offload-playback4 headphones" />
        <path name="compress-offload-playback4" />
    </path>

    <path name="compress-offload-playback4 speaker-and-bt-sco">
        <path name="compress-offload-playback4 bt-sco" />
        <path name="compress-offload-playback4" />
    </path>

    <path name="compress-offload-playback4 speaker-and-bt-sco-wb">
        <path name="compress-offload-playback4 bt-sco-wb" />
        <path name="compress-offload-playback4" />
    </path>

    <path name="compress-offload-playback5">
        <ctl name="TERT_TDM_RX_0 Channels" value="Six" />
        <ctl name="TERT_TDM_RX_0 Audio Mixer MultiMedia12" value="1" />
    </path>

    <path name="compress-offload-playback5 display-port">
        <ctl name="DISPLAY_PORT Mixer MultiMedia12" value="1" />
    </path>

    <path name="compress-offload-playback5 bt-sco">
        <ctl name="SLIMBUS_7_RX Audio Mixer MultiMedia12" value="1" />
    </path>

    <path name="compress-offload-playback5 bt-sco-wb">
        <ctl name="BT SampleRate" value="KHZ_16" />
        <path name="compress-offload-playback5 bt-sco" />
    </path>

    <path name="compress-offload-playback5 speaker-and-display-port">
        <path name="compress-offload-playback5 display-port" />
        <path name="compress-offload-playback5" />
    </path>

    <path name="compress-offload-playback5 afe-proxy">
        <ctl name="AFE_PCM_RX Audio Mixer MultiMedia12" value="1" />
    </path>

    <path name="compress-offload-playback5 usb-headphones">
        <ctl name="USB_AUDIO_RX Audio Mixer MultiMedia12" value="1" />
    </path>

    <path name="compress-offload-playback5 usb-headset">
        <ctl name="USB_AUDIO_RX Audio Mixer MultiMedia12" value="1" />
    </path>

    <path name="compress-offload-playback5 speaker-and-usb-headphones">
        <path name="compress-offload-playback5 usb-headphones" />
        <path name="compress-offload-playback5" />
    </path>

    <path name="compress-offload-playback5 headphones">
        <ctl name="SLIMBUS_6_RX Audio Mixer MultiMedia12" value="1" />
    </path>

    <path name="compress-offload-playback5 headset">
        <path name="compress-offload-playback5 headphones" />
    </path>

    <path name="compress-offload-playback5 headphones-44.1">
        <ctl name="SLIMBUS_5_RX Audio Mixer MultiMedia12" value="1" />
    </path>

    <path name="compress-offload-playback5 headphones-dsd">
        <ctl name="SLIMBUS_2_RX Audio Mixer MultiMedia12" value="1" />
    </path>

    <path name="compress-offload-playback5 speaker-and-headphones">
        <path name="compress-offload-playback5 headphones" />
        <path name="compress-offload-playback5" />
    </path>

    <path name="compress-offload-playback5 speaker-and-bt-sco">
        <path name="compress-offload-playback5 bt-sco" />
        <path name="compress-offload-playback5" />
    </path>

    <path name="compress-offload-playback5 speaker-and-bt-sco-wb">
        <path name="compress-offload-playback5 bt-sco-wb" />
        <path name="compress-offload-playback5" />
    </path>

    <path name="compress-offload-playback6">
        <ctl name="TERT_TDM_RX_0 Channels" value="Six" />
        <ctl name="TERT_TDM_RX_0 Audio Mixer MultiMedia13" value="1" />
    </path>

    <path name="compress-offload-playback6 display-port">
        <ctl name="DISPLAY_PORT Mixer MultiMedia13" value="1" />
    </path>

    <path name="compress-offload-playback6 bt-sco">
        <ctl name="SLIMBUS_7_RX Audio Mixer MultiMedia13" value="1" />
    </path>

    <path name="compress-offload-playback6 bt-sco-wb">
        <ctl name="BT SampleRate" value="KHZ_16" />
        <path name="compress-offload-playback6 bt-sco" />
    </path>

    <path name="compress-offload-playback6 speaker-and-display-port">
        <path name="compress-offload-playback6 display-port" />
        <path name="compress-offload-playback6" />
    </path>

    <path name="compress-offload-playback6 afe-proxy">
        <ctl name="AFE_PCM_RX Audio Mixer MultiMedia13" value="1" />
    </path>

    <path name="compress-offload-playback6 usb-headphones">
        <ctl name="USB_AUDIO_RX Audio Mixer MultiMedia13" value="1" />
    </path>

    <path name="compress-offload-playback6 usb-headset">
        <ctl name="USB_AUDIO_RX Audio Mixer MultiMedia13" value="1" />
    </path>

    <path name="compress-offload-playback6 speaker-and-usb-headphones">
        <path name="compress-offload-playback6 usb-headphones" />
        <path name="compress-offload-playback6" />
    </path>

    <path name="compress-offload-playback6 headphones">
        <ctl name="SLIMBUS_6_RX Audio Mixer MultiMedia13" value="1" />
    </path>

    <path name="compress-offload-playback6 headset">
        <path name="compress-offload-playback6 headphones" />
    </path>

    <path name="compress-offload-playback6 headphones-44.1">
        <ctl name="SLIMBUS_5_RX Audio Mixer MultiMedia13" value="1" />
    </path>

    <path name="compress-offload-playback6 headphones-dsd">
        <ctl name="SLIMBUS_2_RX Audio Mixer MultiMedia13" value="1" />
    </path>

    <path name="compress-offload-playback6 speaker-and-headphones">
        <path name="compress-offload-playback6 headphones" />
        <path name="compress-offload-playback6" />
    </path>

    <path name="compress-offload-playback6 speaker-and-bt-sco">
        <path name="compress-offload-playback6 bt-sco" />
        <path name="compress-offload-playback6" />
    </path>

    <path name="compress-offload-playback6 speaker-and-bt-sco-wb">
        <path name="compress-offload-playback6 bt-sco-wb" />
        <path name="compress-offload-playback6" />
    </path>

    <path name="compress-offload-playback7">
        <ctl name="TERT_TDM_RX_0 Channels" value="Six" />
        <ctl name="TERT_TDM_RX_0 Audio Mixer MultiMedia14" value="1" />
    </path>

    <path name="compress-offload-playback7 display-port">
        <ctl name="DISPLAY_PORT Mixer MultiMedia14" value="1" />
    </path>

    <path name="compress-offload-playback7 bt-sco">
        <ctl name="SLIMBUS_7_RX Audio Mixer MultiMedia14" value="1" />
    </path>

    <path name="compress-offload-playback7 bt-sco-wb">
        <ctl name="BT SampleRate" value="KHZ_16" />
        <path name="compress-offload-playback7 bt-sco" />
    </path>

    <path name="compress-offload-playback7 speaker-and-display-port">
        <path name="compress-offload-playback7 display-port" />
        <path name="compress-offload-playback7" />
    </path>

    <path name="compress-offload-playback7 afe-proxy">
        <ctl name="AFE_PCM_RX Audio Mixer MultiMedia14" value="1" />
    </path>

    <path name="compress-offload-playback7 usb-headphones">
        <ctl name="USB_AUDIO_RX Audio Mixer MultiMedia14" value="1" />
    </path>

    <path name="compress-offload-playback7 usb-headset">
        <ctl name="USB_AUDIO_RX Audio Mixer MultiMedia14" value="1" />
    </path>

    <path name="compress-offload-playback7 speaker-and-usb-headphones">
        <path name="compress-offload-playback7 usb-headphones" />
        <path name="compress-offload-playback7" />
    </path>

    <path name="compress-offload-playback7 headphones">
        <ctl name="SLIMBUS_6_RX Audio Mixer MultiMedia14" value="1" />
    </path>

    <path name="compress-offload-playback7 headset">
        <path name="compress-offload-playback7 headphones" />
    </path>

    <path name="compress-offload-playback7 headphones-44.1">
        <ctl name="SLIMBUS_5_RX Audio Mixer MultiMedia14" value="1" />
    </path>

    <path name="compress-offload-playback7 headphones-dsd">
        <ctl name="SLIMBUS_2_RX Audio Mixer MultiMedia14" value="1" />
    </path>

    <path name="compress-offload-playback7 speaker-and-headphones">
        <path name="compress-offload-playback7 headphones" />
        <path name="compress-offload-playback7" />
    </path>

    <path name="compress-offload-playback7 speaker-and-bt-sco">
        <path name="compress-offload-playback7 bt-sco" />
        <path name="compress-offload-playback7" />
    </path>

    <path name="compress-offload-playback7 speaker-and-bt-sco-wb">
        <path name="compress-offload-playback7 bt-sco-wb" />
        <path name="compress-offload-playback7" />
    </path>

    <path name="compress-offload-playback8">
        <ctl name="TERT_TDM_RX_0 Channels" value="Six" />
        <ctl name="TERT_TDM_RX_0 Audio Mixer MultiMedia15" value="1" />
    </path>

    <path name="compress-offload-playback8 display-port">
        <ctl name="DISPLAY_PORT Mixer MultiMedia15" value="1" />
    </path>

    <path name="compress-offload-playback8 bt-sco">
        <ctl name="SLIMBUS_7_RX Audio Mixer MultiMedia15" value="1" />
    </path>

    <path name="compress-offload-playback8 bt-sco-wb">
        <ctl name="BT SampleRate" value="KHZ_16" />
        <path name="compress-offload-playback8 bt-sco" />
    </path>

    <path name="compress-offload-playback8 speaker-and-display-port">
        <path name="compress-offload-playback8 display-port" />
        <path name="compress-offload-playback8" />
    </path>

    <path name="compress-offload-playback8 afe-proxy">
        <ctl name="AFE_PCM_RX Audio Mixer MultiMedia15" value="1" />
    </path>

    <path name="compress-offload-playback8 usb-headphones">
        <ctl name="USB_AUDIO_RX Audio Mixer MultiMedia15" value="1" />
    </path>

    <path name="compress-offload-playback8 usb-headset">
        <ctl name="USB_AUDIO_RX Audio Mixer MultiMedia15" value="1" />
    </path>

    <path name="compress-offload-playback8 speaker-and-usb-headphones">
        <path name="compress-offload-playback8 usb-headphones" />
        <path name="compress-offload-playback8" />
    </path>

    <path name="compress-offload-playback8 headphones">
        <ctl name="SLIMBUS_6_RX Audio Mixer MultiMedia15" value="1" />
    </path>

    <path name="compress-offload-playback8 headset">
        <path name="compress-offload-playback8 headphones" />
    </path>

    <path name="compress-offload-playback8 headphones-44.1">
        <ctl name="SLIMBUS_5_RX Audio Mixer MultiMedia15" value="1" />
    </path>

    <path name="compress-offload-playback8 headphones-dsd">
        <ctl name="SLIMBUS_2_RX Audio Mixer MultiMedia15" value="1" />
    </path>

    <path name="compress-offload-playback8 speaker-and-headphones">
        <path name="compress-offload-playback8 headphones" />
        <path name="compress-offload-playback8" />
    </path>

    <path name="compress-offload-playback8 speaker-and-bt-sco">
        <path name="compress-offload-playback8 bt-sco" />
        <path name="compress-offload-playback8" />
    </path>

    <path name="compress-offload-playback8 speaker-and-bt-sco-wb">
        <path name="compress-offload-playback8 bt-sco-wb" />
        <path name="compress-offload-playback8" />
    </path>

    <path name="compress-offload-playback9">
        <ctl name="TERT_TDM_RX_0 Channels" value="Six" />
        <ctl name="TERT_TDM_RX_0 Audio Mixer MultiMedia16" value="1" />
    </path>

    <path name="compress-offload-playback9 display-port">
        <ctl name="DISPLAY_PORT Mixer MultiMedia16" value="1" />
    </path>

    <path name="compress-offload-playback9 bt-sco">
        <ctl name="SLIMBUS_7_RX Audio Mixer MultiMedia16" value="1" />
    </path>

    <path name="compress-offload-playback9 bt-sco-wb">
        <ctl name="BT SampleRate" value="KHZ_16" />
        <path name="compress-offload-playback9 bt-sco" />
    </path>

    <path name="compress-offload-playback9 speaker-and-display-port">
        <path name="compress-offload-playback9 display-port" />
        <path name="compress-offload-playback9" />
    </path>

    <path name="compress-offload-playback9 afe-proxy">
        <ctl name="AFE_PCM_RX Audio Mixer MultiMedia16" value="1" />
    </path>

    <path name="compress-offload-playback9 usb-headphones">
        <ctl name="USB_AUDIO_RX Audio Mixer MultiMedia16" value="1" />
    </path>

    <path name="compress-offload-playback9 usb-headset">
        <ctl name="USB_AUDIO_RX Audio Mixer MultiMedia16" value="1" />
    </path>

    <path name="compress-offload-playback9 speaker-and-usb-headphones">
        <path name="compress-offload-playback9 usb-headphones" />
        <path name="compress-offload-playback9" />
    </path>

    <path name="compress-offload-playback9 headphones">
        <ctl name="SLIMBUS_6_RX Audio Mixer MultiMedia16" value="1" />
    </path>

    <path name="compress-offload-playback9 headset">
        <path name="compress-offload-playback9 headphones" />
    </path>

    <path name="compress-offload-playback9 headphones-44.1">
        <ctl name="SLIMBUS_5_RX Audio Mixer MultiMedia16" value="1" />
    </path>

    <path name="compress-offload-playback9 headphones-dsd">
        <ctl name="SLIMBUS_2_RX Audio Mixer MultiMedia16" value="1" />
    </path>

    <path name="compress-offload-playback9 speaker-and-headphones">
        <path name="compress-offload-playback9 headphones" />
        <path name="compress-offload-playback9" />
    </path>

    <path name="compress-offload-playback9 speaker-and-bt-sco">
        <path name="compress-offload-playback9 bt-sco" />
        <path name="compress-offload-playback9" />
    </path>

    <path name="compress-offload-playback9 speaker-and-bt-sco-wb">
        <path name="compress-offload-playback9 bt-sco-wb" />
        <path name="compress-offload-playback9" />
    </path>

    <!-- The following use cases are used for car streams  -->
    <path name="media-playback">
        <ctl name="TERT_TDM_RX_0 Channels" value="Six" />
        <ctl name="TERT_TDM_RX_0 Audio Mixer MultiMedia1" value="1" />
    </path>

    <path name="sys-notification-playback sys-bus-out">
        <ctl name="TERT_TDM_RX_0 Channels" value="Six" />
        <ctl name="TERT_TDM_RX_0 Audio Mixer MultiMedia5" value="1" />
    </path>

    <path name="nav-guidance-playback nav-bus-out">
        <ctl name="TERT_TDM_RX_1 Channels" value="One" />
        <ctl name="TERT_TDM_RX_1 Audio Mixer MultiMedia2" value="1" />
    </path>

    <path name="phone-playback phone-bus-out">
        <ctl name="TERT_TDM_RX_2 Channels" value="One" />
        <ctl name="TERT_TDM_RX_2 Audio Mixer MultiMedia10" value="1" />
    </path>

    <path name="alerts-playback alerts-bus-out">
        <ctl name="TERT_TDM_RX_0 Channels" value="Six" />
        <ctl name="TERT_TDM_RX_0 Audio Mixer MultiMedia31" value="1" />
    </path>

    <path name="front-passenger-playback pax-bus-out">
        <ctl name="QUAT_TDM_RX_0 Channels" value="Eight" />
        <ctl name="QUAT_TDM_RX_0 Audio Mixer MultiMedia23" value="1" />
    </path>

    <path name="rear-seat-playback rse-bus-out">
        <ctl name="QUIN_TDM_RX_0 Channels" value="Sixteen" />
        <ctl name="QUIN_TDM_RX_0 Audio Mixer MultiMedia22" value="1" />
    </path>

    <path name="audio-record">
        <ctl name="TERT_TDM_TX_0 Channels" value="Four" />
        <ctl name="MultiMedia1 Mixer TERT_TDM_TX_0" value="1" />
        <ctl name="TERT_TDM_TX_0 ADM Channels" value="Four" />
    </path>

    <path name="front-passenger-record">
        <ctl name="QUAT_TDM_TX_0 Channels" value="Eight" />
        <ctl name="MultiMedia23 Mixer QUAT_TDM_TX_0" value="1" />
    </path>

    <path name="rear-seat-record">
        <ctl name="QUIN_TDM_TX_0 Channels" value="Eight" />
        <ctl name="MultiMedia22 Mixer QUIN_TDM_TX_0" value="1" />
    </path>

    <path name="audio-record headset-mic">
        <ctl name="TERT_TDM_TX_0 Channels" value="One" />
        <ctl name="MultiMedia1 Mixer TERT_TDM_TX_0" value="1" />
    </path>

    <path name="audio-record usb-headset-mic">
        <ctl name="MultiMedia1 Mixer USB_AUDIO_TX" value="1" />
    </path>

    <path name="audio-record bt-sco">
        <ctl name="MultiMedia1 Mixer SLIM_7_TX" value="1" />
    </path>

    <path name="audio-record bt-sco-wb">
        <ctl name="BT SampleRate" value="KHZ_16" />
        <path name="audio-record bt-sco" />
    </path>

    <path name="audio-record capture-fm">
        <ctl name="TERT_TDM_TX_0 Channels" value="One" />
        <ctl name="MultiMedia1 Mixer TERT_TDM_TX_0" value="1" />
    </path>

    <path name="echo-reference-external">
        <ctl name="MultiMedia2 Mixer SEC_TDM_TX_0" value="1" />
    </path>

    <path name="audio-record-compress">
        <ctl name="TERT_TDM_TX_0 Channels" value="One" />
        <ctl name="MultiMedia8 Mixer TERT_TDM_TX_0" value="1" />
    </path>

    <path name="audio-record-compress headset-mic">
        <ctl name="TERT_TDM_TX_0 Channels" value="One" />
        <ctl name="MultiMedia8 Mixer TERT_TDM_TX_0" value="1" />
    </path>

    <path name="audio-record-compress bt-sco">
        <ctl name="MultiMedia8 Mixer SLIM_7_TX" value="1" />
    </path>

    <path name="audio-record-compress bt-sco-wb">
        <ctl name="BT SampleRate" value="KHZ_16" />
        <path name="audio-record-compress bt-sco" />
    </path>

    <path name="audio-record-compress usb-headset-mic">
        <ctl name="MultiMedia8 Mixer USB_AUDIO_TX" value="1" />
    </path>

    <path name="audio-record-compress2">
        <ctl name="TERT_TDM_TX_0 Channels" value="One" />
        <ctl name="MultiMedia17 Mixer TERT_TDM_TX_0" value="1" />
    </path>

    <path name="audio-record-compress2 headset-mic">
        <ctl name="TERT_TDM_TX_0 Channels" value="One" />
        <ctl name="MultiMedia17 Mixer TERT_TDM_TX_0" value="1" />
    </path>

    <path name="audio-record-compress2 usb-headset-mic">
        <ctl name="MultiMedia17 Mixer USB_AUDIO_TX" value="1" />
    </path>

    <path name="audio-record-compress2 bt-sco">
        <ctl name="MultiMedia17 Mixer SLIM_7_TX" value="1" />
    </path>

    <path name="audio-record-compress2 bt-sco-wb">
        <ctl name="BT SampleRate" value="KHZ_16" />
        <path name="audio-record-compress2 bt-sco" />
    </path>

    <path name="low-latency-record">
        <ctl name="TERT_TDM_TX_0 Channels" value="One" />
        <ctl name="MultiMedia8 Mixer TERT_TDM_TX_0" value="1" />
    </path>

    <path name="low-latency-record headset-mic">
        <ctl name="TERT_TDM_TX_0 Channels" value="One" />
        <ctl name="MultiMedia8 Mixer TERT_TDM_TX_0" value="1" />
    </path>

    <path name="low-latency-record bt-sco">
      <ctl name="MultiMedia8 Mixer SLIM_7_TX" value="1" />
    </path>

    <path name="low-latency-record bt-sco-wb">
        <ctl name="BT SampleRate" value="KHZ_16" />
        <path name="low-latency-record bt-sco" />
    </path>

    <path name="low-latency-record usb-headset-mic">
        <ctl name="MultiMedia8 Mixer USB_AUDIO_TX" value="1" />
    </path>

    <path name="low-latency-record capture-fm">
        <ctl name="TERT_TDM_TX_0 Channels" value="One" />
      <ctl name="MultiMedia8 Mixer TERT_TDM_TX_0" value="1" />
    </path>

    <path name="fm-virtual-record capture-fm">
        <ctl name="TERT_TDM_TX_0 Channels" value="One" />
        <ctl name="MultiMedia2 Mixer TERT_TDM_TX_0" value="1" />
    </path>

    <path name="play-fm">
        <ctl name="SLIMBUS_8 LOOPBACK Volume" value="1" />
        <ctl name="SLIMBUS_0_RX Port Mixer SLIM_8_TX" value="1" />
        <ctl name="SLIMBUS_DL_HL Switch" value="1" />
    </path>

    <path name="play-fm headphones">
        <ctl name="SLIMBUS_8 LOOPBACK Volume" value="1" />
        <ctl name="SLIMBUS_6_RX Port Mixer SLIM_8_TX" value="1" />
        <ctl name="SLIMBUS6_DL_HL Switch" value="1" />
    </path>

    <path name="play-fm headset">
        <path name="play-fm headphones" />
    </path>

    <path name="incall-rec-uplink">
        <ctl name="MultiMedia1 Mixer VOC_REC_UL" value="1" />
    </path>

    <path name="incall-rec-uplink bt-sco">
        <path name="incall-rec-uplink" />
    </path>

    <path name="incall-rec-uplink bt-sco-wb">
        <path name="incall-rec-uplink" />
    </path>

    <path name="incall-rec-uplink usb-headset-mic">
        <path name="incall-rec-uplink" />
    </path>

    <path name="incall-rec-uplink headset-mic">
        <path name="incall-rec-uplink" />
    </path>

    <path name="incall-rec-uplink afe-proxy">
        <path name="incall-rec-uplink" />
    </path>

    <path name="incall-rec-uplink-compress">
        <ctl name="MultiMedia8 Mixer VOC_REC_UL" value="1" />
    </path>

    <path name="incall-rec-uplink-compress headset-mic">
        <path name="incall-rec-uplink-compress" />
    </path>

    <path name="incall-rec-uplink-compress bt-sco">
        <path name="incall-rec-uplink-compress" />
    </path>

    <path name="incall-rec-uplink-compress bt-sco-wb">
        <path name="incall-rec-uplink-compress" />
    </path>

    <path name="incall-rec-uplink-compress usb-headset-mic">
        <path name="incall-rec-uplink-compress" />
    </path>

    <path name="incall-rec-uplink-compress afe-proxy">
        <path name="incall-rec-uplink-compress" />
    </path>

    <path name="incall-rec-downlink">
        <ctl name="MultiMedia1 Mixer VOC_REC_DL"  value="1" />
    </path>

    <path name="incall-rec-downlink bt-sco">
        <path name="incall-rec-downlink" />
    </path>

    <path name="incall-rec-downlink bt-sco-wb">
        <path name="incall-rec-downlink" />
    </path>

    <path name="incall-rec-downlink usb-headset-mic">
        <path name="incall-rec-downlink" />
    </path>

    <path name="incall-rec-downlink headset-mic">
        <path name="incall-rec-downlink" />
    </path>

    <path name="incall-rec-downlink afe-proxy">
        <path name="incall-rec-downlink" />
    </path>

    <path name="incall-rec-downlink-compress">
        <ctl name="MultiMedia8 Mixer VOC_REC_DL" value="1" />
    </path>

    <path name="incall-rec-downlink-compress headset-mic">
        <path name="incall-rec-downlink-compress" />
    </path>

    <path name="incall-rec-downlink-compress bt-sco">
        <path name="incall-rec-downlink-compress" />
    </path>

    <path name="incall-rec-downlink-compress bt-sco-wb">
        <path name="incall-rec-downlink-compress" />
    </path>

    <path name="incall-rec-downlink-compress usb-headset-mic">
        <path name="incall-rec-downlink-compress" />
    </path>

    <path name="incall-rec-downlink-compress afe-proxy">
        <path name="incall-rec-downlink-compress" />
    </path>

    <path name="incall-rec-uplink-and-downlink">
        <path name="incall-rec-uplink" />
        <path name="incall-rec-downlink" />
    </path>

    <path name="incall-rec-uplink-and-downlink bt-sco">
        <path name="incall-rec-uplink-and-downlink" />
    </path>

    <path name="incall-rec-uplink-and-downlink bt-sco-wb">
        <path name="incall-rec-uplink-and-downlink" />
    </path>

    <path name="incall-rec-uplink-and-downlink usb-headset-mic">
        <path name="incall-rec-uplink-and-downlink" />
    </path>

    <path name="incall-rec-uplink-and-downlink headset-mic">
        <path name="incall-rec-uplink-and-downlink" />
    </path>

    <path name="incall-rec-uplink-and-downlink afe-proxy">
        <path name="incall-rec-uplink-and-downlink" />
    </path>

    <path name="incall-rec-uplink-and-downlink-compress">
        <path name="incall-rec-uplink-compress" />
        <path name="incall-rec-downlink-compress" />
    </path>

    <path name="incall-rec-uplink-and-downlink-compress bt-sco">
        <path name="incall-rec-uplink-and-downlink-compress" />
    </path>

    <path name="incall-rec-uplink-and-downlink-compress headset-mic">
        <path name="incall-rec-uplink-and-downlink-compress" />
    </path>

    <path name="incall-rec-uplink-and-downlink-compress bt-sco-wb">
        <path name="incall-rec-uplink-and-downlink-compress" />
    </path>

    <path name="incall-rec-uplink-and-downlink-compress usb-headset-mic">
        <path name="incall-rec-uplink-and-downlink-compress" />
    </path>

    <path name="incall-rec-uplink-and-downlink-compress afe-proxy">
        <path name="incall-rec-uplink-and-downlink-compress" />
>>>>>>> 117cf6f3
    </path>

    <path name="icc-call">
        <ctl name="TERT_TDM_RX_0 Channels" value="Six" />
        <ctl name="TERT_TDM_RX_0 Audio Mixer MultiMedia9" value="1" />
        <ctl name="TERT_TDM_TX_0 Channels" value="Four" />
        <ctl name="MultiMedia9 Mixer TERT_TDM_TX_0" value="1" />
    </path>

    <path name="anc-loopback">
        <ctl name="SEC_TDM_RX_0 Channels" value="Four" />
        <ctl name="SEC_TDM_RX_0 Audio Mixer MultiMedia9" value="1" />
        <ctl name="TERT_TDM_TX_0 Channels" value="Four" />
        <ctl name="MultiMedia9 Mixer TERT_TDM_TX_0" value="1" />
    </path>

    <path name="hfp-sco headphones">
    </path>

    <path name="hfp-sco-wb headphones">
        <path name="hfp-sco headphones" />
    </path>

    <path name="hfp-sco headset">
        <path name="hfp-sco headphones" />
    </path>

    <path name="hfp-sco">
        <ctl name="AUX_PCM_RX Audio Mixer MultiMedia6" value="1" />
        <ctl name="MultiMedia6 Mixer TERT_TDM_TX_0" value="1" />
    </path>

    <path name="hfp-sco bt-sco">
        <ctl name="TERT_TDM_TX_0 Channels" value="Four" />
        <ctl name="TERT_TDM_TX_0 ADM Channels" value="One" />
        <path name="hfp-sco" />
    </path>

    <path name="hfp-sco bt-sco-mmsecns">
        <ctl name="TERT_TDM_TX_0 Channels" value="Four" />
        <ctl name="TERT_TDM_TX_0 ADM Channels" value="Four" />
        <path name="hfp-sco" />
    </path>

    <path name="hfp-sco-wb">
        <ctl name="PRIM_AUX_PCM_RX SampleRate" value="KHZ_16" />
        <path name="hfp-sco" />
    </path>

    <path name="hfp-sco-wb bt-sco-wb">
        <ctl name="TERT_TDM_TX_0 Channels" value="Four" />
        <ctl name="TERT_TDM_TX_0 ADM Channels" value="One" />
        <path name="hfp-sco-wb" />
    </path>

    <path name="hfp-sco-wb bt-sco-mmsecns">
        <ctl name="TERT_TDM_TX_0 Channels" value="Four" />
        <ctl name="TERT_TDM_TX_0 ADM Channels" value="Four" />
        <path name="hfp-sco-wb" />
    </path>


    <path name="hfp-sco-wb headset">
        <path name="hfp-sco headphones" />
    </path>

    <path name="hfp-sco-downlink">
        <ctl name="TERT_TDM_RX_2 Audio Mixer MultiMedia21" value="1" />
        <ctl name="MultiMedia21 Mixer AUX_PCM_UL_TX" value="1" />
    </path>

    <path name="hfp-sco-wb-downlink">
        <ctl name="PRIM_AUX_PCM_TX SampleRate" value="KHZ_16" />
        <path name="hfp-sco-downlink" />
    </path>

    <!-- VoIP Rx settings -->
    <path name="audio-playback-voip">
        <ctl name="TERT_TDM_RX_0 Channels" value="Six" />
        <ctl name="TERT_TDM_RX_0 Audio Mixer MultiMedia10" value="1" />
    </path>

    <path name="audio-playback-voip afe-proxy">
        <ctl name="AFE_PCM_RX Audio Mixer MultiMedia10" value="1" />
    </path>

    <!-- VoIP Tx settings -->

    <path name="spkr-vi-record">
    </path>

    <!-- These are actual sound device specific mixer settings -->
    <path name="amic1">
    </path>

    <path name="amic2">
    </path>

    <!-- For Tavil, DMIC numbered from 0 to 5 -->
    <path name="dmic1">
    </path>

    <path name="dmic2">
    </path>

    <path name="dmic3">
    </path>

    <path name="dmic4">
    </path>

    <path name="dmic5">
    </path>

    <path name="dmic6">
    </path>

    <path name="speaker">
    </path>

    <path name="speaker-mono">
        <ctl name="TERT_TDM_RX_0 Channels" value="One" />
    </path>

    <path name="speaker-mono-2">
    </path>

    <path name="speaker-qrd">
        <path name="speaker-mono-2" />
    </path>

    <path name="speaker-hdk">
        <path name="speaker-mono" />
    </path>

    <path name="speaker-fluid">
        <path name="speaker-mono" />
    </path>

    <path name="speaker-liquid">
        <path name="speaker" />
    </path>

    <path name="speaker-safe">
        <path name="speaker-mono"/>
    </path>

    <path name="speaker-adp">
        <!--ctl name="TERT_TDM_RX_0 Channels" value="Six" /-->
    </path>

    <path name="speaker-custom">
        <!--ctl name="TERT_TDM_RX_0 Channels" value="Six" /-->
    </path>

    <path name="bus-speaker">
        <!--ctl name="TERT_TDM_RX_0 Channels" value="Six" /-->
    </path>

    <path name="bus-mic">
        <!--ctl name="TERT_TDM_TX_0 Channels" value="Four" /-->
    </path>

   <path name="sidetone-iir">
    </path>

    <path name="sidetone-headphones">
        <path name="sidetone-iir" />
    </path>

    <path name="sidetone-handset">
        <path name="sidetone-iir" />
    </path>

    <path name="speaker-mic">
        <path name="dmic3" />
    </path>

    <path name="speaker-mic-liquid">
        <path name="dmic3" />
    </path>

    <path name="speaker-mic-sbc">
    </path>

    <path name="speaker-mic-qrd">
        <path name="dmic1" />
    </path>

    <path name="speaker-protected">
        <path name="speaker" />
    </path>

    <path name="speaker-protected-qrd">
    </path>

    <path name="voice-speaker-protected">
        <path name="speaker-mono" />
    </path>

    <path name="voice-speaker-protected-qrd">
        <path name="speaker-protected-qrd" />
    </path>

    <path name="voice-speaker-stereo-protected">
        <path name="speaker-protected" />
    </path>

    <path name="voice-speaker-2-protected">
        <path name="speaker-mono-2" />
    </path>

    <path name="vi-feedback">
    </path>

    <path name="vi-feedback-mono-1">
    </path>

    <path name="vi-feedback-mono-2">
    </path>

    <path name="handset">
    </path>

    <path name="handset-qrd">
    </path>

    <path name="handset-mic">
        <path name="dmic3" />
    </path>

    <path name="handset-mic-qrd">
        <path name="dmic3" />
    </path>

    <path name="voice-handset-mic-qrd">
        <path name="handset-mic-qrd" />
    </path>

    <path name="handset-mic-db">
    </path>

    <path name="handset-mic-cdp">
        <path name="amic1" />
    </path>

    <path name="handset-mic-sbc">
    </path>

    <path name="three-mic">
    </path>

    <path name="three-mic-qrd">
    </path>

    <path name="anc-handset">
    </path>

    <path name="headphones">
    </path>

    <path name="headphones-44.1">
    </path>

    <path name="asrc-mode">
    </path>

    <path name="headphones-dsd">
    </path>

    <path name="hph-highquality-mode">
    </path>

    <path name="hph-lowpower-mode">
    </path>

    <path name="true-native-mode">
    </path>

    <path name="line">
        <path name="headphones" />
    </path>

    <path name="headset-mic">
        <path name="amic2" />
    </path>

    <path name="headset-mic-liquid">
        <path name="amic2" />
    </path>

    <path name="voice-handset">
        <path name="handset" />
    </path>

    <path name="voice-handset-tmus">
        <path name="handset" />
    </path>

    <path name="voice-handset-qrd">
        <path name="handset-qrd" />
    </path>

    <path name="voice-handset-tmus-qrd">
        <path name="handset-qrd" />
    </path>

    <path name="voice-handset-hdk">
        <path name="handset-qrd" />
    </path>

    <path name="voice-handset-tmus-hdk">
        <path name="handset-qrd" />
    </path>

    <path name="voice-speaker">
        <path name="speaker-mono" />
    </path>

    <path name="voice-speaker-stereo">
        <path name="speaker" />
    </path>

    <path name="voice-speaker-qrd">
        <path name="speaker-mono-2" />
    </path>

    <path name="voice-speaker-hdk">
        <path name="speaker-mono" />
    </path>

    <path name="voice-speaker-hfp">
        <path name="speaker-mono" />
    </path>

    <path name="voice-speaker-2">
        <path name="speaker-mono-2" />
    </path>

    <path name="voice-speaker-fluid">
        <path name="speaker-fluid" />
    </path>

    <path name="voice-speaker-mic">
        <path name="speaker-mic" />
    </path>

    <path name="voice-speaker-mic-qrd">
        <path name="speaker-mic-qrd" />
    </path>

    <path name="voice-speaker-mic-hfp">
        <path name="speaker-mic" />
    </path>

    <path name="voice-speaker-mic-hfp-mmsecns">
        <path name="speaker-mic" />
    </path>

    <path name="voice-headphones">
        <path name="headphones" />
    </path>

    <path name="voice-headset">
        <path name="headphones" />
    </path>

    <path name="voice-line">
        <path name="voice-headphones" />
    </path>

    <path name="voice-headset-mic">
        <path name="amic2" />
    </path>

    <path name="voice-headset-mic-qrd">
        <path name="amic2" />
    </path>

    <path name="speaker-and-headphones">
        <path name="headphones" />
        <path name="speaker" />
    </path>

    <path name="speaker-safe-and-headphones">
        <path name="headphones" />
        <path name="speaker-safe" />
    </path>

    <path name="speaker-and-line">
        <path name="speaker-and-headphones" />
    </path>

    <path name="speaker-and-headphones-liquid">
        <path name="headphones" />
        <path name="speaker" />
    </path>

    <path name="speaker-and-line-liquid">
        <path name="speaker-and-headphones-liquid" />
    </path>

    <path name="usb-headphones">
    </path>

    <path name="usb-headset">
    </path>

    <path name="afe-proxy">
    </path>

    <path name="anc-headphones">
    </path>

    <path name="speaker-and-anc-headphones">
        <path name="anc-headphones" />
        <path name="speaker" />
    </path>

    <path name="anc-fb-headphones">
        <path name="anc-headphones" />
    </path>

    <path name="speaker-and-anc-fb-headphones">
        <path name="anc-fb-headphones" />
        <path name="speaker" />
    </path>

    <path name="voice-anc-headphones">
        <path name="anc-headphones" />
    </path>

    <path name="voice-anc-fb-headphones">
        <path name="anc-fb-headphones" />
    </path>

    <path name="speaker-and-anc-headphones-liquid">
        <path name="anc-headphones" />
    </path>

    <path name="display-port">
    </path>

    <path name="speaker-and-usb-headphones">
        <path name="speaker" />
        <path name="usb-headphones" />
    </path>

    <path name="speaker-safe-and-usb-headphones">
        <path name="speaker-safe" />
        <path name="usb-headphones" />
    </path>

    <path name="speaker-and-display-port">
        <path name="speaker" />
        <path name="display-port" />
    </path>

    <path name="voice-rec-mic">
        <path name="handset-mic" />
    </path>

    <path name="camcorder-mic">
        <path name="handset-mic" />
    </path>

    <path name="bt-sco-headset">
    </path>

    <path name="bt-sco-mic">
    </path>

    <path name="bt-sco-headset-wb">
    </path>

    <path name="bt-sco-mic-wb">
    </path>

    <path name="usb-headset-mic">
    </path>

    <path name="capture-fm">
    </path>

    <path name="aanc-path">
    </path>

    <path name="aanc-handset-mic">
    </path>

    <path name="aanc-handset-mic-qrd">
    </path>

    <!-- Dual MIC devices -->
    <path name="handset-dmic-endfire">
    </path>

    <path name="speaker-dmic-endfire">
    </path>

    <path name="handset-dmic-endfire-qrd">
    </path>

    <path name="speaker-dmic-endfire-qrd">
    </path>

    <path name="dmic-endfire">
        <path name="handset-dmic-endfire" />
    </path>

    <path name="dmic-endfire-liquid">
        <path name="handset-dmic-endfire" />
    </path>

    <path name="dmic-endfire-qrd">
        <path name="handset-dmic-endfire-qrd" />
    </path>

    <path name="handset-stereo-dmic-ef">
        <path name="handset-dmic-endfire" />
    </path>

    <path name="speaker-stereo-dmic-ef">
        <path name="speaker-dmic-endfire" />
    </path>

    <path name="voice-dmic-ef-tmus">
        <path name="dmic-endfire" />
    </path>

    <path name="voice-dmic-ef">
        <path name="dmic-endfire" />
    </path>

    <path name="voice-speaker-dmic-ef">
        <path name="speaker-dmic-endfire" />
    </path>

    <path name="voice-rec-dmic-ef">
        <path name="dmic-endfire" />
    </path>

    <path name="voice-rec-dmic-ef-fluence">
        <path name="dmic-endfire" />
    </path>

    <path name="handset-stereo-dmic-ef-liquid">
        <path name="handset-dmic-endfire" />
    </path>

    <path name="speaker-stereo-dmic-ef-liquid">
        <path name="speaker-dmic-endfire" />
    </path>

    <path name="voice-dmic-ef-liquid-liquid">
        <path name="dmic-endfire-liquid" />
    </path>

    <path name="voice-speaker-dmic-ef-liquid">
        <path name="dmic-endfire-liquid" />
    </path>

    <path name="voice-rec-dmic-ef-liquid">
        <path name="dmic-endfire-liquid" />
    </path>

    <path name="voice-rec-dmic-ef-fluence-liquid">
        <path name="dmic-endfire-liquid" />
    </path>

    <path name="handset-stereo-dmic-ef-qrd">
        <path name="handset-dmic-endfire-qrd" />
    </path>

    <path name="speaker-stereo-dmic-ef-qrd">
        <path name="speaker-dmic-endfire-qrd" />
    </path>

    <path name="voice-dmic-ef-qrd">
        <path name="dmic-endfire-qrd" />
    </path>

    <path name="voice-speaker-dmic-ef-qrd">
        <path name="speaker-dmic-endfire-qrd" />
    </path>

    <path name="speaker-dmic-broadside">
    </path>

    <path name="dmic-broadside">
        <path name="speaker-dmic-broadside" />
    </path>

    <path name="voice-speaker-dmic-broadside">
        <path name="dmic-broadside" />
    </path>

    <path name="voice-speaker-dmic-broadside-qrd">
        <path name="speaker-dmic-broadside-qrd" />
    </path>

    <!-- Tri MIC devices -->
    <path name="speaker-tmic">
    </path>

    <path name="speaker-tmic-qrd">
    </path>

    <path name="voice-speaker-tmic">
        <path name="speaker-tmic" />
    </path>

    <path name="voice-speaker-tmic-qrd">
        <path name="speaker-tmic-qrd" />
    </path>

    <!-- Quad MIC devices -->
    <path name="speaker-qmic">
        <ctl name="TERT_TDM_TX_0 Channels" value="Four" />
        <ctl name="MultiMedia1 Mixer TERT_TDM_TX_0" value="1" />
    </path>

    <path name="speaker-qmic-qrd">
    </path>

    <path name="speaker-qmic-liquid">
    </path>

    <path name="voice-speaker-qmic">
        <path name="speaker-qmic" />
    </path>

    <path name="quad-mic">
        <path name="speaker-qmic" />
    </path>

    <path name="voice-speaker-qmic-liquid">
        <path name="speaker-qmic-liquid" />
    </path>

    <path name="quad-mic-liquid">
        <path name="speaker-qmic-liquid" />
    </path>

    <path name="quad-mic-qrd">
        <path name="speaker-qmic-qrd" />
    </path>

    <path name="voice-speaker-qmic-qrd">
        <path name="speaker-qmic-qrd" />
    </path>

    <!-- TTY devices -->

    <path name="tty-headphones">
    </path>

    <path name="voice-tty-full-headset-mic">
        <path name="amic2" />
    </path>

    <path name="voice-tty-hco-headset-mic">
    </path>

    <path name="voice-tty-vco-handset-mic">
        <path name="dmic1" />
    </path>

    <path name="unprocessed-handset-mic">
        <path name="handset-mic" />
    </path>

    <path name="unprocessed-mic">
        <path name="unprocessed-handset-mic" />
    </path>

    <path name="unprocessed-stereo-mic">
        <path name="voice-rec-dmic-ef" />
    </path>

    <path name="unprocessed-three-mic">
        <path name="three-mic" />
    </path>

    <path name="unprocessed-quad-mic">
        <path name="quad-mic" />
    </path>

    <path name="unprocessed-headset-mic">
        <path name="amic2" />
    </path>

    <!-- USB TTY start -->

    <!-- full: both end tty -->

    <path name="voice-tty-full-usb-mic">
        <path name="usb-headset-mic" />
    </path>

    <!-- hco, in: tty, out: speaker, use existing handset -->
    <path name="voice-tty-hco-usb-mic">
        <path name="voice-tty-full-usb-mic" />
    </path>

    <!-- USB TTY end   -->

    <!-- Added for ADSP testfwk -->

    <path name="mmap-playback">
        <ctl name="TERT_TDM_RX_0 Audio Mixer MultiMedia16" value="1" />
    </path>

    <path name="mmap-playback sys-bus-out">
        <ctl name="TERT_TDM_RX_0 Audio Mixer MultiMedia16" value="1" />
    </path>

    <path name="mmap-playback nav-bus-out">
        <ctl name="TERT_TDM_RX_1 Audio Mixer MultiMedia16" value="1" />
    </path>

    <path name="mmap-playback phone-bus-out">
        <ctl name="TERT_TDM_RX_2 Audio Mixer MultiMedia16" value="1" />
    </path>

    <path name="mmap-playback pax-bus-out">
        <ctl name="QUAT_TDM_RX_0 Audio Mixer MultiMedia16" value="1" />
    </path>

    <path name="mmap-playback rse-bus-out">
        <ctl name="QUIN_TDM_RX_0 Audio Mixer MultiMedia16" value="1" />
    </path>

    <path name="mmap-playback afe-proxy">
        <ctl name="AFE_PCM_RX Audio Mixer MultiMedia16" value="1" />
    </path>

    <path name="hifi-playback afe-proxy">
        <ctl name="AFE_PCM_RX Audio Mixer MultiMedia2" value="1" />
    </path>

</mixer><|MERGE_RESOLUTION|>--- conflicted
+++ resolved
@@ -295,6 +295,11 @@
         <ctl name="TERT_TDM_RX_2 Audio Mixer MultiMedia10" value="1" />
     </path>
 
+    <path name="alerts-playback alerts-bus-out">
+        <ctl name="TERT_TDM_RX_0 Channels" value="Six" />
+        <ctl name="TERT_TDM_RX_0 Audio Mixer MultiMedia31" value="1" />
+    </path>
+
     <path name="front-passenger-playback pax-bus-out">
         <ctl name="QUAT_TDM_RX_0 Channels" value="Eight" />
         <ctl name="QUAT_TDM_RX_0 Audio Mixer MultiMedia23" value="1" />
@@ -382,810 +387,9 @@
       <ctl name="MultiMedia8 Mixer TERT_TDM_TX_0" value="1" />
     </path>
 
-<<<<<<< HEAD
     <path name="fm-virtual-record capture-fm">
         <ctl name="TERT_TDM_TX_0 Channels" value="One" />
         <ctl name="MultiMedia2 Mixer TERT_TDM_TX_0" value="1" />
-=======
-    <path name="compress-offload-playback3 speaker-and-display-port">
-        <path name="compress-offload-playback3 display-port" />
-        <path name="compress-offload-playback3" />
-    </path>
-
-    <path name="compress-offload-playback3 afe-proxy">
-        <ctl name="AFE_PCM_RX Audio Mixer MultiMedia10" value="1" />
-    </path>
-
-    <path name="compress-offload-playback3 usb-headphones">
-        <ctl name="USB_AUDIO_RX Audio Mixer MultiMedia10" value="1" />
-    </path>
-
-    <path name="compress-offload-playback3 usb-headset">
-        <ctl name="USB_AUDIO_RX Audio Mixer MultiMedia10" value="1" />
-    </path>
-
-    <path name="compress-offload-playback3 speaker-and-usb-headphones">
-        <path name="compress-offload-playback3 usb-headphones" />
-        <path name="compress-offload-playback3" />
-    </path>
-
-    <path name="compress-offload-playback3 headphones">
-        <ctl name="SLIMBUS_6_RX Audio Mixer MultiMedia10" value="1" />
-    </path>
-
-    <path name="compress-offload-playback3 headset">
-        <path name="compress-offload-playback3 headphones" />
-    </path>
-
-    <path name="compress-offload-playback3 headphones-44.1">
-        <ctl name="SLIMBUS_5_RX Audio Mixer MultiMedia10" value="1" />
-    </path>
-
-    <path name="compress-offload-playback3 headphones-dsd">
-        <ctl name="SLIMBUS_2_RX Audio Mixer MultiMedia10" value="1" />
-    </path>
-
-    <path name="compress-offload-playback3 speaker-and-headphones">
-        <path name="compress-offload-playback3 headphones" />
-        <path name="compress-offload-playback3" />
-    </path>
-
-    <path name="compress-offload-playback3 speaker-and-bt-sco">
-        <path name="compress-offload-playback3 bt-sco" />
-        <path name="compress-offload-playback3" />
-    </path>
-
-    <path name="compress-offload-playback3 speaker-and-bt-sco-wb">
-        <path name="compress-offload-playback3 bt-sco-wb" />
-        <path name="compress-offload-playback3" />
-    </path>
-
-    <path name="compress-offload-playback4">
-        <ctl name="TERT_TDM_RX_0 Channels" value="Six" />
-        <ctl name="TERT_TDM_RX_0 Audio Mixer MultiMedia11" value="1" />
-    </path>
-
-    <path name="compress-offload-playback4 display-port">
-        <ctl name="DISPLAY_PORT Mixer MultiMedia11" value="1" />
-    </path>
-
-    <path name="compress-offload-playback4 bt-sco">
-        <ctl name="SLIMBUS_7_RX Audio Mixer MultiMedia11" value="1" />
-    </path>
-
-    <path name="compress-offload-playback4 bt-sco-wb">
-        <ctl name="BT SampleRate" value="KHZ_16" />
-        <path name="compress-offload-playback4 bt-sco" />
-    </path>
-
-    <path name="compress-offload-playback4 speaker-and-display-port">
-        <path name="compress-offload-playback4 display-port" />
-        <path name="compress-offload-playback4" />
-    </path>
-
-
-    <path name="compress-offload-playback4 afe-proxy">
-        <ctl name="AFE_PCM_RX Audio Mixer MultiMedia11" value="1" />
-    </path>
-
-    <path name="compress-offload-playback4 usb-headphones">
-        <ctl name="USB_AUDIO_RX Audio Mixer MultiMedia11" value="1" />
-    </path>
-
-    <path name="compress-offload-playback4 usb-headset">
-        <ctl name="USB_AUDIO_RX Audio Mixer MultiMedia11" value="1" />
-    </path>
-
-    <path name="compress-offload-playback4 speaker-and-usb-headphones">
-        <path name="compress-offload-playback4 usb-headphones" />
-        <path name="compress-offload-playback4" />
-    </path>
-
-    <path name="compress-offload-playback4 headphones">
-        <ctl name="SLIMBUS_6_RX Audio Mixer MultiMedia11" value="1" />
-    </path>
-
-    <path name="compress-offload-playback4 headset">
-        <path name="compress-offload-playback4 headphones" />
-    </path>
-
-    <path name="compress-offload-playback4 headphones-44.1">
-        <ctl name="SLIMBUS_5_RX Audio Mixer MultiMedia11" value="1" />
-    </path>
-
-    <path name="compress-offload-playback4 headphones-dsd">
-        <ctl name="SLIMBUS_2_RX Audio Mixer MultiMedia11" value="1" />
-    </path>
-
-    <path name="compress-offload-playback4 speaker-and-headphones">
-        <path name="compress-offload-playback4 headphones" />
-        <path name="compress-offload-playback4" />
-    </path>
-
-    <path name="compress-offload-playback4 speaker-and-bt-sco">
-        <path name="compress-offload-playback4 bt-sco" />
-        <path name="compress-offload-playback4" />
-    </path>
-
-    <path name="compress-offload-playback4 speaker-and-bt-sco-wb">
-        <path name="compress-offload-playback4 bt-sco-wb" />
-        <path name="compress-offload-playback4" />
-    </path>
-
-    <path name="compress-offload-playback5">
-        <ctl name="TERT_TDM_RX_0 Channels" value="Six" />
-        <ctl name="TERT_TDM_RX_0 Audio Mixer MultiMedia12" value="1" />
-    </path>
-
-    <path name="compress-offload-playback5 display-port">
-        <ctl name="DISPLAY_PORT Mixer MultiMedia12" value="1" />
-    </path>
-
-    <path name="compress-offload-playback5 bt-sco">
-        <ctl name="SLIMBUS_7_RX Audio Mixer MultiMedia12" value="1" />
-    </path>
-
-    <path name="compress-offload-playback5 bt-sco-wb">
-        <ctl name="BT SampleRate" value="KHZ_16" />
-        <path name="compress-offload-playback5 bt-sco" />
-    </path>
-
-    <path name="compress-offload-playback5 speaker-and-display-port">
-        <path name="compress-offload-playback5 display-port" />
-        <path name="compress-offload-playback5" />
-    </path>
-
-    <path name="compress-offload-playback5 afe-proxy">
-        <ctl name="AFE_PCM_RX Audio Mixer MultiMedia12" value="1" />
-    </path>
-
-    <path name="compress-offload-playback5 usb-headphones">
-        <ctl name="USB_AUDIO_RX Audio Mixer MultiMedia12" value="1" />
-    </path>
-
-    <path name="compress-offload-playback5 usb-headset">
-        <ctl name="USB_AUDIO_RX Audio Mixer MultiMedia12" value="1" />
-    </path>
-
-    <path name="compress-offload-playback5 speaker-and-usb-headphones">
-        <path name="compress-offload-playback5 usb-headphones" />
-        <path name="compress-offload-playback5" />
-    </path>
-
-    <path name="compress-offload-playback5 headphones">
-        <ctl name="SLIMBUS_6_RX Audio Mixer MultiMedia12" value="1" />
-    </path>
-
-    <path name="compress-offload-playback5 headset">
-        <path name="compress-offload-playback5 headphones" />
-    </path>
-
-    <path name="compress-offload-playback5 headphones-44.1">
-        <ctl name="SLIMBUS_5_RX Audio Mixer MultiMedia12" value="1" />
-    </path>
-
-    <path name="compress-offload-playback5 headphones-dsd">
-        <ctl name="SLIMBUS_2_RX Audio Mixer MultiMedia12" value="1" />
-    </path>
-
-    <path name="compress-offload-playback5 speaker-and-headphones">
-        <path name="compress-offload-playback5 headphones" />
-        <path name="compress-offload-playback5" />
-    </path>
-
-    <path name="compress-offload-playback5 speaker-and-bt-sco">
-        <path name="compress-offload-playback5 bt-sco" />
-        <path name="compress-offload-playback5" />
-    </path>
-
-    <path name="compress-offload-playback5 speaker-and-bt-sco-wb">
-        <path name="compress-offload-playback5 bt-sco-wb" />
-        <path name="compress-offload-playback5" />
-    </path>
-
-    <path name="compress-offload-playback6">
-        <ctl name="TERT_TDM_RX_0 Channels" value="Six" />
-        <ctl name="TERT_TDM_RX_0 Audio Mixer MultiMedia13" value="1" />
-    </path>
-
-    <path name="compress-offload-playback6 display-port">
-        <ctl name="DISPLAY_PORT Mixer MultiMedia13" value="1" />
-    </path>
-
-    <path name="compress-offload-playback6 bt-sco">
-        <ctl name="SLIMBUS_7_RX Audio Mixer MultiMedia13" value="1" />
-    </path>
-
-    <path name="compress-offload-playback6 bt-sco-wb">
-        <ctl name="BT SampleRate" value="KHZ_16" />
-        <path name="compress-offload-playback6 bt-sco" />
-    </path>
-
-    <path name="compress-offload-playback6 speaker-and-display-port">
-        <path name="compress-offload-playback6 display-port" />
-        <path name="compress-offload-playback6" />
-    </path>
-
-    <path name="compress-offload-playback6 afe-proxy">
-        <ctl name="AFE_PCM_RX Audio Mixer MultiMedia13" value="1" />
-    </path>
-
-    <path name="compress-offload-playback6 usb-headphones">
-        <ctl name="USB_AUDIO_RX Audio Mixer MultiMedia13" value="1" />
-    </path>
-
-    <path name="compress-offload-playback6 usb-headset">
-        <ctl name="USB_AUDIO_RX Audio Mixer MultiMedia13" value="1" />
-    </path>
-
-    <path name="compress-offload-playback6 speaker-and-usb-headphones">
-        <path name="compress-offload-playback6 usb-headphones" />
-        <path name="compress-offload-playback6" />
-    </path>
-
-    <path name="compress-offload-playback6 headphones">
-        <ctl name="SLIMBUS_6_RX Audio Mixer MultiMedia13" value="1" />
-    </path>
-
-    <path name="compress-offload-playback6 headset">
-        <path name="compress-offload-playback6 headphones" />
-    </path>
-
-    <path name="compress-offload-playback6 headphones-44.1">
-        <ctl name="SLIMBUS_5_RX Audio Mixer MultiMedia13" value="1" />
-    </path>
-
-    <path name="compress-offload-playback6 headphones-dsd">
-        <ctl name="SLIMBUS_2_RX Audio Mixer MultiMedia13" value="1" />
-    </path>
-
-    <path name="compress-offload-playback6 speaker-and-headphones">
-        <path name="compress-offload-playback6 headphones" />
-        <path name="compress-offload-playback6" />
-    </path>
-
-    <path name="compress-offload-playback6 speaker-and-bt-sco">
-        <path name="compress-offload-playback6 bt-sco" />
-        <path name="compress-offload-playback6" />
-    </path>
-
-    <path name="compress-offload-playback6 speaker-and-bt-sco-wb">
-        <path name="compress-offload-playback6 bt-sco-wb" />
-        <path name="compress-offload-playback6" />
-    </path>
-
-    <path name="compress-offload-playback7">
-        <ctl name="TERT_TDM_RX_0 Channels" value="Six" />
-        <ctl name="TERT_TDM_RX_0 Audio Mixer MultiMedia14" value="1" />
-    </path>
-
-    <path name="compress-offload-playback7 display-port">
-        <ctl name="DISPLAY_PORT Mixer MultiMedia14" value="1" />
-    </path>
-
-    <path name="compress-offload-playback7 bt-sco">
-        <ctl name="SLIMBUS_7_RX Audio Mixer MultiMedia14" value="1" />
-    </path>
-
-    <path name="compress-offload-playback7 bt-sco-wb">
-        <ctl name="BT SampleRate" value="KHZ_16" />
-        <path name="compress-offload-playback7 bt-sco" />
-    </path>
-
-    <path name="compress-offload-playback7 speaker-and-display-port">
-        <path name="compress-offload-playback7 display-port" />
-        <path name="compress-offload-playback7" />
-    </path>
-
-    <path name="compress-offload-playback7 afe-proxy">
-        <ctl name="AFE_PCM_RX Audio Mixer MultiMedia14" value="1" />
-    </path>
-
-    <path name="compress-offload-playback7 usb-headphones">
-        <ctl name="USB_AUDIO_RX Audio Mixer MultiMedia14" value="1" />
-    </path>
-
-    <path name="compress-offload-playback7 usb-headset">
-        <ctl name="USB_AUDIO_RX Audio Mixer MultiMedia14" value="1" />
-    </path>
-
-    <path name="compress-offload-playback7 speaker-and-usb-headphones">
-        <path name="compress-offload-playback7 usb-headphones" />
-        <path name="compress-offload-playback7" />
-    </path>
-
-    <path name="compress-offload-playback7 headphones">
-        <ctl name="SLIMBUS_6_RX Audio Mixer MultiMedia14" value="1" />
-    </path>
-
-    <path name="compress-offload-playback7 headset">
-        <path name="compress-offload-playback7 headphones" />
-    </path>
-
-    <path name="compress-offload-playback7 headphones-44.1">
-        <ctl name="SLIMBUS_5_RX Audio Mixer MultiMedia14" value="1" />
-    </path>
-
-    <path name="compress-offload-playback7 headphones-dsd">
-        <ctl name="SLIMBUS_2_RX Audio Mixer MultiMedia14" value="1" />
-    </path>
-
-    <path name="compress-offload-playback7 speaker-and-headphones">
-        <path name="compress-offload-playback7 headphones" />
-        <path name="compress-offload-playback7" />
-    </path>
-
-    <path name="compress-offload-playback7 speaker-and-bt-sco">
-        <path name="compress-offload-playback7 bt-sco" />
-        <path name="compress-offload-playback7" />
-    </path>
-
-    <path name="compress-offload-playback7 speaker-and-bt-sco-wb">
-        <path name="compress-offload-playback7 bt-sco-wb" />
-        <path name="compress-offload-playback7" />
-    </path>
-
-    <path name="compress-offload-playback8">
-        <ctl name="TERT_TDM_RX_0 Channels" value="Six" />
-        <ctl name="TERT_TDM_RX_0 Audio Mixer MultiMedia15" value="1" />
-    </path>
-
-    <path name="compress-offload-playback8 display-port">
-        <ctl name="DISPLAY_PORT Mixer MultiMedia15" value="1" />
-    </path>
-
-    <path name="compress-offload-playback8 bt-sco">
-        <ctl name="SLIMBUS_7_RX Audio Mixer MultiMedia15" value="1" />
-    </path>
-
-    <path name="compress-offload-playback8 bt-sco-wb">
-        <ctl name="BT SampleRate" value="KHZ_16" />
-        <path name="compress-offload-playback8 bt-sco" />
-    </path>
-
-    <path name="compress-offload-playback8 speaker-and-display-port">
-        <path name="compress-offload-playback8 display-port" />
-        <path name="compress-offload-playback8" />
-    </path>
-
-    <path name="compress-offload-playback8 afe-proxy">
-        <ctl name="AFE_PCM_RX Audio Mixer MultiMedia15" value="1" />
-    </path>
-
-    <path name="compress-offload-playback8 usb-headphones">
-        <ctl name="USB_AUDIO_RX Audio Mixer MultiMedia15" value="1" />
-    </path>
-
-    <path name="compress-offload-playback8 usb-headset">
-        <ctl name="USB_AUDIO_RX Audio Mixer MultiMedia15" value="1" />
-    </path>
-
-    <path name="compress-offload-playback8 speaker-and-usb-headphones">
-        <path name="compress-offload-playback8 usb-headphones" />
-        <path name="compress-offload-playback8" />
-    </path>
-
-    <path name="compress-offload-playback8 headphones">
-        <ctl name="SLIMBUS_6_RX Audio Mixer MultiMedia15" value="1" />
-    </path>
-
-    <path name="compress-offload-playback8 headset">
-        <path name="compress-offload-playback8 headphones" />
-    </path>
-
-    <path name="compress-offload-playback8 headphones-44.1">
-        <ctl name="SLIMBUS_5_RX Audio Mixer MultiMedia15" value="1" />
-    </path>
-
-    <path name="compress-offload-playback8 headphones-dsd">
-        <ctl name="SLIMBUS_2_RX Audio Mixer MultiMedia15" value="1" />
-    </path>
-
-    <path name="compress-offload-playback8 speaker-and-headphones">
-        <path name="compress-offload-playback8 headphones" />
-        <path name="compress-offload-playback8" />
-    </path>
-
-    <path name="compress-offload-playback8 speaker-and-bt-sco">
-        <path name="compress-offload-playback8 bt-sco" />
-        <path name="compress-offload-playback8" />
-    </path>
-
-    <path name="compress-offload-playback8 speaker-and-bt-sco-wb">
-        <path name="compress-offload-playback8 bt-sco-wb" />
-        <path name="compress-offload-playback8" />
-    </path>
-
-    <path name="compress-offload-playback9">
-        <ctl name="TERT_TDM_RX_0 Channels" value="Six" />
-        <ctl name="TERT_TDM_RX_0 Audio Mixer MultiMedia16" value="1" />
-    </path>
-
-    <path name="compress-offload-playback9 display-port">
-        <ctl name="DISPLAY_PORT Mixer MultiMedia16" value="1" />
-    </path>
-
-    <path name="compress-offload-playback9 bt-sco">
-        <ctl name="SLIMBUS_7_RX Audio Mixer MultiMedia16" value="1" />
-    </path>
-
-    <path name="compress-offload-playback9 bt-sco-wb">
-        <ctl name="BT SampleRate" value="KHZ_16" />
-        <path name="compress-offload-playback9 bt-sco" />
-    </path>
-
-    <path name="compress-offload-playback9 speaker-and-display-port">
-        <path name="compress-offload-playback9 display-port" />
-        <path name="compress-offload-playback9" />
-    </path>
-
-    <path name="compress-offload-playback9 afe-proxy">
-        <ctl name="AFE_PCM_RX Audio Mixer MultiMedia16" value="1" />
-    </path>
-
-    <path name="compress-offload-playback9 usb-headphones">
-        <ctl name="USB_AUDIO_RX Audio Mixer MultiMedia16" value="1" />
-    </path>
-
-    <path name="compress-offload-playback9 usb-headset">
-        <ctl name="USB_AUDIO_RX Audio Mixer MultiMedia16" value="1" />
-    </path>
-
-    <path name="compress-offload-playback9 speaker-and-usb-headphones">
-        <path name="compress-offload-playback9 usb-headphones" />
-        <path name="compress-offload-playback9" />
-    </path>
-
-    <path name="compress-offload-playback9 headphones">
-        <ctl name="SLIMBUS_6_RX Audio Mixer MultiMedia16" value="1" />
-    </path>
-
-    <path name="compress-offload-playback9 headset">
-        <path name="compress-offload-playback9 headphones" />
-    </path>
-
-    <path name="compress-offload-playback9 headphones-44.1">
-        <ctl name="SLIMBUS_5_RX Audio Mixer MultiMedia16" value="1" />
-    </path>
-
-    <path name="compress-offload-playback9 headphones-dsd">
-        <ctl name="SLIMBUS_2_RX Audio Mixer MultiMedia16" value="1" />
-    </path>
-
-    <path name="compress-offload-playback9 speaker-and-headphones">
-        <path name="compress-offload-playback9 headphones" />
-        <path name="compress-offload-playback9" />
-    </path>
-
-    <path name="compress-offload-playback9 speaker-and-bt-sco">
-        <path name="compress-offload-playback9 bt-sco" />
-        <path name="compress-offload-playback9" />
-    </path>
-
-    <path name="compress-offload-playback9 speaker-and-bt-sco-wb">
-        <path name="compress-offload-playback9 bt-sco-wb" />
-        <path name="compress-offload-playback9" />
-    </path>
-
-    <!-- The following use cases are used for car streams  -->
-    <path name="media-playback">
-        <ctl name="TERT_TDM_RX_0 Channels" value="Six" />
-        <ctl name="TERT_TDM_RX_0 Audio Mixer MultiMedia1" value="1" />
-    </path>
-
-    <path name="sys-notification-playback sys-bus-out">
-        <ctl name="TERT_TDM_RX_0 Channels" value="Six" />
-        <ctl name="TERT_TDM_RX_0 Audio Mixer MultiMedia5" value="1" />
-    </path>
-
-    <path name="nav-guidance-playback nav-bus-out">
-        <ctl name="TERT_TDM_RX_1 Channels" value="One" />
-        <ctl name="TERT_TDM_RX_1 Audio Mixer MultiMedia2" value="1" />
-    </path>
-
-    <path name="phone-playback phone-bus-out">
-        <ctl name="TERT_TDM_RX_2 Channels" value="One" />
-        <ctl name="TERT_TDM_RX_2 Audio Mixer MultiMedia10" value="1" />
-    </path>
-
-    <path name="alerts-playback alerts-bus-out">
-        <ctl name="TERT_TDM_RX_0 Channels" value="Six" />
-        <ctl name="TERT_TDM_RX_0 Audio Mixer MultiMedia31" value="1" />
-    </path>
-
-    <path name="front-passenger-playback pax-bus-out">
-        <ctl name="QUAT_TDM_RX_0 Channels" value="Eight" />
-        <ctl name="QUAT_TDM_RX_0 Audio Mixer MultiMedia23" value="1" />
-    </path>
-
-    <path name="rear-seat-playback rse-bus-out">
-        <ctl name="QUIN_TDM_RX_0 Channels" value="Sixteen" />
-        <ctl name="QUIN_TDM_RX_0 Audio Mixer MultiMedia22" value="1" />
-    </path>
-
-    <path name="audio-record">
-        <ctl name="TERT_TDM_TX_0 Channels" value="Four" />
-        <ctl name="MultiMedia1 Mixer TERT_TDM_TX_0" value="1" />
-        <ctl name="TERT_TDM_TX_0 ADM Channels" value="Four" />
-    </path>
-
-    <path name="front-passenger-record">
-        <ctl name="QUAT_TDM_TX_0 Channels" value="Eight" />
-        <ctl name="MultiMedia23 Mixer QUAT_TDM_TX_0" value="1" />
-    </path>
-
-    <path name="rear-seat-record">
-        <ctl name="QUIN_TDM_TX_0 Channels" value="Eight" />
-        <ctl name="MultiMedia22 Mixer QUIN_TDM_TX_0" value="1" />
-    </path>
-
-    <path name="audio-record headset-mic">
-        <ctl name="TERT_TDM_TX_0 Channels" value="One" />
-        <ctl name="MultiMedia1 Mixer TERT_TDM_TX_0" value="1" />
-    </path>
-
-    <path name="audio-record usb-headset-mic">
-        <ctl name="MultiMedia1 Mixer USB_AUDIO_TX" value="1" />
-    </path>
-
-    <path name="audio-record bt-sco">
-        <ctl name="MultiMedia1 Mixer SLIM_7_TX" value="1" />
-    </path>
-
-    <path name="audio-record bt-sco-wb">
-        <ctl name="BT SampleRate" value="KHZ_16" />
-        <path name="audio-record bt-sco" />
-    </path>
-
-    <path name="audio-record capture-fm">
-        <ctl name="TERT_TDM_TX_0 Channels" value="One" />
-        <ctl name="MultiMedia1 Mixer TERT_TDM_TX_0" value="1" />
-    </path>
-
-    <path name="echo-reference-external">
-        <ctl name="MultiMedia2 Mixer SEC_TDM_TX_0" value="1" />
-    </path>
-
-    <path name="audio-record-compress">
-        <ctl name="TERT_TDM_TX_0 Channels" value="One" />
-        <ctl name="MultiMedia8 Mixer TERT_TDM_TX_0" value="1" />
-    </path>
-
-    <path name="audio-record-compress headset-mic">
-        <ctl name="TERT_TDM_TX_0 Channels" value="One" />
-        <ctl name="MultiMedia8 Mixer TERT_TDM_TX_0" value="1" />
-    </path>
-
-    <path name="audio-record-compress bt-sco">
-        <ctl name="MultiMedia8 Mixer SLIM_7_TX" value="1" />
-    </path>
-
-    <path name="audio-record-compress bt-sco-wb">
-        <ctl name="BT SampleRate" value="KHZ_16" />
-        <path name="audio-record-compress bt-sco" />
-    </path>
-
-    <path name="audio-record-compress usb-headset-mic">
-        <ctl name="MultiMedia8 Mixer USB_AUDIO_TX" value="1" />
-    </path>
-
-    <path name="audio-record-compress2">
-        <ctl name="TERT_TDM_TX_0 Channels" value="One" />
-        <ctl name="MultiMedia17 Mixer TERT_TDM_TX_0" value="1" />
-    </path>
-
-    <path name="audio-record-compress2 headset-mic">
-        <ctl name="TERT_TDM_TX_0 Channels" value="One" />
-        <ctl name="MultiMedia17 Mixer TERT_TDM_TX_0" value="1" />
-    </path>
-
-    <path name="audio-record-compress2 usb-headset-mic">
-        <ctl name="MultiMedia17 Mixer USB_AUDIO_TX" value="1" />
-    </path>
-
-    <path name="audio-record-compress2 bt-sco">
-        <ctl name="MultiMedia17 Mixer SLIM_7_TX" value="1" />
-    </path>
-
-    <path name="audio-record-compress2 bt-sco-wb">
-        <ctl name="BT SampleRate" value="KHZ_16" />
-        <path name="audio-record-compress2 bt-sco" />
-    </path>
-
-    <path name="low-latency-record">
-        <ctl name="TERT_TDM_TX_0 Channels" value="One" />
-        <ctl name="MultiMedia8 Mixer TERT_TDM_TX_0" value="1" />
-    </path>
-
-    <path name="low-latency-record headset-mic">
-        <ctl name="TERT_TDM_TX_0 Channels" value="One" />
-        <ctl name="MultiMedia8 Mixer TERT_TDM_TX_0" value="1" />
-    </path>
-
-    <path name="low-latency-record bt-sco">
-      <ctl name="MultiMedia8 Mixer SLIM_7_TX" value="1" />
-    </path>
-
-    <path name="low-latency-record bt-sco-wb">
-        <ctl name="BT SampleRate" value="KHZ_16" />
-        <path name="low-latency-record bt-sco" />
-    </path>
-
-    <path name="low-latency-record usb-headset-mic">
-        <ctl name="MultiMedia8 Mixer USB_AUDIO_TX" value="1" />
-    </path>
-
-    <path name="low-latency-record capture-fm">
-        <ctl name="TERT_TDM_TX_0 Channels" value="One" />
-      <ctl name="MultiMedia8 Mixer TERT_TDM_TX_0" value="1" />
-    </path>
-
-    <path name="fm-virtual-record capture-fm">
-        <ctl name="TERT_TDM_TX_0 Channels" value="One" />
-        <ctl name="MultiMedia2 Mixer TERT_TDM_TX_0" value="1" />
-    </path>
-
-    <path name="play-fm">
-        <ctl name="SLIMBUS_8 LOOPBACK Volume" value="1" />
-        <ctl name="SLIMBUS_0_RX Port Mixer SLIM_8_TX" value="1" />
-        <ctl name="SLIMBUS_DL_HL Switch" value="1" />
-    </path>
-
-    <path name="play-fm headphones">
-        <ctl name="SLIMBUS_8 LOOPBACK Volume" value="1" />
-        <ctl name="SLIMBUS_6_RX Port Mixer SLIM_8_TX" value="1" />
-        <ctl name="SLIMBUS6_DL_HL Switch" value="1" />
-    </path>
-
-    <path name="play-fm headset">
-        <path name="play-fm headphones" />
-    </path>
-
-    <path name="incall-rec-uplink">
-        <ctl name="MultiMedia1 Mixer VOC_REC_UL" value="1" />
-    </path>
-
-    <path name="incall-rec-uplink bt-sco">
-        <path name="incall-rec-uplink" />
-    </path>
-
-    <path name="incall-rec-uplink bt-sco-wb">
-        <path name="incall-rec-uplink" />
-    </path>
-
-    <path name="incall-rec-uplink usb-headset-mic">
-        <path name="incall-rec-uplink" />
-    </path>
-
-    <path name="incall-rec-uplink headset-mic">
-        <path name="incall-rec-uplink" />
-    </path>
-
-    <path name="incall-rec-uplink afe-proxy">
-        <path name="incall-rec-uplink" />
-    </path>
-
-    <path name="incall-rec-uplink-compress">
-        <ctl name="MultiMedia8 Mixer VOC_REC_UL" value="1" />
-    </path>
-
-    <path name="incall-rec-uplink-compress headset-mic">
-        <path name="incall-rec-uplink-compress" />
-    </path>
-
-    <path name="incall-rec-uplink-compress bt-sco">
-        <path name="incall-rec-uplink-compress" />
-    </path>
-
-    <path name="incall-rec-uplink-compress bt-sco-wb">
-        <path name="incall-rec-uplink-compress" />
-    </path>
-
-    <path name="incall-rec-uplink-compress usb-headset-mic">
-        <path name="incall-rec-uplink-compress" />
-    </path>
-
-    <path name="incall-rec-uplink-compress afe-proxy">
-        <path name="incall-rec-uplink-compress" />
-    </path>
-
-    <path name="incall-rec-downlink">
-        <ctl name="MultiMedia1 Mixer VOC_REC_DL"  value="1" />
-    </path>
-
-    <path name="incall-rec-downlink bt-sco">
-        <path name="incall-rec-downlink" />
-    </path>
-
-    <path name="incall-rec-downlink bt-sco-wb">
-        <path name="incall-rec-downlink" />
-    </path>
-
-    <path name="incall-rec-downlink usb-headset-mic">
-        <path name="incall-rec-downlink" />
-    </path>
-
-    <path name="incall-rec-downlink headset-mic">
-        <path name="incall-rec-downlink" />
-    </path>
-
-    <path name="incall-rec-downlink afe-proxy">
-        <path name="incall-rec-downlink" />
-    </path>
-
-    <path name="incall-rec-downlink-compress">
-        <ctl name="MultiMedia8 Mixer VOC_REC_DL" value="1" />
-    </path>
-
-    <path name="incall-rec-downlink-compress headset-mic">
-        <path name="incall-rec-downlink-compress" />
-    </path>
-
-    <path name="incall-rec-downlink-compress bt-sco">
-        <path name="incall-rec-downlink-compress" />
-    </path>
-
-    <path name="incall-rec-downlink-compress bt-sco-wb">
-        <path name="incall-rec-downlink-compress" />
-    </path>
-
-    <path name="incall-rec-downlink-compress usb-headset-mic">
-        <path name="incall-rec-downlink-compress" />
-    </path>
-
-    <path name="incall-rec-downlink-compress afe-proxy">
-        <path name="incall-rec-downlink-compress" />
-    </path>
-
-    <path name="incall-rec-uplink-and-downlink">
-        <path name="incall-rec-uplink" />
-        <path name="incall-rec-downlink" />
-    </path>
-
-    <path name="incall-rec-uplink-and-downlink bt-sco">
-        <path name="incall-rec-uplink-and-downlink" />
-    </path>
-
-    <path name="incall-rec-uplink-and-downlink bt-sco-wb">
-        <path name="incall-rec-uplink-and-downlink" />
-    </path>
-
-    <path name="incall-rec-uplink-and-downlink usb-headset-mic">
-        <path name="incall-rec-uplink-and-downlink" />
-    </path>
-
-    <path name="incall-rec-uplink-and-downlink headset-mic">
-        <path name="incall-rec-uplink-and-downlink" />
-    </path>
-
-    <path name="incall-rec-uplink-and-downlink afe-proxy">
-        <path name="incall-rec-uplink-and-downlink" />
-    </path>
-
-    <path name="incall-rec-uplink-and-downlink-compress">
-        <path name="incall-rec-uplink-compress" />
-        <path name="incall-rec-downlink-compress" />
-    </path>
-
-    <path name="incall-rec-uplink-and-downlink-compress bt-sco">
-        <path name="incall-rec-uplink-and-downlink-compress" />
-    </path>
-
-    <path name="incall-rec-uplink-and-downlink-compress headset-mic">
-        <path name="incall-rec-uplink-and-downlink-compress" />
-    </path>
-
-    <path name="incall-rec-uplink-and-downlink-compress bt-sco-wb">
-        <path name="incall-rec-uplink-and-downlink-compress" />
-    </path>
-
-    <path name="incall-rec-uplink-and-downlink-compress usb-headset-mic">
-        <path name="incall-rec-uplink-and-downlink-compress" />
-    </path>
-
-    <path name="incall-rec-uplink-and-downlink-compress afe-proxy">
-        <path name="incall-rec-uplink-and-downlink-compress" />
->>>>>>> 117cf6f3
     </path>
 
     <path name="icc-call">
