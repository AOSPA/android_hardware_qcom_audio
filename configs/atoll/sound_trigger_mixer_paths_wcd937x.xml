--- conflicted
+++ resolved
@@ -82,12 +82,8 @@
     <ctl name="EC Reference Bit Format" value="0"/>
     <ctl name="EC Reference SampleRate" value="0"/>
     <ctl name="ADC2_MIXER Switch" value="0" />
-<<<<<<< HEAD
-	<ctl name="LPI Enable" value="0" />
-=======
     <ctl name="LPI Enable" value="0" />
     <ctl name="ADC2 Volume" value="12" />
->>>>>>> 20c978ad
 
     <path name="listen-voice-wakeup-1">
         <ctl name="LSM1 Mixer VA_CDC_DMA_TX_0" value="1" />
@@ -155,146 +151,82 @@
 
     <path name="listen-voice-wakeup-1 port">
         <ctl name="LSM1 Port" value="VA_CDC_DMA_TX_0" />
-<<<<<<< HEAD
-		<ctl name="LPI Enable" value="1" />
-=======
-        <ctl name="LPI Enable" value="1" />
->>>>>>> 20c978ad
+        <ctl name="LPI Enable" value="1" />
     </path>
 
     <path name="listen-voice-wakeup-2 port">
         <ctl name="LSM2 Port" value="VA_CDC_DMA_TX_0" />
-<<<<<<< HEAD
-		<ctl name="LPI Enable" value="1" />
-=======
-        <ctl name="LPI Enable" value="1" />
->>>>>>> 20c978ad
+        <ctl name="LPI Enable" value="1" />
     </path>
 
     <path name="listen-voice-wakeup-3 port">
         <ctl name="LSM3 Port" value="VA_CDC_DMA_TX_0" />
-<<<<<<< HEAD
-		<ctl name="LPI Enable" value="1" />
-=======
-        <ctl name="LPI Enable" value="1" />
->>>>>>> 20c978ad
+        <ctl name="LPI Enable" value="1" />
     </path>
 
     <path name="listen-voice-wakeup-4 port">
         <ctl name="LSM4 Port" value="VA_CDC_DMA_TX_0" />
-<<<<<<< HEAD
-		<ctl name="LPI Enable" value="1" />
-=======
-        <ctl name="LPI Enable" value="1" />
->>>>>>> 20c978ad
+        <ctl name="LPI Enable" value="1" />
     </path>
 
     <path name="listen-voice-wakeup-5 port">
         <ctl name="LSM5 Port" value="VA_CDC_DMA_TX_0" />
-<<<<<<< HEAD
-		<ctl name="LPI Enable" value="1" />
-=======
-        <ctl name="LPI Enable" value="1" />
->>>>>>> 20c978ad
+        <ctl name="LPI Enable" value="1" />
     </path>
 
     <path name="listen-voice-wakeup-6 port">
         <ctl name="LSM6 Port" value="VA_CDC_DMA_TX_0" />
-<<<<<<< HEAD
-		<ctl name="LPI Enable" value="1" />
-=======
-        <ctl name="LPI Enable" value="1" />
->>>>>>> 20c978ad
+        <ctl name="LPI Enable" value="1" />
     </path>
 
     <path name="listen-voice-wakeup-7 port">
         <ctl name="LSM7 Port" value="VA_CDC_DMA_TX_0" />
-<<<<<<< HEAD
-		<ctl name="LPI Enable" value="1" />
-=======
-        <ctl name="LPI Enable" value="1" />
->>>>>>> 20c978ad
+        <ctl name="LPI Enable" value="1" />
     </path>
 
     <path name="listen-voice-wakeup-8 port">
         <ctl name="LSM8 Port" value="VA_CDC_DMA_TX_0" />
-<<<<<<< HEAD
-		<ctl name="LPI Enable" value="1" />
-=======
-        <ctl name="LPI Enable" value="1" />
->>>>>>> 20c978ad
+        <ctl name="LPI Enable" value="1" />
     </path>
 
     <path name="listen-voice-wakeup-1 preproc port">
         <ctl name="LSM1 Port" value="ADM_LSM_TX" />
-<<<<<<< HEAD
-		<ctl name="LPI Enable" value="0" />
-=======
-        <ctl name="LPI Enable" value="0" />
->>>>>>> 20c978ad
+        <ctl name="LPI Enable" value="0" />
     </path>
 
     <path name="listen-voice-wakeup-2 preproc port">
         <ctl name="LSM2 Port" value="ADM_LSM_TX" />
-<<<<<<< HEAD
-		<ctl name="LPI Enable" value="0" />
-=======
-        <ctl name="LPI Enable" value="0" />
->>>>>>> 20c978ad
+        <ctl name="LPI Enable" value="0" />
     </path>
 
     <path name="listen-voice-wakeup-3 preproc port">
         <ctl name="LSM3 Port" value="ADM_LSM_TX" />
-<<<<<<< HEAD
-		<ctl name="LPI Enable" value="0" />
-=======
-        <ctl name="LPI Enable" value="0" />
->>>>>>> 20c978ad
+        <ctl name="LPI Enable" value="0" />
     </path>
 
     <path name="listen-voice-wakeup-4 preproc port">
         <ctl name="LSM4 Port" value="ADM_LSM_TX" />
-<<<<<<< HEAD
-		<ctl name="LPI Enable" value="0" />
-=======
-        <ctl name="LPI Enable" value="0" />
->>>>>>> 20c978ad
+        <ctl name="LPI Enable" value="0" />
     </path>
 
     <path name="listen-voice-wakeup-5 preproc port">
         <ctl name="LSM5 Port" value="ADM_LSM_TX" />
-<<<<<<< HEAD
-		<ctl name="LPI Enable" value="0" />
-=======
-        <ctl name="LPI Enable" value="0" />
->>>>>>> 20c978ad
+        <ctl name="LPI Enable" value="0" />
     </path>
 
     <path name="listen-voice-wakeup-6 preproc port">
         <ctl name="LSM6 Port" value="ADM_LSM_TX" />
-<<<<<<< HEAD
-		<ctl name="LPI Enable" value="0" />
-=======
-        <ctl name="LPI Enable" value="0" />
->>>>>>> 20c978ad
+        <ctl name="LPI Enable" value="0" />
     </path>
 
     <path name="listen-voice-wakeup-7 preproc port">
         <ctl name="LSM7 Port" value="ADM_LSM_TX" />
-<<<<<<< HEAD
-		<ctl name="LPI Enable" value="0" />
-=======
-        <ctl name="LPI Enable" value="0" />
->>>>>>> 20c978ad
+        <ctl name="LPI Enable" value="0" />
     </path>
 
     <path name="listen-voice-wakeup-8 preproc port">
         <ctl name="LSM8 Port" value="ADM_LSM_TX" />
-<<<<<<< HEAD
-		<ctl name="LPI Enable" value="0" />
-=======
-        <ctl name="LPI Enable" value="0" />
->>>>>>> 20c978ad
+        <ctl name="LPI Enable" value="0" />
     </path>
 
     <path name="listen-ape-handset-mic">
