--- conflicted
+++ resolved
@@ -41,12 +41,6 @@
   }
   audio_pre_processing {
     path /vendor/lib/soundfx/libqcomvoiceprocessing.so
-<<<<<<< HEAD
-  }
-  loudness_enhancer {
-    path /vendor/lib/soundfx/libldnhncr.so
-=======
->>>>>>> 6f8c4eee
   }
   volume_listener {
     path /vendor/lib/soundfx/libvolumelistener.so
