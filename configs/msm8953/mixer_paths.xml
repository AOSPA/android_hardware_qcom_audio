<?xml version="1.0" encoding="ISO-8859-1"?>
<!-- Copyright (c) 2015-2016, 2018, The Linux Foundation. All rights reserved.      -->
<!--                                                                        -->
<!-- Redistribution and use in source and binary forms, with or without     -->
<!-- modification, are permitted provided that the following conditions are -->
<!-- met:                                                                   -->
<!--     * Redistributions of source code must retain the above copyright   -->
<!--       notice, this list of conditions and the following disclaimer.    -->
<!--     * Redistributions in binary form must reproduce the above          -->
<!--       copyright notice, this list of conditions and the following      -->
<!--       disclaimer in the documentation and/or other materials provided  -->
<!--       with the distribution.                                           -->
<!--     * Neither the name of The Linux Foundation nor the names of its    -->
<!--       contributors may be used to endorse or promote products derived  -->
<!--       from this software without specific prior written permission.    -->
<!--                                                                        -->
<!-- THIS SOFTWARE IS PROVIDED "AS IS" AND ANY EXPRESS OR IMPLIED           -->
<!-- WARRANTIES, INCLUDING, BUT NOT LIMITED TO, THE IMPLIED WARRANTIES OF   -->
<!-- MERCHANTABILITY, FITNESS FOR A PARTICULAR PURPOSE AND NON-INFRINGEMENT -->
<!-- ARE DISCLAIMED.  IN NO EVENT SHALL THE COPYRIGHT OWNER OR CONTRIBUTORS -->
<!-- BE LIABLE FOR ANY DIRECT, INDIRECT, INCIDENTAL, SPECIAL, EXEMPLARY, OR -->
<!-- CONSEQUENTIAL DAMAGES (INCLUDING, BUT NOT LIMITED TO, PROCUREMENT OF   -->
<!-- SUBSTITUTE GOODS OR SERVICES; LOSS OF USE, DATA, OR PROFITS; OR        -->
<!-- BUSINESS INTERRUPTION) HOWEVER CAUSED AND ON ANY THEORY OF LIABILITY,  -->
<!-- WHETHER IN CONTRACT, STRICT LIABILITY, OR TORT (INCLUDING NEGLIGENCE   -->
<!-- OR OTHERWISE) ARISING IN ANY WAY OUT OF THE USE OF THIS SOFTWARE, EVEN -->
<!-- IF ADVISED OF THE POSSIBILITY OF SUCH DAMAGE.                          -->
<mixer>
    <!-- These are the initial mixer settings -->
    <ctl name="Voice Rx Device Mute" id="0" value="0" />
    <ctl name="Voice Rx Device Mute" id="1" value="-1" />
    <ctl name="Voice Rx Device Mute" id="2" value="20" />
    <ctl name="Voice Tx Mute" id="0" value="0" />
    <ctl name="Voice Tx Mute" id="1" value="-1" />
    <ctl name="Voice Tx Mute" id="2" value="500" />
    <ctl name="Voice Rx Gain" id="0" value="0" />
    <ctl name="Voice Rx Gain" id="1" value="-1" />
    <ctl name="Voice Rx Gain" id="2" value="20" />
    <ctl name="Voip Tx Mute" id="0" value="0" />
    <ctl name="Voip Tx Mute" id="1" value="500" />
    <ctl name="Voip Rx Gain" id="0" value="0" />
    <ctl name="Voip Rx Gain" id="1" value="20" />
    <ctl name="Voip Mode Config" value="12" />
    <ctl name="Voip Rate Config" value="0" />
    <ctl name="Voip Evrc Min Max Rate Config" id="0" value="1" />
    <ctl name="Voip Evrc Min Max Rate Config" id="1" value="4" />
    <ctl name="Voip Dtx Mode" value="0" />
    <ctl name="TTY Mode" value="OFF" />
    <ctl name="HPHL Volume" value="9" />
    <ctl name="HPHR Volume" value="9" />
    <ctl name="RX HPH Mode" value="NORMAL" />
    <ctl name="COMP0 RX1" value="0" />
    <ctl name="COMP0 RX2" value="0" />
    <ctl name="RX1 Digital Volume" value="84" />
    <ctl name="RX2 Digital Volume" value="84" />
    <ctl name="RX3 Digital Volume" value="84" />
    <ctl name="IIR1 INP1 Volume" value="53" />
    <ctl name="IIR1 INP2 Volume" value="53" />
    <ctl name="IIR1 INP3 Volume" value="53" />
    <ctl name="IIR1 INP4 Volume" value="53" />
    <ctl name="ADC1 Volume" value="4" />
    <ctl name="ADC2 Volume" value="4" />
    <ctl name="ADC3 Volume" value="4" />
    <ctl name="DEC1 Volume" value="84" />
    <ctl name="DEC2 Volume" value="84" />
    <ctl name="DEC2 MUX" value="ZERO" />
    <ctl name="DEC1 MUX" value="ZERO" />
    <ctl name="ADC2 MUX" value="ZERO" />
    <ctl name="RDAC2 MUX" value="ZERO" />
    <ctl name="RX2 MIX2 INP2" value="ZERO" />
    <ctl name="RX2 MIX2 INP1" value="ZERO" />
    <ctl name="RX1 MIX2 INP2" value="ZERO" />
    <ctl name="RX1 MIX2 INP1" value="ZERO" />
    <ctl name="RX3 MIX1 INP2" value="ZERO" />
    <ctl name="RX3 MIX1 INP1" value="ZERO" />
    <ctl name="RX2 MIX1 INP2" value="ZERO" />
    <ctl name="RX2 MIX1 INP1" value="ZERO" />
    <ctl name="RX1 MIX1 INP2" value="ZERO" />
    <ctl name="RX1 MIX1 INP1" value="ZERO" />
    <ctl name="EAR_S" value="ZERO" />
    <ctl name="HPHL" value="ZERO" />
    <ctl name="HPHR" value="ZERO" />
    <ctl name="SPK" value="ZERO" />
    <ctl name="WSA Spk Switch" value="ZERO" />
    <ctl name="SpkrMono WSA_RDAC" value="ZERO" />
    <ctl name="SpkrMono BOOST Switch" value="1" />
    <ctl name="EAR PA Gain" value="POS_6_DB" />
    <ctl name="EAR PA Gain" value="POS_1P5_DB" />
    <ctl name="EAR PA Boost" value="ENABLE" />
    <ctl name="MI2S_RX Channels" value="One" />
    <ctl name="MI2S_TX Channels" value="One" />
    <ctl name="PRI_MI2S_RX_DL_HL Switch" value="0" />
    <ctl name="PRI_MI2S_RX_VI_FB_MUX" value="ZERO" />
    <ctl name="DEC3 MUX" value="ZERO" />
    <ctl name="DEC4 MUX" value="ZERO" />
    <ctl name="SpkrMono VISENSE Switch" value="0" />

    <ctl name="PRI_MI2S_RX Audio Mixer MultiMedia1" value="0" />
    <ctl name="INTERNAL_BT_SCO_RX Audio Mixer MultiMedia1" value="0" />
    <ctl name="PRI_MI2S_RX Audio Mixer MultiMedia3" value="0" />
    <ctl name="INTERNAL_BT_SCO_RX Audio Mixer MultiMedia3" value="0" />
    <ctl name="AFE_PCM_RX Audio Mixer MultiMedia3" value="0" />
    <ctl name="PRI_MI2S_RX Audio Mixer MultiMedia4" value="0" />
    <ctl name="INTERNAL_BT_SCO_RX Audio Mixer MultiMedia4" value="0" />
    <ctl name="AFE_PCM_RX Audio Mixer MultiMedia4" value="0" />
    <ctl name="INTERNAL_FM_RX Audio Mixer MultiMedia4" value="0" />
    <ctl name="PRI_MI2S_RX Audio Mixer MultiMedia5" value="0" />
    <ctl name="INTERNAL_BT_SCO_RX Audio Mixer MultiMedia5" value="0" />
    <ctl name="MultiMedia1 Mixer TERT_MI2S_TX" value="0" />
    <ctl name="MultiMedia5 Mixer TERT_MI2S_TX" value="0" />
    <ctl name="MultiMedia1 Mixer INTERNAL_BT_SCO_TX" value="0" />
    <ctl name="PRI_MI2S_RX_Voice Mixer CSVoice" value="0" />
    <ctl name="Voice_Tx Mixer TERT_MI2S_TX_Voice" value="0" />
    <ctl name="PRI_MI2S_RX Port Mixer INT_BT_SCO_TX" value="0" />
    <!-- Voice BTSCO -->
    <ctl name="Internal BTSCO SampleRate" value="BTSCO_RATE_8KHZ" />
    <ctl name="INTERNAL_BT_SCO_RX_Voice Mixer CSVoice" value="0" />
    <ctl name="Voice_Tx Mixer INTERNAL_BT_SCO_TX_Voice" value="0" />
    <ctl name="INTERNAL_BT_SCO_RX Audio Mixer Multimedia6" value="0" />
    <ctl name="MultiMedia6 Mixer TERT_MI2S_TX" value="0" />

    <!-- Voice2 -->
    <ctl name="PRI_MI2S_RX_Voice Mixer Voice2" value="0" />
    <ctl name="Voice2_Tx Mixer TERT_MI2S_TX_Voice2" value="0" />
    <ctl name="INTERNAL_BT_SCO_RX_Voice Mixer Voice2" value="0" />
    <ctl name="Voice2_Tx Mixer INTERNAL_BT_SCO_TX_Voice2" value="0" />
    <ctl name="AFE_PCM_RX_Voice Mixer Voice2" value="0" />
    <ctl name="Voice2_Tx Mixer AFE_PCM_TX_Voice2" value="0" />
    <!-- Voice2 end -->

    <!-- VoWLAN -->
    <ctl name="PRI_MI2S_RX_Voice Mixer VoWLAN" value="0" />
    <ctl name="VoWLAN_Tx Mixer TERT_MI2S_TX_VoWLAN" value="0" />
    <ctl name="HDMI_RX_Voice Mixer VoWLAN" value="0" />
    <ctl name="INTERNAL_BT_SCO_RX_Voice Mixer VoWLAN" value="0" />
    <ctl name="VoWLAN_Tx Mixer INTERNAL_BT_SCO_TX_VoWLAN" value="0" />
    <ctl name="AFE_PCM_RX_Voice Mixer VoWLAN" value="0" />
    <ctl name="VoWLAN_Tx Mixer AFE_PCM_TX_VoWLAN" value="0" />
    <!-- VoWLAN -->

    <!-- Multimode Voice1 -->
    <ctl name="PRI_MI2S_RX_Voice Mixer VoiceMMode1" value="0" />
    <ctl name="VoiceMMode1_Tx Mixer TERT_MI2S_TX_MMode1" value="0" />
    <ctl name="INTERNAL_BT_SCO_RX_Voice Mixer VoiceMMode1" value="0" />
    <ctl name="VoiceMMode1_Tx Mixer INT_BT_SCO_TX_MMode1" value="0" />
    <ctl name="AFE_PCM_RX_Voice Mixer VoiceMMode1" value="0" />
    <ctl name="VoiceMMode1_Tx Mixer AFE_PCM_TX_MMode1" value="0" />
    <!-- Multimode Voice1 end -->

    <!-- Multimode Voice2 -->
    <ctl name="PRI_MI2S_RX_Voice Mixer VoiceMMode2" value="0" />
    <ctl name="VoiceMMode2_Tx Mixer TERT_MI2S_TX_MMode2" value="0" />
    <ctl name="INTERNAL_BT_SCO_RX_Voice Mixer VoiceMMode2" value="0" />
    <ctl name="VoiceMMode2_Tx Mixer INT_BT_SCO_TX_MMode2" value="0" />
    <ctl name="AFE_PCM_RX_Voice Mixer VoiceMMode2" value="0" />
    <ctl name="VoiceMMode2_Tx Mixer AFE_PCM_TX_MMode2" value="0" />
    <!-- Multimode Voice2 end -->

    <!-- Voip -->
    <ctl name="PRI_MI2S_RX_Voice Mixer Voip" value="0" />
    <ctl name="Voip_Tx Mixer TERT_MI2S_TX_Voip" value="0" />
    <ctl name="Internal BTSCO SampleRate" value="BTSCO_RATE_8KHZ" />
    <ctl name="INTERNAL_BT_SCO_RX_Voice Mixer Voip" value="0" />
    <ctl name="Voip_Tx Mixer INTERNAL_BT_SCO_TX_Voip" value="0" />
    <!-- Voip end -->

    <!-- fm -->
    <ctl name="Internal FM RX Volume" value="0" />
    <ctl name="PRI_MI2S_RX Port Mixer INTERNAL_FM_TX" value="0" />
    <ctl name="MI2S_DL_HL Switch" value="1" />
    <ctl name="MultiMedia1 Mixer INTERNAL_FM_TX" value="0" />
    <ctl name="MultiMedia2 Mixer INTERNAL_FM_TX" value="0" />
    <ctl name="INTERNAL_FM_RX Audio Mixer MultiMedia1" value="0" />
    <ctl name="INTERNAL_FM_RX Audio Mixer MultiMedia5" value="0" />
    <!-- fm end -->

    <!-- RT Proxy Cal -->
    <ctl name="RT_PROXY_1_RX SetCalMode" value="CAL_MODE_NONE" />
    <ctl name="RT_PROXY_1_TX SetCalMode" value="CAL_MODE_NONE" />
    <!-- RT Proxy Cal end -->

    <!-- Incall Recording -->
    <ctl name="MultiMedia1 Mixer VOC_REC_UL" value="0" />
    <ctl name="MultiMedia1 Mixer VOC_REC_DL" value="0" />
    <!-- Incall Recording end -->

    <!-- Incall Music -->
    <ctl name="Incall_Music Audio Mixer MultiMedia2" value="0" />
    <ctl name="Incall_Music_2 Audio Mixer MultiMedia9" value="0" />
    <!-- Incall Music End -->

    <!-- QCHAT -->
    <ctl name="PRI_MI2S_RX_Voice Mixer QCHAT" value="0" />
    <ctl name="QCHAT_Tx Mixer TERT_MI2S_TX_QCHAT" value="0" />
    <ctl name="INTERNAL_BT_SCO_RX_Voice Mixer QCHAT" value="0" />
    <ctl name="QCHAT_Tx Mixer INTERNAL_BT_SCO_TX_QCHAT" value="0" />
    <!-- QCHAT End -->

    <!-- EC_REF -->
    <ctl name="AUDIO_REF_EC_UL1 MUX" value="None" />

    <!-- IIR -->
    <ctl name="IIR1 Band1" id ="0" value="268435456" />
    <ctl name="IIR1 Band1" id ="1" value="0" />
    <ctl name="IIR1 Band1" id ="2" value="0" />
    <ctl name="IIR1 Band1" id ="3" value="0" />
    <ctl name="IIR1 Band1" id ="4" value="0" />
    <ctl name="IIR1 Band2" id ="0" value="268435456" />
    <ctl name="IIR1 Band2" id ="1" value="0" />
    <ctl name="IIR1 Band2" id ="2" value="0" />
    <ctl name="IIR1 Band2" id ="3" value="0" />
    <ctl name="IIR1 Band2" id ="4" value="0" />
    <ctl name="IIR1 Band3" id ="0" value="268435456" />
    <ctl name="IIR1 Band3" id ="1" value="0" />
    <ctl name="IIR1 Band3" id ="2" value="0" />
    <ctl name="IIR1 Band3" id ="3" value="0" />
    <ctl name="IIR1 Band3" id ="4" value="0" />
    <ctl name="IIR1 Band4" id ="0" value="268435456" />
    <ctl name="IIR1 Band4" id ="1" value="0" />
    <ctl name="IIR1 Band4" id ="2" value="0" />
    <ctl name="IIR1 Band4" id ="3" value="0" />
    <ctl name="IIR1 Band4" id ="4" value="0" />
    <ctl name="IIR1 Band5" id ="0" value="268435456" />
    <ctl name="IIR1 Band5" id ="1" value="0" />
    <ctl name="IIR1 Band5" id ="2" value="0" />
    <ctl name="IIR1 Band5" id ="3" value="0" />
    <ctl name="IIR1 Band5" id ="4" value="0" />
    <ctl name="IIR1 Enable Band1" value="0" />
    <ctl name="IIR1 Enable Band2" value="0" />
    <ctl name="IIR1 Enable Band3" value="0" />
    <ctl name="IIR1 Enable Band4" value="0" />
    <ctl name="IIR1 Enable Band5" value="0" />
    <!-- IIR -->

    <!-- ADSP testfwk -->
    <ctl name="MI2S_DL_HL Switch" value="0" />
    <!-- ADSP testfwk end-->

    <path name="bt-sco-wb-samplerate">
        <ctl name="Internal BTSCO SampleRate" value="16000" />
    </path>

    <!-- These are audio route (FE to BE) specific mixer settings -->
    <path name="deep-buffer-playback">
        <ctl name="PRI_MI2S_RX Audio Mixer MultiMedia1" value="1" />
    </path>

    <path name="deep-buffer-playback bt-sco">
        <ctl name="INTERNAL_BT_SCO_RX Audio Mixer MultiMedia1" value="1" />
    </path>

    <path name="deep-buffer-playback bt-sco-wb">
        <ctl name="Internal BTSCO SampleRate" value="BTSCO_RATE_16KHZ" />
        <path name="deep-buffer-playback bt-sco" />
    </path>

    <path name="deep-buffer-playback speaker-and-bt-sco">
        <path name="deep-buffer-playback bt-sco" />
        <path name="deep-buffer-playback" />
    </path>

    <path name="deep-buffer-playback speaker-and-bt-sco-wb">
        <path name="deep-buffer-playback bt-sco-wb" />
        <path name="deep-buffer-playback" />
    </path>

    <path name="deep-buffer-playback wsa-speaker-and-bt-sco">
        <path name="deep-buffer-playback speaker-and-bt-sco" />
    </path>

    <path name="deep-buffer-playback wsa-speaker-and-bt-sco-wb">
        <path name="deep-buffer-playback speaker-and-bt-sco-wb" />
    </path>

    <path name="deep-buffer-playback afe-proxy">
        <ctl name="AFE_PCM_RX Audio Mixer MultiMedia1" value="1" />
    </path>

    <path name="deep-buffer-playback usb-headphones">
        <path name="deep-buffer-playback afe-proxy" />
    </path>

    <path name="deep-buffer-playback speaker-and-usb-headphones">
        <path name="deep-buffer-playback usb-headphones" />
        <path name="deep-buffer-playback" />
    </path>

    <path name="deep-buffer-playback speaker-and-headphones">
        <path name="deep-buffer-playback" />
    </path>

    <path name="deep-buffer-playback transmission-fm">
        <ctl name="INTERNAL_FM_RX Audio Mixer MultiMedia1" value="1" />
    </path>

    <path name="low-latency-playback">
        <ctl name="PRI_MI2S_RX Audio Mixer MultiMedia5" value="1" />
    </path>

    <path name="low-latency-playback speaker-protected">
        <path name="low-latency-playback" />
    </path>

    <path name="low-latency-playback bt-sco">
        <ctl name="INTERNAL_BT_SCO_RX Audio Mixer MultiMedia5" value="1" />
    </path>

    <path name="low-latency-playback bt-sco-wb">
        <ctl name="Internal BTSCO SampleRate" value="BTSCO_RATE_16KHZ" />
        <path name="low-latency-playback bt-sco" />
    </path>

    <path name="low-latency-playback speaker-and-bt-sco">
        <path name="low-latency-playback bt-sco" />
        <path name="low-latency-playback" />
    </path>

    <path name="low-latency-playback speaker-and-bt-sco-wb">
        <path name="low-latency-playback bt-sco-wb" />
        <path name="low-latency-playback" />
    </path>

    <path name="low-latency-playback wsa-speaker-and-bt-sco">
        <path name="low-latency-playback speaker-and-bt-sco" />
    </path>

    <path name="low-latency-playback wsa-speaker-and-bt-sco-wb">
        <path name="low-latency-playback speaker-and-bt-sco-wb" />
    </path>

    <path name="low-latency-playback afe-proxy">
        <ctl name="AFE_PCM_RX Audio Mixer MultiMedia5" value="1" />
    </path>

    <path name="low-latency-playback usb-headphones">
        <path name="low-latency-playback afe-proxy" />
    </path>

    <path name="low-latency-playback speaker-and-usb-headphones">
        <path name="low-latency-playback usb-headphones" />
        <path name="low-latency-playback" />
    </path>

    <path name="low-latency-playback transmission-fm">
        <ctl name="INTERNAL_FM_RX Audio Mixer MultiMedia5" value="1" />
    </path>

    <path name="low-latency-playback speaker-and-headphones">
        <path name="low-latency-playback" />
    </path>

    <path name="audio-ull-playback">
        <ctl name="PRI_MI2S_RX Audio Mixer MultiMedia3" value="1" />
    </path>

    <path name="audio-ull-playback headphones">
       <path name="audio-ull-playback" />
    </path>

    <path name="audio-ull-playback speaker-protected">
        <path name="audio-ull-playback" />
    </path>

    <path name="audio-ull-playback bt-sco">
        <ctl name="INTERNAL_BT_SCO_RX Audio Mixer MultiMedia3" value="1" />
    </path>

    <path name="audio-ull-playback bt-sco-wb">
        <ctl name="Internal BTSCO SampleRate" value="BTSCO_RATE_16KHZ" />
        <path name="audio-ull-playback bt-sco" />
    </path>

    <path name="audio-ull-playback speaker-and-bt-sco">
        <path name="audio-ull-playback bt-sco" />
        <path name="audio-ull-playback" />
    </path>

    <path name="audio-ull-playback speaker-and-bt-sco-wb">
        <path name="audio-ull-playback bt-sco-wb" />
        <path name="audio-ull-playback" />
    </path>

    <path name="audio-ull-playback wsa-speaker-and-bt-sco">
        <path name="audio-ull-playback speaker-and-bt-sco" />
    </path>

    <path name="audio-ull-playback wsa-speaker-and-bt-sco-wb">
        <path name="audio-ull-playback speaker-and-bt-sco-wb" />
    </path>

    <path name="audio-ull-playback afe-proxy">
        <ctl name="AFE_PCM_RX Audio Mixer MultiMedia3" value="1" />
    </path>

    <path name="audio-ull-playback usb-headphones">
        <path name="audio-ull-playback afe-proxy" />
    </path>

    <path name="audio-ull-playback speaker-and-usb-headphones">
        <path name="audio-ull-playback usb-headphones" />
        <path name="audio-ull-playback" />
    </path>

    <path name="audio-ull-playback speaker-and-headphones">
        <path name="audio-ull-playback" />
    </path>

    <path name="compress-offload-playback">
        <ctl name="PRI_MI2S_RX Audio Mixer MultiMedia4" value="1" />
    </path>

    <path name="compress-offload-playback speaker-protected">
        <path name="compress-offload-playback" />
    </path>
    <path name="compress-offload-playback bt-sco">
        <ctl name="INTERNAL_BT_SCO_RX Audio Mixer MultiMedia4" value="1" />
    </path>

    <path name="compress-offload-playback bt-sco-wb">
        <ctl name="Internal BTSCO SampleRate" value="BTSCO_RATE_16KHZ" />
        <path name="compress-offload-playback bt-sco" />
    </path>

    <path name="compress-offload-playback speaker-and-bt-sco">
        <path name="compress-offload-playback bt-sco" />
        <path name="compress-offload-playback" />
    </path>

    <path name="compress-offload-playback speaker-and-bt-sco-wb">
        <path name="compress-offload-playback bt-sco-wb" />
        <path name="compress-offload-playback" />
    </path>

    <path name="compress-offload-playback wsa-speaker-and-bt-sco">
        <path name="compress-offload-playback speaker-and-bt-sco" />
    </path>

    <path name="compress-offload-playback wsa-speaker-and-bt-sco-wb">
        <path name="compress-offload-playback speaker-and-bt-sco-wb" />
    </path>

    <path name="compress-offload-playback afe-proxy">
        <ctl name="AFE_PCM_RX Audio Mixer MultiMedia4" value="1" />
    </path>

    <path name="compress-offload-playback usb-headphones">
        <path name="compress-offload-playback afe-proxy" />
    </path>

    <path name="compress-offload-playback speaker-and-usb-headphones">
        <path name="compress-offload-playback usb-headphones" />
        <path name="compress-offload-playback" />
    </path>

<<<<<<< HEAD
    <path name="compress-offload-playback transmission-fm">
        <ctl name="INTERNAL_FM_RX Audio Mixer MultiMedia4" value="1" />
=======
    <path name="compress-offload-playback speaker-and-headphones">
        <path name="compress-offload-playback" />
>>>>>>> e1f65e84
    </path>

    <path name="compress-offload-playback2">
        <ctl name="PRI_MI2S_RX Audio Mixer MultiMedia7" value="1" />
    </path>

    <path name="compress-offload-playback2 bt-sco">
        <ctl name="INTERNAL_BT_SCO_RX Audio Mixer MultiMedia7" value="1" />
    </path>

    <path name="compress-offload-playback2 bt-sco-wb">
        <ctl name="Internal BTSCO SampleRate" value="BTSCO_RATE_16KHZ" />
        <path name="compress-offload-playback2 bt-sco" />
    </path>

    <path name="compress-offload-playback2 speaker-and-bt-sco">
        <path name="compress-offload-playback2 bt-sco" />
        <path name="compress-offload-playback2" />
    </path>

    <path name="compress-offload-playback2 speaker-and-bt-sco-wb">
        <path name="compress-offload-playback2 bt-sco-wb" />
        <path name="compress-offload-playback2" />
    </path>

    <path name="compress-offload-playback2 wsa-speaker-and-bt-sco">
        <path name="compress-offload-playback2 speaker-and-bt-sco" />
    </path>

    <path name="compress-offload-playback2 wsa-speaker-and-bt-sco-wb">
        <path name="compress-offload-playback2 speaker-and-bt-sco-wb" />
    </path>

    <path name="compress-offload-playback2 speaker-and-headphones">
        <path name="compress-offload-playback2" />
<<<<<<< HEAD
=======
    </path>

    <path name="compress-offload-playback transmission-fm">
        <ctl name="INTERNAL_FM_RX Audio Mixer MultiMedia4" value="1" />
>>>>>>> e1f65e84
    </path>

    <path name="compress-offload-playback3">
        <ctl name="PRI_MI2S_RX Audio Mixer MultiMedia10" value="1" />
    </path>

    <path name="compress-offload-playback3 bt-sco">
        <ctl name="INTERNAL_BT_SCO_RX Audio Mixer MultiMedia10" value="1" />
    </path>

    <path name="compress-offload-playback3 bt-sco-wb">
        <ctl name="Internal BTSCO SampleRate" value="BTSCO_RATE_16KHZ" />
        <path name="compress-offload-playback3 bt-sco" />
    </path>

    <path name="compress-offload-playback3 speaker-and-bt-sco">
        <path name="compress-offload-playback3 bt-sco" />
        <path name="compress-offload-playback3" />
    </path>

    <path name="compress-offload-playback3 speaker-and-bt-sco-wb">
        <path name="compress-offload-playback3 bt-sco-wb" />
        <path name="compress-offload-playback3" />
    </path>

    <path name="compress-offload-playback3 wsa-speaker-and-bt-sco">
        <path name="compress-offload-playback3 speaker-and-bt-sco" />
    </path>

    <path name="compress-offload-playback3 wsa-speaker-and-bt-sco-wb">
        <path name="compress-offload-playback3 speaker-and-bt-sco-wb" />
    </path>

    <path name="compress-offload-playback3 speaker-and-headphones">
<<<<<<< HEAD
        <path name="compress-offload-playback3" />
=======
        <path name="compress-offload-playback4" />
>>>>>>> e1f65e84
    </path>

    <path name="compress-offload-playback4">
        <ctl name="PRI_MI2S_RX Audio Mixer MultiMedia11" value="1" />
    </path>

    <path name="compress-offload-playback4 bt-sco">
        <ctl name="INTERNAL_BT_SCO_RX Audio Mixer MultiMedia11" value="1" />
    </path>

    <path name="compress-offload-playback4 bt-sco-wb">
        <ctl name="Internal BTSCO SampleRate" value="BTSCO_RATE_16KHZ" />
        <path name="compress-offload-playback4 bt-sco" />
    </path>

    <path name="compress-offload-playback4 speaker-and-bt-sco">
        <path name="compress-offload-playback4 bt-sco" />
        <path name="compress-offload-playback4" />
    </path>

    <path name="compress-offload-playback4 speaker-and-bt-sco-wb">
        <path name="compress-offload-playback4 bt-sco-wb" />
        <path name="compress-offload-playback4" />
    </path>

    <path name="compress-offload-playback4 wsa-speaker-and-bt-sco">
        <path name="compress-offload-playback4 speaker-and-bt-sco" />
    </path>

    <path name="compress-offload-playback4 wsa-speaker-and-bt-sco-wb">
        <path name="compress-offload-playback4 speaker-and-bt-sco-wb" />
    </path>

    <path name="compress-offload-playback4 speaker-and-headphones">
        <path name="compress-offload-playback4" />
    </path>

    <path name="compress-offload-playback5">
        <ctl name="PRI_MI2S_RX Audio Mixer MultiMedia12" value="1" />
    </path>

    <path name="compress-offload-playback5 bt-sco">
        <ctl name="INTERNAL_BT_SCO_RX Audio Mixer MultiMedia12" value="1" />
    </path>

    <path name="compress-offload-playback5 bt-sco-wb">
        <ctl name="Internal BTSCO SampleRate" value="BTSCO_RATE_16KHZ" />
        <path name="compress-offload-playback5 bt-sco" />
    </path>

    <path name="compress-offload-playback5 speaker-and-bt-sco">
        <path name="compress-offload-playback5 bt-sco" />
        <path name="compress-offload-playback5" />
    </path>

    <path name="compress-offload-playback5 speaker-and-bt-sco-wb">
        <path name="compress-offload-playback5 bt-sco-wb" />
        <path name="compress-offload-playback5" />
    </path>

    <path name="compress-offload-playback5 wsa-speaker-and-bt-sco">
        <path name="compress-offload-playback5 speaker-and-bt-sco" />
    </path>

    <path name="compress-offload-playback5 wsa-speaker-and-bt-sco-wb">
        <path name="compress-offload-playback5 speaker-and-bt-sco-wb" />
    </path>

    <path name="compress-offload-playback5 speaker-and-headphones">
        <path name="compress-offload-playback5" />
    </path>

    <path name="compress-offload-playback6">
        <ctl name="PRI_MI2S_RX Audio Mixer MultiMedia13" value="1" />
    </path>

    <path name="compress-offload-playback6 bt-sco">
        <ctl name="INTERNAL_BT_SCO_RX Audio Mixer MultiMedia13" value="1" />
    </path>

    <path name="compress-offload-playback6 bt-sco-wb">
        <ctl name="Internal BTSCO SampleRate" value="BTSCO_RATE_16KHZ" />
        <path name="compress-offload-playback6 bt-sco" />
    </path>

    <path name="compress-offload-playback6 speaker-and-bt-sco">
        <path name="compress-offload-playback6 bt-sco" />
        <path name="compress-offload-playback6" />
    </path>

    <path name="compress-offload-playback6 speaker-and-bt-sco-wb">
        <path name="compress-offload-playback6 bt-sco-wb" />
        <path name="compress-offload-playback6" />
    </path>

    <path name="compress-offload-playback6 wsa-speaker-and-bt-sco">
        <path name="compress-offload-playback6 speaker-and-bt-sco" />
    </path>

    <path name="compress-offload-playback6 wsa-speaker-and-bt-sco-wb">
        <path name="compress-offload-playback6 speaker-and-bt-sco-wb" />
    </path>

    <path name="compress-offload-playback6 speaker-and-headphones">
        <path name="compress-offload-playback6" />
    </path>

    <path name="compress-offload-playback7">
        <ctl name="PRI_MI2S_RX Audio Mixer MultiMedia14" value="1" />
    </path>

    <path name="compress-offload-playback7 bt-sco">
        <ctl name="INTERNAL_BT_SCO_RX Audio Mixer MultiMedia14" value="1" />
    </path>

    <path name="compress-offload-playback7 bt-sco-wb">
        <ctl name="Internal BTSCO SampleRate" value="BTSCO_RATE_16KHZ" />
        <path name="compress-offload-playback7 bt-sco" />
    </path>

    <path name="compress-offload-playback7 speaker-and-bt-sco">
        <path name="compress-offload-playback7 bt-sco" />
        <path name="compress-offload-playback7" />
    </path>

    <path name="compress-offload-playback7 speaker-and-bt-sco-wb">
        <path name="compress-offload-playback7 bt-sco-wb" />
        <path name="compress-offload-playback7" />
    </path>

    <path name="compress-offload-playback7 wsa-speaker-and-bt-sco">
        <path name="compress-offload-playback7 speaker-and-bt-sco" />
    </path>

    <path name="compress-offload-playback7 wsa-speaker-and-bt-sco-wb">
        <path name="compress-offload-playback7 speaker-and-bt-sco-wb" />
    </path>

<<<<<<< HEAD
    <path name="compress-offload-playback7 speaker-and-headphones">
=======
   <path name="compress-offload-playback7 speaker-and-headphones">
>>>>>>> e1f65e84
        <path name="compress-offload-playback7" />
    </path>

    <path name="audio-record">
        <ctl name="MultiMedia1 Mixer TERT_MI2S_TX" value="1" />
    </path>

    <path name="audio-record bt-sco">
        <ctl name="MultiMedia1 Mixer INTERNAL_BT_SCO_TX" value="1" />
    </path>

    <path name="audio-record bt-sco-wb">
        <ctl name="Internal BTSCO SampleRate" value="BTSCO_RATE_16KHZ" />
        <path name="audio-record bt-sco" />
    </path>

    <path name="audio-record usb-headset-mic">
        <ctl name="MultiMedia1 Mixer AFE_PCM_TX" value="1" />
    </path>

    <path name="audio-record capture-fm">
        <ctl name="MultiMedia1 Mixer INTERNAL_FM_TX" value="1" />
    </path>
    <path name="audio-record-compress">
        <ctl name="MultiMedia8 Mixer TERT_MI2S_TX" value="1" />
    </path>

    <path name="audio-record-compress bt-sco">
        <ctl name="MultiMedia8 Mixer INTERNAL_BT_SCO_TX" value="1" />
    </path>

    <path name="audio-record-compress bt-sco-wb">
        <ctl name="Internal BTSCO SampleRate" value="16000" />
        <path name="audio-record-compress bt-sco" />
    </path>

    <path name="audio-record-compress usb-headset-mic">
        <ctl name="MultiMedia8 Mixer AFE_PCM_TX" value="1" />
    </path>

    <path name="low-latency-record">
        <ctl name="MultiMedia5 Mixer TERT_MI2S_TX" value="1" />
    </path>

    <path name="low-latency-record bt-sco">
      <ctl name="MultiMedia5 Mixer INTERNAL_BT_SCO_TX" value="1" />
    </path>

    <path name="low-latency-record bt-sco-wb">
        <ctl name="Internal BTSCO SampleRate" value="16000" />
        <path name="low-latency-record bt-sco" />
    </path>

    <path name="low-latency-record capture-fm">
      <ctl name="MultiMedia5 Mixer INTERNAL_FM_TX" value="1" />
    </path>

    <path name="fm-virtual-record capture-fm">
        <ctl name="MultiMedia2 Mixer INTERNAL_FM_TX" value="1" />
    </path>

    <path name="voice-call">
        <ctl name="PRI_MI2S_RX_Voice Mixer CSVoice" value="1" />
        <ctl name="Voice_Tx Mixer TERT_MI2S_TX_Voice" value="1" />
    </path>

    <path name="voice-call bt-sco">
        <ctl name="INTERNAL_BT_SCO_RX_Voice Mixer CSVoice" value="1" />
        <ctl name="Voice_Tx Mixer INTERNAL_BT_SCO_TX_Voice" value="1" />
    </path>

    <path name="voice-call bt-sco-wb">
        <ctl name="Internal BTSCO SampleRate" value="BTSCO_RATE_16KHZ" />
        <path name="voice-call bt-sco" />
    </path>

    <path name="voice-call usb-headphones">
        <ctl name="AFE_PCM_RX_Voice Mixer CSVoice" value="1" />
        <ctl name="Voice_Tx Mixer AFE_PCM_TX_Voice" value="1" />
    </path>

    <path name="voice-call afe-proxy">
       <path name="voice-call usb-headphones" />
    </path>

    <path name="voice2-call">
        <ctl name="PRI_MI2S_RX_Voice Mixer Voice2" value="1" />
        <ctl name="Voice2_Tx Mixer TERT_MI2S_TX_Voice2" value="1" />
    </path>

    <path name="voice2-call bt-sco">
        <ctl name="INTERNAL_BT_SCO_RX_Voice Mixer Voice2" value="1" />
        <ctl name="Voice2_Tx Mixer INTERNAL_BT_SCO_TX_Voice2" value="1" />
    </path>

    <path name="voice2-call bt-sco-wb">
        <ctl name="Internal BTSCO SampleRate" value="BTSCO_RATE_16KHZ" />
        <path name="voice2-call bt-sco" />
    </path>

    <path name="voice2-call usb-headphones">
       <ctl name="AFE_PCM_RX_Voice Mixer Voice2" value="1" />
       <ctl name="Voice2_Tx Mixer AFE_PCM_TX_Voice2" value="1" />
    </path>

    <path name="voice2-call afe-proxy">
       <path name="voice2-call usb-headphones" />
    </path>

    <path name="play-fm">
        <ctl name="Internal FM RX Volume" value="1" />
        <ctl name="PRI_MI2S_RX Port Mixer INTERNAL_FM_TX" value="1" />
        <ctl name="MI2S_DL_HL Switch" value="1" />
    </path>

    <path name="vowlan-call">
        <ctl name="PRI_MI2S_RX_Voice Mixer VoWLAN" value="1" />
        <ctl name="VoWLAN_Tx Mixer TERT_MI2S_TX_VoWLAN" value="1" />
    </path>

    <path name="vowlan-call hdmi">
        <ctl name="HDMI_RX_Voice Mixer VoWLAN" value="1" />
        <ctl name="VoWLAN_Tx Mixer TERT_MI2S_TX_VoWLAN" value="1" />
    </path>

    <path name="vowlan-call bt-sco">
        <ctl name="INTERNAL_BT_SCO_RX_Voice Mixer VoWLAN" value="1" />
        <ctl name="VoWLAN_Tx Mixer INTERNAL_BT_SCO_TX_VoWLAN" value="1" />
    </path>

    <path name="vowlan-call bt-sco-wb">
        <ctl name="Internal BTSCO SampleRate" value="16000" />
        <path name="vowlan-call bt-sco" />
    </path>

    <path name="vowlan-call usb-headphones">
        <ctl name="AFE_PCM_RX_Voice Mixer VoWLAN" value="1" />
        <ctl name="VoWLAN_Tx Mixer AFE_PCM_TX_VoWLAN" value="1" />
    </path>

    <path name="vowlan-call speaker-and-headphones">
        <path name="vowlan-call" />
    </path>

    <path name="voicemmode1-call">
        <ctl name="PRI_MI2S_RX_Voice Mixer VoiceMMode1" value="1" />
        <ctl name="VoiceMMode1_Tx Mixer TERT_MI2S_TX_MMode1" value="1" />
    </path>

    <path name="voicemmode1-call bt-sco">
        <ctl name="INTERNAL_BT_SCO_RX_Voice Mixer VoiceMMode1" value="1" />
        <ctl name="VoiceMMode1_Tx Mixer INT_BT_SCO_TX_MMode1" value="1" />
    </path>

    <path name="voicemmode1-call bt-sco-wb">
        <ctl name="Internal BTSCO SampleRate" value="BTSCO_RATE_16KHZ" />
        <path name="voicemmode1-call bt-sco" />
    </path>

    <path name="voicemmode1-call usb-headphones">
        <ctl name="AFE_PCM_RX_Voice Mixer VoiceMMode1" value="1" />
        <ctl name="VoiceMMode1_Tx Mixer AFE_PCM_TX_MMode1" value="1" />
    </path>

    <path name="voicemmode1-call afe-proxy">
       <path name="voicemmode1-call usb-headphones" />
    </path>

    <path name="voicemmode1-call speaker-and-headphones">
        <path name="voicemmode1-call" />
    </path>

    <path name="voicemmode2-call">
        <ctl name="PRI_MI2S_RX_Voice Mixer VoiceMMode2" value="1" />
        <ctl name="VoiceMMode2_Tx Mixer TERT_MI2S_TX_MMode2" value="1" />
    </path>

    <path name="voicemmode2-call bt-sco">
        <ctl name="INTERNAL_BT_SCO_RX_Voice Mixer VoiceMMode2" value="1" />
        <ctl name="VoiceMMode2_Tx Mixer INT_BT_SCO_TX_MMode2" value="1" />
    </path>

    <path name="voicemmode2-call bt-sco-wb">
        <ctl name="Internal BTSCO SampleRate" value="BTSCO_RATE_16KHZ" />
        <path name="voicemmode2-call bt-sco" />
    </path>

    <path name="voicemmode2-call usb-headphones">
        <ctl name="AFE_PCM_RX_Voice Mixer VoiceMMode2" value="1" />
        <ctl name="VoiceMMode2_Tx Mixer AFE_PCM_TX_MMode2" value="1" />
    </path>

    <path name="voicemmode2-call afe-proxy">
       <path name="voicemmode2-call usb-headphones" />
    </path>

    <path name="voicemmode2-call speaker-and-headphones">
        <path name="voicemmode2-call" />
    </path>

    <path name="hfp-sco">
        <ctl name="PRI_MI2S_RX Port Mixer INTERNAL_BT_SCO_TX" value="1" />
        <ctl name="INTERNAL_BT_SCO_RX Audio Mixer MultiMedia6" value="1" />
        <ctl name="MultiMedia6 Mixer TERT_MI2S_TX" value="1" />
        <ctl name="HFP_INT_UL_HL Switch" value="1" />
    </path>

    <path name="hfp-sco-wb">
        <ctl name="Internal BTSCO SampleRate" value="16000" />
        <path name="hfp-sco" />
    </path>

    <path name="incall-rec-uplink">
        <ctl name="MultiMedia1 Mixer VOC_REC_UL" value="1" />
    </path>

    <path name="incall-rec-uplink bt-sco">
        <path name="incall-rec-uplink" />
    </path>

    <path name="incall-rec-uplink bt-sco-wb">
        <path name="incall-rec-uplink" />
    </path>

    <path name="incall-rec-uplink afe-proxy">
        <path name="incall-rec-uplink" />
    </path>

    <path name="incall-rec-uplink usb-headset-mic">
        <path name="incall-rec-uplink" />
    </path>

    <path name="incall-rec-uplink-compress">
        <ctl name="MultiMedia8 Mixer VOC_REC_UL" value="1" />
    </path>

    <path name="incall-rec-uplink-compress bt-sco">
        <path name="incall-rec-uplink-compress" />
    </path>

    <path name="incall-rec-uplink-compress bt-sco-wb">
        <path name="incall-rec-uplink-compress" />
    </path>

    <path name="incall-rec-uplink-compress usb-headset-mic">
        <path name="incall-rec-uplink-compress" />
    </path>

    <path name="incall-rec-downlink">
        <ctl name="MultiMedia1 Mixer VOC_REC_DL" value="1" />
    </path>

    <path name="incall-rec-downlink bt-sco">
        <path name="incall-rec-downlink" />
    </path>

    <path name="incall-rec-downlink bt-sco-wb">
        <path name="incall-rec-downlink" />
    </path>

    <path name="incall-rec-downlink afe-proxy">
        <path name="incall-rec-downlink" />
    </path>

    <path name="incall-rec-downlink usb-headset-mic">
        <path name="incall-rec-downlink" />
    </path>

    <path name="incall-rec-downlink-compress">
        <ctl name="MultiMedia8 Mixer VOC_REC_DL" value="1" />
    </path>

    <path name="incall-rec-downlink-compress bt-sco">
        <path name="incall-rec-downlink-compress" />
    </path>

    <path name="incall-rec-downlink-compress bt-sco-wb">
        <path name="incall-rec-downlink-compress" />
    </path>

    <path name="incall-rec-downlink-compress usb-headset-mic">
        <path name="incall-rec-downlink-compress" />
    </path>

    <path name="incall-rec-uplink-and-downlink">
        <path name="incall-rec-uplink" />
        <path name="incall-rec-downlink" />
    </path>

    <path name="incall-rec-uplink-and-downlink bt-sco">
        <path name="incall-rec-uplink-and-downlink" />
    </path>

    <path name="incall-rec-uplink-and-downlink bt-sco-wb">
        <path name="incall-rec-uplink-and-downlink" />
    </path>

    <path name="incall-rec-uplink-and-downlink afe-proxy">
        <path name="incall-rec-uplink-and-downlink" />
    </path>

    <path name="incall-rec-uplink-and-downlink-compress">
        <path name="incall-rec-uplink-compress" />
        <path name="incall-rec-downlink-compress" />
    </path>

    <path name="incall-rec-uplink-and-downlink-compress bt-sco">
        <path name="incall-rec-uplink-and-downlink-compress" />
    </path>

    <path name="incall-rec-uplink-and-downlink-compress bt-sco-wb">
        <path name="incall-rec-uplink-and-downlink-compress" />
    </path>
    <path name="incall-rec-uplink-and-downlink usb-headset-mic">
        <path name="incall-rec-uplink-and-downlink" />
    </path>

    <path name="incall-rec-uplink-and-downlink-compress usb-headset-mic">
        <path name="incall-rec-uplink-and-downlink-compress" />
    </path>

    <path name="incall_music_uplink">
       <ctl name="Incall_Music Audio Mixer MultiMedia2" value="1" />
    </path>

    <path name="incall_music_uplink bt-sco">
        <path name="incall_music_uplink" />
    </path>

    <path name="incall_music_uplink bt-sco-wb">
        <path name="incall_music_uplink" />
    </path>

    <path name="incall_music_uplink afe-proxy">
        <path name="incall_music_uplink" />
    </path>

    <path name="incall_music_uplink usb-headphones">
        <path name="incall_music_uplink" />
    </path>
    <path name="incall_music_uplink2">
        <ctl name="Incall_Music_2 Audio Mixer MultiMedia9" value="1" />
    </path>

    <path name="incall_music_uplink2 bt-sco">
        <path name="incall_music_uplink2" />
    </path>

    <path name="incall_music_uplink2 bt-sco-wb">
        <path name="incall_music_uplink2" />
    </path>

    <path name="incall_music_uplink2 afe-proxy">
        <path name="incall_music_uplink2" />
    </path>

    <path name="incall_music_uplink2 usb-headphones">
        <path name="incall_music_uplink2" />
    </path>
    <path name="volte-call">
        <ctl name="PRI_MI2S_RX_Voice Mixer VoLTE" value="1" />
        <ctl name="VoLTE_Tx Mixer TERT_MI2S_TX_VoLTE" value="1" />
   </path>

   <path name="volte-call hdmi">
       <ctl name="HDMI_RX_Voice Mixer VoLTE" value="1" />
       <ctl name="VoLTE_Tx Mixer SLIM_0_TX_VoLTE" value="1" />
   </path>

   <path name="volte-call bt-sco">
        <ctl name="INTERNAL_BT_SCO_RX_Voice Mixer VoLTE" value="1" />
        <ctl name="VoLTE_Tx Mixer INTERNAL_BT_SCO_TX_VoLTE" value="1" />
    </path>

   <path name="volte-call bt-sco-wb">
        <ctl name="Internal BTSCO SampleRate" value="BTSCO_RATE_16KHZ" />
        <path name="volte-call bt-sco" />
    </path>

   <path name="volte-call usb-headphones">
        <ctl name="AFE_PCM_RX_Voice Mixer VoLTE" value="1" />
        <ctl name="VoLTE_Tx Mixer AFE_PCM_TX_VoLTE" value="1" />
   </path>

    <path name="volte-call afe-proxy">
       <path name="volte-call usb-headphones" />
    </path>

    <path name="volte-call speaker-and-headphones">
        <path name="volte-call" />
    </path>

    <path name="compress-voip-call">
        <ctl name="PRI_MI2S_RX_Voice Mixer Voip" value="1" />
        <ctl name="Voip_Tx Mixer TERT_MI2S_TX_Voip" value="1" />
    </path>

    <path name="compress-voip-call bt-sco">
        <ctl name="INTERNAL_BT_SCO_RX_Voice Mixer Voip" value="1" />
        <ctl name="Voip_Tx Mixer INTERNAL_BT_SCO_TX_Voip" value="1" />
    </path>

    <path name="compress-voip-call bt-sco-wb">
        <ctl name="Internal BTSCO SampleRate" value="BTSCO_RATE_16KHZ" />
        <path name="compress-voip-call bt-sco" />
    </path>

    <path name="afe-proxy-playback afe-proxy">
    </path>

    <path name="afe-proxy-record afe-proxy">
    </path>

    <path name="compress-voip-call afe-proxy">
        <ctl name="AFE_PCM_RX_Voice Mixer Voip" value='1' />
        <ctl name="Voip_Tx Mixer AFE_PCM_TX_Voip" value='1' />
    </path>

    <path name="compress-voip-call speaker-and-headphones">
        <path name="compress-voip-call" />
    </path>

    <path name="qchat-call">
        <ctl name="PRI_MI2S_RX_Voice Mixer QCHAT" value="1" />
        <ctl name="QCHAT_Tx Mixer TERT_MI2S_TX_QCHAT" value="1" />
    </path>

    <path name="qchat-call bt-sco">
        <ctl name="INTERNAL_BT_SCO_RX_Voice Mixer QCHAT" value="1" />
        <ctl name="QCHAT_Tx Mixer INTERNAL_BT_SCO_TX_QCHAT" value="1" />
    </path>

    <path name="qchat-call bt-sco-wb">
        <ctl name="Internal BTSCO SampleRate" value="BTSCO_RATE_16KHZ" />
        <path name="qchat-call bt-sco" />
    </path>

    <!-- These are actual sound device specific mixer settings -->
    <path name="adc1">
        <ctl name="ADC1 Volume" value="6" />
        <ctl name="DEC1 MUX" value="ADC1" />
    </path>

    <path name="adc2">
        <ctl name="ADC2 Volume" value="6" />
        <ctl name="DEC1 MUX" value="ADC2" />
    </path>

    <path name="adc3">
        <ctl name="ADC3 Volume" value="6" />
        <ctl name="DEC1 MUX" value="ADC2" />
        <ctl name="ADC2 MUX" value="INP3" />
    </path>

    <path name="speaker">
        <ctl name="RX3 MIX1 INP1" value="RX1" />
        <ctl name="SPK" value="Switch" />
    </path>

    <path name="wsa-speaker">
        <ctl name="RX3 MIX1 INP1" value="RX1" />
        <ctl name="RX3 Digital Volume" value="84" />
        <ctl name="LINE_OUT" value="Switch" />
        <ctl name="SpkrMono WSA_RDAC" value="Switch" />
   </path>

   <path name="spkr-rx-calib">
        <ctl name="PRI_MI2S_RX_DL_HL Switch" value="1" />
    </path>

    <path name="vi-feedback">
    </path>

    <path name="spkr-vi-record">
        <ctl name="PRI_MI2S_RX_VI_FB_MUX" value="SENARY_TX" />
    </path>

    <path name="speaker-protected">
        <ctl name="DEC3 MUX" value="DMIC3" />
        <ctl name="DEC4 MUX" value="DMIC4" />
        <path name="wsa-speaker" />
        <ctl name="PRI_MI2S_RX_VI_FB_MUX" value="SENARY_TX" />
        <ctl name="SpkrMono VISENSE Switch" value="1" />
    </path>

   <path name="speaker-mic">
        <path name="adc1" />
        <ctl name="IIR1 INP1 MUX" value="DEC1" />
   </path>

    <path name="handset">
        <ctl name="RX1 MIX1 INP1" value="RX1" />
        <ctl name="RDAC2 MUX" value="RX1" />
        <ctl name="RX1 Digital Volume" value="84" />
        <ctl name="EAR PA Gain" value="POS_6_DB" />
        <ctl name="EAR_S" value="Switch" />
    </path>

    <path name="handset-mic">
        <path name="adc1" />
        <ctl name="IIR1 INP1 MUX" value="DEC1" />
    </path>

    <path name="headphones">
        <ctl name="MI2S_RX Channels" value="Two" />
        <ctl name="RX1 MIX1 INP1" value="RX1" />
        <ctl name="RX2 MIX1 INP1" value="RX2" />
        <ctl name="RX HPH Mode" value="HD2" />
        <ctl name="COMP0 RX1" value="1" />
        <ctl name="COMP0 RX2" value="1" />
        <ctl name="RDAC2 MUX" value="RX2" />
        <ctl name="HPHL" value="Switch" />
        <ctl name="HPHR" value="Switch" />
    </path>

    <path name="headset-mic">
        <path name="adc2" />
        <ctl name="ADC2 MUX" value="INP2" />
        <ctl name="IIR1 INP1 MUX" value="DEC1" />
    </path>

    <path name="sidetone-iir">
        <ctl name="IIR1 Enable Band1" value="1" />
        <ctl name="IIR1 Enable Band2" value="1" />
        <ctl name="IIR1 Enable Band3" value="1" />
        <ctl name="IIR1 Enable Band4" value="1" />
        <ctl name="IIR1 Enable Band5" value="1" />
    </path>

    <path name="sidetone-handset">
        <path name="sidetone-iir" />
        <ctl name="IIR1 INP1 Volume" value="53" />
        <ctl name="RX1 MIX2 INP1" value="IIR1" />
    </path>

    <path name="sidetone-headphones">
        <path name="sidetone-iir" />
        <ctl name="RX1 MIX2 INP1" value="IIR1" />
        <ctl name="RX2 MIX2 INP1" value="IIR1" />
        <ctl name="IIR1 INP1 Volume" value="53" />
    </path>


    <path name="voice-handset">
        <path name="handset" />
    </path>

    <path name="voice-speaker">
        <path name="speaker" />
    </path>

    <path name="wsa-voice-speaker">
        <path name="wsa-speaker" />
    </path>

    <path name="voice-speaker-mic">
        <path name="speaker-mic" />
    </path>

    <path name="voice-headphones">
        <path name="headphones" />
    </path>

    <path name="voice-headset-mic">
        <path name="headset-mic" />
    </path>

    <path name="speaker-and-headphones">
        <path name="speaker" />
        <path name="headphones" />
    </path>

    <path name="usb-headphones">
    </path>

    <path name="afe-proxy">
    </path>

    <path name="transmission-fm">
    </path>

    <path name="speaker-and-usb-headphones">
        <path name="speaker" />
        <path name="usb-headphones" />
    </path>

    <path name="voice-rec-mic">
        <path name="handset-mic" />
    </path>

    <path name="camcorder-mic">
        <path name="handset-mic" />
    </path>

    <path name="bt-sco-headset">
    </path>

    <path name="bt-sco-mic">
    </path>

    <path name="bt-sco-headset-wb">
    </path>

    <path name="bt-sco-mic-wb">
    </path>
    <path name="usb-headset-mic">
    </path>

    <path name="capture-fm">
    </path>

    <!-- Dual MIC devices -->
    <path name="speaker-dmic-endfire">
        <path name="adc1" />
        <ctl name="ADC3 Volume" value="6" />
        <ctl name="DEC2 MUX" value="ADC2" />
        <ctl name="MI2S_TX Channels" value="Two" />
        <ctl name="ADC2 MUX" value="INP3" />
    </path>

    <path name="dmic-endfire">
        <path name="speaker-dmic-endfire" />
    </path>

    <path name="voice-dmic-ef-tmus">
        <path name="dmic-endfire" />
    </path>

    <path name="voice-dmic-ef">
        <path name="dmic-endfire" />
    </path>

    <path name="voice-speaker-dmic-ef">
        <path name="dmic-endfire" />
    </path>

    <path name="voice-rec-dmic-ef">
        <path name="dmic-endfire" />
    </path>

    <path name="voice-rec-dmic-ef-fluence">
        <path name="dmic-endfire" />
    </path>

    <path name="handset-stereo-dmic-ef">
        <path name="speaker-dmic-endfire" />
    </path>

    <path name="speaker-stereo-dmic-ef">
        <path name="speaker-dmic-endfire" />
    </path>

    <path name="speaker-dmic-broadside">
        <path name="adc1" />
        <ctl name="ADC3 Volume" value="6" />
        <ctl name="DEC2 MUX" value="ADC2" />
        <ctl name="ADC2 MUX" value="INP3" />
        <ctl name="MI2S_TX Channels" value="Two" />
    </path>

    <path name="dmic-broadside">
        <path name="speaker-dmic-broadside" />
    </path>

    <path name="voice-speaker-dmic-broadside">
        <path name="dmic-broadside"/>
    </path>

    <path name="echo-reference">
        <ctl name="AUDIO_REF_EC_UL1 MUX" value="I2S_RX" />
    </path>

    <!-- TTY devices -->

    <path name="tty-headphones">
        <ctl name="RX1 MIX1 INP1" value="RX1" />
        <ctl name="HPHL" value="Switch" />
    </path>

    <path name="voice-tty-full-headphones">
        <ctl name="TTY Mode" value="FULL" />
        <path name="tty-headphones" />
    </path>

    <path name="voice-tty-vco-headphones">
        <ctl name="TTY Mode" value="VCO" />
        <path name="tty-headphones" />
    </path>

    <path name="voice-tty-hco-handset">
        <ctl name="TTY Mode" value="HCO" />
        <path name="handset" />
    </path>

    <path name="voice-tty-full-headset-mic">
        <path name="adc2" />
        <ctl name="ADC2 MUX" value="INP2" />
    </path>

    <path name="voice-tty-hco-headset-mic">
        <path name="voice-tty-full-headset-mic" />
    </path>

    <path name="voice-tty-vco-handset-mic">
        <path name="adc1" />
    </path>

    <path name="unprocessed-handset-mic">
        <path name="handset-mic" />
    </path>

    <path name="unprocessed-mic">
        <path name="unprocessed-handset-mic" />
    </path>

    <path name="ADSP testfwk">
        <ctl name="MI2S_DL_HL Switch" value="1" />
    </path>

    <path name="voice-rx">
    </path>

    <path name="voice-tx">
    </path>

    <path name="line">
          <path name="headphones" />
    </path>

    <path name="voice-line">
          <path name="voice-headphones" />
    </path>

    <path name="speaker-and-line">
          <path name="speaker-and-headphones" />
    </path>

</mixer><|MERGE_RESOLUTION|>--- conflicted
+++ resolved
@@ -452,13 +452,8 @@
         <path name="compress-offload-playback" />
     </path>
 
-<<<<<<< HEAD
-    <path name="compress-offload-playback transmission-fm">
-        <ctl name="INTERNAL_FM_RX Audio Mixer MultiMedia4" value="1" />
-=======
     <path name="compress-offload-playback speaker-and-headphones">
         <path name="compress-offload-playback" />
->>>>>>> e1f65e84
     </path>
 
     <path name="compress-offload-playback2">
@@ -494,13 +489,10 @@
 
     <path name="compress-offload-playback2 speaker-and-headphones">
         <path name="compress-offload-playback2" />
-<<<<<<< HEAD
-=======
     </path>
 
     <path name="compress-offload-playback transmission-fm">
         <ctl name="INTERNAL_FM_RX Audio Mixer MultiMedia4" value="1" />
->>>>>>> e1f65e84
     </path>
 
     <path name="compress-offload-playback3">
@@ -535,11 +527,7 @@
     </path>
 
     <path name="compress-offload-playback3 speaker-and-headphones">
-<<<<<<< HEAD
         <path name="compress-offload-playback3" />
-=======
-        <path name="compress-offload-playback4" />
->>>>>>> e1f65e84
     </path>
 
     <path name="compress-offload-playback4">
@@ -678,11 +666,7 @@
         <path name="compress-offload-playback7 speaker-and-bt-sco-wb" />
     </path>
 
-<<<<<<< HEAD
     <path name="compress-offload-playback7 speaker-and-headphones">
-=======
-   <path name="compress-offload-playback7 speaker-and-headphones">
->>>>>>> e1f65e84
         <path name="compress-offload-playback7" />
     </path>
 
