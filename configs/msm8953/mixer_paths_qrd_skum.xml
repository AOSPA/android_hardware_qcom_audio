<?xml version="1.0" encoding="ISO-8859-1"?>
<!--
    Copyright (c) 2015, 2018, The Linux Foundation. All rights reserved.

    Redistribution and use in source and binary forms, with or without
    modification, are permitted provided that the following conditions are
    met:
        * Redistributions of source code must retain the above copyright
          notice, this list of conditions and the following disclaimer.
        * Redistributions in binary form must reproduce the above
          copyright notice, this list of conditions and the following
          disclaimer in the documentation and/or other materials provided
          with the distribution.
        * Neither the name of The Linux Foundation nor the names of its
          contributors may be used to endorse or promote products derived
          from this software without specific prior written permission.

    THIS SOFTWARE IS PROVIDED "AS IS" AND ANY EXPRESS OR IMPLIED
    WARRANTIES, INCLUDING, BUT NOT LIMITED TO, THE IMPLIED WARRANTIES OF
    MERCHANTABILITY, FITNESS FOR A PARTICULAR PURPOSE AND NON-INFRINGEMENT
    ARE DISCLAIMED.  IN NO EVENT SHALL THE COPYRIGHT OWNER OR CONTRIBUTORS
    BE LIABLE FOR ANY DIRECT, INDIRECT, INCIDENTAL, SPECIAL, EXEMPLARY, OR
    CONSEQUENTIAL DAMAGES (INCLUDING, BUT NOT LIMITED TO, PROCUREMENT OF
    SUBSTITUTE GOODS OR SERVICES; LOSS OF USE, DATA, OR PROFITS; OR
    BUSINESS INTERRUPTION) HOWEVER CAUSED AND ON ANY THEORY OF LIABILITY,
    WHETHER IN CONTRACT, STRICT LIABILITY, OR TORT (INCLUDING NEGLIGENCE
    OR OTHERWISE) ARISING IN ANY WAY OUT OF THE USE OF THIS SOFTWARE, EVEN
    IF ADVISED OF THE POSSIBILITY OF SUCH DAMAGE.
-->

<mixer>
    <!-- These are the initial mixer settings -->
    <ctl name="Voice Rx Device Mute" id="0" value="0" />
    <ctl name="Voice Rx Device Mute" id="1" value="-1" />
    <ctl name="Voice Rx Device Mute" id="2" value="20" />
    <ctl name="Voice Tx Mute" id="0" value="0" />
    <ctl name="Voice Tx Mute" id="1" value="-1" />
    <ctl name="Voice Tx Mute" id="2" value="500" />
    <ctl name="Voice Rx Gain" id="0" value="0" />
    <ctl name="Voice Rx Gain" id="1" value="-1" />
    <ctl name="Voice Rx Gain" id="2" value="20" />
    <ctl name="Voip Tx Mute" id="0" value="0" />
    <ctl name="Voip Tx Mute" id="1" value="500" />
    <ctl name="Voip Rx Gain" id="0" value="0" />
    <ctl name="Voip Rx Gain" id="1" value="20" />
    <ctl name="Voip Mode Config" value="12" />
    <ctl name="Voip Rate Config" value="0" />
    <ctl name="Voip Evrc Min Max Rate Config" id="0" value="1" />
    <ctl name="Voip Evrc Min Max Rate Config" id="1" value="4" />
    <ctl name="Voip Dtx Mode" value="0" />
    <ctl name="TTY Mode" value="Off" />
    <ctl name="HPHL Volume" value="9" />
    <ctl name="HPHR Volume" value="9" />
    <ctl name="RX HPH Mode" value="NORMAL" />
    <ctl name="COMP0 RX1" value="0" />
    <ctl name="COMP0 RX2" value="0" />
    <ctl name="RX1 Digital Volume" value="84" />
    <ctl name="RX2 Digital Volume" value="84" />
    <ctl name="RX3 Digital Volume" value="84" />
    <ctl name="IIR1 INP1 Volume" value="53" />
    <ctl name="IIR1 INP2 Volume" value="53" />
    <ctl name="IIR1 INP3 Volume" value="53" />
    <ctl name="IIR1 INP4 Volume" value="53" />
    <ctl name="ADC1 Volume" value="6" />
    <ctl name="ADC2 Volume" value="6" />
    <ctl name="ADC3 Volume" value="6" />
    <ctl name="DEC1 Volume" value="84" />
    <ctl name="DEC2 Volume" value="84" />
    <ctl name="DEC2 MUX" value="ZERO" />
    <ctl name="DEC1 MUX" value="ZERO" />
    <ctl name="ADC2 MUX" value="ZERO" />
    <ctl name="RDAC2 MUX" value="ZERO" />
    <ctl name="RX2 MIX2 INP2" value="ZERO" />
    <ctl name="RX2 MIX2 INP1" value="ZERO" />
    <ctl name="RX1 MIX2 INP2" value="ZERO" />
    <ctl name="RX1 MIX2 INP1" value="ZERO" />
    <ctl name="RX3 MIX1 INP2" value="ZERO" />
    <ctl name="RX3 MIX1 INP1" value="ZERO" />
    <ctl name="RX2 MIX1 INP2" value="ZERO" />
    <ctl name="RX2 MIX1 INP1" value="ZERO" />
    <ctl name="RX1 MIX1 INP2" value="ZERO" />
    <ctl name="RX1 MIX1 INP1" value="ZERO" />
    <ctl name="EAR_S" value="ZERO" />
    <ctl name="HPHL" value="ZERO" />
    <ctl name="HPHR" value="ZERO" />
    <ctl name="SPK" value="ZERO" />
    <ctl name="WSA Spk Switch" value="ZERO" />
    <ctl name="SpkrMono WSA_RDAC" value="ZERO" />
    <ctl name="EAR PA Gain" value="POS_6_DB" />
    <ctl name="SpkrMono BOOST Switch" value="1" />
    <ctl name="EAR PA Gain" value="POS_1P5_DB" />
    <ctl name="EAR PA Boost" value="ENABLE" />
    <ctl name="MI2S_RX Channels" value="One" />
    <ctl name="MI2S_TX Channels" value="One" />
    <ctl name="PRI_MI2S_RX_DL_HL Switch" value="0" />
    <ctl name="PRI_MI2S_RX_VI_FB_MUX" value="ZERO" />
    <ctl name="DEC3 MUX" value="ZERO" />
    <ctl name="DEC4 MUX" value="ZERO" />
    <ctl name="SpkrMono VISENSE Switch" value="0" />

    <ctl name="PRI_MI2S_RX Audio Mixer MultiMedia1" value="0" />
    <ctl name="INTERNAL_BT_SCO_RX Audio Mixer MultiMedia1" value="0" />
    <ctl name="PRI_MI2S_RX Audio Mixer MultiMedia3" value="0" />
    <ctl name="INTERNAL_BT_SCO_RX Audio Mixer MultiMedia3" value="0" />
    <ctl name="AFE_PCM_RX Audio Mixer MultiMedia3" value="0" />
    <ctl name="PRI_MI2S_RX Audio Mixer MultiMedia4" value="0" />
    <ctl name="INTERNAL_BT_SCO_RX Audio Mixer MultiMedia4" value="0" />
    <ctl name="AFE_PCM_RX Audio Mixer MultiMedia4" value="0" />
    <ctl name="INTERNAL_FM_RX Audio Mixer MultiMedia4" value="0" />
    <ctl name="PRI_MI2S_RX Audio Mixer MultiMedia5" value="0" />
    <ctl name="INTERNAL_BT_SCO_RX Audio Mixer MultiMedia5" value="0" />
    <ctl name="MultiMedia1 Mixer TERT_MI2S_TX" value="0" />
    <ctl name="MultiMedia5 Mixer TERT_MI2S_TX" value="0" />
    <ctl name="MultiMedia1 Mixer INTERNAL_BT_SCO_TX" value="0" />
    <ctl name="PRI_MI2S_RX_Voice Mixer CSVoice" value="0" />
    <ctl name="Voice_Tx Mixer TERT_MI2S_TX_Voice" value="0" />
    <!-- Voice BTSCO -->
    <ctl name="Internal BTSCO SampleRate" value="BTSCO_RATE_8KHZ" />
    <ctl name="INTERNAL_BT_SCO_RX_Voice Mixer CSVoice" value="0" />
    <ctl name="Voice_Tx Mixer INTERNAL_BT_SCO_TX_Voice" value="0" />

    <!-- Voice2 -->
    <ctl name="PRI_MI2S_RX_Voice Mixer Voice2" value="0" />
    <ctl name="Voice2_Tx Mixer TERT_MI2S_TX_Voice2" value="0" />
    <ctl name="INTERNAL_BT_SCO_RX_Voice Mixer Voice2" value="0" />
    <ctl name="Voice2_Tx Mixer INTERNAL_BT_SCO_TX_Voice2" value="0" />
    <ctl name="AFE_PCM_RX_Voice Mixer Voice2" value="0" />
    <ctl name="Voice2_Tx Mixer AFE_PCM_TX_Voice2" value="0" />
    <!-- Voice2 end -->

    <!-- Multimode Voice1 -->
    <ctl name="PRI_MI2S_RX_Voice Mixer VoiceMMode1" value="0" />
    <ctl name="VoiceMMode1_Tx Mixer TERT_MI2S_TX_MMode1" value="0" />
    <ctl name="INTERNAL_BT_SCO_RX_Voice Mixer VoiceMMode1" value="0" />
    <ctl name="VoiceMMode1_Tx Mixer INT_BT_SCO_TX_MMode1" value="0" />
    <ctl name="AFE_PCM_RX_Voice Mixer VoiceMMode1" value="0" />
    <ctl name="VoiceMMode1_Tx Mixer AFE_PCM_TX_MMode1" value="0" />
    <!-- Multimode Voice1 end -->

    <!-- Multimode Voice2 -->
    <ctl name="PRI_MI2S_RX_Voice Mixer VoiceMMode2" value="0" />
    <ctl name="VoiceMMode2_Tx Mixer TERT_MI2S_TX_MMode2" value="0" />
    <ctl name="INTERNAL_BT_SCO_RX_Voice Mixer VoiceMMode2" value="0" />
    <ctl name="VoiceMMode2_Tx Mixer INT_BT_SCO_TX_MMode2" value="0" />
    <ctl name="AFE_PCM_RX_Voice Mixer VoiceMMode2" value="0" />
    <ctl name="VoiceMMode2_Tx Mixer AFE_PCM_TX_MMode2" value="0" />
    <!-- Multimode Voice2 end -->

    <!-- Voip -->
    <ctl name="PRI_MI2S_RX_Voice Mixer Voip" value="0" />
    <ctl name="Voip_Tx Mixer TERT_MI2S_TX_Voip" value="0" />
    <ctl name="Internal BTSCO SampleRate" value="BTSCO_RATE_8KHZ" />
    <ctl name="INTERNAL_BT_SCO_RX_Voice Mixer Voip" value="0" />
    <ctl name="Voip_Tx Mixer INTERNAL_BT_SCO_TX_Voip" value="0" />
    <!-- Voip end -->

    <!-- fm -->
    <ctl name="Internal FM RX Volume" value="0" />
    <ctl name="PRI_MI2S_RX Port Mixer INTERNAL_FM_TX" value="0" />
    <ctl name="MI2S_DL_HL Switch" value="1" />
    <ctl name="MultiMedia1 Mixer INTERNAL_FM_TX" value="0" />
    <ctl name="MultiMedia2 Mixer INTERNAL_FM_TX" value="0" />
    <ctl name="INTERNAL_FM_RX Audio Mixer MultiMedia1" value="0" />
    <ctl name="INTERNAL_FM_RX Audio Mixer MultiMedia5" value="0" />
    <!-- fm end -->

    <!-- RT Proxy Cal -->
    <ctl name="RT_PROXY_1_RX SetCalMode" value="CAL_MODE_NONE" />
    <ctl name="RT_PROXY_1_TX SetCalMode" value="CAL_MODE_NONE" />
    <!-- RT Proxy Cal end -->

    <!-- Incall Recording -->
    <ctl name="MultiMedia1 Mixer VOC_REC_UL" value="0" />
    <ctl name="MultiMedia1 Mixer VOC_REC_DL" value="0" />
    <!-- Incall Recording end -->

    <!-- Incall Music -->
    <ctl name="Incall_Music Audio Mixer MultiMedia2" value="0" />
    <ctl name="Incall_Music_2 Audio Mixer MultiMedia9" value="0" />
    <!-- Incall Music End -->

    <!-- QCHAT -->
    <ctl name="PRI_MI2S_RX_Voice Mixer QCHAT" value="0" />
    <ctl name="QCHAT_Tx Mixer TERT_MI2S_TX_QCHAT" value="0" />
    <ctl name="INTERNAL_BT_SCO_RX_Voice Mixer QCHAT" value="0" />
    <ctl name="QCHAT_Tx Mixer INTERNAL_BT_SCO_TX_QCHAT" value="0" />
    <!-- QCHAT End -->

    <!-- EC_REF -->
    <ctl name="AUDIO_REF_EC_UL1 MUX" value="None" />

    <!-- IIR -->
    <ctl name="IIR1 Band1" id ="0" value="268435456" />
    <ctl name="IIR1 Band1" id ="1" value="0" />
    <ctl name="IIR1 Band1" id ="2" value="0" />
    <ctl name="IIR1 Band1" id ="3" value="0" />
    <ctl name="IIR1 Band1" id ="4" value="0" />
    <ctl name="IIR1 Band2" id ="0" value="268435456" />
    <ctl name="IIR1 Band2" id ="1" value="0" />
    <ctl name="IIR1 Band2" id ="2" value="0" />
    <ctl name="IIR1 Band2" id ="3" value="0" />
    <ctl name="IIR1 Band2" id ="4" value="0" />
    <ctl name="IIR1 Band3" id ="0" value="268435456" />
    <ctl name="IIR1 Band3" id ="1" value="0" />
    <ctl name="IIR1 Band3" id ="2" value="0" />
    <ctl name="IIR1 Band3" id ="3" value="0" />
    <ctl name="IIR1 Band3" id ="4" value="0" />
    <ctl name="IIR1 Band4" id ="0" value="268435456" />
    <ctl name="IIR1 Band4" id ="1" value="0" />
    <ctl name="IIR1 Band4" id ="2" value="0" />
    <ctl name="IIR1 Band4" id ="3" value="0" />
    <ctl name="IIR1 Band4" id ="4" value="0" />
    <ctl name="IIR1 Band5" id ="0" value="268435456" />
    <ctl name="IIR1 Band5" id ="1" value="0" />
    <ctl name="IIR1 Band5" id ="2" value="0" />
    <ctl name="IIR1 Band5" id ="3" value="0" />
    <ctl name="IIR1 Band5" id ="4" value="0" />
    <ctl name="IIR1 Enable Band1" value="0" />
    <ctl name="IIR1 Enable Band2" value="0" />
    <ctl name="IIR1 Enable Band3" value="0" />
    <ctl name="IIR1 Enable Band4" value="0" />
    <ctl name="IIR1 Enable Band5" value="0" />
    <!-- IIR -->

    <!-- ADSP testfwk -->
    <ctl name="MI2S_DL_HL Switch" value="0" />
    <!-- ADSP testfwk end-->

    <!-- These are audio route (FE to BE) specific mixer settings -->
    <path name="deep-buffer-playback">
        <ctl name="PRI_MI2S_RX Audio Mixer MultiMedia1" value="1" />
    </path>

    <path name="deep-buffer-playback bt-sco">
        <ctl name="INTERNAL_BT_SCO_RX Audio Mixer MultiMedia1" value="1" />
    </path>

    <path name="deep-buffer-playback bt-sco-wb">
        <ctl name="Internal BTSCO SampleRate" value="BTSCO_RATE_16KHZ" />
        <path name="deep-buffer-playback bt-sco" />
    </path>

    <path name="deep-buffer-playback speaker-and-bt-sco">
        <path name="deep-buffer-playback bt-sco" />
        <path name="deep-buffer-playback" />
    </path>

    <path name="deep-buffer-playback speaker-and-bt-sco-wb">
        <path name="deep-buffer-playback bt-sco-wb" />
        <path name="deep-buffer-playback" />
    </path>

    <path name="deep-buffer-playback wsa-speaker-and-bt-sco">
        <path name="deep-buffer-playback speaker-and-bt-sco" />
    </path>

    <path name="deep-buffer-playback wsa-speaker-and-bt-sco-wb">
        <path name="deep-buffer-playback speaker-and-bt-sco-wb" />
    </path>

    <path name="deep-buffer-playback afe-proxy">
        <ctl name="AFE_PCM_RX Audio Mixer MultiMedia1" value="1" />
    </path>

    <path name="deep-buffer-playback usb-headphones">
        <path name="deep-buffer-playback afe-proxy" />
    </path>

    <path name="deep-buffer-playback speaker-and-usb-headphones">
        <path name="deep-buffer-playback usb-headphones" />
        <path name="deep-buffer-playback" />
    </path>

    <path name="deep-buffer-playback speaker-and-headphones">
        <path name="deep-buffer-playback" />
    </path>

    <path name="deep-buffer-playback transmission-fm">
        <ctl name="INTERNAL_FM_RX Audio Mixer MultiMedia1" value="1" />
    </path>

    <path name="low-latency-playback">
        <ctl name="PRI_MI2S_RX Audio Mixer MultiMedia5" value="1" />
    </path>

    <path name="low-latency-playback speaker-protected">
        <path name="low-latency-playback" />
    </path>

    <path name="low-latency-playback bt-sco">
        <ctl name="INTERNAL_BT_SCO_RX Audio Mixer MultiMedia5" value="1" />
    </path>

    <path name="low-latency-playback bt-sco-wb">
        <ctl name="Internal BTSCO SampleRate" value="BTSCO_RATE_16KHZ" />
        <path name="low-latency-playback bt-sco" />
    </path>

    <path name="low-latency-playback speaker-and-bt-sco">
        <path name="low-latency-playback bt-sco" />
        <path name="low-latency-playback" />
    </path>

    <path name="low-latency-playback speaker-and-bt-sco-wb">
        <path name="low-latency-playback bt-sco-wb" />
        <path name="low-latency-playback" />
    </path>

    <path name="low-latency-playback wsa-speaker-and-bt-sco">
        <path name="low-latency-playback speaker-and-bt-sco" />
    </path>

    <path name="low-latency-playback wsa-speaker-and-bt-sco-wb">
        <path name="low-latency-playback speaker-and-bt-sco-wb" />
    </path>

    <path name="low-latency-playback afe-proxy">
        <ctl name="AFE_PCM_RX Audio Mixer MultiMedia5" value="1" />
    </path>

    <path name="low-latency-playback usb-headphones">
        <path name="low-latency-playback afe-proxy" />
    </path>

    <path name="low-latency-playback speaker-and-usb-headphones">
        <path name="low-latency-playback usb-headphones" />
        <path name="low-latency-playback" />
    </path>

    <path name="low-latency-playback transmission-fm">
        <ctl name="INTERNAL_FM_RX Audio Mixer MultiMedia5" value="1" />
    </path>

    <path name="low-latency-playback speaker-and-headphones">
        <path name="low-latency-playback" />
    </path>

    <path name="audio-ull-playback">
        <ctl name="PRI_MI2S_RX Audio Mixer MultiMedia3" value="1" />
    </path>

    <path name="audio-ull-playback headphones">
        <path name="audio-ull-playback" />
    </path>

    <path name="audio-ull-playback speaker-protected">
        <path name="audio-ull-playback" />
    </path>

    <path name="audio-ull-playback bt-sco">
        <ctl name="INTERNAL_BT_SCO_RX Audio Mixer MultiMedia3" value="1" />
    </path>

    <path name="audio-ull-playback bt-sco-wb">
        <ctl name="Internal BTSCO SampleRate" value="BTSCO_RATE_16KHZ" />
        <path name="audio-ull-playback bt-sco" />
    </path>

    <path name="audio-ull-playback speaker-and-bt-sco">
        <path name="audio-ull-playback bt-sco" />
        <path name="audio-ull-playback" />
    </path>

    <path name="audio-ull-playback speaker-and-bt-sco-wb">
        <path name="audio-ull-playback bt-sco-wb" />
        <path name="audio-ull-playback" />
    </path>

    <path name="audio-ull-playback wsa-speaker-and-bt-sco">
        <path name="audio-ull-playback speaker-and-bt-sco" />
    </path>

    <path name="audio-ull-playback wsa-speaker-and-bt-sco-wb">
        <path name="audio-ull-playback speaker-and-bt-sco-wb" />
    </path>

    <path name="audio-ull-playback afe-proxy">
        <ctl name="AFE_PCM_RX Audio Mixer MultiMedia3" value="1" />
    </path>

    <path name="audio-ull-playback usb-headphones">
        <path name="audio-ull-playback afe-proxy" />
    </path>

    <path name="audio-ull-playback speaker-and-usb-headphones">
        <path name="audio-ull-playback usb-headphones" />
        <path name="audio-ull-playback" />
    </path>

    <path name="audio-ull-playback speaker-and-headphones">
        <path name="audio-ull-playback" />
    </path>

    <path name="compress-offload-playback">
        <ctl name="PRI_MI2S_RX Audio Mixer MultiMedia4" value="1" />
    </path>

    <path name="compress-offload-playback speaker-protected">
        <path name="compress-offload-playback" />
    </path>
    <path name="compress-offload-playback bt-sco">
        <ctl name="INTERNAL_BT_SCO_RX Audio Mixer MultiMedia4" value="1" />
    </path>

    <path name="compress-offload-playback bt-sco-wb">
        <ctl name="Internal BTSCO SampleRate" value="BTSCO_RATE_16KHZ" />
        <path name="compress-offload-playback bt-sco" />
    </path>

    <path name="compress-offload-playback speaker-and-bt-sco">
        <path name="compress-offload-playback bt-sco" />
        <path name="compress-offload-playback" />
    </path>

    <path name="compress-offload-playback speaker-and-bt-sco-wb">
        <path name="compress-offload-playback bt-sco-wb" />
        <path name="compress-offload-playback" />
    </path>

    <path name="compress-offload-playback wsa-speaker-and-bt-sco">
        <path name="compress-offload-playback speaker-and-bt-sco" />
    </path>

    <path name="compress-offload-playback wsa-speaker-and-bt-sco-wb">
        <path name="compress-offload-playback speaker-and-bt-sco-wb" />
    </path>

    <path name="compress-offload-playback afe-proxy">
        <ctl name="AFE_PCM_RX Audio Mixer MultiMedia4" value="1" />
    </path>

    <path name="compress-offload-playback usb-headphones">
        <path name="compress-offload-playback afe-proxy" />
    </path>

    <path name="compress-offload-playback speaker-and-usb-headphones">
        <path name="compress-offload-playback usb-headphones" />
        <path name="compress-offload-playback" />
    </path>

<<<<<<< HEAD
    <path name="compress-offload-playback transmission-fm">
        <ctl name="INTERNAL_FM_RX Audio Mixer MultiMedia4" value="1" />
=======
    <path name="compress-offload-playback speaker-and-headphones">
        <path name="compress-offload-playback" />
>>>>>>> e1f65e84
    </path>

    <path name="compress-offload-playback2">
        <ctl name="PRI_MI2S_RX Audio Mixer MultiMedia7" value="1" />
    </path>

    <path name="compress-offload-playback2 bt-sco">
        <ctl name="INTERNAL_BT_SCO_RX Audio Mixer MultiMedia7" value="1" />
    </path>

    <path name="compress-offload-playback2 bt-sco-wb">
        <ctl name="Internal BTSCO SampleRate" value="BTSCO_RATE_16KHZ" />
        <path name="compress-offload-playback2 bt-sco" />
    </path>

    <path name="compress-offload-playback2 speaker-and-bt-sco">
        <path name="compress-offload-playback2 bt-sco" />
        <path name="compress-offload-playback2" />
    </path>

    <path name="compress-offload-playback2 speaker-and-bt-sco-wb">
        <path name="compress-offload-playback2 bt-sco-wb" />
        <path name="compress-offload-playback2" />
    </path>

    <path name="compress-offload-playback2 wsa-speaker-and-bt-sco">
        <path name="compress-offload-playback2 speaker-and-bt-sco" />
    </path>

    <path name="compress-offload-playback2 wsa-speaker-and-bt-sco-wb">
        <path name="compress-offload-playback2 speaker-and-bt-sco-wb" />
<<<<<<< HEAD
=======
    </path>

    <path name="compress-offload-playback transmission-fm">
        <ctl name="INTERNAL_FM_RX Audio Mixer MultiMedia4" value="1" />
>>>>>>> e1f65e84
    </path>

    <path name="compress-offload-playback2 hdmi">
        <ctl name="QUIN_MI2S_RX Audio Mixer MultiMedia7" value="1" />
    </path>

    <path name="compress-offload-playback2 afe-proxy">
        <ctl name="AFE_PCM_RX Audio Mixer MultiMedia7" value="1" />
    </path>

    <path name="compress-offload-playback2 usb-headphones">
        <path name="compress-offload-playback2 afe-proxy" />
    </path>

    <path name="compress-offload-playback2 speaker-and-hdmi">
        <path name="compress-offload-playback2 hdmi" />
        <path name="compress-offload-playback2" />
    </path>

    <path name="compress-offload-playback2 speaker-and-usb-headphones">
        <path name="compress-offload-playback2 usb-headphones" />
        <path name="compress-offload-playback2" />
    </path>

    <path name="compress-offload-playback2 speaker-and-headphones">
        <path name="compress-offload-playback2" />
    </path>

    <path name="compress-offload-playback3">
        <ctl name="PRI_MI2S_RX Audio Mixer MultiMedia10" value="1" />
    </path>

    <path name="compress-offload-playback3 bt-sco">
        <ctl name="INTERNAL_BT_SCO_RX Audio Mixer MultiMedia10" value="1" />
    </path>

    <path name="compress-offload-playback3 bt-sco-wb">
        <ctl name="Internal BTSCO SampleRate" value="BTSCO_RATE_16KHZ" />
        <path name="compress-offload-playback3 bt-sco" />
    </path>

    <path name="compress-offload-playback3 speaker-and-bt-sco">
        <path name="compress-offload-playback3 bt-sco" />
        <path name="compress-offload-playback3" />
    </path>

    <path name="compress-offload-playback3 speaker-and-bt-sco-wb">
        <path name="compress-offload-playback3 bt-sco-wb" />
        <path name="compress-offload-playback3" />
    </path>

    <path name="compress-offload-playback3 wsa-speaker-and-bt-sco">
        <path name="compress-offload-playback3 speaker-and-bt-sco" />
    </path>

    <path name="compress-offload-playback3 wsa-speaker-and-bt-sco-wb">
        <path name="compress-offload-playback3 speaker-and-bt-sco-wb" />
    </path>

    <path name="compress-offload-playback4">
        <ctl name="PRI_MI2S_RX Audio Mixer MultiMedia11" value="1" />
    </path>

    <path name="compress-offload-playback4 bt-sco">
        <ctl name="INTERNAL_BT_SCO_RX Audio Mixer MultiMedia11" value="1" />
    </path>

    <path name="compress-offload-playback4 bt-sco-wb">
        <ctl name="Internal BTSCO SampleRate" value="BTSCO_RATE_16KHZ" />
        <path name="compress-offload-playback4 bt-sco" />
    </path>

    <path name="compress-offload-playback4 speaker-and-bt-sco">
        <path name="compress-offload-playback4 bt-sco" />
        <path name="compress-offload-playback4" />
    </path>

    <path name="compress-offload-playback4 speaker-and-bt-sco-wb">
        <path name="compress-offload-playback4 bt-sco-wb" />
        <path name="compress-offload-playback4" />
    </path>

    <path name="compress-offload-playback4 wsa-speaker-and-bt-sco">
        <path name="compress-offload-playback4 speaker-and-bt-sco" />
    </path>

    <path name="compress-offload-playback4 wsa-speaker-and-bt-sco-wb">
        <path name="compress-offload-playback4 speaker-and-bt-sco-wb" />
    </path>

    <path name="compress-offload-playback4 speaker-and-headphones">
        <path name="compress-offload-playback4" />
    </path>

    <path name="compress-offload-playback5">
        <ctl name="PRI_MI2S_RX Audio Mixer MultiMedia12" value="1" />
    </path>

    <path name="compress-offload-playback5 bt-sco">
        <ctl name="INTERNAL_BT_SCO_RX Audio Mixer MultiMedia12" value="1" />
    </path>

    <path name="compress-offload-playback5 bt-sco-wb">
        <ctl name="Internal BTSCO SampleRate" value="BTSCO_RATE_16KHZ" />
        <path name="compress-offload-playback5 bt-sco" />
    </path>

    <path name="compress-offload-playback5 speaker-and-bt-sco">
        <path name="compress-offload-playback5 bt-sco" />
        <path name="compress-offload-playback5" />
    </path>

    <path name="compress-offload-playback5 speaker-and-bt-sco-wb">
        <path name="compress-offload-playback5 bt-sco-wb" />
        <path name="compress-offload-playback5" />
    </path>

    <path name="compress-offload-playback5 wsa-speaker-and-bt-sco">
        <path name="compress-offload-playback5 speaker-and-bt-sco" />
    </path>

    <path name="compress-offload-playback5 wsa-speaker-and-bt-sco-wb">
        <path name="compress-offload-playback5 speaker-and-bt-sco-wb" />
    </path>

    <path name="compress-offload-playback5 speaker-and-headphones">
        <path name="compress-offload-playback5" />
    </path>

    <path name="compress-offload-playback6">
        <ctl name="PRI_MI2S_RX Audio Mixer MultiMedia13" value="1" />
    </path>

    <path name="compress-offload-playback6 bt-sco">
        <ctl name="INTERNAL_BT_SCO_RX Audio Mixer MultiMedia13" value="1" />
    </path>

    <path name="compress-offload-playback6 bt-sco-wb">
        <ctl name="Internal BTSCO SampleRate" value="BTSCO_RATE_16KHZ" />
        <path name="compress-offload-playback6 bt-sco" />
    </path>

    <path name="compress-offload-playback6 speaker-and-bt-sco">
        <path name="compress-offload-playback6 bt-sco" />
        <path name="compress-offload-playback6" />
    </path>

    <path name="compress-offload-playback6 speaker-and-bt-sco-wb">
        <path name="compress-offload-playback6 bt-sco-wb" />
        <path name="compress-offload-playback6" />
    </path>

    <path name="compress-offload-playback6 wsa-speaker-and-bt-sco">
        <path name="compress-offload-playback6 speaker-and-bt-sco" />
    </path>

    <path name="compress-offload-playback6 wsa-speaker-and-bt-sco-wb">
        <path name="compress-offload-playback6 speaker-and-bt-sco-wb" />
    </path>

    <path name="compress-offload-playback6 speaker-and-headphones">
        <path name="compress-offload-playback6" />
    </path>

    <path name="compress-offload-playback7">
        <ctl name="PRI_MI2S_RX Audio Mixer MultiMedia14" value="1" />
    </path>

    <path name="compress-offload-playback7 bt-sco">
        <ctl name="INTERNAL_BT_SCO_RX Audio Mixer MultiMedia14" value="1" />
    </path>

    <path name="compress-offload-playback7 bt-sco-wb">
        <ctl name="Internal BTSCO SampleRate" value="BTSCO_RATE_16KHZ" />
        <path name="compress-offload-playback7 bt-sco" />
    </path>

    <path name="compress-offload-playback7 speaker-and-bt-sco">
        <path name="compress-offload-playback7 bt-sco" />
        <path name="compress-offload-playback7" />
    </path>

    <path name="compress-offload-playback7 speaker-and-bt-sco-wb">
        <path name="compress-offload-playback7 bt-sco-wb" />
        <path name="compress-offload-playback7" />
    </path>

    <path name="compress-offload-playback7 wsa-speaker-and-bt-sco">
        <path name="compress-offload-playback7 speaker-and-bt-sco" />
    </path>

    <path name="compress-offload-playback7 wsa-speaker-and-bt-sco-wb">
        <path name="compress-offload-playback7 speaker-and-bt-sco-wb" />
    </path>

    <path name="compress-offload-playback7 speaker-and-headphones">
        <path name="compress-offload-playback7" />
    </path>

    <path name="audio-record">
        <ctl name="MultiMedia1 Mixer TERT_MI2S_TX" value="1" />
    </path>

    <path name="audio-record bt-sco">
        <ctl name="MultiMedia1 Mixer INTERNAL_BT_SCO_TX" value="1" />
    </path>

    <path name="audio-record bt-sco-wb">
        <ctl name="Internal BTSCO SampleRate" value="BTSCO_RATE_16KHZ" />
        <path name="audio-record bt-sco" />
    </path>

    <path name="audio-record usb-headset-mic">
        <ctl name="MultiMedia1 Mixer AFE_PCM_TX" value="1" />
    </path>

    <path name="audio-record capture-fm">
        <ctl name="MultiMedia1 Mixer INTERNAL_FM_TX" value="1" />
    </path>

    <path name="low-latency-record">
        <ctl name="MultiMedia5 Mixer TERT_MI2S_TX" value="1" />
    </path>

    <path name="fm-virtual-record capture-fm">
        <ctl name="MultiMedia2 Mixer INTERNAL_FM_TX" value="1" />
    </path>

    <path name="voice-call">
        <ctl name="PRI_MI2S_RX_Voice Mixer CSVoice" value="1" />
        <ctl name="Voice_Tx Mixer TERT_MI2S_TX_Voice" value="1" />
    </path>

    <path name="voice-call bt-sco">
        <ctl name="INTERNAL_BT_SCO_RX_Voice Mixer CSVoice" value="1" />
        <ctl name="Voice_Tx Mixer INTERNAL_BT_SCO_TX_Voice" value="1" />
    </path>

    <path name="voice-call bt-sco-wb">
        <ctl name="Internal BTSCO SampleRate" value="BTSCO_RATE_16KHZ" />
        <path name="voice-call bt-sco" />
    </path>

    <path name="voice-call usb-headphones">
        <ctl name="AFE_PCM_RX_Voice Mixer CSVoice" value="1" />
        <ctl name="Voice_Tx Mixer AFE_PCM_TX_Voice" value="1" />
    </path>

    <path name="voice-call afe-proxy">
       <path name="voice-call usb-headphones" />
    </path>

    <path name="voice2-call">
        <ctl name="PRI_MI2S_RX_Voice Mixer Voice2" value="1" />
        <ctl name="Voice2_Tx Mixer TERT_MI2S_TX_Voice2" value="1" />
    </path>

    <path name="voice2-call bt-sco">
        <ctl name="INTERNAL_BT_SCO_RX_Voice Mixer Voice2" value="1" />
        <ctl name="Voice2_Tx Mixer INTERNAL_BT_SCO_TX_Voice2" value="1" />
    </path>

    <path name="voice2-call bt-sco-wb">
        <ctl name="Internal BTSCO SampleRate" value="BTSCO_RATE_16KHZ" />
        <path name="voice2-call bt-sco" />
    </path>

    <path name="voice2-call usb-headphones">
       <ctl name="AFE_PCM_RX_Voice Mixer Voice2" value="1" />
       <ctl name="Voice2_Tx Mixer AFE_PCM_TX_Voice2" value="1" />
    </path>

    <path name="voice2-call afe-proxy">
       <path name="voice2-call usb-headphones" />
    </path>

    <path name="play-fm">
        <ctl name="Internal FM RX Volume" value="1" />
        <ctl name="PRI_MI2S_RX Port Mixer INTERNAL_FM_TX" value="1" />
        <ctl name="MI2S_DL_HL Switch" value="1" />
    </path>


    <path name="voicemmode1-call">
        <ctl name="PRI_MI2S_RX_Voice Mixer VoiceMMode1" value="1" />
        <ctl name="VoiceMMode1_Tx Mixer TERT_MI2S_TX_MMode1" value="1" />
    </path>

    <path name="voicemmode1-call bt-sco">
        <ctl name="INTERNAL_BT_SCO_RX_Voice Mixer VoiceMMode1" value="1" />
        <ctl name="VoiceMMode1_Tx Mixer INT_BT_SCO_TX_MMode1" value="1" />
    </path>

    <path name="voicemmode1-call bt-sco-wb">
        <ctl name="Internal BTSCO SampleRate" value="BTSCO_RATE_16KHZ" />
        <path name="voicemmode1-call bt-sco" />
    </path>

    <path name="voicemmode1-call usb-headphones">
        <ctl name="AFE_PCM_RX_Voice Mixer VoiceMMode1" value="1" />
        <ctl name="VoiceMMode1_Tx Mixer AFE_PCM_TX_MMode1" value="1" />
    </path>

    <path name="voicemmode1-call afe-proxy">
       <path name="voicemmode1-call usb-headphones" />
    </path>

    <path name="voicemmode1-call speaker-and-headphones">
        <path name="voicemmode1-call" />
    </path>

    <path name="voicemmode2-call">
        <ctl name="PRI_MI2S_RX_Voice Mixer VoiceMMode2" value="1" />
        <ctl name="VoiceMMode2_Tx Mixer TERT_MI2S_TX_MMode2" value="1" />
    </path>

    <path name="voicemmode2-call bt-sco">
        <ctl name="INTERNAL_BT_SCO_RX_Voice Mixer VoiceMMode2" value="1" />
        <ctl name="VoiceMMode2_Tx Mixer INT_BT_SCO_TX_MMode2" value="1" />
    </path>

    <path name="voicemmode2-call bt-sco-wb">
        <ctl name="Internal BTSCO SampleRate" value="BTSCO_RATE_16KHZ" />
        <path name="voicemmode2-call bt-sco" />
    </path>

    <path name="voicemmode2-call usb-headphones">
        <ctl name="AFE_PCM_RX_Voice Mixer VoiceMMode2" value="1" />
        <ctl name="VoiceMMode2_Tx Mixer AFE_PCM_TX_MMode2" value="1" />
    </path>

    <path name="voicemmode2-call afe-proxy">
       <path name="voicemmode2-call usb-headphones" />
    </path>
    <path name="incall-rec-uplink">
        <ctl name="MultiMedia1 Mixer VOC_REC_UL" value="1" />
    </path>

    <path name="incall-rec-uplink bt-sco">
        <path name="incall-rec-uplink" />
    </path>

    <path name="incall-rec-uplink bt-sco-wb">
        <path name="incall-rec-uplink" />
    </path>

    <path name="incall-rec-uplink afe-proxy">
        <path name="incall-rec-uplink" />
    </path>

    <path name="incall-rec-downlink">
        <ctl name="MultiMedia1 Mixer VOC_REC_DL" value="1" />
    </path>

    <path name="incall-rec-downlink bt-sco">
        <path name="incall-rec-downlink" />
    </path>

    <path name="incall-rec-downlink bt-sco-wb">
        <path name="incall-rec-downlink" />
    </path>

    <path name="incall-rec-downlink afe-proxy">
        <path name="incall-rec-downlink" />
    </path>

    <path name="incall-rec-uplink-and-downlink">
        <path name="incall-rec-uplink" />
        <path name="incall-rec-downlink" />
    </path>

    <path name="incall-rec-uplink-and-downlink bt-sco">
        <path name="incall-rec-uplink-and-downlink" />
    </path>

    <path name="incall-rec-uplink-and-downlink bt-sco-wb">
        <path name="incall-rec-uplink-and-downlink" />
    </path>

    <path name="incall-rec-uplink-and-downlink afe-proxy">
        <path name="incall-rec-uplink-and-downlink" />
    </path>

    <path name="incall_music_uplink">
       <ctl name="Incall_Music Audio Mixer MultiMedia2" value="1" />
    </path>

    <path name="incall_music_uplink2">
        <ctl name="Incall_Music_2 Audio Mixer MultiMedia9" value="1" />
    </path>

    <path name="volte-call">
        <ctl name="PRI_MI2S_RX_Voice Mixer VoLTE" value="1" />
        <ctl name="VoLTE_Tx Mixer TERT_MI2S_TX_VoLTE" value="1" />
   </path>

   <path name="volte-call hdmi">
       <ctl name="HDMI_RX_Voice Mixer VoLTE" value="1" />
       <ctl name="VoLTE_Tx Mixer SLIM_0_TX_VoLTE" value="1" />
   </path>

   <path name="volte-call bt-sco">
        <ctl name="INTERNAL_BT_SCO_RX_Voice Mixer VoLTE" value="1" />
        <ctl name="VoLTE_Tx Mixer INTERNAL_BT_SCO_TX_VoLTE" value="1" />
    </path>

   <path name="volte-call bt-sco-wb">
        <ctl name="Internal BTSCO SampleRate" value="BTSCO_RATE_16KHZ" />
        <path name="volte-call bt-sco" />
    </path>

   <path name="volte-call usb-headphones">
        <ctl name="AFE_PCM_RX_Voice Mixer VoLTE" value="1" />
        <ctl name="VoLTE_Tx Mixer AFE_PCM_TX_VoLTE" value="1" />
   </path>

    <path name="volte-call afe-proxy">
       <path name="volte-call usb-headphones" />
    </path>

    <path name="volte-call speaker-and-headphones">
        <path name="volte-call" />
    </path>

    <path name="compress-voip-call">
        <ctl name="PRI_MI2S_RX_Voice Mixer Voip" value="1" />
        <ctl name="Voip_Tx Mixer TERT_MI2S_TX_Voip" value="1" />
    </path>

    <path name="compress-voip-call bt-sco">
        <ctl name="INTERNAL_BT_SCO_RX_Voice Mixer Voip" value="1" />
        <ctl name="Voip_Tx Mixer INTERNAL_BT_SCO_TX_Voip" value="1" />
    </path>

    <path name="compress-voip-call bt-sco-wb">
        <ctl name="Internal BTSCO SampleRate" value="BTSCO_RATE_16KHZ" />
        <path name="compress-voip-call bt-sco" />
    </path>

    <path name="compress-voip-call afe-proxy">
        <ctl name="AFE_PCM_RX_Voice Mixer Voip" value='1' />
        <ctl name="Voip_Tx Mixer AFE_PCM_TX_Voip" value='1' />
    </path>

    <path name="afe-proxy-playback afe-proxy">
    </path>

    <path name="afe-proxy-record afe-proxy">
    </path>

    <path name="compress-voip-call speaker-and-headphones">
        <path name="compress-voip-call" />
    </path>

    <path name="qchat-call">
        <ctl name="PRI_MI2S_RX_Voice Mixer QCHAT" value="1" />
        <ctl name="QCHAT_Tx Mixer TERT_MI2S_TX_QCHAT" value="1" />
    </path>

    <path name="qchat-call bt-sco">
        <ctl name="INTERNAL_BT_SCO_RX_Voice Mixer QCHAT" value="1" />
        <ctl name="QCHAT_Tx Mixer INTERNAL_BT_SCO_TX_QCHAT" value="1" />
    </path>

    <path name="qchat-call bt-sco-wb">
        <ctl name="Internal BTSCO SampleRate" value="BTSCO_RATE_16KHZ" />
        <path name="qchat-call bt-sco" />
    </path>

    <path name="multi-channel-playback afe-proxy">
        <ctl name="AFE_PCM_RX Audio Mixer MultiMedia2" value="1" />
    </path>

    <!-- These are actual sound device specific mixer settings -->
    <path name="adc1">
        <ctl name="DEC1 MUX" value="ADC1" />
    </path>

    <path name="adc2">
        <ctl name="DEC1 MUX" value="ADC2" />
    </path>

    <path name="speaker">
        <ctl name="RX3 MIX1 INP1" value="RX1" />
        <ctl name="SPK" value="Switch" />
    </path>

    <path name="wsa-speaker">
        <ctl name="RX1 MIX1 INP1" value="RX1" />
        <ctl name="RDAC2 MUX" value="RX1" />
        <ctl name="RX1 Digital Volume" value="84" />
        <ctl name="WSA Spk Switch" value="WSA" />
        <ctl name="SpkrMono WSA_RDAC" value="Switch" />
   </path>

   <path name="spkr-rx-calib">
        <ctl name="PRI_MI2S_RX_DL_HL Switch"  value="1" />
    </path>

    <path name="vi-feedback">
    </path>

    <path name="spkr-vi-record">
        <ctl name="PRI_MI2S_RX_VI_FB_MUX" value="SENARY_TX" />
    </path>

    <path name="speaker-protected">
        <ctl name="DEC3 MUX" value="DMIC3" />
        <ctl name="DEC4 MUX" value="DMIC4" />
        <path name="wsa-speaker" />
        <ctl name="PRI_MI2S_RX_VI_FB_MUX" value="SENARY_TX" />
        <ctl name="SpkrMono VISENSE Switch" value="1" />
   </path>

    <path name="speaker-mic">
        <path name="adc1" />
        <ctl name="IIR1 INP1 MUX" value="DEC1" />
    </path>

    <path name="handset">
        <ctl name="RX1 MIX1 INP1" value="RX1" />
        <ctl name="RDAC2 MUX" value="RX1" />
        <ctl name="RX1 Digital Volume" value="84" />
        <ctl name="EAR PA Gain" value="POS_6_DB" />
        <ctl name="EAR_S" value="Switch" />
    </path>

    <path name="handset-mic">
        <path name="adc1" />
        <ctl name="IIR1 INP1 MUX" value="DEC1" />
    </path>

    <path name="headphones">
        <ctl name="MI2S_RX Channels" value="Two" />
        <ctl name="RX1 MIX1 INP1" value="RX1" />
        <ctl name="RX2 MIX1 INP1" value="RX2" />
        <ctl name="RX HPH Mode" value="HD2" />
        <ctl name="COMP0 RX1" value="1" />
        <ctl name="COMP0 RX2" value="1" />
        <ctl name="RDAC2 MUX" value="RX2" />
        <ctl name="HPHL" value="Switch" />
        <ctl name="HPHR" value="Switch" />
    </path>

    <path name="headset-mic">
        <path name="adc2" />
        <ctl name="ADC2 MUX" value="INP2" />
        <ctl name="IIR1 INP1 MUX" value="DEC1" />
    </path>

    <path name="sidetone-iir">
        <ctl name="IIR1 Enable Band1" value="1" />
        <ctl name="IIR1 Enable Band2" value="1" />
        <ctl name="IIR1 Enable Band3" value="1" />
        <ctl name="IIR1 Enable Band4" value="1" />
        <ctl name="IIR1 Enable Band5" value="1" />
    </path>

    <path name="sidetone-handset">
        <path name="sidetone-iir" />
        <ctl name="IIR1 INP1 Volume" value="53" />
        <ctl name="RX1 MIX2 INP1" value="IIR1" />
    </path>

    <path name="sidetone-headphone">
        <path name="sidetone-iir" />
        <ctl name="RX1 MIX2 INP1" value="IIR1" />
        <ctl name="RX2 MIX2 INP1" value="IIR1" />
        <ctl name="IIR1 INP1 Volume" value="53" />
    </path>

    <path name="voice-handset">
        <path name="handset" />
    </path>

    <path name="voice-speaker">
        <path name="speaker" />
    </path>

    <path name="wsa-voice-speaker">
        <path name="wsa-speaker" />
    </path>

    <path name="voice-speaker-mic">
        <path name="speaker-mic" />
    </path>

    <path name="voice-headphones">
        <path name="headphones" />
    </path>

    <path name="voice-headset-mic">
        <path name="headset-mic" />
    </path>

    <path name="speaker-and-headphones">
        <path name="speaker" />
        <path name="headphones" />
    </path>

    <path name="wsa-speaker-and-headphones">
        <path name="wsa-speaker" />
        <path name="headphones" />
    </path>

    <path name="usb-headphones">
    </path>

    <path name="afe-proxy">
    </path>

    <path name="transmission-fm">
    </path>

    <path name="speaker-and-usb-headphones">
        <path name="speaker" />
        <path name="usb-headphones" />
    </path>

    <path name="wsa-speaker-and-usb-headphones">
        <path name="wsa-speaker" />
        <path name="usb-headphones" />
    </path>

    <path name="voice-rec-mic">
        <path name="handset-mic" />
    </path>

    <path name="camcorder-mic">
        <path name="handset-mic" />
    </path>

    <path name="bt-sco-headset">
    </path>

    <path name="bt-sco-mic">
    </path>

    <path name="usb-headset-mic">
    </path>

    <path name="capture-fm">
    </path>

    <!-- Dual MIC devices -->
    <path name="speaker-dmic-endfire">
        <path name="adc1" />
        <ctl name="DEC2 MUX" value="ADC2" />
        <ctl name="MI2S_TX Channels" value="Two" />
        <ctl name="ADC2 MUX" value="INP3" />
    </path>

    <path name="dmic-endfire">
        <path name="speaker-dmic-endfire" />
    </path>

    <path name="voice-dmic-ef-tmus">
        <path name="dmic-endfire" />
    </path>

    <path name="voice-dmic-ef">
        <path name="dmic-endfire" />
    </path>

    <path name="voice-speaker-dmic-ef">
        <path name="dmic-endfire" />
    </path>

    <path name="voice-rec-dmic-ef">
        <path name="dmic-endfire" />
    </path>

    <path name="voice-rec-dmic-ef-fluence">
        <path name="dmic-endfire" />
    </path>

    <path name="handset-stereo-dmic-ef">
        <path name="speaker-dmic-endfire" />
    </path>

    <path name="speaker-stereo-dmic-ef">
        <path name="speaker-dmic-endfire" />
    </path>

    <path name="echo-reference">
        <ctl name="AUDIO_REF_EC_UL1 MUX" value="I2S_RX" />
    </path>

    <!-- TTY devices -->

    <path name="tty-headphones">
        <ctl name="RX1 MIX1 INP1" value="RX1" />
        <ctl name="HPHL" value="Switch" />
    </path>

    <path name="voice-tty-full-headphones">
        <ctl name="TTY Mode" value="FULL" />
        <path name="tty-headphones" />
    </path>

    <path name="voice-tty-vco-headphones">
        <ctl name="TTY Mode" value="VCO" />
        <path name="tty-headphones" />
    </path>

    <path name="voice-tty-hco-handset">
        <ctl name="TTY Mode" value="HCO" />
        <path name="handset" />
    </path>

    <path name="voice-tty-full-headset-mic">
        <path name="adc2" />
        <ctl name="ADC2 MUX" value="INP2" />
    </path>

    <path name="voice-tty-hco-headset-mic">
        <path name="voice-tty-full-headset-mic" />
    </path>

    <path name="voice-tty-vco-handset-mic">
        <path name="adc1" />
    </path>

    <path name="listen-handset-mic">
        <path name="adc1" />
    </path>

    <path name="ADSP testfwk">
        <ctl name="MI2S_DL_HL Switch" value="1" />
    </path>

    <path name="voice-rx">
    </path>

    <path name="voice-tx">
    </path>

    <path name="line">
          <path name="headphones" />
    </path>

    <path name="voice-line">
          <path name="voice-headphones" />
    </path>

    <path name="speaker-and-line">
          <path name="speaker-and-headphones" />
    </path>

    <path name="wsa-speaker-and-line">
          <path name="wsa-speaker-and-headphones" />
    </path>

</mixer><|MERGE_RESOLUTION|>--- conflicted
+++ resolved
@@ -438,13 +438,8 @@
         <path name="compress-offload-playback" />
     </path>
 
-<<<<<<< HEAD
-    <path name="compress-offload-playback transmission-fm">
-        <ctl name="INTERNAL_FM_RX Audio Mixer MultiMedia4" value="1" />
-=======
     <path name="compress-offload-playback speaker-and-headphones">
         <path name="compress-offload-playback" />
->>>>>>> e1f65e84
     </path>
 
     <path name="compress-offload-playback2">
@@ -476,13 +471,10 @@
 
     <path name="compress-offload-playback2 wsa-speaker-and-bt-sco-wb">
         <path name="compress-offload-playback2 speaker-and-bt-sco-wb" />
-<<<<<<< HEAD
-=======
     </path>
 
     <path name="compress-offload-playback transmission-fm">
         <ctl name="INTERNAL_FM_RX Audio Mixer MultiMedia4" value="1" />
->>>>>>> e1f65e84
     </path>
 
     <path name="compress-offload-playback2 hdmi">
