--- conflicted
+++ resolved
@@ -212,8 +212,6 @@
 endif
 endif
 
-<<<<<<< HEAD
-=======
 ifeq ($(strip $(AUDIO_FEATURE_ENABLED_HDMI_PASSTHROUGH)),true)
     LOCAL_CFLAGS += -DHDMI_PASSTHROUGH_ENABLED
 endif
@@ -227,7 +225,6 @@
     LOCAL_CFLAGS += -DAUDIOSPHERE_ENABLED
 endif
 
->>>>>>> b87c2eea
 LOCAL_SHARED_LIBRARIES := \
 	liblog \
 	libcutils \
