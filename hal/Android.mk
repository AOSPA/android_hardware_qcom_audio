ifeq ($(strip $(BOARD_USES_ALSA_AUDIO)),true)

LOCAL_PATH := $(call my-dir)

include $(CLEAR_VARS)

LOCAL_ARM_MODE := arm

AUDIO_PLATFORM := $(TARGET_BOARD_PLATFORM)

<<<<<<< HEAD
ifneq ($(filter msm8974 msm8226 msm8610 apq8084 msm8994 thulium,$(TARGET_BOARD_PLATFORM)),)
=======
ifneq ($(filter msm8974 msm8226 msm8610 apq8084 msm8994 msm8992,$(TARGET_BOARD_PLATFORM)),)
>>>>>>> ae9ad12d
  # B-family platform uses msm8974 code base
  AUDIO_PLATFORM = msm8974
  MULTIPLE_HW_VARIANTS_ENABLED := true
ifneq ($(filter msm8610,$(TARGET_BOARD_PLATFORM)),)
  LOCAL_CFLAGS := -DPLATFORM_MSM8610
endif
ifneq ($(filter msm8226,$(TARGET_BOARD_PLATFORM)),)
  LOCAL_CFLAGS := -DPLATFORM_MSM8x26
endif
ifneq ($(filter apq8084,$(TARGET_BOARD_PLATFORM)),)
  LOCAL_CFLAGS := -DPLATFORM_APQ8084
endif
ifneq ($(filter msm8994,$(TARGET_BOARD_PLATFORM)),)
  LOCAL_CFLAGS := -DPLATFORM_MSM8994
endif
<<<<<<< HEAD
ifneq ($(filter thulium,$(TARGET_BOARD_PLATFORM)),)
  LOCAL_CFLAGS := -DPLATFORM_THULIUM
=======
ifneq ($(filter msm8992,$(TARGET_BOARD_PLATFORM)),)
  LOCAL_CFLAGS := -DPLATFORM_MSM8994
>>>>>>> ae9ad12d
endif
endif

ifneq ($(filter msm8916 msm8909,$(TARGET_BOARD_PLATFORM)),)
  AUDIO_PLATFORM = msm8916
  MULTIPLE_HW_VARIANTS_ENABLED := true
  LOCAL_CFLAGS := -DPLATFORM_MSM8916
ifneq ($(filter msm8909,$(TARGET_BOARD_PLATFORM)),)
  LOCAL_CFLAGS := -DPLATFORM_MSM8909
endif
endif

LOCAL_SRC_FILES := \
	audio_hw.c \
	voice.c \
	platform_info.c \
	$(AUDIO_PLATFORM)/platform.c

LOCAL_SRC_FILES += audio_extn/audio_extn.c \
                   audio_extn/utils.c
LOCAL_C_INCLUDES += $(TARGET_OUT_INTERMEDIATES)/KERNEL_OBJ/usr/include
LOCAL_ADDITIONAL_DEPENDENCIES += $(TARGET_OUT_INTERMEDIATES)/KERNEL_OBJ/usr

ifneq ($(filter msm8994 msm8992,$(TARGET_BOARD_PLATFORM)),)
    LOCAL_SRC_FILES += edid.c
endif

ifeq ($(strip $(AUDIO_FEATURE_ENABLED_PCM_OFFLOAD)),true)
    LOCAL_CFLAGS += -DPCM_OFFLOAD_ENABLED
endif

ifeq ($(strip $(AUDIO_FEATURE_ENABLED_ANC_HEADSET)),true)
    LOCAL_CFLAGS += -DANC_HEADSET_ENABLED
endif

ifeq ($(strip $(AUDIO_FEATURE_ENABLED_FLUENCE)),true)
    LOCAL_CFLAGS += -DFLUENCE_ENABLED
endif

ifeq ($(strip $(AUDIO_FEATURE_ENABLED_PROXY_DEVICE)),true)
    LOCAL_CFLAGS += -DAFE_PROXY_ENABLED
endif

ifeq ($(strip $(AUDIO_FEATURE_ENABLED_KPI_OPTIMIZE)),true)
    LOCAL_CFLAGS += -DKPI_OPTIMIZE_ENABLED
endif

ifeq ($(strip $(AUDIO_FEATURE_ENABLED_FM)),true)
    LOCAL_CFLAGS += -DFM_ENABLED
    LOCAL_SRC_FILES += audio_extn/fm.c
endif

ifeq ($(strip $(AUDIO_FEATURE_ENABLED_USBAUDIO)),true)
    LOCAL_CFLAGS += -DUSB_HEADSET_ENABLED
    LOCAL_SRC_FILES += audio_extn/usb.c
endif

ifeq ($(strip $(AUDIO_FEATURE_ENABLED_HFP)),true)
    LOCAL_CFLAGS += -DHFP_ENABLED
    LOCAL_SRC_FILES += audio_extn/hfp.c
endif

ifeq ($(strip $(AUDIO_FEATURE_ENABLED_CUSTOMSTEREO)),true)
    LOCAL_CFLAGS += -DCUSTOM_STEREO_ENABLED
endif

ifeq ($(strip $(AUDIO_FEATURE_ENABLED_SSR)),true)
    LOCAL_CFLAGS += -DSSR_ENABLED
    LOCAL_SRC_FILES += audio_extn/ssr.c
    LOCAL_C_INCLUDES += $(TARGET_OUT_HEADERS)/mm-audio/surround_sound/
    LOCAL_C_INCLUDES += $(TARGET_OUT_HEADERS)/common/inc/
endif

ifeq ($(strip $(AUDIO_FEATURE_ENABLED_MULTI_VOICE_SESSIONS)),true)
    LOCAL_CFLAGS += -DMULTI_VOICE_SESSION_ENABLED
    LOCAL_SRC_FILES += voice_extn/voice_extn.c

ifeq ($(strip $(AUDIO_FEATURE_ENABLED_INCALL_MUSIC)),true)
    LOCAL_CFLAGS += -DINCALL_MUSIC_ENABLED
endif
ifeq ($(strip $(AUDIO_FEATURE_ENABLED_COMPRESS_VOIP)),true)
    LOCAL_CFLAGS += -DCOMPRESS_VOIP_ENABLED
    LOCAL_SRC_FILES += voice_extn/compress_voip.c
endif

endif

ifeq ($(strip $(AUDIO_FEATURE_ENABLED_EXTN_FORMATS)),true)
LOCAL_CFLAGS += -DFORMATS_ENABLED
endif

ifeq ($(strip $(AUDIO_FEATURE_ENABLED_SPKR_PROTECTION)),true)
    LOCAL_CFLAGS += -DSPKR_PROT_ENABLED
    LOCAL_SRC_FILES += audio_extn/spkr_protection.c
endif

ifdef MULTIPLE_HW_VARIANTS_ENABLED
  LOCAL_CFLAGS += -DHW_VARIANTS_ENABLED
  LOCAL_SRC_FILES += $(AUDIO_PLATFORM)/hw_info.c
endif

ifeq ($(strip $(AUDIO_FEATURE_ENABLED_COMPRESS_CAPTURE)),true)
    LOCAL_CFLAGS += -DCOMPRESS_CAPTURE_ENABLED
    LOCAL_SRC_FILES += audio_extn/compress_capture.c
endif

ifeq ($(strip $(AUDIO_FEATURE_ENABLED_DTS_EAGLE)),true)
    LOCAL_CFLAGS += -DDTS_EAGLE
    LOCAL_SRC_FILES += audio_extn/dts_eagle.c
endif

ifeq ($(strip $(DOLBY_DDP)),true)
    LOCAL_CFLAGS += -DDS1_DOLBY_DDP_ENABLED
    LOCAL_SRC_FILES += audio_extn/dolby.c
endif

ifeq ($(strip $(DOLBY_DAP)),true)
    LOCAL_CFLAGS += -DDS1_DOLBY_DAP_ENABLED
ifneq ($(strip $(DOLBY_DDP)),true)
    LOCAL_SRC_FILES += audio_extn/dolby.c
endif
endif

ifeq ($(strip $(AUDIO_FEATURE_ENABLED_MULTIPLE_TUNNEL)), true)
    LOCAL_CFLAGS += -DMULTIPLE_OFFLOAD_ENABLED
endif

ifeq ($(strip $(AUDIO_FEATURE_ENABLED_EXTN_FLAC_DECODER)),true)
    LOCAL_CFLAGS += -DQTI_FLAC_DECODER
endif

ifeq ($(strip $(AUDIO_FEATURE_ENABLED_DEV_ARBI)),true)
    LOCAL_CFLAGS += -DDEV_ARBI_ENABLED
    LOCAL_SRC_FILES += audio_extn/dev_arbi.c
endif

ifeq ($(strip $(AUDIO_FEATURE_ENABLED_RECORD_PLAY_CONCURRENCY)),true)
    LOCAL_CFLAGS += -DRECORD_PLAY_CONCURRENCY
endif

ifeq ($(strip $(AUDIO_FEATURE_ENABLED_ACDB_LICENSE)), true)
    LOCAL_CFLAGS += -DDOLBY_ACDB_LICENSE
endif

ifeq ($(strip $(AUDIO_FEATURE_ENABLED_DS2_DOLBY_DAP)),true)
    LOCAL_CFLAGS += -DDS2_DOLBY_DAP_ENABLED
ifneq ($(strip $(DOLBY_DDP)),true)
    ifneq ($(strip $(DOLBY_DAP)),true)
        LOCAL_SRC_FILES += audio_extn/dolby.c
    endif
endif
endif

ifeq ($(strip $(AUDIO_FEATURE_ENABLED_HDMI_PASSTHROUGH)),true)
    LOCAL_CFLAGS += -DHDMI_PASSTHROUGH_ENABLED
endif

LOCAL_SHARED_LIBRARIES := \
	liblog \
	libcutils \
	libtinyalsa \
	libtinycompress \
	libaudioroute \
	libdl \
	libexpat

LOCAL_C_INCLUDES += \
	external/tinyalsa/include \
	external/tinycompress/include \
	external/expat/lib \
	$(call include-path-for, audio-route) \
	$(call include-path-for, audio-effects) \
	$(LOCAL_PATH)/$(AUDIO_PLATFORM) \
	$(LOCAL_PATH)/audio_extn \
	$(LOCAL_PATH)/voice_extn

ifeq ($(strip $(AUDIO_FEATURE_ENABLED_LISTEN)),true)
    LOCAL_CFLAGS += -DAUDIO_LISTEN_ENABLED
    LOCAL_C_INCLUDES += $(TARGET_OUT_HEADERS)/mm-audio/audio-listen
    LOCAL_SRC_FILES += audio_extn/listen.c
endif

ifeq ($(strip $(BOARD_SUPPORTS_SOUND_TRIGGER)),true)
    LOCAL_CFLAGS += -DSOUND_TRIGGER_ENABLED
    LOCAL_CFLAGS += -DSOUND_TRIGGER_PLATFORM_NAME=$(TARGET_BOARD_PLATFORM)
    LOCAL_C_INCLUDES += $(TARGET_OUT_HEADERS)/mm-audio/sound_trigger
    LOCAL_SRC_FILES += audio_extn/soundtrigger.c
endif

ifeq ($(strip $(AUDIO_FEATURE_ENABLED_AUXPCM_BT)),true)
    LOCAL_CFLAGS += -DAUXPCM_BT_ENABLED
endif

LOCAL_COPY_HEADERS_TO   := mm-audio
LOCAL_COPY_HEADERS      := audio_extn/audio_defs.h

LOCAL_MODULE := audio.primary.$(TARGET_BOARD_PLATFORM)

LOCAL_MODULE_RELATIVE_PATH := hw

LOCAL_MODULE_TAGS := optional

include $(BUILD_SHARED_LIBRARY)

endif<|MERGE_RESOLUTION|>--- conflicted
+++ resolved
@@ -8,11 +8,7 @@
 
 AUDIO_PLATFORM := $(TARGET_BOARD_PLATFORM)
 
-<<<<<<< HEAD
-ifneq ($(filter msm8974 msm8226 msm8610 apq8084 msm8994 thulium,$(TARGET_BOARD_PLATFORM)),)
-=======
-ifneq ($(filter msm8974 msm8226 msm8610 apq8084 msm8994 msm8992,$(TARGET_BOARD_PLATFORM)),)
->>>>>>> ae9ad12d
+ifneq ($(filter msm8974 msm8226 msm8610 apq8084 msm8994 msm8992 thulium,$(TARGET_BOARD_PLATFORM)),)
   # B-family platform uses msm8974 code base
   AUDIO_PLATFORM = msm8974
   MULTIPLE_HW_VARIANTS_ENABLED := true
@@ -28,13 +24,11 @@
 ifneq ($(filter msm8994,$(TARGET_BOARD_PLATFORM)),)
   LOCAL_CFLAGS := -DPLATFORM_MSM8994
 endif
-<<<<<<< HEAD
+ifneq ($(filter msm8992,$(TARGET_BOARD_PLATFORM)),)
+  LOCAL_CFLAGS := -DPLATFORM_MSM8994
+endif
 ifneq ($(filter thulium,$(TARGET_BOARD_PLATFORM)),)
   LOCAL_CFLAGS := -DPLATFORM_THULIUM
-=======
-ifneq ($(filter msm8992,$(TARGET_BOARD_PLATFORM)),)
-  LOCAL_CFLAGS := -DPLATFORM_MSM8994
->>>>>>> ae9ad12d
 endif
 endif
 
