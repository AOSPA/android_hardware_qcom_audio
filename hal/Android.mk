ifeq ($(strip $(BOARD_USES_ALSA_AUDIO)),true)

LOCAL_PATH := $(call my-dir)

include $(CLEAR_VARS)

LOCAL_ARM_MODE := arm

AUDIO_PLATFORM := $(TARGET_BOARD_PLATFORM)
ifneq ($(filter msm8960,$(TARGET_BOARD_PLATFORM)),)
  LOCAL_CFLAGS += -DMAX_TARGET_SPECIFIC_CHANNEL_CNT="2"
endif
ifneq ($(filter msm8974 msm8226 msm8084 msm8992 msm8994,$(TARGET_BOARD_PLATFORM)),)
  # B-family platform uses msm8974 code base
  AUDIO_PLATFORM = msm8974
ifneq ($(filter msm8974,$(TARGET_BOARD_PLATFORM)),)
<<<<<<< HEAD
=======
  LOCAL_CFLAGS := -DPLATFORM_MSM8974
>>>>>>> 1366cabc
  LOCAL_CFLAGS += -DMAX_TARGET_SPECIFIC_CHANNEL_CNT="2"
endif
ifneq ($(filter msm8226,$(TARGET_BOARD_PLATFORM)),)
  LOCAL_CFLAGS := -DPLATFORM_MSM8x26
  LOCAL_CFLAGS += -DMAX_TARGET_SPECIFIC_CHANNEL_CNT="2"
endif
ifneq ($(filter msm8084,$(TARGET_BOARD_PLATFORM)),)
  LOCAL_CFLAGS := -DPLATFORM_MSM8084
  LOCAL_CFLAGS += -DMAX_TARGET_SPECIFIC_CHANNEL_CNT="2"
endif
ifneq ($(filter msm8992,$(TARGET_BOARD_PLATFORM)),)
  LOCAL_CFLAGS := -DPLATFORM_MSM8994
  LOCAL_CFLAGS += -DMAX_TARGET_SPECIFIC_CHANNEL_CNT="4"
  LOCAL_CFLAGS += -DKPI_OPTIMIZE_ENABLED
endif
ifneq ($(filter msm8994,$(TARGET_BOARD_PLATFORM)),)
  LOCAL_CFLAGS := -DPLATFORM_MSM8994
  LOCAL_CFLAGS += -DMAX_TARGET_SPECIFIC_CHANNEL_CNT="4"
  LOCAL_CFLAGS += -DKPI_OPTIMIZE_ENABLED
endif
endif

LOCAL_SRC_FILES := \
	audio_hw.c \
	voice.c \
	platform_info.c \
	audio_extn/ext_speaker.c \
	audio_extn/audio_extn.c \
	$(AUDIO_PLATFORM)/platform.c

LOCAL_SHARED_LIBRARIES := \
	liblog \
	libcutils \
	libtinyalsa \
	libtinycompress \
	libaudioroute \
	libdl \
	libexpat

LOCAL_C_INCLUDES += \
	external/tinyalsa/include \
	external/tinycompress/include \
	$(call include-path-for, audio-route) \
	$(call include-path-for, audio-effects) \
	$(LOCAL_PATH)/$(AUDIO_PLATFORM) \
	$(LOCAL_PATH)/audio_extn \
	$(LOCAL_PATH)/voice_extn \
	external/expat/lib

ifeq ($(strip $(AUDIO_FEATURE_ENABLED_MULTI_VOICE_SESSIONS)),true)
    LOCAL_CFLAGS += -DMULTI_VOICE_SESSION_ENABLED
    LOCAL_SRC_FILES += voice_extn/voice_extn.c
endif

ifeq ($(strip $(AUDIO_FEATURE_ENABLED_HFP)),true)
    LOCAL_CFLAGS += -DHFP_ENABLED
    LOCAL_SRC_FILES += audio_extn/hfp.c
endif

ifeq ($(strip $(AUDIO_FEATURE_SUPPORTED_EXTERNAL_BT)),true)
    LOCAL_CFLAGS += -DEXTERNAL_BT_SUPPORTED
endif

ifeq ($(strip $(AUDIO_FEATURE_NO_AUDIO_OUT)),true)
    LOCAL_CFLAGS += -DNO_AUDIO_OUT
endif

ifeq ($(strip $(BOARD_SUPPORTS_SOUND_TRIGGER)),true)
    LOCAL_CFLAGS += -DSOUND_TRIGGER_ENABLED
    LOCAL_CFLAGS += -DSOUND_TRIGGER_PLATFORM_NAME=$(TARGET_BOARD_PLATFORM)
    LOCAL_C_INCLUDES += $(TARGET_OUT_HEADERS)/mm-audio/sound_trigger
    LOCAL_SRC_FILES += audio_extn/soundtrigger.c
endif

ifeq ($(strip $(AUDIO_FEATURE_ENABLED_SPKR_PROTECTION)),true)
    LOCAL_CFLAGS += -DSPKR_PROT_ENABLED
    LOCAL_SRC_FILES += audio_extn/spkr_protection.c
endif

ifeq ($(strip $(AUDIO_FEATURE_ENABLED_DSM_FEEDBACK)),true)
    LOCAL_CFLAGS += -DDSM_FEEDBACK_ENABLED
    LOCAL_SRC_FILES += audio_extn/dsm_feedback.c
endif

ifneq ($(filter msm8992 msm8994,$(TARGET_BOARD_PLATFORM)),)
  # push codec/mad calibration to HW dep node
  # applicable to msm8992/8994 or newer platforms
  LOCAL_CFLAGS += -DHWDEP_CAL_ENABLED
  LOCAL_SRC_FILES += audio_extn/hwdep_cal.c
endif

LOCAL_MODULE := audio.primary.$(TARGET_BOARD_PLATFORM)

LOCAL_MODULE_RELATIVE_PATH := hw

LOCAL_MODULE_TAGS := optional

include $(BUILD_SHARED_LIBRARY)

endif<|MERGE_RESOLUTION|>--- conflicted
+++ resolved
@@ -14,10 +14,7 @@
   # B-family platform uses msm8974 code base
   AUDIO_PLATFORM = msm8974
 ifneq ($(filter msm8974,$(TARGET_BOARD_PLATFORM)),)
-<<<<<<< HEAD
-=======
   LOCAL_CFLAGS := -DPLATFORM_MSM8974
->>>>>>> 1366cabc
   LOCAL_CFLAGS += -DMAX_TARGET_SPECIFIC_CHANNEL_CNT="2"
 endif
 ifneq ($(filter msm8226,$(TARGET_BOARD_PLATFORM)),)
