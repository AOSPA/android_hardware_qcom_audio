--- conflicted
+++ resolved
@@ -60,11 +60,7 @@
 endif
 ifneq ($(filter sdm710,$(TARGET_BOARD_PLATFORM)),)
   LOCAL_CFLAGS := -DPLATFORM_SDM710
-<<<<<<< HEAD
-  LOCAL_CFLAGS += -DMAX_TARGET_SPECIFIC_CHANNEL_CNT="4"
-=======
   LOCAL_CFLAGS += -DMAX_TARGET_SPECIFIC_CHANNEL_CNT="8"
->>>>>>> 7c52d437
 endif
 ifneq ($(filter qcs605,$(TARGET_BOARD_PLATFORM)),)
   LOCAL_CFLAGS := -DPLATFORM_QCS605
@@ -86,12 +82,9 @@
 ifneq ($(filter $(TRINKET) ,$(TARGET_BOARD_PLATFORM)),)
   LOCAL_CFLAGS := -DPLATFORM_TRINKET
   LOCAL_CFLAGS += -DMAX_TARGET_SPECIFIC_CHANNEL_CNT="4"
-<<<<<<< HEAD
-=======
 endif
 ifneq ($(filter lito,$(TARGET_BOARD_PLATFORM)),)
   LOCAL_CFLAGS := -DPLATFORM_LITO
->>>>>>> 7c52d437
 endif
 endif
 
