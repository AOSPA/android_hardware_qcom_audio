/*
 * Copyright (c) 2019-2021, The Linux Foundation. All rights reserved.
 *
 * Redistribution and use in source and binary forms, with or without
 * modification, are permitted provided that the following conditions are
 * met:
 *   * Redistributions of source code must retain the above copyright
 *     notice, this list of conditions and the following disclaimer.
 *   * Redistributions in binary form must reproduce the above
 *     copyright notice, this list of conditions and the following
 *     disclaimer in the documentation and/or other materials provided
 *     with the distribution.
 *   * Neither the name of The Linux Foundation nor the names of its
 *     contributors may be used to endorse or promote products derived
 *     from this software without specific prior written permission.
 *
 * THIS SOFTWARE IS PROVIDED "AS IS" AND ANY EXPRESS OR IMPLIED
 * WARRANTIES, INCLUDING, BUT NOT LIMITED TO, THE IMPLIED WARRANTIES OF
 * MERCHANTABILITY, FITNESS FOR A PARTICULAR PURPOSE AND NON-INFRINGEMENT
 * ARE DISCLAIMED.  IN NO EVENT SHALL THE COPYRIGHT OWNER OR CONTRIBUTORS
 * BE LIABLE FOR ANY DIRECT, INDIRECT, INCIDENTAL, SPECIAL, EXEMPLARY, OR
 * CONSEQUENTIAL DAMAGES (INCLUDING, BUT NOT LIMITED TO, PROCUREMENT OF
 * SUBSTITUTE GOODS OR SERVICES; LOSS OF USE, DATA, OR PROFITS; OR
 * BUSINESS INTERRUPTION) HOWEVER CAUSED AND ON ANY THEORY OF LIABILITY,
 * WHETHER IN CONTRACT, STRICT LIABILITY, OR TORT (INCLUDING NEGLIGENCE
 * OR OTHERWISE) ARISING IN ANY WAY OUT OF THE USE OF THIS SOFTWARE, EVEN
 * IF ADVISED OF THE POSSIBILITY OF SUCH DAMAGE.
 */

#define LOG_TAG "AHAL: AudioStream"
#define ATRACE_TAG (ATRACE_TAG_AUDIO | ATRACE_TAG_HAL)
#include "AudioCommon.h"

#include "AudioDevice.h"
#include "AudioStream.h"

#include <log/log.h>
#include <utils/Trace.h>
#include <cutils/properties.h>
#include <inttypes.h>

#include <chrono>
#include <thread>

#include "PalApi.h"
#include <audio_effects/effect_aec.h>
#include <audio_effects/effect_ns.h>
#include "audio_extn.h"
#include <audio_utils/format.h>

#define COMPRESS_OFFLOAD_FRAGMENT_SIZE (32 * 1024)
#define FLAC_COMPRESS_OFFLOAD_FRAGMENT_SIZE (256 * 1024)

#define MAX_READ_RETRY_COUNT 25
#define MAX_ACTIVE_MICROPHONES_TO_SUPPORT 10
#define AFE_PROXY_RECORD_PERIOD_SIZE  768

static bool karaoke = false;
static bool hac_voip = false;

static bool is_pcm_format(audio_format_t format)
{
    if (format == AUDIO_FORMAT_PCM_16_BIT ||
        format == AUDIO_FORMAT_PCM_8_BIT ||
        format == AUDIO_FORMAT_PCM_8_24_BIT ||
        format == AUDIO_FORMAT_PCM_FLOAT ||
        format == AUDIO_FORMAT_PCM_24_BIT_PACKED ||
        format == AUDIO_FORMAT_PCM_32_BIT)
        return true;
    return false;
}

static bool is_hdr_mode_enabled() {
    if (!property_get_bool("vendor.audio.hdr.record.enable", false)) {
        AHAL_INFO("HDR feature is disabled");
        return false;
    }

    std::shared_ptr<AudioDevice> adevice = AudioDevice::GetInstance();
    return adevice->hdr_record_enabled;
}

static void setup_hdr_usecase(struct pal_device* palInDevice) {
    std::shared_ptr<AudioDevice> adevice = AudioDevice::GetInstance();
    bool orientationLandscape = adevice->orientation_landscape;
    bool orientationInverted = adevice->inverted;

    if (orientationLandscape && !orientationInverted) {
        strlcpy(palInDevice->custom_config.custom_key,
            "unprocessed-hdr-mic-landscape",
            sizeof(palInDevice->custom_config.custom_key));
    } else if (!orientationLandscape && !orientationInverted) {
        strlcpy(palInDevice->custom_config.custom_key,
            "unprocessed-hdr-mic-portrait",
            sizeof(palInDevice->custom_config.custom_key));
    } else if (orientationLandscape && orientationInverted) {
        strlcpy(palInDevice->custom_config.custom_key,
            "unprocessed-hdr-mic-inverted-landscape",
            sizeof(palInDevice->custom_config.custom_key));
    } else if (!orientationLandscape && orientationInverted) {
        strlcpy(palInDevice->custom_config.custom_key,
            "unprocessed-hdr-mic-inverted-portrait",
            sizeof(palInDevice->custom_config.custom_key));
    }
    AHAL_INFO("Setting custom key as %s",
        palInDevice->custom_config.custom_key);
}

/*
* Scope based implementation of acquiring/releasing PerfLock.
*/
class AutoPerfLock {
public :
    AutoPerfLock() {
        std::shared_ptr<AudioDevice> adevice = AudioDevice::GetInstance();
        if (adevice)
            AudioExtn::audio_extn_perf_lock_acquire(&adevice->perf_lock_handle, 0,
                    adevice->perf_lock_opts, adevice->perf_lock_opts_size);
    }

    ~AutoPerfLock() {
        std::shared_ptr<AudioDevice> adevice = AudioDevice::GetInstance();
        if (adevice)
            AudioExtn::audio_extn_perf_lock_release(&adevice->perf_lock_handle);
    }
};

void StreamOutPrimary::GetStreamHandle(audio_stream_out** stream) {
  *stream = (audio_stream_out*)stream_.get();
}

void StreamInPrimary::GetStreamHandle(audio_stream_in** stream) {
  *stream = (audio_stream_in*)stream_.get();
}

uint32_t StreamPrimary::GetSampleRate() {
    return config_.sample_rate;
}

audio_format_t StreamPrimary::GetFormat() {
    return config_.format;
}

audio_channel_mask_t StreamPrimary::GetChannelMask() {
    return config_.channel_mask;
}

audio_io_handle_t StreamPrimary::GetHandle()
{
    return handle_;
}

int StreamPrimary::GetUseCase()
{
    return usecase_;
}

bool StreamPrimary::GetSupportedConfig(bool isOutStream,
        struct str_parms *query,
        struct str_parms *reply)
{
    char value[256];
    int ret = 0;
    bool found = false;
    int index = 0;
    int table_size = 0;

    ret = str_parms_get_str(query, AUDIO_PARAMETER_STREAM_SUP_FORMATS, value, sizeof(value));
    if (ret >= 0) {
        value[0] = '\0';
        int stream_format = GetFormat();
        table_size = sizeof(formats_name_to_enum_table) / sizeof(struct string_to_enum);
        index = GetLookupTableIndex(formats_name_to_enum_table,
                                    table_size, stream_format);
        if (index >= 0 && index < table_size) {
            strlcat(value, formats_name_to_enum_table[index].name, sizeof(value));
            str_parms_add_str(reply, AUDIO_PARAMETER_STREAM_SUP_FORMATS, value);
            found = true;
        }
    }

    ret = str_parms_get_str(query, AUDIO_PARAMETER_STREAM_SUP_CHANNELS, value, sizeof(value));
    if (ret >= 0) {
        int stream_chn_mask = GetChannelMask();

        value[0] = '\0';

        if (isOutStream)
            strlcat(value, "AUDIO_CHANNEL_OUT_STEREO", sizeof(value));
        else
            strlcat(value, "AUDIO_CHANNEL_IN_STEREO", sizeof(value));
        str_parms_add_str(reply, AUDIO_PARAMETER_STREAM_SUP_CHANNELS, value);
        found = true;
    }

    ret = str_parms_get_str(query, AUDIO_PARAMETER_STREAM_SUP_SAMPLING_RATES, value, sizeof(value));
    if (ret >= 0) {
        value[0] = '\0';
        int stream_sample_rate = GetSampleRate();
        int cursor = 0;
        int avail = sizeof(value) - cursor;
        ret = snprintf(value + cursor, avail, "%s%d",
                       cursor > 0 ? "|" : "",
                       stream_sample_rate);
        str_parms_add_str(reply, AUDIO_PARAMETER_STREAM_SUP_SAMPLING_RATES,
                          value);
        found = true;
    }

    return found;
}

#if 0
static pal_stream_type_t GetPalStreamType(audio_output_flags_t flags) {
    std::ignore = flags;
    return PAL_STREAM_LOW_LATENCY;
}
#endif
//audio_hw_device_t* AudioDevice::device_ = NULL;
std::shared_ptr<AudioDevice> AudioDevice::adev_ = nullptr;
std::shared_ptr<audio_hw_device_t> AudioDevice::device_ = nullptr;

static int32_t pal_callback(pal_stream_handle_t *stream_handle,
                            uint32_t event_id, uint32_t *event_data,
                            uint32_t event_size, uint64_t cookie)
{
    stream_callback_event_t event;
    StreamOutPrimary *astream_out = reinterpret_cast<StreamOutPrimary *> (cookie);

    AHAL_VERBOSE("stream_handle (%p), event_id (%x), event_data (%p), cookie %" PRIu64
          "event_size (%d)", stream_handle, event_id, event_data,
           cookie, event_size);

    switch (event_id)
    {
        case PAL_STREAM_CBK_EVENT_WRITE_READY:
        {
            std::lock_guard<std::mutex> write_guard (astream_out->write_wait_mutex_);
            astream_out->write_ready_ = true;
            AHAL_VERBOSE("received WRITE_READY event");
            (astream_out->write_condition_).notify_all();
            event = STREAM_CBK_EVENT_WRITE_READY;
        }
        break;

    case PAL_STREAM_CBK_EVENT_DRAIN_READY:
        {
            std::lock_guard<std::mutex> drain_guard (astream_out->drain_wait_mutex_);
            astream_out->drain_ready_ = true;
            astream_out->sendGaplessMetadata = false;
            AHAL_DBG("received DRAIN_READY event");
            (astream_out->drain_condition_).notify_all();
            event = STREAM_CBK_EVENT_DRAIN_READY;
        }
        break;
    case PAL_STREAM_CBK_EVENT_PARTIAL_DRAIN_READY:
        {
            std::lock_guard<std::mutex> drain_guard (astream_out->drain_wait_mutex_);
            astream_out->drain_ready_ = true;
            astream_out->sendGaplessMetadata = true;
            AHAL_DBG("received PARTIAL DRAIN_READY event");
            (astream_out->drain_condition_).notify_all();
            event = STREAM_CBK_EVENT_DRAIN_READY;
        }
        break;
    case PAL_STREAM_CBK_EVENT_ERROR:
        AHAL_DBG("received PAL_STREAM_CBK_EVENT_ERROR event");
        event = STREAM_CBK_EVENT_ERROR;
        break;
    default:
        AHAL_ERR("Invalid event id:%d", event_id);
        return -EINVAL;
    }

    if (astream_out && astream_out->client_callback) {
        AHAL_VERBOSE("Callback to Framework");
        astream_out->client_callback(event, NULL, astream_out->client_cookie);
    }

    return 0;
}


static int astream_out_mmap_noirq_start(const struct audio_stream_out *stream)
{
    std::shared_ptr<AudioDevice> adevice = AudioDevice::GetInstance();
    std::shared_ptr<StreamOutPrimary> astream_out;

    if (!adevice) {
        AHAL_ERR("unable to get audio device");
        return -EINVAL;
    }

    astream_out = adevice->OutGetStream((audio_stream_t*)stream);
    if (!astream_out) {
        AHAL_ERR("unable to get audio OutStream");
        return -EINVAL;
    }

    return astream_out->Start();
}

static int astream_out_mmap_noirq_stop(const struct audio_stream_out *stream)
{
    std::shared_ptr<AudioDevice> adevice = AudioDevice::GetInstance();
    std::shared_ptr<StreamOutPrimary> astream_out;

    if (!adevice) {
        AHAL_ERR("unable to get audio device");
        return -EINVAL;
    }

    astream_out = adevice->OutGetStream((audio_stream_t*)stream);
    if (!astream_out) {
        AHAL_ERR("unable to get audio OutStream");
        return -EINVAL;
    }

    return astream_out->Stop();
}

static int astream_out_create_mmap_buffer(const struct audio_stream_out *stream,
        int32_t min_size_frames, struct audio_mmap_buffer_info *info)
{
    std::shared_ptr<AudioDevice> adevice = AudioDevice::GetInstance();
    std::shared_ptr<StreamOutPrimary> astream_out;
    int ret = 0;

    if (!adevice) {
        AHAL_ERR("unable to get audio device");
        return -EINVAL;
    }

    astream_out = adevice->OutGetStream((audio_stream_t*)stream);
    if (!astream_out) {
        AHAL_ERR("unable to get audio OutStream");
        return -EINVAL;
    }

    if (info == NULL || !(min_size_frames > 0 && min_size_frames < INT32_MAX)) {
        AHAL_ERR("invalid field info = %p, min_size_frames = %d", info, min_size_frames);
        return -EINVAL;
    }
    if (astream_out->GetUseCase() != USECASE_AUDIO_PLAYBACK_MMAP) {
         AHAL_ERR("invalid usecase = %d", astream_out->GetUseCase());
         return -ENOSYS;
    }

    ret = astream_out->CreateMmapBuffer(min_size_frames, info);
    if (ret)
        AHAL_ERR("failed %d\n", ret);

    return ret;
}

static int astream_out_get_mmap_position(const struct audio_stream_out *stream,
        struct audio_mmap_position *position)
{
    std::shared_ptr<AudioDevice> adevice = AudioDevice::GetInstance();
    std::shared_ptr<StreamOutPrimary> astream_out;

    if (!adevice) {
        AHAL_ERR("unable to get audio device");
        return -EINVAL;
    }

    astream_out = adevice->OutGetStream((audio_stream_t*)stream);
    if (!astream_out) {
        AHAL_ERR("unable to get audio OutStream");
        return -EINVAL;
    }
    if (astream_out->GetUseCase() != USECASE_AUDIO_PLAYBACK_MMAP) {
         AHAL_ERR("invalid usecase = %d", astream_out->GetUseCase());
         return -ENOSYS;
    }

    return astream_out->GetMmapPosition(position);
}

static uint32_t astream_out_get_sample_rate(const struct audio_stream *stream) {
    std::shared_ptr<AudioDevice> adevice = AudioDevice::GetInstance();
    std::shared_ptr<StreamOutPrimary> astream_out;

    if (adevice) {
        astream_out = adevice->OutGetStream((audio_stream_t*)stream);
    } else {
        AHAL_ERR("unable to get audio device");
        return 0;
    }

    if (astream_out)
        return astream_out->GetSampleRate();
    else
        return 0;
}

static int astream_set_sample_rate(struct audio_stream *stream __unused,
                                   uint32_t rate __unused) {
    return -ENOSYS;
}

static audio_format_t astream_out_get_format(
                                const struct audio_stream *stream) {
    std::shared_ptr<AudioDevice> adevice = AudioDevice::GetInstance();
    std::shared_ptr<StreamOutPrimary> astream_out;

    if (adevice)
        astream_out = adevice->OutGetStream((audio_stream_t*)stream);
    else
        AHAL_ERR("unable to get audio device");

    if (astream_out)
        return astream_out->GetFormat();
    else
        return AUDIO_FORMAT_DEFAULT;
}

static int astream_out_get_next_write_timestamp(
                                const struct audio_stream_out *stream __unused,
                                int64_t *timestamp __unused) {
    return -ENOSYS;
}

static int astream_set_format(struct audio_stream *stream __unused,
                              audio_format_t format __unused) {
    return -ENOSYS;
}

static size_t astream_out_get_buffer_size(const struct audio_stream *stream) {
    std::shared_ptr<AudioDevice> adevice = AudioDevice::GetInstance();
    std::shared_ptr<StreamOutPrimary> astream_out =
                                    adevice->OutGetStream((audio_stream_t*)stream);

    if (astream_out)
        return astream_out->GetBufferSize();
    else
        return 0;
}

static audio_channel_mask_t astream_out_get_channels(const struct audio_stream *stream) {

    std::shared_ptr<AudioDevice> adevice = AudioDevice::GetInstance();
    std::shared_ptr<StreamOutPrimary> astream_out = nullptr;

    AHAL_VERBOSE("stream_out(%p)", stream);

    if (!adevice) {
        AHAL_ERR("unable to get audio device");
        return (audio_channel_mask_t) 0;
    }
    astream_out = adevice->OutGetStream((audio_stream_t*)stream);

    if (!astream_out) {
        AHAL_ERR("unable to get audio stream");
        return (audio_channel_mask_t) 0;
    }

    if (astream_out->GetChannelMask())
        return astream_out->GetChannelMask();
    return (audio_channel_mask_t) 0;
}

static int astream_pause(struct audio_stream_out *stream)
{
    std::shared_ptr<AudioDevice> adevice = AudioDevice::GetInstance();
    std::shared_ptr<StreamOutPrimary> astream_out;

    if (!adevice) {
        AHAL_ERR("unable to get audio device");
        return -EINVAL;
    }

    astream_out = adevice->OutGetStream((audio_stream_t*)stream);
    if (!astream_out) {
        AHAL_ERR("unable to get audio stream");
        return -EINVAL;
    }

    AHAL_DBG("pause");
    return astream_out->Pause();
}

static int astream_resume(struct audio_stream_out *stream)
{
    std::shared_ptr<AudioDevice> adevice = AudioDevice::GetInstance();
    std::shared_ptr<StreamOutPrimary> astream_out;

    if (!adevice) {
        AHAL_ERR("unable to get audio device");
        return -EINVAL;
    }

    astream_out = adevice->OutGetStream((audio_stream_t*)stream);
    if (!astream_out) {
        AHAL_ERR("unable to get audio stream");
        return -EINVAL;
    }

    return astream_out->Resume();
}

static int astream_flush(struct audio_stream_out *stream)
{
    std::shared_ptr<AudioDevice> adevice = AudioDevice::GetInstance();
    std::shared_ptr<StreamOutPrimary> astream_out;

    if (!adevice) {
        AHAL_ERR("unable to get audio device");
        return -EINVAL;
    }

    astream_out = adevice->OutGetStream((audio_stream_t*)stream);
    if (!astream_out) {
        AHAL_ERR("unable to get audio stream");
        return -EINVAL;
    }

    return astream_out->Flush();
}

static int astream_drain(struct audio_stream_out *stream, audio_drain_type_t type)
{
    std::shared_ptr<AudioDevice> adevice = AudioDevice::GetInstance();
    std::shared_ptr<StreamOutPrimary> astream_out;

    if (!adevice) {
        AHAL_ERR("unable to get audio device");
        return -EINVAL;
    }

    astream_out = adevice->OutGetStream((audio_stream_t*)stream);
    if (!astream_out) {
        AHAL_ERR("unable to get audio stream");
        return -EINVAL;
    }

    return astream_out->Drain(type);
}

static int astream_set_callback(struct audio_stream_out *stream, stream_callback_t callback, void *cookie)
{
    std::shared_ptr<AudioDevice> adevice = AudioDevice::GetInstance();
    std::shared_ptr<StreamOutPrimary> astream_out;

    if (!callback) {
        AHAL_ERR("error: NULL Callback passed");
        return -EINVAL;
    }

    if (!adevice) {
        AHAL_ERR("unable to get audio device");
        return -EINVAL;
    }

    astream_out = adevice->OutGetStream((audio_stream_t*)stream);
    if (!astream_out) {
        AHAL_ERR("unable to get audio stream");
        return -EINVAL;
    }

    astream_out->client_callback = callback;
    astream_out->client_cookie = cookie;

    return 0;
}

static int astream_out_standby(struct audio_stream *stream) {
    std::shared_ptr<AudioDevice> adevice = AudioDevice::GetInstance();
    std::shared_ptr<StreamOutPrimary> astream_out;
    int ret = 0;

    if (adevice) {
        astream_out = adevice->OutGetStream((audio_stream_t*)stream);
    } else {
        AHAL_ERR("unable to get audio device");
        return -EINVAL;
    }

    AHAL_DBG("enter: stream (%p), usecase(%d: %s)", astream_out.get(),
          astream_out->GetUseCase(), use_case_table[astream_out->GetUseCase()]);

    if (astream_out) {
        ret = astream_out->Standby();
    } else {
        AHAL_ERR("unable to get audio stream");
        ret = -EINVAL;
    }
    AHAL_DBG("Exit ret: %d", ret);
    return ret;
}

static int astream_dump(const struct audio_stream *stream, int fd) {
    std::ignore = stream;
    std::ignore = fd;
    AHAL_DBG("dump function not implemented");
    return 0;
}

static uint32_t astream_get_latency(const struct audio_stream_out *stream) {
    std::shared_ptr<AudioDevice> adevice = AudioDevice::GetInstance();
    std::shared_ptr<StreamOutPrimary> astream_out;
    uint32_t period_ms, latency = 0;

    if (adevice) {
        astream_out = adevice->OutGetStream((audio_stream_t*)stream);
    } else {
        AHAL_ERR("unable to get audio device");
        return -EINVAL;
    }

    switch (astream_out->GetUseCase()) {
    case USECASE_AUDIO_PLAYBACK_OFFLOAD:
        //TODO: get dsp latency for compress usecase
        latency = COMPRESS_OFFLOAD_PLAYBACK_LATENCY;
        break;
    case USECASE_AUDIO_PLAYBACK_ULL:
    case USECASE_AUDIO_PLAYBACK_MMAP:
        period_ms = (ULL_PERIOD_MULTIPLIER * ULL_PERIOD_SIZE *
                1000) / DEFAULT_OUTPUT_SAMPLING_RATE;
        latency = period_ms +
            StreamOutPrimary::GetRenderLatency(astream_out->flags_) / 1000;
        break;
    case USECASE_AUDIO_PLAYBACK_OFFLOAD2:
        latency = PCM_OFFLOAD_OUTPUT_PERIOD_DURATION;
        latency += StreamOutPrimary::GetRenderLatency(astream_out->flags_) / 1000;
        break;
    case USECASE_AUDIO_PLAYBACK_DEEP_BUFFER:
        latency = DEEP_BUFFER_OUTPUT_PERIOD_DURATION * DEEP_BUFFER_PLAYBACK_PERIOD_COUNT;
        latency += StreamOutPrimary::GetRenderLatency(astream_out->flags_) / 1000;
        break;
    case USECASE_AUDIO_PLAYBACK_LOW_LATENCY:
    case USECASE_AUDIO_PLAYBACK_WITH_HAPTICS:
        latency = LOW_LATENCY_OUTPUT_PERIOD_DURATION * LOW_LATENCY_PLAYBACK_PERIOD_COUNT;
        latency += StreamOutPrimary::GetRenderLatency(astream_out->flags_) / 1000;
        break;
    case USECASE_AUDIO_PLAYBACK_VOIP:
        latency += (VOIP_PERIOD_COUNT_DEFAULT * DEFAULT_VOIP_BUF_DURATION_MS * DEFAULT_VOIP_BIT_DEPTH_BYTE)/2;
        break;
    default:
        latency += StreamOutPrimary::GetRenderLatency(astream_out->flags_) / 1000;
        break;
    }

    // accounts for A2DP encoding and sink latency
    pal_param_bta2dp_t *param_bt_a2dp = NULL;
    size_t size = 0;
    int32_t ret;

    if (astream_out->isDeviceAvailable(PAL_DEVICE_OUT_BLUETOOTH_A2DP)) {
        ret = pal_get_param(PAL_PARAM_ID_BT_A2DP_ENCODER_LATENCY,
                            (void **)&param_bt_a2dp, &size, nullptr);
        if (!ret && param_bt_a2dp)
            latency += param_bt_a2dp->latency;
    }

    AHAL_VERBOSE("Latency %d", latency);
    return latency;
}

static int astream_out_get_presentation_position(
                               const struct audio_stream_out *stream,
                               uint64_t *frames, struct timespec *timestamp) {
    std::ignore = stream;
    std::shared_ptr<AudioDevice> adevice = AudioDevice::GetInstance();
    std::shared_ptr<StreamOutPrimary> astream_out;
    int ret = 0;
    if (adevice) {
        astream_out = adevice->OutGetStream((audio_stream_t*)stream);
    } else {
        AHAL_ERR("unable to get audio device");
        return -EINVAL;
    }
    if (!timestamp) {
       AHAL_ERR("error: timestamp NULL");
       return -EINVAL;
    }
    if (astream_out) {
       switch (astream_out->GetPalStreamType(astream_out->flags_)) {
       case PAL_STREAM_COMPRESSED:
          ret = astream_out->GetFrames(frames);
          if (ret != 0) {
             AHAL_ERR("GetTimestamp failed %d", ret);
             return ret;
          }
          clock_gettime(CLOCK_MONOTONIC, timestamp);
          break;
       default:
          *frames = astream_out->GetFramesWritten(timestamp);
          break;
       }
    } else {
        //AHAL_ERR("unable to get audio stream");
        return -EINVAL;
    }
    AHAL_VERBOSE("frames %lld played at %lld ", ((long long) *frames), timestamp->tv_sec * 1000000LL + timestamp->tv_nsec / 1000);

    return ret;
}

static int out_get_render_position(const struct audio_stream_out *stream,
                                   uint32_t *dsp_frames) {
    std::ignore = stream;
    std::ignore = dsp_frames;
    std::shared_ptr<AudioDevice> adevice = AudioDevice::GetInstance();
    std::shared_ptr<StreamOutPrimary> astream_out;
    int ret = 0;
    uint64_t frames = 0;

    if (adevice) {
        astream_out = adevice->OutGetStream((audio_stream_t*)stream);
    } else {
        AHAL_ERR("unable to get audio device");
        return -EINVAL;
    }
    if (astream_out) {
        switch (astream_out->GetPalStreamType(astream_out->flags_)) {
        case PAL_STREAM_COMPRESSED:
            ret = astream_out->GetFrames(&frames);
            if (ret != 0) {
                AHAL_ERR("Get DSP Frames failed %d", ret);
                return ret;
            }
            *dsp_frames = (uint32_t) frames;
            break;
        case PAL_STREAM_PCM_OFFLOAD:
        case PAL_STREAM_LOW_LATENCY:
        case PAL_STREAM_DEEP_BUFFER:
            ret =  astream_out->GetFramesWritten(NULL);
            if (ret < 0) {
                AHAL_ERR("Get DSP Frames failed %d", ret);
                return ret;
            }
            *dsp_frames = ret;
            break;
        default:
            break;
        }
    }
    return 0;
}

static int astream_out_set_parameters(struct audio_stream *stream,
                                      const char *kvpairs) {
    int ret = 0;
    struct str_parms *parms = (str_parms *)NULL;
    std::shared_ptr<AudioDevice> adevice = AudioDevice::GetInstance();
    std::shared_ptr<StreamOutPrimary> astream_out;
    if (adevice) {
        astream_out = adevice->OutGetStream((audio_stream_t*)stream);
    } else {
        ret = -EINVAL;
        AHAL_ERR("unable to get audio device");
        return ret;
    }

    AHAL_DBG("enter: usecase(%d: %s) kvpairs: %s",
             astream_out->GetUseCase(), use_case_table[astream_out->GetUseCase()], kvpairs);

    parms = str_parms_create_str(kvpairs);
    if (!parms) {
       ret = -EINVAL;
       goto exit;
    }


    ret = astream_out->SetParameters(parms);
    if (ret) {
        AHAL_ERR("Stream SetParameters Error (%x)", ret);
        goto exit;
    }
exit:
    if (parms)
        str_parms_destroy(parms);
    AHAL_DBG("Exit ret: %d", ret);
    return ret;
}

static char* astream_out_get_parameters(const struct audio_stream *stream,
                                        const char *keys) {
    int ret = 0, hal_output_suspend_supported = 0;
    struct str_parms *query = str_parms_create_str(keys);
    char value[256];
    char *str = (char*) nullptr;
    std::shared_ptr<StreamOutPrimary> astream_out;
    std::shared_ptr<AudioDevice> adevice = AudioDevice::GetInstance();
    struct str_parms *reply = str_parms_create();

    AHAL_DBG("enter");

    if (!query || !reply) {
        if (reply)
            str_parms_destroy(reply);
        if (query)
            str_parms_destroy(query);
        AHAL_ERR("out_get_parameters: failed to allocate mem for query or reply");
        return nullptr;
    }

    if (adevice) {
        astream_out = adevice->OutGetStream((audio_stream_t*)stream);
    } else {
        AHAL_ERR("unable to get audio device");
        goto error;
    }

    if (!astream_out) {
        AHAL_ERR("unable to get audio stream");
        goto error;
    }
    AHAL_DBG("keys: %s", keys);

    ret = str_parms_get_str(query, "is_direct_pcm_track", value, sizeof(value));
    if (ret >= 0) {
        value[0] = '\0';

        if (astream_out->flags_ & AUDIO_OUTPUT_FLAG_DIRECT &&
             !(astream_out->flags_ & AUDIO_OUTPUT_FLAG_COMPRESS_OFFLOAD)) {
            AHAL_VERBOSE("in direct_pcm");
            strlcat(value, "true", sizeof(value));
        } else {
            AHAL_VERBOSE("not in direct_pcm");
            strlcat(value, "false", sizeof(value));
        }
        str_parms_add_str(reply, "is_direct_pcm_track", value);
        if (str)
            free(str);
        str = str_parms_to_str(reply);
    }

    if (str_parms_get_str(query, "supports_hw_suspend", value, sizeof(value)) >= 0) {
        //only low latency track supports suspend_resume
        if (astream_out->flags_ == (AUDIO_OUTPUT_FLAG_FAST|AUDIO_OUTPUT_FLAG_PRIMARY))
            hal_output_suspend_supported = 1;
        str_parms_add_int(reply, "supports_hw_suspend", hal_output_suspend_supported);
        if (str)
            free(str);
        str = str_parms_to_str(reply);
    }

    if (astream_out->GetSupportedConfig(true, query, reply))
        str = str_parms_to_str(reply);

error:
    str_parms_destroy(query);
    str_parms_destroy(reply);

    AHAL_DBG("exit: returns - %s", str);
    return str;
}

static int astream_out_set_volume(struct audio_stream_out *stream,
                                  float left, float right) {
    std::shared_ptr<AudioDevice> adevice = AudioDevice::GetInstance();
    std::shared_ptr<StreamOutPrimary> astream_out;

    if (adevice) {
        astream_out = adevice->OutGetStream((audio_stream_t*)stream);
    } else {
        AHAL_ERR("unable to get audio device");
        return -EINVAL;
    }

    if (astream_out) {
        return astream_out->SetVolume(left, right);
    } else {
        AHAL_ERR("unable to get audio stream");
        return -EINVAL;
    }
}

static int astream_out_add_audio_effect(
                                const struct audio_stream *stream __unused,
                                effect_handle_t effect __unused) {
    return 0;
}

static int astream_out_remove_audio_effect(
                                const struct audio_stream *stream __unused,
                                effect_handle_t effect __unused) {
    return 0;
}

static ssize_t in_read(struct audio_stream_in *stream, void *buffer,
                       size_t bytes) {

    std::shared_ptr<AudioDevice> adevice = AudioDevice::GetInstance();
    std::shared_ptr<StreamInPrimary> astream_in;

    if (adevice) {
        astream_in = adevice->InGetStream((audio_stream_t*)stream);
    } else {
        AHAL_ERR("unable to get audio device");
        return -EINVAL;
    }

    if (astream_in) {
        return astream_in->read(buffer, bytes);
    } else {
        AHAL_ERR("unable to get audio stream");
        return -EINVAL;
    }

    return 0;
}

static ssize_t out_write(struct audio_stream_out *stream, const void *buffer,
                         size_t bytes) {

    std::shared_ptr<AudioDevice> adevice = AudioDevice::GetInstance();
    std::shared_ptr<StreamOutPrimary> astream_out;

    if (adevice) {
        astream_out = adevice->OutGetStream((audio_stream_t*)stream);
    } else {
        AHAL_ERR("unable to get audio device");
        return -EINVAL;
    }

    if (astream_out) {
        return astream_out->write(buffer, bytes);
    } else {
        AHAL_ERR("unable to get audio stream");
        return -EINVAL;
    }

    return 0;
}

static int astream_in_mmap_noirq_start(const struct audio_stream_in *stream)
{
    std::shared_ptr<AudioDevice> adevice = AudioDevice::GetInstance();
    std::shared_ptr<StreamInPrimary> astream_in;

    if (!adevice) {
        AHAL_ERR("unable to get audio device");
        return -EINVAL;
    }

    astream_in = adevice->InGetStream((audio_stream_t*)stream);
    if (!astream_in) {
        AHAL_ERR("unable to get audio InStream");
        return -EINVAL;
    }

    return astream_in->Start();
}

static int astream_in_mmap_noirq_stop(const struct audio_stream_in *stream)
{
    std::shared_ptr<AudioDevice> adevice = AudioDevice::GetInstance();
    std::shared_ptr<StreamInPrimary> astream_in;

    if (!adevice) {
        AHAL_ERR("unable to get audio device");
        return -EINVAL;
    }

    astream_in = adevice->InGetStream((audio_stream_t*)stream);
    if (!astream_in) {
        AHAL_ERR("unable to get audio InStream");
        return -EINVAL;
    }

    return astream_in->Stop();
}

static int astream_in_create_mmap_buffer(const struct audio_stream_in *stream,
        int32_t min_size_frames, struct audio_mmap_buffer_info *info)
{
    std::shared_ptr<AudioDevice> adevice = AudioDevice::GetInstance();
    std::shared_ptr<StreamInPrimary> astream_in;

    if (!adevice) {
        AHAL_ERR("unable to get audio device");
        return -EINVAL;
    }

    astream_in = adevice->InGetStream((audio_stream_t*)stream);
    if (!astream_in) {
        AHAL_ERR("unable to get audio InStream");
        return -EINVAL;
    }

    if (info == NULL || !(min_size_frames > 0 && min_size_frames < INT32_MAX)) {
        AHAL_ERR("invalid field info = %p, min_size_frames = %d", info, min_size_frames);
        return -EINVAL;
    }
    if (astream_in->GetUseCase() != USECASE_AUDIO_RECORD_MMAP) {
         AHAL_ERR("invalid usecase = %d", astream_in->GetUseCase());
         return -ENOSYS;
    }

    return astream_in->CreateMmapBuffer(min_size_frames, info);
}

static int astream_in_get_mmap_position(const struct audio_stream_in *stream,
        struct audio_mmap_position *position)
{
    std::shared_ptr<AudioDevice> adevice = AudioDevice::GetInstance();
    std::shared_ptr<StreamInPrimary> astream_in;

    if (!adevice) {
        AHAL_ERR("unable to get audio device");
        return -EINVAL;
    }

    astream_in = adevice->InGetStream((audio_stream_t*)stream);
    if (!astream_in) {
        AHAL_ERR("unable to get audio InStream");
        return -EINVAL;
    }
    if (astream_in->GetUseCase() != USECASE_AUDIO_RECORD_MMAP) {
         AHAL_ERR("usecase = %d", astream_in->GetUseCase());
         return -ENOSYS;
    }

    return astream_in->GetMmapPosition(position);
}

static int astream_in_set_microphone_direction(
                        const struct audio_stream_in *stream,
                        audio_microphone_direction_t dir) {
    std::ignore = stream;
    std::ignore = dir;
    AHAL_VERBOSE("function not implemented");
    //No plans to implement audiozoom
    return -ENOSYS;
}

static int in_set_microphone_field_dimension(
                        const struct audio_stream_in *stream,
                        float zoom) {
    std::ignore = stream;
    std::ignore = zoom;
    AHAL_VERBOSE("function not implemented");
    //No plans to implement audiozoom
    return -ENOSYS;
}

static int astream_in_add_audio_effect(
                                const struct audio_stream *stream,
                                effect_handle_t effect)
{
    std::shared_ptr<AudioDevice> adevice = AudioDevice::GetInstance();
    std::shared_ptr<StreamInPrimary> astream_in;
    int ret = 0;

    AHAL_DBG("Enter ");
    if (adevice) {
        astream_in = adevice->InGetStream((audio_stream_t*)stream);
    } else {
        AHAL_ERR("unable to get audio device");
        ret= -EINVAL;
        goto exit;
    }
    if (astream_in) {
        ret = astream_in->addRemoveAudioEffect(stream, effect, true);
    } else {
        AHAL_ERR("unable to get audio stream");
        ret = -EINVAL;
        goto exit;
    }
exit:
    AHAL_DBG("Exit ret: %d", ret);
    return ret;
}

static int astream_in_remove_audio_effect(const struct audio_stream *stream,
                                          effect_handle_t effect)
{
    std::shared_ptr<AudioDevice> adevice = AudioDevice::GetInstance();
    std::shared_ptr<StreamInPrimary> astream_in;
    int ret = 0;

    AHAL_DBG("Enter ");
    if (adevice) {
        astream_in = adevice->InGetStream((audio_stream_t*)stream);
    } else {
        AHAL_ERR("unable to get audio device");
        ret = -EINVAL;
        goto exit;
    }
    if (astream_in) {
        ret = astream_in->addRemoveAudioEffect(stream, effect, false);
    } else {
        AHAL_ERR("unable to get audio stream");
        ret = -EINVAL;
    }
exit:
    AHAL_DBG("Exit ret: %d", ret);
    return ret;
}

int64_t StreamInPrimary::GetSourceLatency(audio_input_flags_t halStreamFlags)
{
    struct pal_stream_attributes streamAttributes_;
    streamAttributes_.type = StreamInPrimary::GetPalStreamType(halStreamFlags,
        config_.sample_rate);
    AHAL_VERBOSE(" type %d", streamAttributes_.type);
    switch (streamAttributes_.type) {
    case PAL_STREAM_DEEP_BUFFER:
        return DEEP_BUFFER_PLATFORM_CAPTURE_DELAY;
    case PAL_STREAM_LOW_LATENCY:
        return LOW_LATENCY_PLATFORM_CAPTURE_DELAY;
    case  PAL_STREAM_VOIP_TX:
        return VOIP_TX_PLATFORM_CAPTURE_DELAY;
    case  PAL_STREAM_RAW:
        return RAW_STREAM_PLATFORM_CAPTURE_DELAY;
        //TODO: Add more streamtypes if available in pal
    default:
        return 0;
    }
}

uint64_t StreamInPrimary::GetFramesRead(int64_t* time)
{
    uint64_t signed_frames = 0;
    uint64_t kernel_frames = 0;
    size_t kernel_buffer_size = 0;
    int64_t dsp_latency = 0;

    if (!time) {
        AHAL_ERR("timestamp NULL");
        return 0;
    }

    /* This adjustment accounts for buffering after app processor
     * It is based on estimated DSP latency per use case, rather than exact.
     */
    dsp_latency = StreamInPrimary::GetSourceLatency(flags_);

    signed_frames = mBytesRead / audio_bytes_per_frame(
        audio_channel_count_from_in_mask(config_.channel_mask),
        config_.format);

    *time = (readAt.tv_sec * 1000000000LL) + readAt.tv_nsec - (dsp_latency * 1000LL);

    // Adjustment accounts for A2dp decoder latency
    // Note: Decoder latency is returned in ms, while platform_source_latency in us.
    pal_param_bta2dp_t* param_bt_a2dp = NULL;
    size_t size = 0;
    int32_t ret;

    if (isDeviceAvailable(PAL_DEVICE_IN_BLUETOOTH_A2DP)) {
        ret = pal_get_param(PAL_PARAM_ID_BT_A2DP_DECODER_LATENCY,
            (void**)&param_bt_a2dp, &size, nullptr);
        if (!ret && param_bt_a2dp) {
            *time -= param_bt_a2dp->latency * 1000000LL;
        }
    }

    AHAL_VERBOSE("signed frames %lld", (long long)signed_frames);

    return signed_frames;
}

static int astream_in_get_capture_position(const struct audio_stream_in* stream,
    int64_t* frames, int64_t* time) {
    std::shared_ptr<AudioDevice> adevice = AudioDevice::GetInstance();
    std::shared_ptr<StreamInPrimary> astream_in;

    if (stream == NULL || frames == NULL || time == NULL) {
        return -EINVAL;
    }

    if (adevice) {
        astream_in = adevice->InGetStream((audio_stream_t*)stream);
    } else {
        AHAL_ERR("unable to get audio device");
        return -ENOSYS;
    }
    if(astream_in)
        *frames = astream_in->GetFramesRead(time);
    else
        return -ENOSYS;
    AHAL_VERBOSE("frames %lld played at %lld ", ((long long)*frames), ((long long)*time));

    return 0;
}

static uint32_t astream_in_get_input_frames_lost(
                                struct audio_stream_in *stream __unused) {
    return 0;
}

static void in_update_sink_metadata_v7(
                                struct audio_stream_in *stream,
                                const struct sink_metadata_v7 *sink_metadata) {
    if (stream == NULL
            || sink_metadata == NULL
            || sink_metadata->tracks == NULL) {
        AHAL_ERR("%s: stream or sink_metadata is NULL", __func__);
        return;
    }
    audio_devices_t device = sink_metadata->tracks->base.dest_device;
    std::shared_ptr<AudioDevice> adevice = AudioDevice::GetInstance();
    int ret = 0;


    AHAL_DBG("%s: sink device %d", __func__, device);

    if (device == AUDIO_DEVICE_OUT_HEARING_AID) {
        std::set<audio_devices_t> device_types;
        device_types.insert(device);
        if (adevice && adevice->voice_) {
            ret = adevice->voice_->RouteStream(device_types);
            AHAL_DBG("%s voice RouteStream ret = %d", __func__, ret);
        }
        else {
            AHAL_ERR("%s: voice handle does not exist", __func__);
        }
    }
}

static int astream_in_get_active_microphones(
                        const struct audio_stream_in *stream,
                        struct audio_microphone_characteristic_t *mic_array,
                        size_t *mic_count) {
    int noPalDevices = 0;
    pal_device_id_t palDevs[MAX_ACTIVE_MICROPHONES_TO_SUPPORT];
    std::shared_ptr<AudioDevice> adevice = AudioDevice::GetInstance();
    std::shared_ptr<StreamInPrimary> astream_in;
    uint32_t channels = 0;
    uint32_t in_mic_count = 0;
    uint32_t out_mic_count = 0;
    uint32_t total_mic_count = 0;
    int ret = 0;

    if (mic_count == NULL) {
        AHAL_ERR("Invalid mic_count!!!");
        ret = -EINVAL;
        goto done;
    }
    if (mic_array == NULL) {
        AHAL_ERR("Invalid mic_array!!!");
        ret = -EINVAL;
        goto done;
    }
    if (*mic_count == 0) {
        AHAL_INFO("mic_count is ZERO!!!");
        goto done;
    }

    in_mic_count = (uint32_t)(*mic_count);

    if (adevice) {
        astream_in = adevice->InGetStream((audio_stream_t*)stream);
    } else {
        AHAL_INFO("unable to get audio device");
        goto done;
    }

    if (astream_in) {
        channels = astream_in->GetChannelMask();
        memset(palDevs, 0, MAX_ACTIVE_MICROPHONES_TO_SUPPORT*sizeof(pal_device_id_t));
        if (!(astream_in->GetPalDeviceIds(palDevs, &noPalDevices))) {
            for (int i = 0; i < noPalDevices; i++) {
                if (total_mic_count < in_mic_count) {
                    out_mic_count = in_mic_count - total_mic_count;
                    if (!adevice->get_active_microphones((uint32_t)channels, palDevs[i],
                                                        &mic_array[total_mic_count], &out_mic_count))
                            total_mic_count += out_mic_count;
                }
            }
        }
    }
done:
    if (NULL != mic_count)
        *mic_count = total_mic_count;
    return ret;
}

static uint32_t astream_in_get_sample_rate(const struct audio_stream *stream) {
    std::shared_ptr<AudioDevice> adevice = AudioDevice::GetInstance();
    std::shared_ptr<StreamInPrimary> astream_in;

    if (adevice) {
        astream_in = adevice->InGetStream((audio_stream_t*)stream);
    } else {
        AHAL_ERR("unable to get audio device");
        return 0;
    }

    if (astream_in)
        return astream_in->GetSampleRate();
    else
        return 0;
}

static audio_channel_mask_t astream_in_get_channels(const struct audio_stream *stream) {

    std::shared_ptr<AudioDevice> adevice = AudioDevice::GetInstance();
    std::shared_ptr<StreamInPrimary> astream_in;

    if (adevice) {
        astream_in = adevice->InGetStream((audio_stream_t*)stream);
    } else {
        AHAL_ERR("unable to get audio device");
        return (audio_channel_mask_t) 0;
    }

    if (astream_in) {
        return astream_in->GetChannelMask();
    } else {
        AHAL_ERR("unable to get audio stream");
        return (audio_channel_mask_t) 0;
    }
}

static audio_format_t astream_in_get_format(const struct audio_stream *stream) {
    std::shared_ptr<AudioDevice> adevice = AudioDevice::GetInstance();
    std::shared_ptr<StreamInPrimary> astream_in;

    if (adevice)
        astream_in = adevice->InGetStream((audio_stream_t*)stream);
    else
        AHAL_ERR("unable to get audio device");

    if (astream_in)
        return astream_in->GetFormat();
    else
        return AUDIO_FORMAT_DEFAULT;
}

static int astream_in_standby(struct audio_stream *stream) {
    std::shared_ptr<AudioDevice> adevice = AudioDevice::GetInstance();
    std::shared_ptr<StreamInPrimary> astream_in;
    int ret = 0;

    if (adevice) {
        astream_in = adevice->InGetStream((audio_stream_t*)stream);
    } else {
        AHAL_ERR("unable to get audio device");
        ret = -EINVAL;
        return ret;
    }

    AHAL_DBG("enter: stream (%p) usecase(%d: %s)", astream_in.get(),
          astream_in->GetUseCase(), use_case_table[astream_in->GetUseCase()]);

    if (astream_in) {
        ret = astream_in->Standby();
    } else {
        AHAL_ERR("unable to get audio stream");
        ret = -EINVAL;
    }
exit:
    AHAL_DBG("Exit ret: %d", ret);
    return ret;
}

static int astream_in_set_parameters(struct audio_stream *stream, const char *kvpairs) {
    int ret = 0;

    std::shared_ptr<AudioDevice> adevice = AudioDevice::GetInstance();
    std::shared_ptr<StreamInPrimary> astream_in;


    if (!stream || !kvpairs) {
        ret = 0;
        goto error;
    }

    if (adevice) {
        astream_in = adevice->InGetStream((audio_stream_t*)stream);
    } else {
        AHAL_ERR("unable to get audio device");
        return -EINVAL;
    }

    if (astream_in) {
        return astream_in->SetParameters(kvpairs);
    }

error:
    return ret;
}

static char* astream_in_get_parameters(const struct audio_stream *stream,
                                       const char *keys) {
    std::ignore = stream;
    std::ignore = keys;
    struct str_parms *query = str_parms_create_str(keys);
    char value[256];
    char *str = (char*) nullptr;
    std::shared_ptr<StreamInPrimary> astream_in;
    std::shared_ptr<AudioDevice> adevice = AudioDevice::GetInstance();
    struct str_parms *reply = str_parms_create();
    int ret = 0;

    AHAL_DBG("enter");
    if (!query || !reply) {
        if (reply)
            str_parms_destroy(reply);
        if (query)
            str_parms_destroy(query);
        AHAL_ERR("in_get_parameters: failed to allocate mem for query or reply");
        return nullptr;
    }

    if (adevice) {
        astream_in = adevice->InGetStream((audio_stream_t*)stream);
    } else {
        AHAL_ERR("unable to get audio device");
        goto error;
    }

    if (!astream_in) {
        AHAL_ERR("unable to get audio stream");
        goto error;
    }
    AHAL_DBG("keys: %s", keys);

    if (astream_in->GetSupportedConfig(false, query, reply))
        str = str_parms_to_str(reply);

error:
    str_parms_destroy(query);
    str_parms_destroy(reply);

    AHAL_DBG("exit: returns - %s", str);
    return str;
}

static int astream_in_set_gain(struct audio_stream_in *stream, float gain) {
    std::shared_ptr<AudioDevice> adevice = AudioDevice::GetInstance();
    std::shared_ptr<StreamInPrimary> astream_in;

    if (adevice) {
        astream_in = adevice->InGetStream((audio_stream_t*)stream);
    } else {
        AHAL_ERR("unable to get audio device");
        return -EINVAL;
    }

    if (astream_in) {
        return astream_in->SetGain(gain);
    } else {
        AHAL_ERR("unable to get audio stream");
        return -EINVAL;
    }
}

static size_t astream_in_get_buffer_size(const struct audio_stream *stream) {
    std::shared_ptr<AudioDevice> adevice = AudioDevice::GetInstance();
    std::shared_ptr<StreamInPrimary> astream_in =
                            adevice->InGetStream((audio_stream_t*)stream);

    if (astream_in)
        return astream_in->GetBufferSize();
    else
        return 0;
}

int StreamPrimary::getPalDeviceIds(const std::set<audio_devices_t>& halDeviceIds,
                                   pal_device_id_t* qualIds) {
    std::shared_ptr<AudioDevice> adevice = AudioDevice::GetInstance();
    return adevice->GetPalDeviceIds(halDeviceIds, qualIds);
}

int StreamPrimary::GetDeviceAddress(struct str_parms *parms, int *card_id,
                                      int *device_num) {
    int ret = -EINVAL;
    char value[64];

    ret = str_parms_get_str(parms, "card", value, sizeof(value));
    if (ret >= 0) {
        *card_id = atoi(value);
        ret = str_parms_get_str(parms, "device", value, sizeof(value));
        if (ret >= 0) {
            *device_num = atoi(value);
        }
    }

    return ret;
}

int StreamPrimary::GetLookupTableIndex(const struct string_to_enum *table,
                                    int table_size, int value) {
    int index = -EINVAL;
    int i = 0;

    for (i = 0; i < table_size; i++) {
        if (value == table[i].value) {
            index = i;
            break;
        }
    }

    return index;
}

pal_stream_type_t StreamInPrimary::GetPalStreamType(
                                        audio_input_flags_t halStreamFlags,
                                        uint32_t sample_rate) {
    pal_stream_type_t palStreamType = PAL_STREAM_LOW_LATENCY;
    if ((halStreamFlags & AUDIO_INPUT_FLAG_VOIP_TX)!=0) {
         palStreamType = PAL_STREAM_VOIP_TX;
         return palStreamType;
    }

    if (sample_rate == LOW_LATENCY_CAPTURE_SAMPLE_RATE &&
            (halStreamFlags & AUDIO_INPUT_FLAG_TIMESTAMP) == 0 &&
            (halStreamFlags & AUDIO_INPUT_FLAG_COMPRESS) == 0 &&
            (halStreamFlags & AUDIO_INPUT_FLAG_FAST) != 0) {
        if (isDeviceAvailable(PAL_DEVICE_IN_PROXY))
            palStreamType = PAL_STREAM_PROXY;
        else
            palStreamType = PAL_STREAM_ULTRA_LOW_LATENCY;

        return palStreamType;
    }

    /*
     *For AUDIO_SOURCE_UNPROCESSED we use LL pal stream as it corresponds to
     *RAW record graphs ( record with no pp)
     */
    if (source_ == AUDIO_SOURCE_UNPROCESSED) {
        palStreamType = PAL_STREAM_RAW;
        return palStreamType;
    }

    switch (halStreamFlags) {
        case AUDIO_INPUT_FLAG_FAST:
            palStreamType = PAL_STREAM_LOW_LATENCY;
            break;
        case AUDIO_INPUT_FLAG_RAW:
        case AUDIO_INPUT_FLAG_DIRECT:
            palStreamType = PAL_STREAM_RAW;
            break;
        case AUDIO_INPUT_FLAG_VOIP_TX:
            palStreamType = PAL_STREAM_VOIP_TX;
            break;
        case AUDIO_INPUT_FLAG_MMAP_NOIRQ:
            palStreamType = PAL_STREAM_ULTRA_LOW_LATENCY;
            break;
        case AUDIO_INPUT_FLAG_HW_HOTWORD:
        case AUDIO_INPUT_FLAG_NONE:
            if (isDeviceAvailable(PAL_DEVICE_IN_TELEPHONY_RX)) {
                if (source_ == AUDIO_SOURCE_VOICE_UPLINK ||
                    source_ == AUDIO_SOURCE_VOICE_DOWNLINK ||
                    source_ == AUDIO_SOURCE_VOICE_CALL) {
                    palStreamType = PAL_STREAM_VOICE_CALL_RECORD;
                } else
                    palStreamType = PAL_STREAM_PROXY;
            } else
                palStreamType = PAL_STREAM_DEEP_BUFFER;
            break;
        default:
            /*
            unsupported from PAL
            AUDIO_INPUT_FLAG_SYNC        = 0x8,
            AUDIO_INPUT_FLAG_HW_AV_SYNC = 0x40,
            */
            AHAL_ERR("error flag %#x is not supported from PAL." ,
                      halStreamFlags);
            break;
    }

    return palStreamType;
}

pal_stream_type_t StreamOutPrimary::GetPalStreamType(
                                    audio_output_flags_t halStreamFlags) {
    pal_stream_type_t palStreamType = PAL_STREAM_LOW_LATENCY;
    if ((halStreamFlags & AUDIO_OUTPUT_FLAG_VOIP_RX)!=0) {
        palStreamType = PAL_STREAM_VOIP_RX;
        return palStreamType;
    }
    if ((halStreamFlags & AUDIO_OUTPUT_FLAG_RAW) != 0) {
        palStreamType = PAL_STREAM_ULTRA_LOW_LATENCY;
    } else if ((halStreamFlags & AUDIO_OUTPUT_FLAG_FAST) != 0) {
        palStreamType = PAL_STREAM_LOW_LATENCY;
    } else if (halStreamFlags ==
                    (AUDIO_OUTPUT_FLAG_FAST|AUDIO_OUTPUT_FLAG_RAW)) {
        palStreamType = PAL_STREAM_RAW;
    } else if (halStreamFlags & AUDIO_OUTPUT_FLAG_DEEP_BUFFER) {
        palStreamType = PAL_STREAM_DEEP_BUFFER;
    } else if (halStreamFlags ==
                    (AUDIO_OUTPUT_FLAG_DIRECT|AUDIO_OUTPUT_FLAG_MMAP_NOIRQ)) {
        // mmap_no_irq_out: to be confirmed
        palStreamType = PAL_STREAM_ULTRA_LOW_LATENCY;
    } else if (halStreamFlags & AUDIO_OUTPUT_FLAG_MMAP_NOIRQ) {
        palStreamType = PAL_STREAM_ULTRA_LOW_LATENCY;
    } else if (halStreamFlags & AUDIO_OUTPUT_FLAG_RAW) {
        palStreamType = PAL_STREAM_ULTRA_LOW_LATENCY;
    } else if (halStreamFlags == (AUDIO_OUTPUT_FLAG_DIRECT|
                                      AUDIO_OUTPUT_FLAG_COMPRESS_OFFLOAD|
                                  AUDIO_OUTPUT_FLAG_NON_BLOCKING)) {
        // hifi: to be confirmed
        palStreamType = PAL_STREAM_COMPRESSED;
    } else if (halStreamFlags == AUDIO_OUTPUT_FLAG_DIRECT) {
        palStreamType = PAL_STREAM_PCM_OFFLOAD;
    } else if (halStreamFlags == (AUDIO_OUTPUT_FLAG_DIRECT|
                                      AUDIO_OUTPUT_FLAG_COMPRESS_OFFLOAD|
                                  AUDIO_OUTPUT_FLAG_NON_BLOCKING)) {
        palStreamType = PAL_STREAM_COMPRESSED;
    } else if (halStreamFlags & AUDIO_OUTPUT_FLAG_COMPRESS_OFFLOAD) {
        // dsd_compress_passthrough
        palStreamType = PAL_STREAM_COMPRESSED;
    } else if (halStreamFlags == (AUDIO_OUTPUT_FLAG_DIRECT|
                                      AUDIO_OUTPUT_FLAG_VOIP_RX)) {
        // voice rx
        palStreamType = PAL_STREAM_VOIP_RX;
    } else if (halStreamFlags == AUDIO_OUTPUT_FLAG_VOIP_RX) {
        palStreamType = PAL_STREAM_VOIP_RX;
    } else if (halStreamFlags == AUDIO_OUTPUT_FLAG_INCALL_MUSIC) {
        // incall_music_uplink
        palStreamType = PAL_STREAM_VOICE_CALL_MUSIC;
    } else {
        palStreamType = PAL_STREAM_GENERIC;
    }
    return palStreamType;
}

int StreamOutPrimary::FillHalFnPtrs() {
    int ret = 0;

    stream_.get()->common.get_sample_rate = astream_out_get_sample_rate;
    stream_.get()->common.set_sample_rate = astream_set_sample_rate;
    stream_.get()->common.get_buffer_size = astream_out_get_buffer_size;
    stream_.get()->common.get_channels = astream_out_get_channels;
    stream_.get()->common.get_format = astream_out_get_format;
    stream_.get()->common.set_format = astream_set_format;
    stream_.get()->common.standby = astream_out_standby;
    stream_.get()->common.dump = astream_dump;
    stream_.get()->common.set_parameters = astream_out_set_parameters;
    stream_.get()->common.get_parameters = astream_out_get_parameters;
    stream_.get()->common.add_audio_effect = astream_out_add_audio_effect;
    stream_.get()->common.remove_audio_effect =
                                            astream_out_remove_audio_effect;
    stream_.get()->get_latency = astream_get_latency;
    stream_.get()->set_volume = astream_out_set_volume;
    stream_.get()->write = out_write;
    stream_.get()->get_render_position = out_get_render_position;
    stream_.get()->get_next_write_timestamp =
                                            astream_out_get_next_write_timestamp;
    stream_.get()->get_presentation_position =
                                            astream_out_get_presentation_position;
    stream_.get()->update_source_metadata = NULL;
    stream_.get()->pause = astream_pause;
    stream_.get()->resume = astream_resume;
    stream_.get()->drain = astream_drain;
    stream_.get()->flush = astream_flush;
    stream_.get()->set_callback = astream_set_callback;
    return ret;
}

int StreamOutPrimary::GetMmapPosition(struct audio_mmap_position *position)
{
    struct pal_mmap_position pal_mmap_pos;
    int32_t ret = 0;

    if (pal_stream_handle_ == nullptr) {
        AHAL_ERR("error pal handle is null\n");
        return -EINVAL;
    }

    ret = pal_stream_get_mmap_position(pal_stream_handle_, &pal_mmap_pos);
    if (ret) {
        AHAL_ERR("failed to get mmap position %d\n", ret);
        return ret;
    }
    position->position_frames = pal_mmap_pos.position_frames;
    position->time_nanoseconds = pal_mmap_pos.time_nanoseconds;

#if 0
    /** Check if persist vendor property is available */
    const int32_t kDefaultOffsetMicros = 0;
    int32_t mmap_time_offset_micros = property_get_int32(
            "persist.vendor.audio.out_mmap_delay_micros", kDefaultOffsetMicros);

    position->time_nanoseconds += mmap_time_offset_micros * (int64_t)1000;
#endif

    return 0;
}

bool StreamOutPrimary::isDeviceAvailable(pal_device_id_t deviceId)
{
    for (int i = 0; i < mAndroidOutDevices.size(); i++) {
        if (mPalOutDevice[i].id == deviceId)
            return true;
    }

    return false;
}

int StreamOutPrimary::CreateMmapBuffer(int32_t min_size_frames,
        struct audio_mmap_buffer_info *info)
{
    int ret;
    struct pal_mmap_buffer palMmapBuf;

    if (pal_stream_handle_) {
        AHAL_ERR("error pal handle already created\n");
        return -EINVAL;
    }

    ret = Open();
    if (ret) {
        AHAL_ERR("failed to open stream.");
        return ret;
    }
    ret = pal_stream_create_mmap_buffer(pal_stream_handle_,
            min_size_frames, &palMmapBuf);
    if (ret) {
        AHAL_ERR("failed to create mmap buffer: %d", ret);
        Standby();
        return ret;
    }
    info->shared_memory_address = palMmapBuf.buffer;
    info->shared_memory_fd = palMmapBuf.fd;
    info->buffer_size_frames = palMmapBuf.buffer_size_frames;
    info->burst_size_frames = palMmapBuf.burst_size_frames;
    info->flags = (audio_mmap_buffer_flag) AUDIO_MMAP_APPLICATION_SHAREABLE;

    return ret;
}

int StreamOutPrimary::Stop() {
    int ret = -ENOSYS;

    AHAL_DBG("Enter");
    if (usecase_ == USECASE_AUDIO_PLAYBACK_VOIP)
        hac_voip = false;
    if (usecase_ == USECASE_AUDIO_PLAYBACK_MMAP &&
            pal_stream_handle_ && stream_started_) {

        ret = pal_stream_stop(pal_stream_handle_);
        if (ret == 0) {
            stream_started_ = false;
            stream_paused_ = false;
        }
    }
    AHAL_DBG("Exit ret: %d", ret);
    return ret;
}

int StreamOutPrimary::Start() {
    int ret = -ENOSYS;
    AHAL_DBG("Enter");
    if (usecase_ == USECASE_AUDIO_PLAYBACK_MMAP &&
            pal_stream_handle_ && !stream_started_) {

        ret = pal_stream_start(pal_stream_handle_);
        if (ret == 0)
            stream_started_ = true;
    }
    if (karaoke)
        AudExtn.karaoke_start();
    AHAL_DBG("Exit ret: %d", ret);
    return ret;
}

int StreamOutPrimary::Pause() {
    int ret = 0;

    AHAL_DBG("Enter" );

    if (!pal_stream_handle_ || !stream_started_) {
        AHAL_DBG("Stream not started yet");
        ret = -1;
        goto exit;
    }

    if (pal_stream_handle_) {
        ret = pal_stream_pause(pal_stream_handle_);
    }
    if (ret)
        ret = -EINVAL;
    else {
        stream_paused_ = true;
    }

exit:
    AHAL_DBG("Exit ret: %d", ret);
    return ret;
}

int StreamOutPrimary::Resume() {
    int ret = 0;

    AHAL_DBG("Enter" );

    if (!pal_stream_handle_ || !stream_started_) {
        AHAL_DBG("Stream not started yet");
        ret = -1;
        goto exit;
    }

    if (pal_stream_handle_) {
        ret = pal_stream_resume(pal_stream_handle_);
    }
    if (ret)
        ret = -EINVAL;
    else {
        stream_paused_ = false;
    }

exit:
    AHAL_DBG("Exit ret: %d", ret);
    return ret;
}

int StreamOutPrimary::Flush() {
    int ret = 0;
    AHAL_DBG("Enter");
    if (pal_stream_handle_) {
        if(stream_paused_ == true)
        {
            ret = pal_stream_flush(pal_stream_handle_);
            if (!ret) {
                ret = pal_stream_resume(pal_stream_handle_);
                if (!ret)
                    stream_paused_ = false;
            }
        } else {
            AHAL_INFO("called in invalid state (stream not paused)" );
        }
        mBytesWritten = 0;
    }

    if (ret)
        ret = -EINVAL;

    AHAL_DBG("Exit ret: %d", ret);
    return ret;
}

int StreamOutPrimary::Drain(audio_drain_type_t type) {
    int ret = 0;
    pal_drain_type_t palDrainType;

    switch (type) {
      case AUDIO_DRAIN_ALL:
           palDrainType = PAL_DRAIN;
           break;
      case AUDIO_DRAIN_EARLY_NOTIFY:
           palDrainType = PAL_DRAIN_PARTIAL;
           break;
    default:
           AHAL_ERR("Invalid drain type:%d", type);
           return -EINVAL;
    }

    if (pal_stream_handle_)
        ret = pal_stream_drain(pal_stream_handle_, palDrainType);

    if (ret) {
        AHAL_ERR("Invalid drain type:%d", type);
    }

    return ret;
}

int StreamOutPrimary::Standby() {
    int ret = 0;

    AHAL_DBG("Enter");
    if (pal_stream_handle_) {
        ret = pal_stream_stop(pal_stream_handle_);
        if (ret) {
            AHAL_ERR("failed to stop stream.");
            ret = -EINVAL;
        }
        if (usecase_ == USECASE_AUDIO_PLAYBACK_WITH_HAPTICS && pal_haptics_stream_handle) {
            ret = pal_stream_stop(pal_haptics_stream_handle);
            if (ret) {
                AHAL_ERR("failed to stop haptics stream.");
            }
        }
        if (usecase_ == USECASE_AUDIO_PLAYBACK_VOIP)
            hac_voip = false;
     }

    stream_started_ = false;
    stream_paused_ = false;
    if (CheckOffloadEffectsType(streamAttributes_.type)) {
        ret = StopOffloadEffects(handle_, pal_stream_handle_);
        ret = StopOffloadVisualizer(handle_, pal_stream_handle_);
    }

    if (pal_stream_handle_) {
        ret = pal_stream_close(pal_stream_handle_);
        pal_stream_handle_ = NULL;
        if (usecase_ == USECASE_AUDIO_PLAYBACK_WITH_HAPTICS && pal_haptics_stream_handle) {
            ret = pal_stream_close(pal_haptics_stream_handle);
            pal_haptics_stream_handle = NULL;
            if (hapticBuffer) {
                free (hapticBuffer);
                hapticBuffer = NULL;
            }
            hapticsBufSize = 0;
        }
    }
    if (karaoke) {
        ret = AudExtn.karaoke_stop();
        if (ret) {
            AHAL_ERR("failed to stop karaoke path.");
            ret = 0;
        } else {
            ret = AudExtn.karaoke_close();
            if (ret) {
                AHAL_ERR("failed to close karaoke path.");
                ret = 0;
            }
        }
    }

    if (ret)
        ret = -EINVAL;

exit:
    AHAL_DBG("Exit ret: %d", ret);
    return ret;
}

int StreamOutPrimary::RouteStream(const std::set<audio_devices_t>& new_devices, bool force_device_switch __unused) {
    int ret = 0, noPalDevices = 0;
    bool forceRouting = false;
    pal_device_id_t * deviceId;
    struct pal_device* deviceIdConfigs;
    pal_param_device_capability_t *device_cap_query;
    size_t payload_size = 0;
    dynamic_media_config_t dynamic_media_config;
    std::shared_ptr<AudioDevice> adevice = AudioDevice::GetInstance();

    bool isHifiFilterEnabled = false;
    bool *param_payload = &isHifiFilterEnabled;
    size_t param_size = 0;

    if (!mInitialized) {
        AHAL_ERR("Not initialized, returning error");
        ret = -EINVAL;
        goto done;
    }

    AHAL_INFO("enter: usecase(%d: %s) devices 0x%x, num devices %zu",
            this->GetUseCase(), use_case_table[this->GetUseCase()],
            AudioExtn::get_device_types(new_devices), new_devices.size());
    AHAL_DBG("mAndroidOutDevices %d, mNoOfOutDevices %zu",
             AudioExtn::get_device_types(mAndroidOutDevices),
             mAndroidOutDevices.size());

    forceRouting = AudioExtn::audio_devices_cmp(new_devices, audio_is_a2dp_out_device);

    /* Ignore routing to same device unless it's forced */
    if (!AudioExtn::audio_devices_empty(new_devices) || forceRouting) {
        // re-allocate mPalOutDevice and mPalOutDeviceIds
        if (new_devices.size() != mAndroidOutDevices.size()) {
            deviceId = (pal_device_id_t*) realloc(mPalOutDeviceIds,
                    new_devices.size() * sizeof(pal_device_id_t));
            deviceIdConfigs = (struct pal_device*) realloc(mPalOutDevice,
                    new_devices.size() * sizeof(struct pal_device));
            if (!deviceId || !deviceIdConfigs) {
                AHAL_ERR("Failed to allocate PalOutDeviceIds!");
                ret = -ENOMEM;
                goto done;
            }
            mPalOutDeviceIds = deviceId;
            mPalOutDevice = deviceIdConfigs;
        }

        noPalDevices = getPalDeviceIds(new_devices, mPalOutDeviceIds);
        AHAL_DBG("noPalDevices: %d , new_devices: %zu",
                noPalDevices, new_devices.size());

        if (noPalDevices != new_devices.size() ||
            noPalDevices >= PAL_DEVICE_IN_MAX) {
            AHAL_ERR("Device count mismatch! Expected: %zu Got: %d",
                    new_devices.size(), noPalDevices);
            ret = -EINVAL;
            goto done;
        }

        pal_param_device_capability_t *device_cap_query = (pal_param_device_capability_t *)
                malloc(sizeof(pal_param_device_capability_t));

        for (int i = 0; i < noPalDevices; i++) {
            mPalOutDevice[i].id = mPalOutDeviceIds[i];
            mPalOutDevice[i].config.sample_rate = mPalOutDevice[0].config.sample_rate;
            mPalOutDevice[i].config.bit_width = CODEC_BACKEND_DEFAULT_BIT_WIDTH;
            mPalOutDevice[i].config.ch_info = {0, {0}};
            mPalOutDevice[i].config.aud_fmt_id = PAL_AUDIO_FMT_PCM_S16_LE;
            if (((mPalOutDeviceIds[i] == PAL_DEVICE_OUT_USB_DEVICE) ||
               (mPalOutDeviceIds[i] == PAL_DEVICE_OUT_USB_HEADSET)) && device_cap_query) {

                mPalOutDevice[i].address.card_id = adevice->usb_card_id_;
                mPalOutDevice[i].address.device_num = adevice->usb_dev_num_;
                device_cap_query->id = mPalOutDeviceIds[i];
                device_cap_query->addr.card_id = adevice->usb_card_id_;
                device_cap_query->addr.device_num = adevice->usb_dev_num_;
                device_cap_query->config = &dynamic_media_config;
                device_cap_query->is_playback = true;
                ret = pal_get_param(PAL_PARAM_ID_DEVICE_CAPABILITY,(void **)&device_cap_query,
                        &payload_size, nullptr);

                if (ret<0){
                    AHAL_DBG("USB device failed, falling back to Speaker");
                    auto it = std::find(mAndroidOutDevices.begin(),mAndroidOutDevices.end(),
                        AUDIO_DEVICE_OUT_USB_DEVICE);
                    if (it != mAndroidOutDevices.end())
                        mAndroidOutDevices.erase(it);
                    mPalOutDevice[i].id =  PAL_DEVICE_OUT_SPEAKER;
                    mPalOutDevice[i].config.bit_width = CODEC_BACKEND_DEFAULT_BIT_WIDTH;
                    mPalOutDevice[i].config.aud_fmt_id = PAL_AUDIO_FMT_PCM_S16_LE;
                    mPalOutDevice[i].config.sample_rate = DEFAULT_OUTPUT_SAMPLING_RATE;
                    mPalOutDevice[i].config.ch_info.channels = 2;
                    mPalOutDevice[i].config.ch_info.ch_map[0] = PAL_CHMAP_CHANNEL_FL;
                    mPalOutDevice[i].config.ch_info.ch_map[1] = PAL_CHMAP_CHANNEL_FR;
                    mPalOutDevice[i].address.card_id = 0;
                    mPalOutDevice[i].address.device_num = 0;
                }
            }

            strlcpy(mPalOutDevice[i].custom_config.custom_key, "",
                    sizeof(mPalOutDevice[i].custom_config.custom_key));

            if ((AudioExtn::audio_devices_cmp(mAndroidOutDevices, AUDIO_DEVICE_OUT_SPEAKER_SAFE)) &&
                                   (mPalOutDeviceIds[i] == PAL_DEVICE_OUT_SPEAKER)) {
                strlcpy(mPalOutDevice[i].custom_config.custom_key, "speaker-safe",
                        sizeof(mPalOutDevice[i].custom_config.custom_key));
                AHAL_INFO("Setting custom key as %s", mPalOutDevice[i].custom_config.custom_key);
            }
        }

        if (device_cap_query) {
            free(device_cap_query);
            device_cap_query = NULL;
        }
        mAndroidOutDevices = new_devices;

        ret = pal_get_param(PAL_PARAM_ID_HIFI_PCM_FILTER,
                            (void **)&param_payload, &param_size, nullptr);

        if (!ret && isHifiFilterEnabled &&
            (mPalOutDevice->id == PAL_DEVICE_OUT_WIRED_HEADSET ||
             mPalOutDevice->id == PAL_DEVICE_OUT_WIRED_HEADPHONE) &&
            (streamAttributes_.out_media_config.sample_rate != 384000 &&
             streamAttributes_.out_media_config.sample_rate != 352800)) {

            AHAL_DBG("hifi-filter custom key sent(the filter is not applicable to ALL streams)\n");

            strlcpy(mPalOutDevice->custom_config.custom_key,
                    "hifi-filter_custom_key",
                    sizeof(mPalOutDevice->custom_config.custom_key));
        }

    if (hac_voip && (mPalOutDevice->id == PAL_DEVICE_OUT_HANDSET)) {
         strlcpy(mPalOutDevice->custom_config.custom_key, "HAC",
                sizeof(mPalOutDevice->custom_config.custom_key));
    }

        if (pal_stream_handle_) {
            ret = pal_stream_set_device(pal_stream_handle_, noPalDevices, mPalOutDevice);
            if (!ret) {
                for (const auto &dev : mAndroidOutDevices)
                    audio_extn_gef_notify_device_config(dev,
                            config_.channel_mask,
                            config_.sample_rate, flags_);
            } else {
                AHAL_ERR("failed to set device. Error %d" ,ret);
            }
        }
    }

done:
    AHAL_DBG("exit %d", ret);
    return ret;
}

int StreamOutPrimary::SetParameters(struct str_parms *parms) {
    char value[64];
    int ret =  0, controller = -1, stream = -1;
    int ret1 = 0;

    std::shared_ptr<AudioDevice> adevice = AudioDevice::GetInstance();

    AHAL_DBG("enter ");

    if (!mInitialized)
        goto error;

    ret = AudioExtn::get_controller_stream_from_params(parms, &controller, &stream);
    if (ret >= 0) {
        adevice->dp_controller = controller;
        adevice->dp_stream = stream;
        AHAL_INFO("ret %d, plugin device cont %d stream %d", ret, controller, stream);
    } else {
        AHAL_ERR("error %d, failed to get stream and controller", ret);
    }

    //Parse below metadata only if it is compress offload usecase.
    if (usecase_ == USECASE_AUDIO_PLAYBACK_OFFLOAD) {
        ret = AudioExtn::audio_extn_parse_compress_metadata(&config_, &palSndDec, parms,
                                         &msample_rate, &mchannels, &isCompressMetadataAvail);
        if (ret) {
            AHAL_ERR("parse_compress_metadata Error (%x)", ret);
            goto error;
        }

        ret1 = str_parms_get_str(parms, AUDIO_OFFLOAD_CODEC_DELAY_SAMPLES, value, sizeof(value));
        if (ret1 >= 0 ) {
            gaplessMeta.encoderDelay = atoi(value);
            AHAL_DBG("new encoder delay %u", gaplessMeta.encoderDelay);
        }
        ret1 = str_parms_get_str(parms, AUDIO_OFFLOAD_CODEC_PADDING_SAMPLES, value, sizeof(value));
        if (ret1 >= 0) {
            gaplessMeta.encoderPadding = atoi(value);
            AHAL_DBG("padding %u", gaplessMeta.encoderPadding);
        }
        sendGaplessMetadata = true;
    }

    ret1 = str_parms_get_str(parms, AUDIO_PARAMETER_KEY_HAC, value, sizeof(value));
    if (ret1 >= 0) {
        hac_voip = false;
        if (strcmp(value, AUDIO_PARAMETER_VALUE_HAC_ON) == 0)
            hac_voip = true;
    }

error:
    AHAL_DBG("exit %d", ret);
    return ret;
}

int StreamOutPrimary::SetVolume(float left , float right) {
    int ret = 0;
    AHAL_DBG("Enter: left %f, right %f", left, right);

    /* free previously cached volume if any */
    if (volume_) {
        free(volume_);
        volume_ = NULL;
    }

    if (left == right) {
        volume_ = (struct pal_volume_data *)malloc(sizeof(struct pal_volume_data)
                    +sizeof(struct pal_channel_vol_kv));
        if (!volume_) {
            AHAL_ERR("Failed to allocate mem for volume_");
            ret = -ENOMEM;
            goto done;
        }
        volume_->no_of_volpair = 1;
        volume_->volume_pair[0].channel_mask = 0x03;
        volume_->volume_pair[0].vol = left;
    } else {
        volume_ = (struct pal_volume_data *)malloc(sizeof(struct pal_volume_data)
                    +sizeof(struct pal_channel_vol_kv) * 2);
        if (!volume_) {
            AHAL_ERR("Failed to allocate mem for volume_");
            ret = -ENOMEM;
            goto done;
        }
        volume_->no_of_volpair = 2;
        volume_->volume_pair[0].channel_mask = 0x01;
        volume_->volume_pair[0].vol = left;
        volume_->volume_pair[1].channel_mask = 0x10;
        volume_->volume_pair[1].vol = right;
    }

    /* if stream is not opened already cache the volume and set on open */
    if (pal_stream_handle_) {
        ret = pal_stream_set_volume(pal_stream_handle_, volume_);
        if (ret) {
            AHAL_ERR("Pal Stream volume Error (%x)", ret);
        }
    }

done:
    AHAL_DBG("Exit ret: %d", ret);
    return ret;
}

/* Delay in Us */
/* Delay in Us, only to be used for PCM formats */
int64_t StreamOutPrimary::GetRenderLatency(audio_output_flags_t halStreamFlags)
{
    struct pal_stream_attributes streamAttributes_;
    streamAttributes_.type = StreamOutPrimary::GetPalStreamType(halStreamFlags);
    AHAL_VERBOSE(" type %d",streamAttributes_.type);
    switch (streamAttributes_.type) {
         case PAL_STREAM_DEEP_BUFFER:
             return DEEP_BUFFER_PLATFORM_DELAY;
         case PAL_STREAM_LOW_LATENCY:
             return LOW_LATENCY_PLATFORM_DELAY;
         case PAL_STREAM_COMPRESSED:
         case PAL_STREAM_PCM_OFFLOAD:
              return PCM_OFFLOAD_PLATFORM_DELAY;
         case PAL_STREAM_ULTRA_LOW_LATENCY:
              return ULL_PLATFORM_DELAY;
         //TODO: Add more usecases/type as in current hal, once they are available in pal
         default:
             return 0;
     }
}

uint64_t StreamOutPrimary::GetFramesWritten(struct timespec *timestamp)
{
    uint64_t signed_frames = 0;
    uint64_t written_frames = 0;
    uint64_t kernel_frames = 0;
    uint64_t dsp_frames = 0;
    uint64_t bt_extra_frames = 0;
    pal_param_bta2dp_t *param_bt_a2dp = NULL;
    size_t size = 0, kernel_buffer_size = 0;
    int32_t ret;

    /* This adjustment accounts for buffering after app processor
     * It is based on estimated DSP latency per use case, rather than exact.
     */
    dsp_frames = StreamOutPrimary::GetRenderLatency(flags_) *
        (streamAttributes_.out_media_config.sample_rate) / 1000000LL;

    written_frames = mBytesWritten / audio_bytes_per_frame(
        audio_channel_count_from_out_mask(config_.channel_mask),
        config_.format);

    /* not querying actual state of buffering in kernel as it would involve an ioctl call
     * which then needs protection, this causes delay in TS query for pcm_offload usecase
     * hence only estimate.
     */
    kernel_buffer_size = fragment_size_ * fragments_;
    kernel_frames = kernel_buffer_size /
        audio_bytes_per_frame(
        audio_channel_count_from_out_mask(config_.channel_mask),
        config_.format);


    // kernel_frames = (kernel_buffer_size - avail) / (bitwidth * channel count);
    if (written_frames >= (kernel_frames + dsp_frames))
        signed_frames = written_frames - (kernel_frames + dsp_frames);

    // Adjustment accounts for A2dp encoder latency with non offload usecases
    // Note: Encoder latency is returned in ms, while platform_render_latency in us.
    if (isDeviceAvailable(PAL_DEVICE_OUT_BLUETOOTH_A2DP)) {
        ret = pal_get_param(PAL_PARAM_ID_BT_A2DP_ENCODER_LATENCY,
                            (void **)&param_bt_a2dp, &size, nullptr);
        if (!ret && param_bt_a2dp) {
            bt_extra_frames = param_bt_a2dp->latency *
                (streamAttributes_.out_media_config.sample_rate) / 1000;
            if (signed_frames >= bt_extra_frames)
                signed_frames -= bt_extra_frames;

        }
    }

    if (signed_frames <= 0) {
       signed_frames = 0;
       if (timestamp != NULL)
           clock_gettime(CLOCK_MONOTONIC, timestamp);
    } else if (timestamp != NULL) {
       *timestamp = writeAt;
    }

    AHAL_VERBOSE("signed frames %lld written frames %lld kernel frames %lld dsp frames %lld, bt extra frames %lld",
                 (long long)signed_frames, (long long)written_frames, (long long)kernel_frames,
                 (long long)dsp_frames, (long long)bt_extra_frames);

    return signed_frames;
}

int StreamOutPrimary::get_compressed_buffer_size()
{
    int fragment_size = COMPRESS_OFFLOAD_FRAGMENT_SIZE;
    AHAL_DBG("config_ %x", config_.format);
    if(config_.format ==  AUDIO_FORMAT_FLAC ) {
        fragment_size = FLAC_COMPRESS_OFFLOAD_FRAGMENT_SIZE;
        AHAL_DBG("aud_fmt_id: 0x%x  FLAC buffer size:%d",
            streamAttributes_.out_media_config.aud_fmt_id,
            fragment_size);
    } else {
        fragment_size =  COMPRESS_OFFLOAD_FRAGMENT_SIZE;
    }
    return fragment_size;
}

int StreamOutPrimary::get_pcm_buffer_size()
{
    uint8_t channels = audio_channel_count_from_out_mask(config_.channel_mask);
    uint8_t bytes_per_sample = audio_bytes_per_sample(config_.format);
    audio_format_t src_format = config_.format;
    audio_format_t dst_format = (audio_format_t)(getAlsaSupportedFmt.at(src_format));
    uint32_t hal_op_bytes_per_sample = audio_bytes_per_sample(dst_format);
    uint32_t hal_ip_bytes_per_sample = audio_bytes_per_sample(src_format);
    uint32_t fragment_size = 0;

    AHAL_DBG("config_ format:%x, SR %d ch_mask 0x%x, out format:%x",
            config_.format, config_.sample_rate,
            config_.channel_mask, dst_format);
    fragment_size = PCM_OFFLOAD_OUTPUT_PERIOD_DURATION *
        config_.sample_rate * bytes_per_sample * channels;
    fragment_size /= 1000;

    if (fragment_size < MIN_PCM_FRAGMENT_SIZE)
        fragment_size = MIN_PCM_FRAGMENT_SIZE;
    else if (fragment_size > MAX_PCM_FRAGMENT_SIZE)
        fragment_size = MAX_PCM_FRAGMENT_SIZE;

    fragment_size = ALIGN(fragment_size, (bytes_per_sample * channels * 32));

    if ((src_format != dst_format) &&
         hal_op_bytes_per_sample != hal_ip_bytes_per_sample) {

        fragment_size =
                  (fragment_size * hal_ip_bytes_per_sample) /
                   hal_op_bytes_per_sample;
        AHAL_INFO("enable conversion hal_input_fragment_size: src_format %x dst_format %x",
               src_format, dst_format);
    }

    AHAL_DBG("fragment size: %d", fragment_size);
    return fragment_size;
}

static int voip_get_buffer_size(uint32_t sample_rate)
{
    if (sample_rate == 48000)
        return COMPRESS_VOIP_IO_BUF_SIZE_FB;
    else if (sample_rate == 32000)
        return COMPRESS_VOIP_IO_BUF_SIZE_SWB;
    else if (sample_rate == 16000)
        return COMPRESS_VOIP_IO_BUF_SIZE_WB;
    else
        return COMPRESS_VOIP_IO_BUF_SIZE_NB;

}

static bool period_size_is_plausible_for_low_latency(int period_size)
{
     switch (period_size) {
     case LL_PERIOD_SIZE_FRAMES_160:
     case LL_PERIOD_SIZE_FRAMES_192:
     case LL_PERIOD_SIZE_FRAMES_240:
     case LL_PERIOD_SIZE_FRAMES_320:
     case LL_PERIOD_SIZE_FRAMES_480:
         return true;
     default:
         return false;
     }
}

uint32_t StreamOutPrimary::GetBufferSizeForLowLatency() {
    int trial = 0;
    char value[PROPERTY_VALUE_MAX] = {0};
    int configured_low_latency_period_size = LOW_LATENCY_PLAYBACK_PERIOD_SIZE;

    if (property_get("vendor.audio_hal.period_size", value, NULL) > 0) {
        trial = atoi(value);
        if (period_size_is_plausible_for_low_latency(trial))
            configured_low_latency_period_size = trial;
    }

    return configured_low_latency_period_size *
           audio_bytes_per_frame(
                    audio_channel_count_from_out_mask(config_.channel_mask),
                    config_.format);
}

uint32_t StreamOutPrimary::GetBufferSize() {
    struct pal_stream_attributes streamAttributes_;

    streamAttributes_.type = StreamOutPrimary::GetPalStreamType(flags_);
    AHAL_DBG("type %d", streamAttributes_.type);
    if (streamAttributes_.type == PAL_STREAM_VOIP_RX) {
        return voip_get_buffer_size(config_.sample_rate);
    } else if (streamAttributes_.type == PAL_STREAM_COMPRESSED) {
        return get_compressed_buffer_size();
    } else if (streamAttributes_.type == PAL_STREAM_PCM_OFFLOAD) {
        return get_pcm_buffer_size();
    } else if (streamAttributes_.type == PAL_STREAM_LOW_LATENCY) {
        return GetBufferSizeForLowLatency();
    } else if (streamAttributes_.type == PAL_STREAM_ULTRA_LOW_LATENCY) {
        return ULL_PERIOD_SIZE * ULL_PERIOD_MULTIPLIER *
            audio_bytes_per_frame(
                    audio_channel_count_from_out_mask(config_.channel_mask),
                    config_.format);
    } else if (streamAttributes_.type == PAL_STREAM_DEEP_BUFFER){
        return DEEP_BUFFER_PLAYBACK_PERIOD_SIZE *
            audio_bytes_per_frame(
                    audio_channel_count_from_out_mask(config_.channel_mask),
                    config_.format);
    } else {
       return BUF_SIZE_PLAYBACK * NO_OF_BUF;
    }
}

int StreamOutPrimary::Open() {
    int ret = -EINVAL;
    uint8_t channels = 0;
    struct pal_channel_info ch_info = {0, {0}};
    uint32_t outBufSize = 0;
    uint32_t outBufCount = NO_OF_BUF;
    struct pal_buffer_config outBufCfg = {0, 0, 0};

    pal_param_device_capability_t *device_cap_query;
    size_t payload_size = 0;
    dynamic_media_config_t dynamic_media_config;
    std::shared_ptr<AudioDevice> adevice = AudioDevice::GetInstance();

    bool isHifiFilterEnabled = false;
    bool *param_payload = &isHifiFilterEnabled;
    size_t param_size = 0;

    AHAL_DBG("Enter OutPrimary ");

    if (!mInitialized) {
        AHAL_ERR("Not initialized, returning error");
        goto error_open;
    }
    AHAL_DBG("no_of_devices %zu", mAndroidOutDevices.size());
    //need to convert channel mask to pal channel mask
    // Stream channel mask
    channels = audio_channel_count_from_out_mask(config_.channel_mask);

    if (usecase_ == USECASE_AUDIO_PLAYBACK_WITH_HAPTICS) {
        channels = audio_channel_count_from_out_mask(config_.channel_mask & ~AUDIO_CHANNEL_HAPTIC_ALL);
    }
    ch_info.channels = channels;
    ch_info.ch_map[0] = PAL_CHMAP_CHANNEL_FL;
    if (ch_info.channels > 1)
        ch_info.ch_map[1] = PAL_CHMAP_CHANNEL_FR;

    streamAttributes_.type = StreamOutPrimary::GetPalStreamType(flags_);
    streamAttributes_.flags = (pal_stream_flags_t)0;
    streamAttributes_.direction = PAL_AUDIO_OUTPUT;
    streamAttributes_.out_media_config.sample_rate = config_.sample_rate;
    streamAttributes_.out_media_config.bit_width = CODEC_BACKEND_DEFAULT_BIT_WIDTH;
    streamAttributes_.out_media_config.aud_fmt_id = PAL_AUDIO_FMT_PCM_S16_LE;
    streamAttributes_.out_media_config.ch_info = ch_info;

    switch(streamAttributes_.type) {
        case PAL_STREAM_COMPRESSED:
            streamAttributes_.flags = (pal_stream_flags_t)(PAL_STREAM_FLAG_NON_BLOCKING);
            if (config_.offload_info.format == 0)
                config_.offload_info.format = config_.format;
            if (config_.offload_info.sample_rate == 0)
                config_.offload_info.sample_rate = config_.sample_rate;
                streamAttributes_.out_media_config.sample_rate = config_.offload_info.sample_rate;
            if (msample_rate)
                streamAttributes_.out_media_config.sample_rate = msample_rate;
            if (mchannels)
                streamAttributes_.out_media_config.ch_info.channels = mchannels;
            if (getAlsaSupportedFmt.find(config_.format) != getAlsaSupportedFmt.end()) {
                halInputFormat = config_.format;
                halOutputFormat = (audio_format_t)(getAlsaSupportedFmt.at(config_.format));
                streamAttributes_.out_media_config.aud_fmt_id = getFormatId.at(halOutputFormat);
                streamAttributes_.out_media_config.bit_width = format_to_bitwidth_table[halOutputFormat];
                if (streamAttributes_.out_media_config.bit_width == 0)
                    streamAttributes_.out_media_config.bit_width = 16;
                streamAttributes_.type = PAL_STREAM_PCM_OFFLOAD;
            } else {
                streamAttributes_.out_media_config.aud_fmt_id = getFormatId.at(config_.format & AUDIO_FORMAT_MAIN_MASK);
            }
            break;
        case PAL_STREAM_LOW_LATENCY:
        case PAL_STREAM_ULTRA_LOW_LATENCY:
        case PAL_STREAM_DEEP_BUFFER:
        case PAL_STREAM_GENERIC:
        case PAL_STREAM_PCM_OFFLOAD:
            halInputFormat = config_.format;
            halOutputFormat = (audio_format_t)(getAlsaSupportedFmt.at(halInputFormat));
            streamAttributes_.out_media_config.aud_fmt_id = getFormatId.at(halOutputFormat);
            streamAttributes_.out_media_config.bit_width = format_to_bitwidth_table[halOutputFormat];
            AHAL_DBG("halInputFormat %d halOutputFormat %d palformat %d", halInputFormat,
                     halOutputFormat, streamAttributes_.out_media_config.aud_fmt_id);
            if (streamAttributes_.out_media_config.bit_width == 0)
                streamAttributes_.out_media_config.bit_width = 16;

            if (streamAttributes_.type == PAL_STREAM_ULTRA_LOW_LATENCY) {
                if (usecase_ == USECASE_AUDIO_PLAYBACK_MMAP) {
                    streamAttributes_.flags = (pal_stream_flags_t)(PAL_STREAM_FLAG_MMAP_NO_IRQ);
                } else if (usecase_ == USECASE_AUDIO_PLAYBACK_ULL) {
                    streamAttributes_.flags = (pal_stream_flags_t)(PAL_STREAM_FLAG_MMAP);
                }
            }
            break;
        default:
            break;
    }

    ret = pal_get_param(PAL_PARAM_ID_HIFI_PCM_FILTER,
                        (void **)&param_payload, &param_size, nullptr);

    if (!ret && isHifiFilterEnabled &&
        (mPalOutDevice->id == PAL_DEVICE_OUT_WIRED_HEADSET ||
         mPalOutDevice->id == PAL_DEVICE_OUT_WIRED_HEADPHONE) &&
        (streamAttributes_.out_media_config.sample_rate != 384000 &&
         streamAttributes_.out_media_config.sample_rate != 352800)) {

        AHAL_DBG("hifi-filter custom key sent(the filter is not applicable to ALL streams)\n");

        strlcpy(mPalOutDevice->custom_config.custom_key,
                "hifi-filter_custom_key",
                sizeof(mPalOutDevice->custom_config.custom_key));
    }

    device_cap_query = (pal_param_device_capability_t *)malloc(sizeof(pal_param_device_capability_t));

    if ((mPalOutDevice->id == PAL_DEVICE_OUT_USB_DEVICE || mPalOutDevice->id ==
        PAL_DEVICE_OUT_USB_HEADSET) && device_cap_query && adevice) {

        device_cap_query->id = mPalOutDevice->id;
        device_cap_query->addr.card_id = adevice->usb_card_id_;
        device_cap_query->addr.device_num = adevice->usb_dev_num_;
        device_cap_query->config = &dynamic_media_config;
        device_cap_query->is_playback = true;
        ret = pal_get_param(PAL_PARAM_ID_DEVICE_CAPABILITY,(void **)&device_cap_query,
                &payload_size, nullptr);

        if (ret<0) {
            AHAL_DBG("USB device failed, falling back to Speaker");
            auto it = std::find(mAndroidOutDevices.begin(),mAndroidOutDevices.end(),
                AUDIO_DEVICE_OUT_USB_DEVICE);
            if (it != mAndroidOutDevices.end())
                mAndroidOutDevices.erase(it);
            mPalOutDevice->id == PAL_DEVICE_OUT_SPEAKER;
            mAndroidOutDevices.insert(AUDIO_DEVICE_OUT_SPEAKER);
            mPalOutDevice->address.card_id = 0;
            mPalOutDevice->address.device_num = 0;
            mPalOutDevice->config.sample_rate = DEFAULT_OUTPUT_SAMPLING_RATE;
            mPalOutDevice->config.bit_width = CODEC_BACKEND_DEFAULT_BIT_WIDTH;
            mPalOutDevice->config.aud_fmt_id = PAL_AUDIO_FMT_PCM_S16_LE;
            mPalOutDevice->config.ch_info.channels = 2;
            mPalOutDevice->config.ch_info.ch_map[0] = PAL_CHMAP_CHANNEL_FL;
            mPalOutDevice->config.ch_info.ch_map[1] = PAL_CHMAP_CHANNEL_FR;
        }
    }

    if (device_cap_query) {
        free(device_cap_query);
        device_cap_query = NULL;
    }

<<<<<<< HEAD
=======
    if (hac_voip && (mPalOutDevice->id == PAL_DEVICE_OUT_HANDSET)) {
         strlcpy(mPalOutDevice->custom_config.custom_key, "HAC",
                sizeof(mPalOutDevice->custom_config.custom_key));
    }

>>>>>>> 62986b3f
    AHAL_DBG("channels %d samplerate %d format id %d, stream type %d  stream bitwidth %d",
           streamAttributes_.out_media_config.ch_info.channels, streamAttributes_.out_media_config.sample_rate,
           streamAttributes_.out_media_config.aud_fmt_id, streamAttributes_.type,
           streamAttributes_.out_media_config.bit_width);
    AHAL_DBG("msample_rate %d mchannels %d", msample_rate, mchannels);
    AHAL_DBG("mNoOfOutDevices %zu", mAndroidOutDevices.size());
    ret = pal_stream_open(&streamAttributes_,
                          mAndroidOutDevices.size(),
                          mPalOutDevice,
                          0,
                          NULL,
                          &pal_callback,
                          (uint64_t)this,
                          &pal_stream_handle_);

    AHAL_DBG("(%x:ret)",ret);
    if (ret) {
        AHAL_ERR("Pal Stream Open Error (%x)", ret);
        ret = -EINVAL;
        goto error_open;
    }
    if (usecase_ == USECASE_AUDIO_PLAYBACK_WITH_HAPTICS) {
        ch_info.channels = audio_channel_count_from_out_mask(config_.channel_mask & AUDIO_CHANNEL_HAPTIC_ALL);
        ch_info.ch_map[0] = PAL_CHMAP_CHANNEL_FL;
        if (ch_info.channels > 1)
            ch_info.ch_map[1] = PAL_CHMAP_CHANNEL_FR;

        hapticsStreamAttributes.type = PAL_STREAM_HAPTICS;
        hapticsStreamAttributes.flags = (pal_stream_flags_t)0;
        hapticsStreamAttributes.direction = PAL_AUDIO_OUTPUT;
        hapticsStreamAttributes.out_media_config.sample_rate = DEFAULT_OUTPUT_SAMPLING_RATE;
        hapticsStreamAttributes.out_media_config.bit_width = CODEC_BACKEND_DEFAULT_BIT_WIDTH;
        hapticsStreamAttributes.out_media_config.aud_fmt_id = PAL_AUDIO_FMT_PCM_S16_LE;
        hapticsStreamAttributes.out_media_config.ch_info = ch_info;

        hapticsDevice = new pal_device;
        hapticsDevice->id = PAL_DEVICE_OUT_HAPTICS_DEVICE;
        hapticsDevice->config.sample_rate = DEFAULT_OUTPUT_SAMPLING_RATE;
        hapticsDevice->config.bit_width = CODEC_BACKEND_DEFAULT_BIT_WIDTH;
        hapticsDevice->config.ch_info = ch_info;
        hapticsDevice->config.aud_fmt_id = PAL_AUDIO_FMT_PCM_S16_LE;

        ret = pal_stream_open (&hapticsStreamAttributes,
                          1,
                          hapticsDevice,
                          0,
                          NULL,
                          &pal_callback,
                          (uint64_t)this,
                          &pal_haptics_stream_handle);
        if (ret) {
            AHAL_ERR("Pal Haptics Stream Open Error (%x)", ret);
        }
    }
    if (karaoke) {
        ret = AudExtn.karaoke_open(mPalOutDevice[mAndroidOutDevices.size()-1].id, &pal_callback, ch_info);
        if (ret) {
            AHAL_ERR("Karaoke Open Error (%x)", ret);
            karaoke = false;
        }
    }

    //TODO: Remove below code, once pal_stream_open is moved to
    //adev_open_output_stream
    if (streamAttributes_.type == PAL_STREAM_COMPRESSED) {
        pal_param_payload *param_payload = nullptr;
        param_payload = (pal_param_payload *) calloc (1,
                                              sizeof(pal_param_payload) +
                                              sizeof(pal_snd_dec_t));

        if (!param_payload) {
            AHAL_ERR("calloc failed for size %zu",
                   sizeof(pal_param_payload) + sizeof(pal_snd_dec_t));
        } else {
            param_payload->payload_size = sizeof(pal_snd_dec_t);
            memcpy(param_payload->payload, &palSndDec, param_payload->payload_size);

            ret = pal_stream_set_param(pal_stream_handle_,
                                       PAL_PARAM_ID_CODEC_CONFIGURATION,
                                       param_payload);
            if (ret)
                AHAL_ERR("Pal Set Param Error (%x)", ret);
            free(param_payload);
        }
        isCompressMetadataAvail = false;
    }

    if (usecase_ == USECASE_AUDIO_PLAYBACK_MMAP) {
        outBufSize = MMAP_PERIOD_SIZE * audio_bytes_per_frame(
                    audio_channel_count_from_out_mask(config_.channel_mask),
                    config_.format);
        outBufCount = MMAP_PERIOD_COUNT_DEFAULT;
    } else if (usecase_ == USECASE_AUDIO_PLAYBACK_ULL) {
        outBufSize = ULL_PERIOD_SIZE * audio_bytes_per_frame(
                    audio_channel_count_from_out_mask(config_.channel_mask),
                    config_.format);
        outBufCount = ULL_PERIOD_COUNT_DEFAULT;
    } else if (usecase_ == USECASE_AUDIO_PLAYBACK_WITH_HAPTICS) {
        outBufSize = LOW_LATENCY_PLAYBACK_PERIOD_SIZE * audio_bytes_per_frame(
                    channels,
                    config_.format);
        outBufCount = LOW_LATENCY_PLAYBACK_PERIOD_COUNT;
    } else
        outBufSize = StreamOutPrimary::GetBufferSize();

    if (usecase_ == USECASE_AUDIO_PLAYBACK_LOW_LATENCY)
        outBufCount = LOW_LATENCY_PLAYBACK_PERIOD_COUNT;
    else if (usecase_ == USECASE_AUDIO_PLAYBACK_OFFLOAD2)
        outBufCount = PCM_OFFLOAD_PLAYBACK_PERIOD_COUNT;
    else if (usecase_ == USECASE_AUDIO_PLAYBACK_DEEP_BUFFER)
        outBufCount = DEEP_BUFFER_PLAYBACK_PERIOD_COUNT;

    if (halInputFormat != halOutputFormat) {
        convertBuffer = realloc(convertBuffer, outBufSize);
        if (!convertBuffer) {
            ret = -ENOMEM;
            AHAL_ERR("convert Buffer allocation failed. ret %d", ret);
            goto error_open;
        }
        AHAL_DBG("convert buffer allocated for size %d", convertBufSize);
    }

    fragment_size_ = outBufSize;
    fragments_ = outBufCount;

    AHAL_DBG("fragment_size_ %d fragments_ %d", fragment_size_, fragments_);
    outBufCfg.buf_size = fragment_size_;
    outBufCfg.buf_count = fragments_;
    ret = pal_stream_set_buffer_size(pal_stream_handle_, NULL, &outBufCfg);
    if (ret) {
        AHAL_ERR("Pal Stream set buffer size Error  (%x)", ret);
    }
    if (usecase_ == USECASE_AUDIO_PLAYBACK_WITH_HAPTICS) {
        outBufSize = LOW_LATENCY_PLAYBACK_PERIOD_SIZE * audio_bytes_per_frame(
                    hapticsStreamAttributes.out_media_config.ch_info.channels,
                    config_.format);
        outBufCount = LOW_LATENCY_PLAYBACK_PERIOD_COUNT;

        fragment_size_ += outBufSize;
        AHAL_DBG("fragment_size_ %d fragments_ %d", fragment_size_, fragments_);
        outBufCfg.buf_size = outBufSize;
        outBufCfg.buf_count = fragments_;

        ret = pal_stream_set_buffer_size(pal_haptics_stream_handle, NULL, &outBufCfg);
        if (ret) {
            AHAL_ERR("Pal Stream set buffer size Error  (%x)", ret);
        }
    }

error_open:
    AHAL_DBG("Exit ret: %d", ret);
    return ret;
}


int StreamOutPrimary::GetFrames(uint64_t *frames)
{
    int ret = 0;
    pal_session_time tstamp;
    uint64_t timestamp = 0;
    uint64_t dsp_frames = 0;
    uint64_t offset = 0;
    size_t size = 0;
    pal_param_bta2dp_t *param_bt_a2dp = NULL;

    if (!pal_stream_handle_) {
        AHAL_VERBOSE("pal_stream_handle_ NULL");
        *frames = 0;
        return 0;
    }
    if (!stream_started_) {
        AHAL_VERBOSE("stream not in started state");
        *frames = 0;
        return 0;
    }
    ret = pal_get_timestamp(pal_stream_handle_, &tstamp);
    if (ret != 0) {
       AHAL_ERR("pal_get_timestamp failed %d", ret);
       goto exit;
    }
    timestamp = (uint64_t)tstamp.session_time.value_msw;
    timestamp = timestamp  << 32 | tstamp.session_time.value_lsw;
    AHAL_VERBOSE("session msw %u", tstamp.session_time.value_msw);
    AHAL_VERBOSE("session lsw %u", tstamp.session_time.value_lsw);
    AHAL_VERBOSE("session timespec %lld", ((long long) timestamp));
    timestamp *= (streamAttributes_.out_media_config.sample_rate);
    AHAL_VERBOSE("timestamp %lld", ((long long) timestamp));
    dsp_frames = timestamp/1000000;

    // Adjustment accounts for A2dp encoder latency with offload usecases
    // Note: Encoder latency is returned in ms.
    if (isDeviceAvailable(PAL_DEVICE_OUT_BLUETOOTH_A2DP)) {
        ret = pal_get_param(PAL_PARAM_ID_BT_A2DP_ENCODER_LATENCY,
                            (void **)&param_bt_a2dp, &size, nullptr);
        if (!ret && param_bt_a2dp) {
            offset = param_bt_a2dp->latency *
                (streamAttributes_.out_media_config.sample_rate) / 1000;
            dsp_frames = (dsp_frames > offset) ? (dsp_frames - offset) : 0;
        }
    }
    *frames = dsp_frames;
exit:
    return ret;
}

int StreamOutPrimary::GetOutputUseCase(audio_output_flags_t halStreamFlags)
{
    // TODO: just covered current supported usecases in PAL
    // need to update other usecases in future
    int usecase = USECASE_AUDIO_PLAYBACK_LOW_LATENCY;
    if (halStreamFlags & AUDIO_OUTPUT_FLAG_VOIP_RX)
        usecase = USECASE_AUDIO_PLAYBACK_VOIP;
    else if ((halStreamFlags & AUDIO_OUTPUT_FLAG_COMPRESS_OFFLOAD) ||
             (halStreamFlags == AUDIO_OUTPUT_FLAG_DIRECT)) {
        if (halStreamFlags & AUDIO_OUTPUT_FLAG_COMPRESS_OFFLOAD)
            usecase = USECASE_AUDIO_PLAYBACK_OFFLOAD;
        else
            usecase = USECASE_AUDIO_PLAYBACK_OFFLOAD2;
    } else if (halStreamFlags & AUDIO_OUTPUT_FLAG_RAW)
        usecase = USECASE_AUDIO_PLAYBACK_ULL;
    else if (halStreamFlags & AUDIO_OUTPUT_FLAG_FAST)
        usecase = USECASE_AUDIO_PLAYBACK_LOW_LATENCY;
    else if (halStreamFlags & AUDIO_OUTPUT_FLAG_DEEP_BUFFER)
        usecase = USECASE_AUDIO_PLAYBACK_DEEP_BUFFER;
    else if (halStreamFlags & AUDIO_OUTPUT_FLAG_MMAP_NOIRQ)
        usecase = USECASE_AUDIO_PLAYBACK_MMAP;
    else if (config_.channel_mask & AUDIO_CHANNEL_HAPTIC_ALL)
        usecase = USECASE_AUDIO_PLAYBACK_WITH_HAPTICS;

    return usecase;
}

ssize_t StreamOutPrimary::splitAndWriteAudioHapticsStream(const void *buffer, size_t bytes)
{
     ssize_t ret = 0;
     bool allocHapticsBuffer = false;
     struct pal_buffer audioBuf;
     struct pal_buffer hapticBuf;
     size_t srcIndex = 0, audIndex = 0, hapIndex = 0;
     uint8_t channelCount = audio_channel_count_from_out_mask(config_.channel_mask);
     uint8_t bytesPerSample = audio_bytes_per_sample(config_.format);
     uint32_t frameSize = channelCount * bytesPerSample;
     uint32_t frameCount = bytes / frameSize;

     // Calculate Haptics Buffer size
     uint8_t hapticsChannelCount = hapticsStreamAttributes.out_media_config.ch_info.channels;
     uint32_t hapticsFrameSize = bytesPerSample * hapticsChannelCount;
     uint32_t audioFrameSize = frameSize - hapticsFrameSize;
     uint32_t totalHapticsBufferSize = frameCount * hapticsFrameSize;

     if (!hapticBuffer) {
         allocHapticsBuffer = true;
     } else if (hapticsBufSize < totalHapticsBufferSize) {
         if (hapticBuffer)
             free (hapticBuffer);
         allocHapticsBuffer = true;
         hapticsBufSize = 0;
     }

     if (allocHapticsBuffer) {
         hapticBuffer = (uint8_t *)calloc(1, totalHapticsBufferSize);
         if(!hapticBuffer) {
             AHAL_ERR("Failed to allocate mem for haptic buffer");
             return -ENOMEM;
         }
         hapticsBufSize = totalHapticsBufferSize;
     }

     audioBuf.buffer = (uint8_t *)buffer;
     audioBuf.size = frameCount * audioFrameSize;
     audioBuf.offset = 0;
     hapticBuf.buffer  = hapticBuffer;
     hapticBuf.size = frameCount * hapticsFrameSize;
     hapticBuf.offset = 0;

     for (size_t i = 0; i < frameCount; i++) {
         memcpy((uint8_t *)(audioBuf.buffer) + audIndex, (uint8_t *)(audioBuf.buffer) + srcIndex,
                audioFrameSize);
         audIndex += audioFrameSize;
         srcIndex += audioFrameSize;

         memcpy((uint8_t *)(hapticBuf.buffer) + hapIndex, (uint8_t *)(audioBuf.buffer) + srcIndex,
                    hapticsFrameSize);
         hapIndex += hapticsFrameSize;
         srcIndex += hapticsFrameSize;
     }

     // write audio data
     ret = pal_stream_write(pal_stream_handle_, &audioBuf);
     // write haptics data
     ret = pal_stream_write(pal_haptics_stream_handle, &hapticBuf);

     return (ret < 0 ? ret : bytes);
}

ssize_t StreamOutPrimary::onWriteError(size_t bytes, size_t ret) {
    // standby streams upon write failures and sleep for buffer duration.
    AHAL_ERR("write error %d usecase(%d: %s)", ret, GetUseCase(), use_case_table[GetUseCase()]);
    Standby();

    if (streamAttributes_.type != PAL_STREAM_COMPRESSED) {
        uint32_t byteWidth = streamAttributes_.out_media_config.bit_width / 8;
        uint32_t sampleRate = streamAttributes_.out_media_config.sample_rate;
        uint32_t channelCount = streamAttributes_.out_media_config.ch_info.channels;
        uint32_t frameSize = byteWidth * channelCount;

        if (frameSize == 0 || sampleRate == 0) {
            AHAL_ERR("invalid frameSize=%d, sampleRate=%d", frameSize, sampleRate);
            return -EINVAL;
        } else {
            usleep((uint64_t)bytes * 1000000 / frameSize / sampleRate);
            return bytes;
        }
    }
    // Return error in case of compress offload.
    return ret;
}

ssize_t StreamOutPrimary::configurePalOutputStream() {
    ssize_t ret = 0;
    if (!pal_stream_handle_) {
        AutoPerfLock perfLock;
        ATRACE_BEGIN("hal:open_output");
        ret = Open();
        ATRACE_END();
        if (ret) {
            AHAL_ERR("failed to open stream.");
            return -EINVAL;
        }
    }

    if (!stream_started_) {
        AutoPerfLock perfLock;
        /* set cached volume if any, dont return failure back up */
        if (volume_) {
            ret = pal_stream_set_volume(pal_stream_handle_, volume_);
            if (ret) {
                AHAL_ERR("Pal Stream volume Error (%x)", ret);
            }
        }

        ATRACE_BEGIN("hal: pal_stream_start");
        ret = pal_stream_start(pal_stream_handle_);
        if (ret) {
            AHAL_ERR("failed to start stream. ret=%d", ret);
            pal_stream_close(pal_stream_handle_);
            pal_stream_handle_ = NULL;
            ATRACE_END();
            if (usecase_ == USECASE_AUDIO_PLAYBACK_WITH_HAPTICS &&
                pal_haptics_stream_handle) {
                AHAL_DBG("Close haptics stream");
                pal_stream_close(pal_haptics_stream_handle);
                pal_haptics_stream_handle = NULL;
            }
            return -EINVAL;
        } else {
            AHAL_INFO("notify GEF client of device config");
            for(auto dev : mAndroidOutDevices)
                audio_extn_gef_notify_device_config(dev, config_.channel_mask,
                    config_.sample_rate, flags_);
        }

        if (usecase_ == USECASE_AUDIO_PLAYBACK_WITH_HAPTICS) {
            ret = pal_stream_start(pal_haptics_stream_handle);
            if (ret) {
                AHAL_ERR("failed to start haptics stream. ret=%d", ret);
                ATRACE_END();
                pal_stream_close(pal_haptics_stream_handle);
                pal_haptics_stream_handle = NULL;
                return -EINVAL;
            }
        }
        if (karaoke) {
            ret = AudExtn.karaoke_start();
            if (ret) {
                AHAL_ERR("failed to start karaoke stream. ret=%d", ret);
                AudExtn.karaoke_close();
                karaoke = false;
                ret = 0; // Not fatal error
            }
        }
        stream_started_ = true;

        if (CheckOffloadEffectsType(streamAttributes_.type)) {
            ret = StartOffloadEffects(handle_, pal_stream_handle_);
            ret = StartOffloadVisualizer(handle_, pal_stream_handle_);
        }
        ATRACE_END();
    }
    if ((streamAttributes_.type == PAL_STREAM_COMPRESSED) && isCompressMetadataAvail) {
        // Send codec params first.
        pal_param_payload *param_payload = nullptr;
        param_payload = (pal_param_payload *) calloc (1,
                                              sizeof(pal_param_payload) +
                                              sizeof(pal_snd_dec_t));

        if (param_payload) {
            param_payload->payload_size = sizeof(pal_snd_dec_t);
            memcpy(param_payload->payload, &palSndDec, param_payload->payload_size);

            ret = pal_stream_set_param(pal_stream_handle_,
                                       PAL_PARAM_ID_CODEC_CONFIGURATION,
                                       param_payload);
            if (ret) {
                AHAL_INFO("Pal Set Param for codec configuration failed (%x)", ret);
                ret = 0;
            }
            free(param_payload);

        } else {
            AHAL_ERR("calloc failed for size %zu",
                   sizeof(pal_param_payload) + sizeof(pal_snd_dec_t));
        }
        isCompressMetadataAvail = false;
    }

    if ((streamAttributes_.type == PAL_STREAM_COMPRESSED) && sendGaplessMetadata) {
        //Send gapless metadata
        pal_param_payload *param_payload = nullptr;
        param_payload = (pal_param_payload *) calloc (1,
                                          sizeof(pal_param_payload) +
                                          sizeof(struct pal_compr_gapless_mdata));
        if (param_payload) {
            AHAL_DBG("sending gapless metadata");
            param_payload->payload_size = sizeof(struct pal_compr_gapless_mdata);
            memcpy(param_payload->payload, &gaplessMeta, param_payload->payload_size);

            ret = pal_stream_set_param(pal_stream_handle_,
                                       PAL_PARAM_ID_GAPLESS_MDATA,
                                       param_payload);
            if (ret) {
                AHAL_INFO("PAL set param for gapless failed, error (%x)", ret);
                ret = 0;
            }
            free(param_payload);
        } else {
            AHAL_ERR("Failed to allocate gapless payload");
        }
        sendGaplessMetadata = false;
    }
    return 0;
}

ssize_t StreamOutPrimary::write(const void *buffer, size_t bytes)
{
    ssize_t ret = 0;
    struct pal_buffer palBuffer;
    uint32_t frames;

    palBuffer.buffer = (uint8_t*)buffer;
    palBuffer.size = bytes;
    palBuffer.offset = 0;

    AHAL_VERBOSE("handle_ %x bytes:(%zu)", handle_, bytes);

    ret = configurePalOutputStream();
    if (ret < 0)
        goto exit;
    ATRACE_BEGIN("hal: pal_stream_write");
    if (halInputFormat != halOutputFormat && convertBuffer != NULL) {
        if (bytes > fragment_size_) {
            AHAL_ERR("Error written bytes %zu > %d (fragment_size)", bytes, fragment_size_);
            ATRACE_END();
            return -EINVAL;
        }
        /* prevent division-by-zero */
        uint32_t inputBitWidth = format_to_bitwidth_table[halInputFormat];
        uint32_t outputBitWidth = format_to_bitwidth_table[halOutputFormat];

        if (inputBitWidth == 0 || outputBitWidth == 0) {
            AHAL_ERR("Error inputBitWidth %u, outputBitWidth %u", inputBitWidth, outputBitWidth);
            ATRACE_END();
            return -EINVAL;
        }

        frames = bytes / (inputBitWidth / 8);
        memcpy_by_audio_format(convertBuffer, halOutputFormat, buffer, halInputFormat, frames);
        palBuffer.buffer = (uint8_t *)convertBuffer;
        palBuffer.size = frames * (outputBitWidth / 8);
        ret = pal_stream_write(pal_stream_handle_, &palBuffer);
        if (ret >= 0) {
            ret = (ret * inputBitWidth) / outputBitWidth;
        }
    } else if (usecase_ == USECASE_AUDIO_PLAYBACK_WITH_HAPTICS && pal_haptics_stream_handle) {
        ret = splitAndWriteAudioHapticsStream(buffer, bytes);
    } else {
        ret = pal_stream_write(pal_stream_handle_, &palBuffer);
    }
    ATRACE_END();

exit:
    if (mBytesWritten <= UINT64_MAX - bytes) {
        mBytesWritten += bytes;
    } else {
        mBytesWritten = UINT64_MAX;
    }
    clock_gettime(CLOCK_MONOTONIC, &writeAt);

    return (ret < 0 ? onWriteError(bytes, ret) : ret);
}

bool StreamOutPrimary::CheckOffloadEffectsType(pal_stream_type_t pal_stream_type) {
    if (pal_stream_type == PAL_STREAM_COMPRESSED  ||
        pal_stream_type == PAL_STREAM_PCM_OFFLOAD) {
        return true;
    }

    return false;
}

int StreamOutPrimary::StartOffloadEffects(
                                    audio_io_handle_t ioHandle,
                                    pal_stream_handle_t* pal_stream_handle) {
    int ret  = 0;
    if (fnp_offload_effect_start_output_) {
        ret = fnp_offload_effect_start_output_(ioHandle, pal_stream_handle);
        if (ret) {
            AHAL_ERR("failed to start offload effect.");
        }
    } else {
        AHAL_ERR("error function pointer is null.");
        return -EINVAL;
    }

    return ret;
}

int StreamOutPrimary::StopOffloadEffects(
                                    audio_io_handle_t ioHandle,
                                    pal_stream_handle_t* pal_stream_handle) {
    int ret  = 0;
    if (fnp_offload_effect_stop_output_) {
        ret = fnp_offload_effect_stop_output_(ioHandle, pal_stream_handle);
        if (ret) {
            AHAL_ERR("failed to stop offload effect.\n");
        }
    } else {
        AHAL_ERR("error function pointer is null.");
        return -EINVAL;
    }

    return ret;
}


int StreamOutPrimary::StartOffloadVisualizer(
                                    audio_io_handle_t ioHandle,
                                    pal_stream_handle_t* pal_stream_handle) {
    int ret  = 0;
    if (fnp_visualizer_start_output_) {
        ret = fnp_visualizer_start_output_(ioHandle, pal_stream_handle);
        if (ret) {
            AHAL_ERR("failed to visualizer_start.");
        }
    } else {
        AHAL_ERR("function pointer is null.");
        return -EINVAL;
    }

    return ret;
}

int StreamOutPrimary::StopOffloadVisualizer(
                                    audio_io_handle_t ioHandle,
                                    pal_stream_handle_t* pal_stream_handle) {
    int ret  = 0;
    if (fnp_visualizer_stop_output_) {
        ret = fnp_visualizer_stop_output_(ioHandle, pal_stream_handle);
        if (ret) {
            AHAL_ERR("failed to visualizer_stop.\n");
        }
    } else {
        AHAL_ERR("function pointer is null.");
        return -EINVAL;
    }

    return ret;
}

StreamOutPrimary::StreamOutPrimary(
                        audio_io_handle_t handle,
                        const std::set<audio_devices_t> &devices,
                        audio_output_flags_t flags,
                        struct audio_config *config,
                        const char *address __unused,
                        offload_effects_start_output start_offload_effect,
                        offload_effects_stop_output stop_offload_effect,
                        visualizer_hal_start_output visualizer_start_output,
                        visualizer_hal_stop_output visualizer_stop_output):
    StreamPrimary(handle, devices, config),
    mAndroidOutDevices(devices),
    flags_(flags)
{
    stream_ = std::shared_ptr<audio_stream_out> (new audio_stream_out());
    std::shared_ptr<AudioDevice> adevice = AudioDevice::GetInstance();
    mInitialized = false;
    pal_stream_handle_ = nullptr;
    pal_haptics_stream_handle = nullptr;
    mPalOutDeviceIds = nullptr;
    mPalOutDevice = nullptr;
    convertBuffer = NULL;
    hapticBuffer = NULL;
    hapticsBufSize = 0;
    writeAt.tv_sec = 0;
    writeAt.tv_nsec = 0;
    mBytesWritten = 0;
    int noPalDevices = 0;
    int ret = 0;

    if (!stream_) {
        AHAL_ERR("No memory allocated for stream_");
        throw std::runtime_error("No memory allocated for stream_");
    }
    AHAL_DBG("enter: handle (%x) format(%#x) sample_rate(%d) channel_mask(%#x) devices(%zu) flags(%#x)\
          address(%s)", handle, config->format, config->sample_rate, config->channel_mask,
          mAndroidOutDevices.size(), flags, address);

    //TODO: check if USB device is connected or not
    if (AudioExtn::audio_devices_cmp(mAndroidOutDevices, audio_is_usb_out_device)){
        if (!config->sample_rate) {
            // get capability from device of USB
            pal_param_device_capability_t *device_cap_query = (pal_param_device_capability_t *)
                                                      malloc(sizeof(pal_param_device_capability_t));
            if (!device_cap_query) {
                AHAL_ERR("Failed to allocate mem for device_cap_query");
                goto error;
            }
            dynamic_media_config_t dynamic_media_config;
            size_t payload_size = 0;
            device_cap_query->id = PAL_DEVICE_OUT_USB_DEVICE;
            device_cap_query->addr.card_id = adevice->usb_card_id_;
            device_cap_query->addr.device_num = adevice->usb_dev_num_;
            device_cap_query->config = &dynamic_media_config;
            device_cap_query->is_playback = true;
            ret = pal_get_param(PAL_PARAM_ID_DEVICE_CAPABILITY,
                                (void **)&device_cap_query,
                                &payload_size, nullptr);
            free(device_cap_query);

            config->sample_rate = dynamic_media_config.sample_rate;
            config->channel_mask = (audio_channel_mask_t) dynamic_media_config.mask;
            config->format = (audio_format_t)dynamic_media_config.format;
            memcpy(&config_, config, sizeof(struct audio_config));
            AHAL_INFO("sample rate = %#x channel_mask=%#x fmt=%#x",
                      config->sample_rate, config->channel_mask,
                      config->format);

        }
    }

    if (AudioExtn::audio_devices_cmp(mAndroidOutDevices, AUDIO_DEVICE_OUT_AUX_DIGITAL)){
        AHAL_DBG("AUDIO_DEVICE_OUT_AUX_DIGITAL and DIRECT | OFFLOAD, check hdmi caps");
        if (config->sample_rate == 0) {
            config->sample_rate = DEFAULT_OUTPUT_SAMPLING_RATE;
            config_.sample_rate = DEFAULT_OUTPUT_SAMPLING_RATE;
        }
        if (config->channel_mask == AUDIO_CHANNEL_NONE) {
            config->channel_mask = AUDIO_CHANNEL_OUT_5POINT1;
            config_.channel_mask = AUDIO_CHANNEL_OUT_5POINT1;
        }
        if (config->format == AUDIO_FORMAT_DEFAULT) {
            config->format = AUDIO_FORMAT_PCM_16_BIT;
            config_.format = AUDIO_FORMAT_PCM_16_BIT;
        }
    }

    usecase_ = GetOutputUseCase(flags);
    if (address) {
        strlcpy((char *)&address_, address, AUDIO_DEVICE_MAX_ADDRESS_LEN);
    } else {
        AHAL_DBG("invalid address");
    }

    fnp_offload_effect_start_output_ = start_offload_effect;
    fnp_offload_effect_stop_output_ = stop_offload_effect;

    fnp_visualizer_start_output_ = visualizer_start_output;
    fnp_visualizer_stop_output_ = visualizer_stop_output;

    if (mAndroidOutDevices.empty())
        mAndroidOutDevices.insert(AUDIO_DEVICE_OUT_DEFAULT);
    AHAL_DBG("No of Android devices %zu", mAndroidOutDevices.size());

    mPalOutDeviceIds = new pal_device_id_t[mAndroidOutDevices.size()];
    if (!mPalOutDeviceIds) {
           goto error;
    }

    noPalDevices = getPalDeviceIds(mAndroidOutDevices, mPalOutDeviceIds);
    if (noPalDevices != mAndroidOutDevices.size()) {
        AHAL_ERR("mismatched pal no of devices %d and hal devices %zu", noPalDevices, mAndroidOutDevices.size());
        goto error;
    }

    mPalOutDevice = new pal_device[mAndroidOutDevices.size()];
    if (!mPalOutDevice) {
        goto error;
    }

    /* TODO: how to update based on stream parameters and see if device is supported */
    for (int i = 0; i < mAndroidOutDevices.size(); i++) {
        memset(mPalOutDevice[i].custom_config.custom_key, 0, sizeof(mPalOutDevice[i].custom_config.custom_key));
        mPalOutDevice[i].id = mPalOutDeviceIds[i];
        if (AudioExtn::audio_devices_cmp(mAndroidOutDevices, audio_is_usb_out_device))
            mPalOutDevice[i].config.sample_rate = config_.sample_rate;
        else
            mPalOutDevice[i].config.sample_rate = DEFAULT_OUTPUT_SAMPLING_RATE;
        mPalOutDevice[i].config.bit_width = CODEC_BACKEND_DEFAULT_BIT_WIDTH;
        mPalOutDevice[i].config.aud_fmt_id = PAL_AUDIO_FMT_PCM_S16_LE; // TODO: need to convert this from output format
        AHAL_INFO("device rate = %#x width=%#x fmt=%#x",
            mPalOutDevice[i].config.sample_rate,
            mPalOutDevice[i].config.bit_width,
            mPalOutDevice[i].config.aud_fmt_id);
            mPalOutDevice[i].config.ch_info = {0, {0}};
        if ((mPalOutDeviceIds[i] == PAL_DEVICE_OUT_USB_DEVICE) ||
           (mPalOutDeviceIds[i] == PAL_DEVICE_OUT_USB_HEADSET)) {
            mPalOutDevice[i].address.card_id = adevice->usb_card_id_;
            mPalOutDevice[i].address.device_num = adevice->usb_dev_num_;
        }
        strlcpy(mPalOutDevice[i].custom_config.custom_key, "",
                sizeof(mPalOutDevice[i].custom_config.custom_key));

        if ((AudioExtn::audio_devices_cmp(mAndroidOutDevices, AUDIO_DEVICE_OUT_SPEAKER_SAFE)) &&
                                   (mPalOutDeviceIds[i] == PAL_DEVICE_OUT_SPEAKER)) {
            strlcpy(mPalOutDevice[i].custom_config.custom_key, "speaker-safe",
                     sizeof(mPalOutDevice[i].custom_config.custom_key));
            AHAL_INFO("Setting custom key as %s", mPalOutDevice[i].custom_config.custom_key);
        }

    }

    if (flags & AUDIO_OUTPUT_FLAG_MMAP_NOIRQ) {
        stream_.get()->start = astream_out_mmap_noirq_start;
        stream_.get()->stop = astream_out_mmap_noirq_stop;
        stream_.get()->create_mmap_buffer = astream_out_create_mmap_buffer;
        stream_.get()->get_mmap_position = astream_out_get_mmap_position;
    }

    if (usecase_ == USECASE_AUDIO_PLAYBACK_WITH_HAPTICS) {
        AHAL_INFO("Haptics Usecase");
        /* Setting flag here as no flag is being set for haptics from AudioPolicyManager
         * so that audio stream runs as low latency stream.
         */
        flags_ = AUDIO_OUTPUT_FLAG_FAST;
    }

    (void)FillHalFnPtrs();
    mInitialized = true;
    for(auto dev : mAndroidOutDevices)
        audio_extn_gef_notify_device_config(dev, config_.channel_mask,
            config_.sample_rate, flags_);

error:
    AHAL_DBG("Exit");
    return;
}

StreamOutPrimary::~StreamOutPrimary() {
    AHAL_DBG("close stream, handle(%x), pal_stream_handle (%p)",
          handle_, pal_stream_handle_);

    if (pal_stream_handle_) {
        if (CheckOffloadEffectsType(streamAttributes_.type)) {
            StopOffloadEffects(handle_, pal_stream_handle_);
            StopOffloadVisualizer(handle_, pal_stream_handle_);
        }

        pal_stream_close(pal_stream_handle_);
        pal_stream_handle_ = nullptr;
    }

    if (pal_haptics_stream_handle) {
        pal_stream_close(pal_haptics_stream_handle);
        pal_haptics_stream_handle = NULL;
        if (hapticBuffer) {
            free (hapticBuffer);
            hapticBuffer = NULL;
        }
        hapticsBufSize = 0;
    }
    if (convertBuffer)
        free(convertBuffer);
}

bool StreamInPrimary::isDeviceAvailable(pal_device_id_t deviceId)
{
    for (int i = 0; i < mAndroidInDevices.size(); i++) {
        if (mPalInDevice[i].id == deviceId)
            return true;
    }

    return false;
}

int StreamInPrimary::GetPalDeviceIds(pal_device_id_t *palDevIds, int *numPalDevs)
{
    int noPalDevices;

    if (!palDevIds || !numPalDevs)
        return -EINVAL;

    noPalDevices = getPalDeviceIds(mAndroidInDevices, mPalInDeviceIds);
    if (noPalDevices > MAX_ACTIVE_MICROPHONES_TO_SUPPORT)
        return -EINVAL;

    *numPalDevs = noPalDevices;
    for(int i = 0; i < noPalDevices; i++)
        palDevIds[i] = mPalInDeviceIds[i];

    return 0;
}

int StreamInPrimary::Stop() {
    int ret = -ENOSYS;

    if (usecase_ == USECASE_AUDIO_PLAYBACK_VOIP)
        hac_voip = false;
    if (usecase_ == USECASE_AUDIO_RECORD_MMAP &&
            pal_stream_handle_ && stream_started_) {

        ret = pal_stream_stop(pal_stream_handle_);
        if (ret == 0)
            stream_started_ = false;
    }
    return ret;
}

int StreamInPrimary::Start() {
    int ret = -ENOSYS;

    AHAL_DBG("Enter");

    if (usecase_ == USECASE_AUDIO_RECORD_MMAP &&
            pal_stream_handle_ && !stream_started_) {

        ret = pal_stream_start(pal_stream_handle_);
        if (ret == 0)
            stream_started_ = true;
    }
    AHAL_DBG("Exit ret: %d", ret);
    return ret;
}

int StreamInPrimary::CreateMmapBuffer(int32_t min_size_frames,
        struct audio_mmap_buffer_info *info)
{
    int ret;
    struct pal_mmap_buffer palMmapBuf;

    if (pal_stream_handle_) {
        AHAL_ERR("error pal handle already created\n");
        return -EINVAL;
    }

    ret = Open();
    if (ret) {
        AHAL_ERR("failed to open stream.");
        return ret;
    }
    ret = pal_stream_create_mmap_buffer(pal_stream_handle_,
            min_size_frames, &palMmapBuf);
    if (ret) {
        AHAL_ERR("failed to create mmap buffer: %d", ret);
        Standby();
        return ret;
    }
    info->shared_memory_address = palMmapBuf.buffer;
    info->shared_memory_fd = palMmapBuf.fd;
    info->buffer_size_frames = palMmapBuf.buffer_size_frames;
    info->burst_size_frames = palMmapBuf.burst_size_frames;
    info->flags = (audio_mmap_buffer_flag)palMmapBuf.flags;

    return ret;
}

int StreamInPrimary::GetMmapPosition(struct audio_mmap_position *position)
{
    struct pal_mmap_position pal_mmap_pos;
    int32_t ret = 0;

    if (pal_stream_handle_ == nullptr) {
        AHAL_ERR("error pal handle is null\n");
        return -EINVAL;
    }

    ret = pal_stream_get_mmap_position(pal_stream_handle_, &pal_mmap_pos);
    if (ret) {
        AHAL_ERR("failed to get mmap position %d\n", ret);
        return ret;
    }
    position->position_frames = pal_mmap_pos.position_frames;
    position->time_nanoseconds = pal_mmap_pos.time_nanoseconds;

    return 0;
}

int StreamInPrimary::Standby() {
    int ret = 0;
    std::shared_ptr<AudioDevice> adevice = AudioDevice::GetInstance();

    AHAL_DBG("Enter");
    if (pal_stream_handle_) {
        if (!is_st_session) {
            ret = pal_stream_stop(pal_stream_handle_);
        } else if (audio_extn_sound_trigger_check_session_activity(this)) {
            ret = pal_stream_set_param(pal_stream_handle_,
                PAL_PARAM_ID_STOP_BUFFERING, nullptr);
            if (adevice->num_va_sessions_ > 0) {
                adevice->num_va_sessions_--;
            }
        }
    }
    effects_applied_ = true;
    stream_started_ = false;

    if (pal_stream_handle_ && !is_st_session) {
        ret = pal_stream_close(pal_stream_handle_);
        pal_stream_handle_ = NULL;
    }

    if (ret)
        ret = -EINVAL;

    AHAL_DBG("Exit ret: %d", ret);
    return ret;
}

int StreamInPrimary::addRemoveAudioEffect(const struct audio_stream *stream __unused,
                                   effect_handle_t effect,
                                   bool enable)
{
    int status = 0;
    effect_descriptor_t desc;

    status = (*effect)->get_descriptor(effect, &desc);
    if (status != 0)
        return status;


    if (source_ == AUDIO_SOURCE_VOICE_COMMUNICATION) {
        if (memcmp(&desc.type, FX_IID_AEC, sizeof(effect_uuid_t)) == 0) {
            if (enable) {
                if (isECEnabled) {
                    AHAL_ERR("EC already enabled");
                    goto exit;
                } else if (isNSEnabled) {
                    AHAL_VERBOSE("Got EC enable and NS is already active. Enabling ECNS");
                    status = pal_add_remove_effect(pal_stream_handle_,PAL_AUDIO_EFFECT_ECNS,true);
                    isECEnabled = true;
                    goto exit;
                } else {
                    AHAL_VERBOSE("Got EC enable. Enabling EC");
                    status = pal_add_remove_effect(pal_stream_handle_,PAL_AUDIO_EFFECT_EC,true);
                    isECEnabled = true;
                    goto exit;
               }
            } else {
                if (isECEnabled) {
                    if (isNSEnabled) {
                        AHAL_VERBOSE("ECNS is running. Disabling EC and enabling NS alone");
                        status = pal_add_remove_effect(pal_stream_handle_,PAL_AUDIO_EFFECT_NS,true);
                        isECEnabled = false;
                        goto exit;
                    } else {
                        AHAL_VERBOSE("EC is running. Disabling it");

                        status = pal_add_remove_effect(pal_stream_handle_,PAL_AUDIO_EFFECT_ECNS,false);

                        isECEnabled = false;
                        goto exit;
                    }
                } else {
                    AHAL_ERR("EC is not enabled");
                    goto exit;
               }
            }
        }

        if (memcmp(&desc.type, FX_IID_NS, sizeof(effect_uuid_t)) == 0) {
            if (enable) {
                if (isNSEnabled) {
                    AHAL_ERR("NS already enabled");
                    goto exit;
                } else if (isECEnabled) {
                    AHAL_VERBOSE("Got NS enable and EC is already active. Enabling ECNS");
                    status = pal_add_remove_effect(pal_stream_handle_,PAL_AUDIO_EFFECT_ECNS,true);
                    isNSEnabled = true;
                    goto exit;
                } else {
                    AHAL_VERBOSE("Got NS enable. Enabling NS");
                    status = pal_add_remove_effect(pal_stream_handle_,PAL_AUDIO_EFFECT_NS,true);
                    isNSEnabled = true;
                    goto exit;
               }
            } else {
                if (isNSEnabled) {
                    if (isECEnabled) {
                        AHAL_VERBOSE("ECNS is running. Disabling NS and enabling EC alone");
                        status = pal_add_remove_effect(pal_stream_handle_,PAL_AUDIO_EFFECT_EC,true);
                        isNSEnabled = false;
                        goto exit;
                    } else {
                        AHAL_VERBOSE("NS is running. Disabling it");

                        status = pal_add_remove_effect(pal_stream_handle_,PAL_AUDIO_EFFECT_ECNS,false);

                        isNSEnabled = false;
                        goto exit;
                    }
                } else {
                    AHAL_ERR("NS is not enabled");
                    goto exit;
               }
            }
        }
    }
exit:
    if (status) {
       effects_applied_ = false;
    } else
       effects_applied_ = true;

    return 0;
}


int StreamInPrimary::SetGain(float gain) {
    struct pal_volume_data* volume;
    int ret = 0;

    AHAL_DBG("Enter");
    volume = (struct pal_volume_data*)malloc(sizeof(uint32_t)
                +sizeof(struct pal_channel_vol_kv));
    if (!volume) {
        AHAL_ERR("Failed to allocate mem for volume");
        ret = -ENOMEM;
        goto done;
    }
    volume->no_of_volpair = 1;
    volume->volume_pair[0].channel_mask = 0x03;
    volume->volume_pair[0].vol = gain;
    if (pal_stream_handle_) {
        ret = pal_stream_set_volume(pal_stream_handle_, volume);
    }

    free(volume);
    if (ret) {
        AHAL_ERR("Pal Stream volume Error (%x)", ret);
    }

done:
    AHAL_DBG("Exit ret: %d", ret);
    return ret;
}

int StreamInPrimary::RouteStream(const std::set<audio_devices_t>& new_devices, bool force_device_switch) {
    bool is_empty, is_input;
    int ret = 0, noPalDevices = 0;
    pal_device_id_t * deviceId;
    struct pal_device* deviceIdConfigs;
    pal_param_device_capability_t *device_cap_query;
    size_t payload_size = 0;
    dynamic_media_config_t dynamic_media_config;
    struct pal_channel_info ch_info = {0, {0}};
    std::shared_ptr<AudioDevice> adevice = AudioDevice::GetInstance();

    AHAL_DBG("enter ");

    if (!mInitialized){
        AHAL_ERR("Not initialized, returning error");
        ret = -EINVAL;
        goto done;
    }

    AHAL_DBG("mAndroidInDevices %d, mNoOfInDevices %zu, new_devices %d, num new_devices: %zu",
             AudioExtn::get_device_types(mAndroidInDevices),
             mAndroidInDevices.size(), AudioExtn::get_device_types(new_devices), new_devices.size());

    // TBD: Hard code number of channels to 2 for now.
    // channels = audio_channel_count_from_out_mask(config_.channel_mask);
    // need to convert channel mask to pal channel mask
    ch_info.channels = 2;
    ch_info.ch_map[0] = PAL_CHMAP_CHANNEL_FL;
    if (ch_info.channels > 1 )
        ch_info.ch_map[1] = PAL_CHMAP_CHANNEL_FR;

    is_empty = AudioExtn::audio_devices_empty(new_devices);
    is_input = AudioExtn::audio_devices_cmp(new_devices, audio_is_input_device);

    /* If its the same device as what was already routed to, dont bother */
    if (!is_empty && is_input
            && ((mAndroidInDevices != new_devices) || force_device_switch)) {
        //re-allocate mPalInDevice and mPalOutDeviceIds
        if (new_devices.size() != mAndroidInDevices.size()) {
            deviceId = (pal_device_id_t*) realloc(mPalInDeviceIds,
                    new_devices.size() * sizeof(pal_device_id_t));
            deviceIdConfigs = (struct pal_device*) realloc(mPalInDevice,
                    new_devices.size() * sizeof(struct pal_device));
            if (!deviceId || !deviceIdConfigs) {
                ret = -ENOMEM;
                goto done;
            }
            mPalInDeviceIds = deviceId;
            mPalInDevice = deviceIdConfigs;
        }
        noPalDevices = getPalDeviceIds(new_devices, mPalInDeviceIds);
        AHAL_DBG("noPalDevices: %d , new_devices: %zu",
                noPalDevices, new_devices.size());
        if (noPalDevices != new_devices.size() ||
            noPalDevices >= PAL_DEVICE_IN_MAX) {
            AHAL_ERR("Device count mismatch! Expected: %d Got: %zu", noPalDevices, new_devices.size());
            ret = -EINVAL;
            goto done;
        }

        pal_param_device_capability_t *device_cap_query = (pal_param_device_capability_t *)
                malloc(sizeof(pal_param_device_capability_t));

        for (int i = 0; i < noPalDevices; i++) {
            mPalInDevice[i].id = mPalInDeviceIds[i];
            if (((mPalInDeviceIds[i] == PAL_DEVICE_IN_USB_DEVICE) ||
               (mPalInDeviceIds[i] == PAL_DEVICE_IN_USB_HEADSET)) && device_cap_query) {

                mPalInDevice[i].address.card_id = adevice->usb_card_id_;
                mPalInDevice[i].address.device_num = adevice->usb_dev_num_;
                device_cap_query->id = mPalInDeviceIds[i];
                device_cap_query->addr.card_id = adevice->usb_card_id_;
                device_cap_query->addr.device_num = adevice->usb_dev_num_;
                device_cap_query->config = &dynamic_media_config;
                device_cap_query->is_playback = true;
                ret = pal_get_param(PAL_PARAM_ID_DEVICE_CAPABILITY,(void **)&device_cap_query,
                        &payload_size, nullptr);

                if (ret<0) {
                    AHAL_DBG("USB device failed, falling back to Speaker-mic");
                    auto it = std::find(mAndroidInDevices.begin(),mAndroidInDevices.end(),
                        AUDIO_DEVICE_IN_USB_DEVICE);
                    if (it != mAndroidInDevices.end())
                        mAndroidInDevices.erase(it);
                    mPalInDevice[i].id = PAL_DEVICE_IN_SPEAKER_MIC;
                    mPalInDevice[i].address.card_id = 0;
                    mPalInDevice[i].address.device_num = 0;
                }
            }
            mPalInDevice[i].config.sample_rate = mPalInDevice[0].config.sample_rate;
            mPalInDevice[i].config.bit_width = CODEC_BACKEND_DEFAULT_BIT_WIDTH;
            mPalInDevice[i].config.ch_info = ch_info;
            mPalInDevice[i].config.aud_fmt_id = PAL_AUDIO_FMT_PCM_S16_LE;
            if ((mPalInDeviceIds[i] == PAL_DEVICE_IN_USB_DEVICE) ||
               (mPalInDeviceIds[i] == PAL_DEVICE_IN_USB_HEADSET)) {
                mPalInDevice[i].address.card_id = adevice->usb_card_id_;
                mPalInDevice[i].address.device_num = adevice->usb_dev_num_;
            }
            strlcpy(mPalInDevice[i].custom_config.custom_key, "",
                    sizeof(mPalInDevice[i].custom_config.custom_key));

            /* HDR use case check */
            if (is_hdr_mode_enabled())
                setup_hdr_usecase(&mPalInDevice[i]);

            if (source_ == AUDIO_SOURCE_CAMCORDER && adevice->cameraOrientation == CAMERA_DEFAULT) {
                strlcpy(mPalInDevice[i].custom_config.custom_key, "camcorder_landscape",
                        sizeof(mPalInDevice[i].custom_config.custom_key));
                AHAL_INFO("Setting custom key as %s", mPalInDevice[i].custom_config.custom_key);
            }
        }

        if (device_cap_query) {
            free(device_cap_query);
            device_cap_query = NULL;
        }
        mAndroidInDevices = new_devices;

        if (pal_stream_handle_)
            ret = pal_stream_set_device(pal_stream_handle_, noPalDevices, mPalInDevice);
    }

done:
    AHAL_DBG("exit %d", ret);
    return ret;
}

int StreamInPrimary::SetParameters(const char* kvpairs) {
    struct str_parms *parms = (str_parms *)NULL;
    int ret = 0;

    AHAL_DBG("enter: kvpairs=%s", kvpairs);
    if(!mInitialized)
        goto exit;

    parms = str_parms_create_str(kvpairs);
    if (!parms)
        goto exit;

    str_parms_destroy(parms);
exit:
   AHAL_DBG("exit %d", ret);
   return ret;
}

int StreamInPrimary::Open() {
    int ret = 0;
    uint8_t channels = 0;
    struct pal_channel_info ch_info = {0, {0}};
    uint32_t inBufSize = 0;
    uint32_t inBufCount = NO_OF_BUF;
    struct pal_buffer_config inBufCfg = {0, 0, 0};
    void *handle = nullptr;
    pal_param_device_capability_t *device_cap_query;
    size_t payload_size = 0;
    dynamic_media_config_t dynamic_media_config;
    std::shared_ptr<AudioDevice> adevice = AudioDevice::GetInstance();

    AHAL_DBG("Enter InPrimary");
    if (!mInitialized) {
        AHAL_ERR("Not initialized, returning error");
        ret = -EINVAL;
        goto exit;
    }

    handle = audio_extn_sound_trigger_check_and_get_session(this);
    if (handle) {
        AHAL_VERBOSE("Found existing pal stream handle associated with capture handle");
        pal_stream_handle_ = (pal_stream_handle_t *)handle;
        goto set_buff_size;
    }

    channels = audio_channel_count_from_in_mask(config_.channel_mask);
    if (channels == 0) {
       AHAL_ERR("invalid channel count");
       ret = -EINVAL;
       goto exit;
    }
    //need to convert channel mask to pal channel mask
    if (channels == 8) {
      ch_info.channels = 8;
      ch_info.ch_map[0] = PAL_CHMAP_CHANNEL_FL;
      ch_info.ch_map[1] = PAL_CHMAP_CHANNEL_FR;
      ch_info.ch_map[2] = PAL_CHMAP_CHANNEL_C;
      ch_info.ch_map[3] = PAL_CHMAP_CHANNEL_LFE;
      ch_info.ch_map[4] = PAL_CHMAP_CHANNEL_LB;
      ch_info.ch_map[5] = PAL_CHMAP_CHANNEL_RB;
      ch_info.ch_map[6] = PAL_CHMAP_CHANNEL_LS;
      ch_info.ch_map[6] = PAL_CHMAP_CHANNEL_RS;
    } else if (channels == 7) {
      ch_info.channels = 7;
      ch_info.ch_map[0] = PAL_CHMAP_CHANNEL_FL;
      ch_info.ch_map[1] = PAL_CHMAP_CHANNEL_FR;
      ch_info.ch_map[2] = PAL_CHMAP_CHANNEL_C;
      ch_info.ch_map[3] = PAL_CHMAP_CHANNEL_LFE;
      ch_info.ch_map[4] = PAL_CHMAP_CHANNEL_LB;
      ch_info.ch_map[5] = PAL_CHMAP_CHANNEL_RB;
      ch_info.ch_map[6] = PAL_CHMAP_CHANNEL_LS;
    } else if (channels == 6) {
      ch_info.channels = 6;
      ch_info.ch_map[0] = PAL_CHMAP_CHANNEL_FL;
      ch_info.ch_map[1] = PAL_CHMAP_CHANNEL_FR;
      ch_info.ch_map[2] = PAL_CHMAP_CHANNEL_C;
      ch_info.ch_map[3] = PAL_CHMAP_CHANNEL_LFE;
      ch_info.ch_map[4] = PAL_CHMAP_CHANNEL_LB;
      ch_info.ch_map[5] = PAL_CHMAP_CHANNEL_RB;
    } else if (channels == 5) {
      ch_info.channels = 5;
      ch_info.ch_map[0] = PAL_CHMAP_CHANNEL_FL;
      ch_info.ch_map[1] = PAL_CHMAP_CHANNEL_FR;
      ch_info.ch_map[2] = PAL_CHMAP_CHANNEL_C;
      ch_info.ch_map[3] = PAL_CHMAP_CHANNEL_LFE;
      ch_info.ch_map[4] = PAL_CHMAP_CHANNEL_RC;
    } else if (channels == 4) {
      ch_info.channels = 4;
      ch_info.ch_map[0] = PAL_CHMAP_CHANNEL_FL;
      ch_info.ch_map[1] = PAL_CHMAP_CHANNEL_FR;
      ch_info.ch_map[2] = PAL_CHMAP_CHANNEL_C;
      ch_info.ch_map[3] = PAL_CHMAP_CHANNEL_LFE;
    } else if (channels == 3) {
      ch_info.channels = 3;
      ch_info.ch_map[0] = PAL_CHMAP_CHANNEL_FL;
      ch_info.ch_map[1] = PAL_CHMAP_CHANNEL_FR;
      ch_info.ch_map[2] = PAL_CHMAP_CHANNEL_C;
    } else if (channels == 2) {
      ch_info.channels = 2;
      ch_info.ch_map[0] = PAL_CHMAP_CHANNEL_FL;
      ch_info.ch_map[1] = PAL_CHMAP_CHANNEL_FR;
    } else {
      ch_info.channels = 1;
      ch_info.ch_map[0] = PAL_CHMAP_CHANNEL_FL;
    }

    streamAttributes_.type = StreamInPrimary::GetPalStreamType(flags_,
            config_.sample_rate);
    if (source_ == AUDIO_SOURCE_VOICE_UPLINK) {
        streamAttributes_.type = PAL_STREAM_VOICE_CALL_RECORD;
        streamAttributes_.info.voice_rec_info.record_direction = INCALL_RECORD_VOICE_UPLINK;
    } else if (source_ == AUDIO_SOURCE_VOICE_DOWNLINK) {
        streamAttributes_.type = PAL_STREAM_VOICE_CALL_RECORD;
        streamAttributes_.info.voice_rec_info.record_direction = INCALL_RECORD_VOICE_DOWNLINK;
    } else if (source_ == AUDIO_SOURCE_VOICE_CALL) {
        streamAttributes_.type = PAL_STREAM_VOICE_CALL_RECORD;
        streamAttributes_.info.voice_rec_info.record_direction = INCALL_RECORD_VOICE_UPLINK_DOWNLINK;
    }
    streamAttributes_.flags = (pal_stream_flags_t)0;
    streamAttributes_.direction = PAL_AUDIO_INPUT;
    streamAttributes_.in_media_config.sample_rate = config_.sample_rate;
    if (is_pcm_format(config_.format)) {
       streamAttributes_.in_media_config.aud_fmt_id = getFormatId.at(config_.format);
       streamAttributes_.in_media_config.bit_width = format_to_bitwidth_table[config_.format];
    } else {
       /*TODO:Update this to support compressed capture using hal apis*/
       streamAttributes_.in_media_config.bit_width = CODEC_BACKEND_DEFAULT_BIT_WIDTH;
       streamAttributes_.in_media_config.aud_fmt_id = PAL_AUDIO_FMT_PCM_S16_LE;
    }
    streamAttributes_.in_media_config.ch_info = ch_info;

    if (streamAttributes_.type == PAL_STREAM_ULTRA_LOW_LATENCY) {
            if (usecase_ == USECASE_AUDIO_RECORD_MMAP)
                streamAttributes_.flags = (pal_stream_flags_t)
                    (PAL_STREAM_FLAG_MMAP_NO_IRQ);
            else if (usecase_ == USECASE_AUDIO_RECORD_LOW_LATENCY)
                streamAttributes_.flags = (pal_stream_flags_t)
                    (PAL_STREAM_FLAG_MMAP);
    }

    if (streamAttributes_.type == PAL_STREAM_PROXY) {
        if (isDeviceAvailable(PAL_DEVICE_IN_PROXY))
            streamAttributes_.info.opt_stream_info.tx_proxy_type = PAL_STREAM_PROXY_TX_WFD;
        else if (isDeviceAvailable(PAL_DEVICE_IN_TELEPHONY_RX))
            streamAttributes_.info.opt_stream_info.tx_proxy_type = PAL_STREAM_PROXY_TX_TELEPHONY_RX;
    }

    device_cap_query = (pal_param_device_capability_t *)malloc(sizeof(pal_param_device_capability_t));

    if ((mPalInDevice->id == PAL_DEVICE_IN_USB_DEVICE || mPalInDevice->id ==
        PAL_DEVICE_IN_USB_HEADSET) && device_cap_query && adevice) {

        device_cap_query->id = mPalInDevice->id;
        device_cap_query->addr.card_id = adevice->usb_card_id_;
        device_cap_query->addr.device_num = adevice->usb_dev_num_;
        device_cap_query->config = &dynamic_media_config;
        device_cap_query->is_playback = true;
        ret = pal_get_param(PAL_PARAM_ID_DEVICE_CAPABILITY,(void **)&device_cap_query,
                &payload_size, nullptr);

         if (ret<0) {
             AHAL_DBG("USB device failed, falling back to Speaker-mic");
             auto it = std::find(mAndroidInDevices.begin(),mAndroidInDevices.end(),
                 AUDIO_DEVICE_IN_USB_DEVICE);
             if (it != mAndroidInDevices.end())
                 mAndroidInDevices.erase(it);
             mPalInDevice->id == PAL_DEVICE_IN_SPEAKER_MIC;
             mAndroidInDevices.insert(AUDIO_DEVICE_IN_BUILTIN_MIC);
             mPalInDevice->address.card_id = 0;
             mPalInDevice->address.device_num = 0;
         }
    }

    if (device_cap_query) {
        free(device_cap_query);
        device_cap_query = NULL;
    }
    AHAL_DBG("(%x:ret)", ret);

    ret = pal_stream_open(&streamAttributes_,
                         mAndroidInDevices.size(),
                         mPalInDevice,
                         0,
                         NULL,
                         &pal_callback,
                         (uint64_t)this,
                         &pal_stream_handle_);

    AHAL_DBG("(%x:ret)", ret);

    if (ret) {
        AHAL_ERR("Pal Stream Open Error (%x)", ret);
        ret = -EINVAL;
        goto exit;
    }

set_buff_size:
    if (usecase_ == USECASE_AUDIO_RECORD_MMAP) {
        inBufSize = MMAP_PERIOD_SIZE * audio_bytes_per_frame(
                    audio_channel_count_from_in_mask(config_.channel_mask),
                    config_.format);
        inBufCount = MMAP_PERIOD_COUNT_DEFAULT;
    } else if (usecase_ == USECASE_AUDIO_RECORD_LOW_LATENCY) {
        inBufSize = ULL_PERIOD_SIZE * audio_bytes_per_frame(
                    audio_channel_count_from_in_mask(config_.channel_mask),
                    config_.format);
        inBufCount = ULL_PERIOD_COUNT_DEFAULT;
    } else
        inBufSize = StreamInPrimary::GetBufferSize();
    if (!handle) {
        inBufCfg.buf_size = inBufSize;
        inBufCfg.buf_count = inBufCount;
        ret = pal_stream_set_buffer_size(pal_stream_handle_, &inBufCfg, NULL);
        inBufSize = inBufCfg.buf_size;
        if (ret) {
            AHAL_ERR("Pal Stream set buffer size Error  (%x)", ret);
        }
    }

    fragments_ = inBufCount;
    fragment_size_ = inBufSize;

exit:
    AHAL_DBG("Exit ret: %d", ret);
    return ret;
}

uint32_t StreamInPrimary::GetBufferSizeForLowLatencyRecord() {
     int trial = 0;
     char value[PROPERTY_VALUE_MAX] = {0};
     int configured_low_latency_record_multiplier = ULL_PERIOD_MULTIPLIER;

     if (property_get("vendor.audio.ull_record_period_multiplier", value, NULL) > 0) {
         trial = atoi(value);
         if(trial < ULL_PERIOD_MULTIPLIER && trial > 0)
             configured_low_latency_record_multiplier = trial;
     }
     return ULL_PERIOD_SIZE * configured_low_latency_record_multiplier *
            audio_bytes_per_frame(
                    audio_channel_count_from_in_mask(config_.channel_mask),
                    config_.format);
}

/* in bytes */
uint32_t StreamInPrimary::GetBufferSize() {
    struct pal_stream_attributes streamAttributes_;

    streamAttributes_.type = StreamInPrimary::GetPalStreamType(flags_,
            config_.sample_rate);
    if (streamAttributes_.type == PAL_STREAM_VOIP_TX) {
        return voip_get_buffer_size(config_.sample_rate);
    } else if (streamAttributes_.type == PAL_STREAM_LOW_LATENCY) {
        return LOW_LATENCY_CAPTURE_PERIOD_SIZE *
            audio_bytes_per_frame(
                    audio_channel_count_from_in_mask(config_.channel_mask),
                    config_.format);
    } else if (streamAttributes_.type == PAL_STREAM_ULTRA_LOW_LATENCY) {
        return GetBufferSizeForLowLatencyRecord();
    } else if (streamAttributes_.type == PAL_STREAM_DEEP_BUFFER ||
               streamAttributes_.type == PAL_STREAM_VOICE_CALL_RECORD) {
        return (config_.sample_rate/ 1000) * AUDIO_CAPTURE_PERIOD_DURATION_MSEC *
            audio_bytes_per_frame(
                    audio_channel_count_from_in_mask(config_.channel_mask),
                    config_.format);
    } else if (streamAttributes_.type == PAL_STREAM_PROXY) {
        if (isDeviceAvailable(PAL_DEVICE_IN_TELEPHONY_RX)) {
            audio_stream_in* stream_in;
            GetStreamHandle(&stream_in);
            return AFE_PROXY_RECORD_PERIOD_SIZE * audio_stream_in_frame_size(stream_in);
        } else
            return config_.frame_count *
                audio_bytes_per_frame(
                        audio_channel_count_from_in_mask(config_.channel_mask),
                        config_.format);
    } else {
        return BUF_SIZE_CAPTURE * NO_OF_BUF;
    }
}

int StreamInPrimary::GetInputUseCase(audio_input_flags_t halStreamFlags, audio_source_t source)
{
    // TODO: cover other usecases
    int usecase = USECASE_AUDIO_RECORD;
    if (config_.sample_rate == LOW_LATENCY_CAPTURE_SAMPLE_RATE &&
        (halStreamFlags & AUDIO_INPUT_FLAG_TIMESTAMP) == 0 &&
        (halStreamFlags & AUDIO_INPUT_FLAG_COMPRESS) == 0 &&
        (halStreamFlags & AUDIO_INPUT_FLAG_FAST) != 0 &&
        (!(isDeviceAvailable(PAL_DEVICE_IN_PROXY))))
        usecase = USECASE_AUDIO_RECORD_LOW_LATENCY;

    if ((halStreamFlags & AUDIO_INPUT_FLAG_MMAP_NOIRQ) != 0)
        usecase = USECASE_AUDIO_RECORD_MMAP;
    else if (source == AUDIO_SOURCE_VOICE_COMMUNICATION &&
             halStreamFlags & AUDIO_INPUT_FLAG_VOIP_TX)
        usecase = USECASE_AUDIO_RECORD_VOIP;

    return usecase;
}

int StreamInPrimary::SetMicMute(bool mute) {
    int ret = 0;
    AHAL_DBG("Enter mute %d for input session", mute);
    if (pal_stream_handle_) {
        AHAL_DBG("Enter if mute %d for input session", mute);
        ret = pal_stream_set_mute(pal_stream_handle_, mute);
        if (ret)
            AHAL_ERR("Error applying mute %d for input session", mute);
    }
    AHAL_DBG("Exit");
    return ret;
}

ssize_t StreamInPrimary::onReadError(size_t bytes, size_t ret) {
    // standby streams upon read failures and sleep for buffer duration.
    AHAL_ERR("read failed %d usecase(%d: %s)", ret, GetUseCase(), use_case_table[GetUseCase()]);
    Standby();
    uint32_t byteWidth = streamAttributes_.in_media_config.bit_width / 8;
    uint32_t sampleRate = streamAttributes_.in_media_config.sample_rate;
    uint32_t channelCount = streamAttributes_.in_media_config.ch_info.channels;
    uint32_t frameSize = byteWidth * channelCount;

    if (frameSize == 0 || sampleRate == 0) {
        AHAL_ERR("invalid frameSize=%d, sampleRate=%d", frameSize, sampleRate);
        return -EINVAL;
    } else {
        usleep((uint64_t)bytes * 1000000 / frameSize / sampleRate);
    }
    return bytes;
}

ssize_t StreamInPrimary::read(const void *buffer, size_t bytes) {
    ssize_t ret = 0;
    int retry_count = MAX_READ_RETRY_COUNT;
    ssize_t size = 0;
    struct pal_buffer palBuffer;

    palBuffer.buffer = (uint8_t *)buffer;
    palBuffer.size = bytes;
    palBuffer.offset = 0;
    std::shared_ptr<AudioDevice> adevice = AudioDevice::GetInstance();

    AHAL_VERBOSE("Bytes:(%zu)", bytes);

    if (!pal_stream_handle_) {
        AutoPerfLock perfLock;
        ret = Open();
        if (ret < 0)
            goto exit;
    }

    if (is_st_session) {
        ATRACE_BEGIN("hal: lab read");
        if (!audio_extn_sound_trigger_check_session_activity(this)) {
            AHAL_DBG("sound trigger session not available");
            memset(palBuffer.buffer, 0, palBuffer.size);
            ATRACE_END();
            goto exit;
        }
        if (!stream_started_) {
            adevice->num_va_sessions_++;
            stream_started_ = true;
        }
        while (retry_count--) {
            size = pal_stream_read(pal_stream_handle_, &palBuffer);
            if (size < 0) {
                memset(palBuffer.buffer, 0, palBuffer.size);
                AHAL_ERR("error, failed to read data from PAL");
                ATRACE_END();
                goto exit;
            } else if (size > 0) {
                break;
            }
        }
        ATRACE_END();
        goto exit;
    }

    if (!stream_started_) {
        AutoPerfLock perfLock;
        ret = pal_stream_start(pal_stream_handle_);
        if (ret) {
            AHAL_ERR("failed to start stream. ret=%d", ret);
            pal_stream_close(pal_stream_handle_);
            pal_stream_handle_ = NULL;
            goto exit;
        }
        stream_started_ = true;
        /* set cached volume if any, dont return failure back up */
        if (volume_) {
            ret = pal_stream_set_volume(pal_stream_handle_, volume_);
            if (ret) {
                AHAL_ERR("Pal Stream volume Error (%x)", ret);
            }
        }
        /*apply cached mic mute*/
        if (adevice->mute_) {
            pal_stream_set_mute(pal_stream_handle_, adevice->mute_);
        }
    }

    if (!effects_applied_) {
       if (isECEnabled && isNSEnabled) {
          ret = pal_add_remove_effect(pal_stream_handle_,PAL_AUDIO_EFFECT_ECNS,true);
       } else if (isECEnabled) {
          ret = pal_add_remove_effect(pal_stream_handle_,PAL_AUDIO_EFFECT_EC,true);
       } else if (isNSEnabled) {
          ret = pal_add_remove_effect(pal_stream_handle_,PAL_AUDIO_EFFECT_NS,true);
       } else {
          ret = pal_add_remove_effect(pal_stream_handle_,PAL_AUDIO_EFFECT_ECNS,false);
       }
       effects_applied_ = true;
    }

    ret = pal_stream_read(pal_stream_handle_, &palBuffer);
    // mute pcm data if sva client is reading lab data
    if (adevice->num_va_sessions_ > 0 &&
        source_ != AUDIO_SOURCE_VOICE_RECOGNITION &&
        property_get_bool("persist.vendor.audio.va_concurrency_mute_enabled",
        false)) {
        memset(palBuffer.buffer, 0, palBuffer.size);
    }

exit:
    if (mBytesRead <= UINT64_MAX - bytes) {
        mBytesRead += bytes;
    } else {
        mBytesRead = UINT64_MAX;
    }
    clock_gettime(CLOCK_MONOTONIC, &readAt);

    return (ret < 0 ? onReadError(bytes, ret) : bytes);
}

int StreamInPrimary::FillHalFnPtrs() {
    int ret = 0;

    stream_.get()->common.get_sample_rate = astream_in_get_sample_rate;
    stream_.get()->common.set_sample_rate = astream_set_sample_rate;
    stream_.get()->common.get_buffer_size = astream_in_get_buffer_size;
    stream_.get()->common.get_channels = astream_in_get_channels;
    stream_.get()->common.get_format = astream_in_get_format;
    stream_.get()->common.set_format = astream_set_format;
    stream_.get()->common.standby = astream_in_standby;
    stream_.get()->common.dump = astream_dump;
    stream_.get()->common.set_parameters = astream_in_set_parameters;
    stream_.get()->common.get_parameters = astream_in_get_parameters;
    stream_.get()->common.add_audio_effect = astream_in_add_audio_effect;
    stream_.get()->common.remove_audio_effect = astream_in_remove_audio_effect;
    stream_.get()->set_gain = astream_in_set_gain;
    stream_.get()->read = in_read;
    stream_.get()->get_input_frames_lost = astream_in_get_input_frames_lost;
    stream_.get()->get_capture_position = astream_in_get_capture_position;
    stream_.get()->get_active_microphones = astream_in_get_active_microphones;
    stream_.get()->set_microphone_direction =
                                            astream_in_set_microphone_direction;
    stream_.get()->set_microphone_field_dimension =
                                            in_set_microphone_field_dimension;
    stream_.get()->update_sink_metadata_v7 = in_update_sink_metadata_v7;

    return ret;
}

StreamInPrimary::StreamInPrimary(audio_io_handle_t handle,
    const std::set<audio_devices_t> &devices,
    audio_input_flags_t flags,
    struct audio_config *config,
    const char *address __unused,
    audio_source_t source) :
    StreamPrimary(handle, devices, config),
    mAndroidInDevices(devices),
    flags_(flags)
{
    stream_ = std::shared_ptr<audio_stream_in> (new audio_stream_in());
    std::shared_ptr<AudioDevice> adevice = AudioDevice::GetInstance();
    pal_stream_handle_ = NULL;
    mInitialized = false;
    int noPalDevices = 0;
    int ret = 0;
    readAt.tv_sec = 0;
    readAt.tv_nsec = 0;
    void *st_handle = nullptr;
    pal_param_payload *payload = nullptr;

    AHAL_DBG("enter: handle (%x) format(%#x) sample_rate(%d) channel_mask(%#x) devices(%zu) flags(%#x)"\
          , handle, config->format, config->sample_rate, config->channel_mask,
          mAndroidInDevices.size(), flags);
    if (!(stream_.get())) {
        AHAL_ERR("stream_ new allocation failed");
        goto error;
    }

    if (AudioExtn::audio_devices_cmp(mAndroidInDevices, audio_is_usb_in_device)) {
        if (!config->sample_rate) {
            // get capability from device of USB
            pal_param_device_capability_t *device_cap_query = new pal_param_device_capability_t();
            dynamic_media_config_t dynamic_media_config;
            size_t payload_size = 0;
            device_cap_query->id = PAL_DEVICE_IN_USB_HEADSET;
            device_cap_query->addr.card_id = adevice->usb_card_id_;
            device_cap_query->addr.device_num = adevice->usb_dev_num_;
            device_cap_query->config = &dynamic_media_config;
            device_cap_query->is_playback = false;
            ret = pal_get_param(PAL_PARAM_ID_DEVICE_CAPABILITY,
                                (void **)&device_cap_query,
                                &payload_size, nullptr);
            AHAL_DBG("usb fs=%d format=%d mask=%x",
                dynamic_media_config.sample_rate,
                dynamic_media_config.format, dynamic_media_config.mask);
            delete device_cap_query;
            config->sample_rate = dynamic_media_config.sample_rate;
            config->channel_mask = (audio_channel_mask_t) dynamic_media_config.mask;
            config->format = (audio_format_t)dynamic_media_config.format;
            memcpy(&config_, config, sizeof(struct audio_config));
        }
    }

    /* this is required for USB otherwise adev_open_input_stream is failed */
    if (!config_.sample_rate)
        config_.sample_rate = DEFAULT_OUTPUT_SAMPLING_RATE;
    if (!config_.channel_mask)
        config_.channel_mask = AUDIO_CHANNEL_IN_MONO;
    if (!config_.format)
        config_.format = AUDIO_FORMAT_PCM_16_BIT;

    /*
     * Audio config set from client may not be same as config used in pal,
     * update audio config here so that AudioFlinger can acquire correct
     * config used in pal/hal and configure record buffer converter properly.
     */
    st_handle = audio_extn_sound_trigger_check_and_get_session(this);
    if (st_handle) {
        AHAL_VERBOSE("Found existing pal stream handle associated with capture handle");
        pal_stream_handle_ = (pal_stream_handle_t *)st_handle;
        payload = (pal_param_payload *)calloc(1,
            sizeof(pal_param_payload) + sizeof(struct pal_stream_attributes));
        if (!payload) {
            AHAL_ERR("Failed to allocate memory for stream attributes");
            goto error;
        }
        payload->payload_size = sizeof(struct pal_stream_attributes);
        ret = pal_stream_get_param(pal_stream_handle_, PAL_PARAM_ID_STREAM_ATTRIBUTES, &payload);
        if (ret) {
            AHAL_ERR("Failed to get pal stream attributes, ret = %d", ret);
            if (payload)
                free(payload);
            goto error;
        }
        memcpy(&streamAttributes_, payload->payload, payload->payload_size);

        if (streamAttributes_.in_media_config.ch_info.channels == 1)
            config_.channel_mask = AUDIO_CHANNEL_IN_MONO;
        else if (streamAttributes_.in_media_config.ch_info.channels == 2)
            config_.channel_mask = AUDIO_CHANNEL_IN_STEREO;
        config_.format = AUDIO_FORMAT_PCM_16_BIT;

        /*
         * reset pal_stream_handle in case standby come before
         * read as anyway it will be updated in StreamInPrimary::Open
         */
        if (payload)
            free(payload);
        pal_stream_handle_ = nullptr;
    }

    AHAL_DBG("local : handle (%x) format(%#x) sample_rate(%d) channel_mask(%#x) devices(%#x) flags(%#x)"\
          , handle, config_.format, config_.sample_rate, config_.channel_mask,
          AudioExtn::get_device_types(devices), flags);


    source_ = source;

    mAndroidInDevices = devices;
    if(mAndroidInDevices.empty())
        mAndroidInDevices.insert(AUDIO_DEVICE_IN_DEFAULT);

    AHAL_DBG("No of devices %zu", mAndroidInDevices.size());
    mPalInDeviceIds = new pal_device_id_t[mAndroidInDevices.size()];
    if (!mPalInDeviceIds) {
        goto error;
    }

    noPalDevices = getPalDeviceIds(devices, mPalInDeviceIds);
    if (noPalDevices != mAndroidInDevices.size()) {
        AHAL_ERR("mismatched pal %d and hal devices %zu", noPalDevices, mAndroidInDevices.size());
        goto error;
    }
    mPalInDevice = new pal_device[mAndroidInDevices.size()];
    if (!mPalInDevice) {
        goto error;
    }

    for (int i = 0; i < mAndroidInDevices.size(); i++) {
        memset(mPalInDevice[i].custom_config.custom_key, 0, sizeof(mPalInDevice[i].custom_config.custom_key));
        mPalInDevice[i].id = mPalInDeviceIds[i];
        mPalInDevice[i].config.sample_rate = config->sample_rate;
        mPalInDevice[i].config.bit_width = CODEC_BACKEND_DEFAULT_BIT_WIDTH;
        // ch_info memory is allocated at resource manager:getdeviceconfig
        mPalInDevice[i].config.ch_info = {0, {0}};
        mPalInDevice[i].config.aud_fmt_id = PAL_AUDIO_FMT_PCM_S16_LE; // TODO: need to convert this from output format
        if ((mPalInDeviceIds[i] == PAL_DEVICE_IN_USB_DEVICE) ||
           (mPalInDeviceIds[i] == PAL_DEVICE_IN_USB_HEADSET)) {
            mPalInDevice[i].address.card_id = adevice->usb_card_id_;
            mPalInDevice[i].address.device_num = adevice->usb_dev_num_;
        }
        strlcpy(mPalInDevice[i].custom_config.custom_key, "",
                sizeof(mPalInDevice[i].custom_config.custom_key));

        /* HDR use case check */
        if ((source_ == AUDIO_SOURCE_UNPROCESSED) &&
                (config_.sample_rate == 48000)) {
            uint8_t channels =
                audio_channel_count_from_in_mask(config_.channel_mask);
            if (channels == 4) {
                if (is_hdr_mode_enabled()) {
                    flags = flags_ = AUDIO_INPUT_FLAG_RAW;
                    setup_hdr_usecase(&mPalInDevice[i]);
                }
            }
        }

        if (source_ == AUDIO_SOURCE_CAMCORDER && adevice->cameraOrientation == CAMERA_DEFAULT) {
            strlcpy(mPalInDevice[i].custom_config.custom_key, "camcorder_landscape",
                    sizeof(mPalInDevice[i].custom_config.custom_key));
            AHAL_INFO("Setting custom key as %s", mPalInDevice[i].custom_config.custom_key);
        }
    }

    usecase_ = GetInputUseCase(flags, source);
    if (flags & AUDIO_INPUT_FLAG_MMAP_NOIRQ) {
        stream_.get()->start = astream_in_mmap_noirq_start;
        stream_.get()->stop = astream_in_mmap_noirq_stop;
        stream_.get()->create_mmap_buffer = astream_in_create_mmap_buffer;
        stream_.get()->get_mmap_position = astream_in_get_mmap_position;
    }
    (void)FillHalFnPtrs();
    mInitialized = true;
error:
    AHAL_DBG("Exit");
    return;
}

StreamInPrimary::~StreamInPrimary() {
    if (pal_stream_handle_ && !is_st_session) {
        AHAL_DBG("close stream, pal_stream_handle (%p)",
             pal_stream_handle_);
        pal_stream_close(pal_stream_handle_);
        pal_stream_handle_ = NULL;
    }
}

StreamPrimary::StreamPrimary(audio_io_handle_t handle,
    const std::set<audio_devices_t> &devices __unused, struct audio_config *config):
    pal_stream_handle_(NULL),
    handle_(handle),
    config_(*config),
    volume_(NULL)
{
    memset(&streamAttributes_, 0, sizeof(streamAttributes_));
    memset(&address_, 0, sizeof(address_));
    AHAL_DBG("handle: %d channel_mask: %d ", handle_, config_.channel_mask);
}

StreamPrimary::~StreamPrimary(void)
{
    if (volume_) {
        free(volume_);
        volume_ = NULL;
    }
}
<|MERGE_RESOLUTION|>--- conflicted
+++ resolved
@@ -2534,14 +2534,11 @@
         device_cap_query = NULL;
     }
 
-<<<<<<< HEAD
-=======
     if (hac_voip && (mPalOutDevice->id == PAL_DEVICE_OUT_HANDSET)) {
          strlcpy(mPalOutDevice->custom_config.custom_key, "HAC",
                 sizeof(mPalOutDevice->custom_config.custom_key));
     }
 
->>>>>>> 62986b3f
     AHAL_DBG("channels %d samplerate %d format id %d, stream type %d  stream bitwidth %d",
            streamAttributes_.out_media_config.ch_info.channels, streamAttributes_.out_media_config.sample_rate,
            streamAttributes_.out_media_config.aud_fmt_id, streamAttributes_.type,
