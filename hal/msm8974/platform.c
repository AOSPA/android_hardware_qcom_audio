/*
 * Copyright (c) 2013-2015, The Linux Foundation. All rights reserved.
 * Not a Contribution.
 *
 * Copyright (C) 2013 The Android Open Source Project
 *
 * Licensed under the Apache License, Version 2.0 (the "License");
 * you may not use this file except in compliance with the License.
 * You may obtain a copy of the License at
 *
 *      http://www.apache.org/licenses/LICENSE-2.0
 *
 * Unless required by applicable law or agreed to in writing, software
 * distributed under the License is distributed on an "AS IS" BASIS,
 * WITHOUT WARRANTIES OR CONDITIONS OF ANY KIND, either express or implied.
 * See the License for the specific language governing permissions and
 * limitations under the License.
 */

#define LOG_TAG "msm8974_platform"
/*#define LOG_NDEBUG 0*/
#define LOG_NDDEBUG 0
/*#define VERY_VERY_VERBOSE_LOGGING*/
#ifdef VERY_VERY_VERBOSE_LOGGING
#define ALOGVV ALOGV
#else
#define ALOGVV(a...) do { } while(0)
#endif

#include <stdlib.h>
#include <dlfcn.h>
#include <fcntl.h>
#include <sys/ioctl.h>
#include <cutils/log.h>
#include <cutils/properties.h>
#include <cutils/str_parms.h>
#include <audio_hw.h>
#include <platform_api.h>
#include "platform.h"
#include "audio_extn.h"
#include "voice_extn.h"
#include "edid.h"
#include "sound/compress_params.h"
#include "sound/msmcal-hwdep.h"

#define SOUND_TRIGGER_DEVICE_HANDSET_MONO_LOW_POWER_ACDB_ID (100)
#define MIXER_XML_DEFAULT_PATH "/system/etc/mixer_paths.xml"
#define MIXER_XML_PATH_AUXPCM "/system/etc/mixer_paths_auxpcm.xml"
#define MIXER_XML_PATH_I2S "/system/etc/mixer_paths_i2s.xml"
#define MIXER_XML_BASE_STRING "/system/etc/mixer_paths"
#define MIXER_FILE_DELIMITER "_"
#define MIXER_FILE_EXT ".xml"


#define PLATFORM_INFO_XML_PATH      "/system/etc/audio_platform_info.xml"
#define PLATFORM_INFO_XML_PATH_I2S  "/system/etc/audio_platform_info_i2s.xml"
#include <linux/msm_audio.h>

#define LIB_ACDB_LOADER "libacdbloader.so"
#define AUDIO_DATA_BLOCK_MIXER_CTL "HDMI EDID"
#define CVD_VERSION_MIXER_CTL "CVD Version"

#define MAX_COMPRESS_OFFLOAD_FRAGMENT_SIZE (256 * 1024)
#define MIN_COMPRESS_OFFLOAD_FRAGMENT_SIZE (2 * 1024)
#define COMPRESS_OFFLOAD_FRAGMENT_SIZE_FOR_AV_STREAMING (2 * 1024)
#define COMPRESS_OFFLOAD_FRAGMENT_SIZE (32 * 1024)

/* Used in calculating fragment size for pcm offload */
#define PCM_OFFLOAD_BUFFER_DURATION 40 /* 40 millisecs */

/* MAX PCM fragment size cannot be increased  further due
 * to flinger's cblk size of 1mb,and it has to be a multiple of
 * 24 - lcm of channels supported by DSP
 */
#define MAX_PCM_OFFLOAD_FRAGMENT_SIZE (240 * 1024)
#define MIN_PCM_OFFLOAD_FRAGMENT_SIZE 512

/*
 * Offload buffer size for compress passthrough
 */
#define MIN_COMPRESS_PASSTHROUGH_FRAGMENT_SIZE (2 * 1024)
#define MAX_COMPRESS_PASSTHROUGH_FRAGMENT_SIZE (8 * 1024)

#define DIV_ROUND_UP(x, y) (((x) + (y) - 1)/(y))
#define ALIGN(x, y) ((y) * DIV_ROUND_UP((x), (y)))
/*
 * This file will have a maximum of 38 bytes:
 *
 * 4 bytes: number of audio blocks
 * 4 bytes: total length of Short Audio Descriptor (SAD) blocks
 * Maximum 10 * 3 bytes: SAD blocks
 */
#define MAX_SAD_BLOCKS      10
#define SAD_BLOCK_SIZE      3

#define MAX_CVD_VERSION_STRING_SIZE    100

/* EDID format ID for LPCM audio */
#define EDID_FORMAT_LPCM    1

/* fallback app type if the default app type from acdb loader fails */
#define DEFAULT_APP_TYPE_RX_PATH  0x11130
#define DEFAULT_APP_TYPE_TX_PATH  0x11132

/* Retry for delay in FW loading*/
#define RETRY_NUMBER 10
#define RETRY_US 500000
#define MAX_SND_CARD 8

#define SAMPLE_RATE_8KHZ  8000
#define SAMPLE_RATE_16KHZ 16000

#define MAX_SET_CAL_BYTE_SIZE 65536

#define AUDIO_PARAMETER_KEY_FLUENCE_TYPE  "fluence"
#define AUDIO_PARAMETER_KEY_SLOWTALK      "st_enable"
#define AUDIO_PARAMETER_KEY_HD_VOICE      "hd_voice"
#define AUDIO_PARAMETER_KEY_VOLUME_BOOST  "volume_boost"
#define AUDIO_PARAMETER_KEY_AUD_CALDATA   "cal_data"
#define AUDIO_PARAMETER_KEY_AUD_CALRESULT "cal_result"

#define AUDIO_PARAMETER_KEY_PERF_LOCK_OPTS "perf_lock_opts"

/* Query external audio device connection status */
#define AUDIO_PARAMETER_KEY_EXT_AUDIO_DEVICE "ext_audio_device"

#define EVENT_EXTERNAL_SPK_1 "qc_ext_spk_1"
#define EVENT_EXTERNAL_SPK_2 "qc_ext_spk_2"
#define EVENT_EXTERNAL_MIC   "qc_ext_mic"
#define MAX_CAL_NAME 20

char cal_name_info[WCD9XXX_MAX_CAL][MAX_CAL_NAME] = {
        [WCD9XXX_ANC_CAL] = "anc_cal",
        [WCD9XXX_MBHC_CAL] = "mbhc_cal",
<<<<<<< HEAD
        [WCD9XXX_VBAT_CAL] = "vbat_cal",
=======
>>>>>>> 9c4ba54b
};

#define  AUDIO_PARAMETER_IS_HW_DECODER_SESSION_ALLOWED  "is_hw_dec_session_allowed"

char * dsp_only_decoders_mime[] = {
    "audio/x-ms-wma" /* wma*/ ,
    "audio/x-ms-wma-lossless" /* wma lossless */ ,
    "audio/x-ms-wma-pro" /* wma prop */ ,
    "audio/amr-wb-plus" /* amr wb plus */ ,
    "audio/alac"  /*alac */ ,
    "audio/x-ape" /*ape */,
};


enum {
	VOICE_FEATURE_SET_DEFAULT,
	VOICE_FEATURE_SET_VOLUME_BOOST
};

struct audio_block_header
{
    int reserved;
    int length;
};

typedef struct acdb_audio_cal_cfg {
    uint32_t             persist;
    uint32_t             snd_dev_id;
    audio_devices_t      dev_id;
    int32_t              acdb_dev_id;
    uint32_t             app_type;
    uint32_t             topo_id;
    uint32_t             sampling_rate;
    uint32_t             cal_type;
    uint32_t             module_id;
    uint32_t             param_id;
} acdb_audio_cal_cfg_t;

enum {
    CAL_MODE_SEND           = 0x1,
    CAL_MODE_PERSIST        = 0x2,
    CAL_MODE_RTAC           = 0x4
};

/* Audio calibration related functions */
typedef void (*acdb_deallocate_t)();
typedef int  (*acdb_init_t)(const char *, char *, int);
typedef void (*acdb_send_audio_cal_t)(int, int, int , int);
typedef void (*acdb_send_voice_cal_t)(int, int);
typedef int (*acdb_reload_vocvoltable_t)(int);
typedef int  (*acdb_get_default_app_type_t)(void);
typedef int (*acdb_loader_get_calibration_t)(char *attr, int size, void *data);
acdb_loader_get_calibration_t acdb_loader_get_calibration;
typedef int (*acdb_set_audio_cal_t) (void *, void *, uint32_t);
typedef int (*acdb_get_audio_cal_t) (void *, void *, uint32_t*);
typedef int (*acdb_send_common_top_t) (void);
typedef int (*acdb_set_codec_data_t) (void *, char *);

typedef struct codec_backend_cfg {
    uint32_t sample_rate;
    uint32_t bit_width;
    char     *bitwidth_mixer_ctl;
    char     *samplerate_mixer_ctl;
} codec_backend_cfg_t;

typedef struct {
    bool platform_na_prop_enabled;
    bool ui_na_prop_enabled;
} native_audio_prop;
static native_audio_prop na_props = {0, 0};
typedef int (*acdb_send_gain_dep_cal_t)(int, int, int, int, int);

typedef struct codec_backend_cfg {
    uint32_t sample_rate;
    uint32_t bit_width;
    char     *bitwidth_mixer_ctl;
    char     *samplerate_mixer_ctl;
} codec_backend_cfg_t;

typedef struct {
    bool platform_na_prop_enabled;
    bool ui_na_prop_enabled;
} native_audio_prop;

static native_audio_prop na_props = {0, 0};

struct platform_data {
    struct audio_device *adev;
    bool fluence_in_spkr_mode;
    bool fluence_in_voice_call;
    bool fluence_in_voice_rec;
    bool fluence_in_audio_rec;
    bool external_spk_1;
    bool external_spk_2;
    bool external_mic;
    int  fluence_type;
    int  fluence_mode;
    char fluence_cap[PROPERTY_VALUE_MAX];
    bool slowtalk;
    bool hd_voice;
    bool ec_ref_enabled;
    bool is_i2s_ext_modem;
    bool is_acdb_initialized;
<<<<<<< HEAD
    /* Vbat monitor related flags */
    bool is_vbat_speaker;
    bool gsm_mode_enabled;
=======
>>>>>>> 9c4ba54b
    /* Audio calibration related functions */
    void                       *acdb_handle;
    int                        voice_feature_set;
    acdb_init_t                acdb_init;
    acdb_deallocate_t          acdb_deallocate;
    acdb_send_audio_cal_t      acdb_send_audio_cal;
    acdb_set_audio_cal_t       acdb_set_audio_cal;
    acdb_get_audio_cal_t       acdb_get_audio_cal;
    acdb_send_voice_cal_t      acdb_send_voice_cal;
    acdb_reload_vocvoltable_t  acdb_reload_vocvoltable;
    acdb_get_default_app_type_t acdb_get_default_app_type;
    acdb_send_common_top_t     acdb_send_common_top;
    acdb_set_codec_data_t      acdb_set_codec_data;

    void *hw_info;
    acdb_send_gain_dep_cal_t   acdb_send_gain_dep_cal;
    struct csd_data *csd;
    void *edid_info;
    bool edid_valid;
    char ec_ref_mixer_path[64];
    codec_backend_cfg_t current_backend_cfg[MAX_CODEC_BACKENDS];
};

static int pcm_device_table[AUDIO_USECASE_MAX][2] = {
    [USECASE_AUDIO_PLAYBACK_DEEP_BUFFER] = {DEEP_BUFFER_PCM_DEVICE,
                                            DEEP_BUFFER_PCM_DEVICE},
    [USECASE_AUDIO_PLAYBACK_LOW_LATENCY] = {LOWLATENCY_PCM_DEVICE,
                                           LOWLATENCY_PCM_DEVICE},
    [USECASE_AUDIO_PLAYBACK_ULL]         = {MULTIMEDIA3_PCM_DEVICE,
                                            MULTIMEDIA3_PCM_DEVICE},
    [USECASE_AUDIO_PLAYBACK_MULTI_CH] = {MULTIMEDIA2_PCM_DEVICE,
                                         MULTIMEDIA2_PCM_DEVICE},
    [USECASE_AUDIO_PLAYBACK_OFFLOAD] =
                     {PLAYBACK_OFFLOAD_DEVICE, PLAYBACK_OFFLOAD_DEVICE},
    [USECASE_AUDIO_PLAYBACK_OFFLOAD2] =
                     {PLAYBACK_OFFLOAD_DEVICE2, PLAYBACK_OFFLOAD_DEVICE2},
    [USECASE_AUDIO_PLAYBACK_OFFLOAD3] =
                     {PLAYBACK_OFFLOAD_DEVICE3, PLAYBACK_OFFLOAD_DEVICE3},
    [USECASE_AUDIO_PLAYBACK_OFFLOAD4] =
                     {PLAYBACK_OFFLOAD_DEVICE4, PLAYBACK_OFFLOAD_DEVICE4},
    [USECASE_AUDIO_PLAYBACK_OFFLOAD5] =
                     {PLAYBACK_OFFLOAD_DEVICE5, PLAYBACK_OFFLOAD_DEVICE5},
    [USECASE_AUDIO_PLAYBACK_OFFLOAD6] =
                     {PLAYBACK_OFFLOAD_DEVICE6, PLAYBACK_OFFLOAD_DEVICE6},
    [USECASE_AUDIO_PLAYBACK_OFFLOAD7] =
                     {PLAYBACK_OFFLOAD_DEVICE7, PLAYBACK_OFFLOAD_DEVICE7},
    [USECASE_AUDIO_PLAYBACK_OFFLOAD8] =
                     {PLAYBACK_OFFLOAD_DEVICE8, PLAYBACK_OFFLOAD_DEVICE8},
    [USECASE_AUDIO_PLAYBACK_OFFLOAD9] =
                     {PLAYBACK_OFFLOAD_DEVICE9, PLAYBACK_OFFLOAD_DEVICE9},
<<<<<<< HEAD

=======
#endif
    [USECASE_AUDIO_PLAYBACK_ULL] = {MULTIMEDIA3_PCM_DEVICE,
                                    MULTIMEDIA3_PCM_DEVICE},

    [USECASE_AUDIO_DIRECT_PCM_OFFLOAD] =
                     {PLAYBACK_OFFLOAD_DEVICE2, PLAYBACK_OFFLOAD_DEVICE2},
>>>>>>> 9c4ba54b

    [USECASE_AUDIO_RECORD] = {AUDIO_RECORD_PCM_DEVICE, AUDIO_RECORD_PCM_DEVICE},
    [USECASE_AUDIO_RECORD_COMPRESS] = {COMPRESS_CAPTURE_DEVICE, COMPRESS_CAPTURE_DEVICE},
    [USECASE_AUDIO_RECORD_LOW_LATENCY] = {LOWLATENCY_PCM_DEVICE,
                                          LOWLATENCY_PCM_DEVICE},
    [USECASE_AUDIO_RECORD_FM_VIRTUAL] = {MULTIMEDIA2_PCM_DEVICE,
                                  MULTIMEDIA2_PCM_DEVICE},
    [USECASE_AUDIO_PLAYBACK_FM] = {FM_PLAYBACK_PCM_DEVICE, FM_CAPTURE_PCM_DEVICE},
    [USECASE_AUDIO_HFP_SCO] = {HFP_PCM_RX, HFP_SCO_RX},
    [USECASE_AUDIO_HFP_SCO_WB] = {HFP_PCM_RX, HFP_SCO_RX},
    [USECASE_VOICE_CALL] = {VOICE_CALL_PCM_DEVICE, VOICE_CALL_PCM_DEVICE},
    [USECASE_VOICE2_CALL] = {VOICE2_CALL_PCM_DEVICE, VOICE2_CALL_PCM_DEVICE},
    [USECASE_VOLTE_CALL] = {VOLTE_CALL_PCM_DEVICE, VOLTE_CALL_PCM_DEVICE},
    [USECASE_QCHAT_CALL] = {QCHAT_CALL_PCM_DEVICE, QCHAT_CALL_PCM_DEVICE},
    [USECASE_VOWLAN_CALL] = {VOWLAN_CALL_PCM_DEVICE, VOWLAN_CALL_PCM_DEVICE},
    [USECASE_VOICEMMODE1_CALL] = {VOICEMMODE1_CALL_PCM_DEVICE,
                                  VOICEMMODE1_CALL_PCM_DEVICE},
    [USECASE_VOICEMMODE2_CALL] = {VOICEMMODE2_CALL_PCM_DEVICE,
                                  VOICEMMODE2_CALL_PCM_DEVICE},
    [USECASE_COMPRESS_VOIP_CALL] = {COMPRESS_VOIP_CALL_PCM_DEVICE, COMPRESS_VOIP_CALL_PCM_DEVICE},
    [USECASE_INCALL_REC_UPLINK] = {AUDIO_RECORD_PCM_DEVICE,
                                   AUDIO_RECORD_PCM_DEVICE},
    [USECASE_INCALL_REC_DOWNLINK] = {AUDIO_RECORD_PCM_DEVICE,
                                     AUDIO_RECORD_PCM_DEVICE},
    [USECASE_INCALL_REC_UPLINK_AND_DOWNLINK] = {AUDIO_RECORD_PCM_DEVICE,
                                                AUDIO_RECORD_PCM_DEVICE},
    [USECASE_INCALL_REC_UPLINK_COMPRESS] = {COMPRESS_CAPTURE_DEVICE,
                                            COMPRESS_CAPTURE_DEVICE},
    [USECASE_INCALL_REC_DOWNLINK_COMPRESS] = {COMPRESS_CAPTURE_DEVICE,
                                              COMPRESS_CAPTURE_DEVICE},
    [USECASE_INCALL_REC_UPLINK_AND_DOWNLINK_COMPRESS] = {COMPRESS_CAPTURE_DEVICE,
                                                         COMPRESS_CAPTURE_DEVICE},
    [USECASE_INCALL_MUSIC_UPLINK] = {INCALL_MUSIC_UPLINK_PCM_DEVICE,
                                     INCALL_MUSIC_UPLINK_PCM_DEVICE},
    [USECASE_INCALL_MUSIC_UPLINK2] = {INCALL_MUSIC_UPLINK2_PCM_DEVICE,
                                      INCALL_MUSIC_UPLINK2_PCM_DEVICE},
    [USECASE_AUDIO_SPKR_CALIB_RX] = {SPKR_PROT_CALIB_RX_PCM_DEVICE, -1},
    [USECASE_AUDIO_SPKR_CALIB_TX] = {-1, SPKR_PROT_CALIB_TX_PCM_DEVICE},

    [USECASE_AUDIO_PLAYBACK_AFE_PROXY] = {AFE_PROXY_PLAYBACK_PCM_DEVICE,
                                          AFE_PROXY_RECORD_PCM_DEVICE},
    [USECASE_AUDIO_RECORD_AFE_PROXY] = {AFE_PROXY_PLAYBACK_PCM_DEVICE,
                                        AFE_PROXY_RECORD_PCM_DEVICE},

};

/* Array to store sound devices */
static const char * const device_table[SND_DEVICE_MAX] = {
    [SND_DEVICE_NONE] = "none",
    /* Playback sound devices */
    [SND_DEVICE_OUT_HANDSET] = "handset",
    [SND_DEVICE_OUT_SPEAKER] = "speaker",
    [SND_DEVICE_OUT_SPEAKER_EXTERNAL_1] = "speaker-ext-1",
    [SND_DEVICE_OUT_SPEAKER_EXTERNAL_2] = "speaker-ext-2",
    [SND_DEVICE_OUT_SPEAKER_VBAT] = "speaker-vbat",
    [SND_DEVICE_OUT_SPEAKER_REVERSE] = "speaker-reverse",
    [SND_DEVICE_OUT_HEADPHONES] = "headphones",
    [SND_DEVICE_OUT_HEADPHONES_44_1] = "headphones-44.1",
<<<<<<< HEAD
    [SND_DEVICE_OUT_LINE] = "line",
=======
>>>>>>> 9c4ba54b
    [SND_DEVICE_OUT_SPEAKER_AND_HEADPHONES] = "speaker-and-headphones",
    [SND_DEVICE_OUT_SPEAKER_AND_LINE] = "speaker-and-line",
    [SND_DEVICE_OUT_SPEAKER_AND_HEADPHONES_EXTERNAL_1] = "speaker-and-headphones-ext-1",
    [SND_DEVICE_OUT_SPEAKER_AND_HEADPHONES_EXTERNAL_2] = "speaker-and-headphones-ext-2",
    [SND_DEVICE_OUT_VOICE_HANDSET] = "voice-handset",
    [SND_DEVICE_OUT_VOICE_SPEAKER] = "voice-speaker",
    [SND_DEVICE_OUT_VOICE_SPEAKER_VBAT] = "voice-speaker-vbat",
    [SND_DEVICE_OUT_VOICE_HEADPHONES] = "voice-headphones",
    [SND_DEVICE_OUT_VOICE_LINE] = "voice-line",
    [SND_DEVICE_OUT_HDMI] = "hdmi",
    [SND_DEVICE_OUT_SPEAKER_AND_HDMI] = "speaker-and-hdmi",
    [SND_DEVICE_OUT_BT_SCO] = "bt-sco-headset",
    [SND_DEVICE_OUT_BT_SCO_WB] = "bt-sco-headset-wb",
    [SND_DEVICE_OUT_VOICE_TTY_FULL_HEADPHONES] = "voice-tty-full-headphones",
    [SND_DEVICE_OUT_VOICE_TTY_VCO_HEADPHONES] = "voice-tty-vco-headphones",
    [SND_DEVICE_OUT_VOICE_TTY_HCO_HANDSET] = "voice-tty-hco-handset",
    [SND_DEVICE_OUT_VOICE_TX] = "voice-tx",
    [SND_DEVICE_OUT_AFE_PROXY] = "afe-proxy",
    [SND_DEVICE_OUT_USB_HEADSET] = "usb-headphones",
    [SND_DEVICE_OUT_SPEAKER_AND_USB_HEADSET] = "speaker-and-usb-headphones",
    [SND_DEVICE_OUT_TRANSMISSION_FM] = "transmission-fm",
    [SND_DEVICE_OUT_ANC_HEADSET] = "anc-headphones",
    [SND_DEVICE_OUT_ANC_FB_HEADSET] = "anc-fb-headphones",
    [SND_DEVICE_OUT_VOICE_ANC_HEADSET] = "voice-anc-headphones",
    [SND_DEVICE_OUT_VOICE_ANC_FB_HEADSET] = "voice-anc-fb-headphones",
    [SND_DEVICE_OUT_SPEAKER_AND_ANC_HEADSET] = "speaker-and-anc-headphones",
    [SND_DEVICE_OUT_ANC_HANDSET] = "anc-handset",
    [SND_DEVICE_OUT_SPEAKER_PROTECTED] = "speaker-protected",
    [SND_DEVICE_OUT_VOICE_SPEAKER_PROTECTED] = "voice-speaker-protected",
    [SND_DEVICE_OUT_SPEAKER_PROTECTED_VBAT] = "speaker-protected-vbat",
    [SND_DEVICE_OUT_VOICE_SPEAKER_PROTECTED_VBAT] = "voice-speaker-protected-vbat",

    /* Capture sound devices */
    [SND_DEVICE_IN_HANDSET_MIC] = "handset-mic",
    [SND_DEVICE_IN_HANDSET_MIC_EXTERNAL] = "handset-mic-ext",
    [SND_DEVICE_IN_HANDSET_MIC_AEC] = "handset-mic",
    [SND_DEVICE_IN_HANDSET_MIC_NS] = "handset-mic",
    [SND_DEVICE_IN_HANDSET_MIC_AEC_NS] = "handset-mic",
    [SND_DEVICE_IN_HANDSET_DMIC] = "dmic-endfire",
    [SND_DEVICE_IN_HANDSET_DMIC_AEC] = "dmic-endfire",
    [SND_DEVICE_IN_HANDSET_DMIC_NS] = "dmic-endfire",
    [SND_DEVICE_IN_HANDSET_DMIC_AEC_NS] = "dmic-endfire",
    [SND_DEVICE_IN_SPEAKER_MIC] = "speaker-mic",
    [SND_DEVICE_IN_SPEAKER_MIC_AEC] = "speaker-mic",
    [SND_DEVICE_IN_SPEAKER_MIC_NS] = "speaker-mic",
    [SND_DEVICE_IN_SPEAKER_MIC_AEC_NS] = "speaker-mic",
    [SND_DEVICE_IN_SPEAKER_DMIC] = "speaker-dmic-endfire",
    [SND_DEVICE_IN_SPEAKER_DMIC_AEC] = "speaker-dmic-endfire",
    [SND_DEVICE_IN_SPEAKER_DMIC_NS] = "speaker-dmic-endfire",
    [SND_DEVICE_IN_SPEAKER_DMIC_AEC_NS] = "speaker-dmic-endfire",
    [SND_DEVICE_IN_HEADSET_MIC] = "headset-mic",
    [SND_DEVICE_IN_HEADSET_MIC_FLUENCE] = "headset-mic",
    [SND_DEVICE_IN_VOICE_SPEAKER_MIC] = "voice-speaker-mic",
    [SND_DEVICE_IN_VOICE_HEADSET_MIC] = "voice-headset-mic",
    [SND_DEVICE_IN_HDMI_MIC] = "hdmi-mic",
    [SND_DEVICE_IN_BT_SCO_MIC] = "bt-sco-mic",
    [SND_DEVICE_IN_BT_SCO_MIC_NREC] = "bt-sco-mic",
    [SND_DEVICE_IN_BT_SCO_MIC_WB] = "bt-sco-mic-wb",
    [SND_DEVICE_IN_BT_SCO_MIC_WB_NREC] = "bt-sco-mic-wb",
    [SND_DEVICE_IN_CAMCORDER_MIC] = "camcorder-mic",
    [SND_DEVICE_IN_VOICE_DMIC] = "voice-dmic-ef",
    [SND_DEVICE_IN_VOICE_SPEAKER_DMIC] = "voice-speaker-dmic-ef",
    [SND_DEVICE_IN_VOICE_SPEAKER_QMIC] = "voice-speaker-qmic",
    [SND_DEVICE_IN_VOICE_TTY_FULL_HEADSET_MIC] = "voice-tty-full-headset-mic",
    [SND_DEVICE_IN_VOICE_TTY_VCO_HANDSET_MIC] = "voice-tty-vco-handset-mic",
    [SND_DEVICE_IN_VOICE_TTY_HCO_HEADSET_MIC] = "voice-tty-hco-headset-mic",
    [SND_DEVICE_IN_VOICE_RX] = "voice-rx",

    [SND_DEVICE_IN_VOICE_REC_MIC] = "voice-rec-mic",
    [SND_DEVICE_IN_VOICE_REC_MIC_NS] = "voice-rec-mic",
    [SND_DEVICE_IN_VOICE_REC_DMIC_STEREO] = "voice-rec-dmic-ef",
    [SND_DEVICE_IN_VOICE_REC_DMIC_FLUENCE] = "voice-rec-dmic-ef-fluence",
    [SND_DEVICE_IN_USB_HEADSET_MIC] = "usb-headset-mic",
    [SND_DEVICE_IN_CAPTURE_FM] = "capture-fm",
    [SND_DEVICE_IN_AANC_HANDSET_MIC] = "aanc-handset-mic",
    [SND_DEVICE_IN_QUAD_MIC] = "quad-mic",
    [SND_DEVICE_IN_HANDSET_STEREO_DMIC] = "handset-stereo-dmic-ef",
    [SND_DEVICE_IN_SPEAKER_STEREO_DMIC] = "speaker-stereo-dmic-ef",
    [SND_DEVICE_IN_CAPTURE_VI_FEEDBACK] = "vi-feedback",
    [SND_DEVICE_IN_VOICE_SPEAKER_DMIC_BROADSIDE] = "voice-speaker-dmic-broadside",
    [SND_DEVICE_IN_SPEAKER_DMIC_BROADSIDE] = "speaker-dmic-broadside",
    [SND_DEVICE_IN_SPEAKER_DMIC_AEC_BROADSIDE] = "speaker-dmic-broadside",
    [SND_DEVICE_IN_SPEAKER_DMIC_NS_BROADSIDE] = "speaker-dmic-broadside",
    [SND_DEVICE_IN_SPEAKER_DMIC_AEC_NS_BROADSIDE] = "speaker-dmic-broadside",
    [SND_DEVICE_IN_HANDSET_QMIC] = "quad-mic",
    [SND_DEVICE_IN_SPEAKER_QMIC_AEC] = "quad-mic",
    [SND_DEVICE_IN_SPEAKER_QMIC_NS] = "quad-mic",
    [SND_DEVICE_IN_SPEAKER_QMIC_AEC_NS] = "quad-mic",
};

// Platform specific backend bit width table
static int backend_bit_width_table[SND_DEVICE_MAX] = {0};

/* ACDB IDs (audio DSP path configuration IDs) for each sound device */
static int acdb_device_table[SND_DEVICE_MAX] = {
    [SND_DEVICE_NONE] = -1,
    [SND_DEVICE_OUT_HANDSET] = 7,
    [SND_DEVICE_OUT_SPEAKER] = 14,
    [SND_DEVICE_OUT_SPEAKER_EXTERNAL_1] = 130,
    [SND_DEVICE_OUT_SPEAKER_EXTERNAL_2] = 130,
    [SND_DEVICE_OUT_SPEAKER_VBAT] = 14,
    [SND_DEVICE_OUT_SPEAKER_REVERSE] = 14,
    [SND_DEVICE_OUT_LINE] = 10,
    [SND_DEVICE_OUT_HEADPHONES] = 10,
    [SND_DEVICE_OUT_HEADPHONES_44_1] = 10,
    [SND_DEVICE_OUT_SPEAKER_AND_HEADPHONES] = 10,
    [SND_DEVICE_OUT_SPEAKER_AND_LINE] = 10,
    [SND_DEVICE_OUT_SPEAKER_AND_HEADPHONES_EXTERNAL_1] = 130,
    [SND_DEVICE_OUT_SPEAKER_AND_HEADPHONES_EXTERNAL_2] = 130,
    [SND_DEVICE_OUT_VOICE_HANDSET] = 7,
    [SND_DEVICE_OUT_VOICE_SPEAKER] = 14,
    [SND_DEVICE_OUT_VOICE_SPEAKER_VBAT] = 14,
    [SND_DEVICE_OUT_VOICE_HEADPHONES] = 10,
    [SND_DEVICE_OUT_VOICE_LINE] = 10,
    [SND_DEVICE_OUT_HDMI] = 18,
    [SND_DEVICE_OUT_SPEAKER_AND_HDMI] = 14,
    [SND_DEVICE_OUT_BT_SCO] = 22,
    [SND_DEVICE_OUT_BT_SCO_WB] = 39,
    [SND_DEVICE_OUT_VOICE_TTY_FULL_HEADPHONES] = 17,
    [SND_DEVICE_OUT_VOICE_TTY_VCO_HEADPHONES] = 17,
    [SND_DEVICE_OUT_VOICE_TTY_HCO_HANDSET] = 37,
    [SND_DEVICE_OUT_VOICE_TX] = 45,
    [SND_DEVICE_OUT_AFE_PROXY] = 0,
    [SND_DEVICE_OUT_USB_HEADSET] = 45,
    [SND_DEVICE_OUT_SPEAKER_AND_USB_HEADSET] = 14,
    [SND_DEVICE_OUT_TRANSMISSION_FM] = 0,
    [SND_DEVICE_OUT_ANC_HEADSET] = 26,
    [SND_DEVICE_OUT_ANC_FB_HEADSET] = 27,
    [SND_DEVICE_OUT_VOICE_ANC_HEADSET] = 26,
    [SND_DEVICE_OUT_VOICE_ANC_FB_HEADSET] = 27,
    [SND_DEVICE_OUT_SPEAKER_AND_ANC_HEADSET] = 26,
    [SND_DEVICE_OUT_ANC_HANDSET] = 103,
    [SND_DEVICE_OUT_SPEAKER_PROTECTED] = 124,
    [SND_DEVICE_OUT_VOICE_SPEAKER_PROTECTED] = 101,
    [SND_DEVICE_OUT_SPEAKER_PROTECTED_VBAT] = 124,
    [SND_DEVICE_OUT_VOICE_SPEAKER_PROTECTED_VBAT] = 101,

    [SND_DEVICE_IN_HANDSET_MIC] = 4,
    [SND_DEVICE_IN_HANDSET_MIC_EXTERNAL] = 4,
    [SND_DEVICE_IN_HANDSET_MIC_AEC] = 106,
    [SND_DEVICE_IN_HANDSET_MIC_NS] = 107,
    [SND_DEVICE_IN_HANDSET_MIC_AEC_NS] = 108,
    [SND_DEVICE_IN_HANDSET_DMIC] = 41,
    [SND_DEVICE_IN_HANDSET_DMIC_AEC] = 109,
    [SND_DEVICE_IN_HANDSET_DMIC_NS] = 110,
    [SND_DEVICE_IN_HANDSET_DMIC_AEC_NS] = 111,
    [SND_DEVICE_IN_SPEAKER_MIC] = 11,
    [SND_DEVICE_IN_SPEAKER_MIC_AEC] = 112,
    [SND_DEVICE_IN_SPEAKER_MIC_NS] = 113,
    [SND_DEVICE_IN_SPEAKER_MIC_AEC_NS] = 114,
    [SND_DEVICE_IN_SPEAKER_DMIC] = 43,
    [SND_DEVICE_IN_SPEAKER_DMIC_AEC] = 115,
    [SND_DEVICE_IN_SPEAKER_DMIC_NS] = 116,
    [SND_DEVICE_IN_SPEAKER_DMIC_AEC_NS] = 117,
    [SND_DEVICE_IN_HEADSET_MIC] = 8,
    [SND_DEVICE_IN_HEADSET_MIC_FLUENCE] = 47,
    [SND_DEVICE_IN_VOICE_SPEAKER_MIC] = 11,
    [SND_DEVICE_IN_VOICE_HEADSET_MIC] = 8,
    [SND_DEVICE_IN_HDMI_MIC] = 4,
    [SND_DEVICE_IN_BT_SCO_MIC] = 21,
    [SND_DEVICE_IN_BT_SCO_MIC_NREC] = 122,
    [SND_DEVICE_IN_BT_SCO_MIC_WB] = 38,
    [SND_DEVICE_IN_BT_SCO_MIC_WB_NREC] = 123,
    [SND_DEVICE_IN_CAMCORDER_MIC] = 4,
    [SND_DEVICE_IN_VOICE_DMIC] = 41,
    [SND_DEVICE_IN_VOICE_SPEAKER_DMIC] = 43,
    [SND_DEVICE_IN_VOICE_SPEAKER_QMIC] = 19,
    [SND_DEVICE_IN_VOICE_TTY_FULL_HEADSET_MIC] = 16,
    [SND_DEVICE_IN_VOICE_TTY_VCO_HANDSET_MIC] = 36,
    [SND_DEVICE_IN_VOICE_TTY_HCO_HEADSET_MIC] = 16,
    [SND_DEVICE_IN_VOICE_RX] = 44,

    [SND_DEVICE_IN_VOICE_REC_MIC] = 4,
    [SND_DEVICE_IN_VOICE_REC_MIC_NS] = 107,
    [SND_DEVICE_IN_VOICE_REC_DMIC_STEREO] = 34,
    [SND_DEVICE_IN_VOICE_REC_DMIC_FLUENCE] = 41,
    [SND_DEVICE_IN_USB_HEADSET_MIC] = 44,
    [SND_DEVICE_IN_CAPTURE_FM] = 0,
    [SND_DEVICE_IN_AANC_HANDSET_MIC] = 104,
    [SND_DEVICE_IN_QUAD_MIC] = 46,
    [SND_DEVICE_IN_HANDSET_STEREO_DMIC] = 34,
    [SND_DEVICE_IN_SPEAKER_STEREO_DMIC] = 35,
    [SND_DEVICE_IN_CAPTURE_VI_FEEDBACK] = 102,
    [SND_DEVICE_IN_VOICE_SPEAKER_DMIC_BROADSIDE] = 12,
    [SND_DEVICE_IN_SPEAKER_DMIC_BROADSIDE] = 12,
    [SND_DEVICE_IN_SPEAKER_DMIC_AEC_BROADSIDE] = 119,
    [SND_DEVICE_IN_SPEAKER_DMIC_NS_BROADSIDE] = 121,
    [SND_DEVICE_IN_SPEAKER_DMIC_AEC_NS_BROADSIDE] = 120,
    [SND_DEVICE_IN_HANDSET_QMIC] = 125,
    [SND_DEVICE_IN_SPEAKER_QMIC_AEC] = 126,
    [SND_DEVICE_IN_SPEAKER_QMIC_NS] = 127,
    [SND_DEVICE_IN_SPEAKER_QMIC_AEC_NS] = 129,
};

struct name_to_index {
    char name[100];
    unsigned int index;
};

#define TO_NAME_INDEX(X)   #X, X

/* Used to get index from parsed string */
static struct name_to_index snd_device_name_index[SND_DEVICE_MAX] = {
    {TO_NAME_INDEX(SND_DEVICE_OUT_HANDSET)},
    {TO_NAME_INDEX(SND_DEVICE_OUT_SPEAKER)},
    {TO_NAME_INDEX(SND_DEVICE_OUT_SPEAKER_EXTERNAL_1)},
    {TO_NAME_INDEX(SND_DEVICE_OUT_SPEAKER_EXTERNAL_2)},
    {TO_NAME_INDEX(SND_DEVICE_OUT_SPEAKER_VBAT)},
    {TO_NAME_INDEX(SND_DEVICE_OUT_SPEAKER_REVERSE)},
    {TO_NAME_INDEX(SND_DEVICE_OUT_HEADPHONES)},
    {TO_NAME_INDEX(SND_DEVICE_OUT_HEADPHONES_44_1)},
<<<<<<< HEAD
    {TO_NAME_INDEX(SND_DEVICE_OUT_LINE)},
=======
>>>>>>> 9c4ba54b
    {TO_NAME_INDEX(SND_DEVICE_OUT_SPEAKER_AND_HEADPHONES)},
    {TO_NAME_INDEX(SND_DEVICE_OUT_SPEAKER_AND_LINE)},
    {TO_NAME_INDEX(SND_DEVICE_OUT_SPEAKER_AND_HEADPHONES_EXTERNAL_1)},
    {TO_NAME_INDEX(SND_DEVICE_OUT_SPEAKER_AND_HEADPHONES_EXTERNAL_2)},
    {TO_NAME_INDEX(SND_DEVICE_OUT_VOICE_HANDSET)},
    {TO_NAME_INDEX(SND_DEVICE_OUT_VOICE_SPEAKER)},
    {TO_NAME_INDEX(SND_DEVICE_OUT_VOICE_SPEAKER_VBAT)},
    {TO_NAME_INDEX(SND_DEVICE_OUT_VOICE_HEADPHONES)},
    {TO_NAME_INDEX(SND_DEVICE_OUT_VOICE_LINE)},
    {TO_NAME_INDEX(SND_DEVICE_OUT_HDMI)},
    {TO_NAME_INDEX(SND_DEVICE_OUT_SPEAKER_AND_HDMI)},
    {TO_NAME_INDEX(SND_DEVICE_OUT_BT_SCO)},
    {TO_NAME_INDEX(SND_DEVICE_OUT_BT_SCO_WB)},
    {TO_NAME_INDEX(SND_DEVICE_OUT_VOICE_TTY_FULL_HEADPHONES)},
    {TO_NAME_INDEX(SND_DEVICE_OUT_VOICE_TTY_VCO_HEADPHONES)},
    {TO_NAME_INDEX(SND_DEVICE_OUT_VOICE_TTY_HCO_HANDSET)},
    {TO_NAME_INDEX(SND_DEVICE_OUT_AFE_PROXY)},
    {TO_NAME_INDEX(SND_DEVICE_OUT_USB_HEADSET)},
    {TO_NAME_INDEX(SND_DEVICE_OUT_SPEAKER_AND_USB_HEADSET)},
    {TO_NAME_INDEX(SND_DEVICE_OUT_TRANSMISSION_FM)},
    {TO_NAME_INDEX(SND_DEVICE_OUT_ANC_HEADSET)},
    {TO_NAME_INDEX(SND_DEVICE_OUT_ANC_FB_HEADSET)},
    {TO_NAME_INDEX(SND_DEVICE_OUT_VOICE_ANC_HEADSET)},
    {TO_NAME_INDEX(SND_DEVICE_OUT_VOICE_ANC_FB_HEADSET)},
    {TO_NAME_INDEX(SND_DEVICE_OUT_SPEAKER_AND_ANC_HEADSET)},
    {TO_NAME_INDEX(SND_DEVICE_OUT_ANC_HANDSET)},
    {TO_NAME_INDEX(SND_DEVICE_OUT_SPEAKER_PROTECTED)},
    {TO_NAME_INDEX(SND_DEVICE_OUT_VOICE_SPEAKER_PROTECTED)},
    {TO_NAME_INDEX(SND_DEVICE_OUT_SPEAKER_PROTECTED_VBAT)},
    {TO_NAME_INDEX(SND_DEVICE_OUT_VOICE_SPEAKER_PROTECTED_VBAT)},
    {TO_NAME_INDEX(SND_DEVICE_IN_HANDSET_MIC)},
    {TO_NAME_INDEX(SND_DEVICE_IN_HANDSET_MIC_EXTERNAL)},
    {TO_NAME_INDEX(SND_DEVICE_IN_HANDSET_MIC_AEC)},
    {TO_NAME_INDEX(SND_DEVICE_IN_HANDSET_MIC_NS)},
    {TO_NAME_INDEX(SND_DEVICE_IN_HANDSET_MIC_AEC_NS)},
    {TO_NAME_INDEX(SND_DEVICE_IN_HANDSET_DMIC)},
    {TO_NAME_INDEX(SND_DEVICE_IN_HANDSET_DMIC_AEC)},
    {TO_NAME_INDEX(SND_DEVICE_IN_HANDSET_DMIC_NS)},
    {TO_NAME_INDEX(SND_DEVICE_IN_HANDSET_DMIC_AEC_NS)},
    {TO_NAME_INDEX(SND_DEVICE_IN_SPEAKER_MIC)},
    {TO_NAME_INDEX(SND_DEVICE_IN_SPEAKER_MIC_AEC)},
    {TO_NAME_INDEX(SND_DEVICE_IN_SPEAKER_MIC_NS)},
    {TO_NAME_INDEX(SND_DEVICE_IN_SPEAKER_MIC_AEC_NS)},
    {TO_NAME_INDEX(SND_DEVICE_IN_SPEAKER_DMIC)},
    {TO_NAME_INDEX(SND_DEVICE_IN_SPEAKER_DMIC_AEC)},
    {TO_NAME_INDEX(SND_DEVICE_IN_SPEAKER_DMIC_NS)},
    {TO_NAME_INDEX(SND_DEVICE_IN_SPEAKER_DMIC_AEC_NS)},
    {TO_NAME_INDEX(SND_DEVICE_IN_HEADSET_MIC)},
    {TO_NAME_INDEX(SND_DEVICE_IN_HEADSET_MIC_FLUENCE)},
    {TO_NAME_INDEX(SND_DEVICE_IN_VOICE_SPEAKER_MIC)},
    {TO_NAME_INDEX(SND_DEVICE_IN_VOICE_HEADSET_MIC)},
    {TO_NAME_INDEX(SND_DEVICE_IN_HDMI_MIC)},
    {TO_NAME_INDEX(SND_DEVICE_IN_BT_SCO_MIC)},
    {TO_NAME_INDEX(SND_DEVICE_IN_BT_SCO_MIC_NREC)},
    {TO_NAME_INDEX(SND_DEVICE_IN_BT_SCO_MIC_WB)},
    {TO_NAME_INDEX(SND_DEVICE_IN_BT_SCO_MIC_WB_NREC)},
    {TO_NAME_INDEX(SND_DEVICE_IN_CAMCORDER_MIC)},
    {TO_NAME_INDEX(SND_DEVICE_IN_VOICE_DMIC)},
    {TO_NAME_INDEX(SND_DEVICE_IN_VOICE_SPEAKER_DMIC)},
    {TO_NAME_INDEX(SND_DEVICE_IN_VOICE_SPEAKER_QMIC)},
    {TO_NAME_INDEX(SND_DEVICE_IN_VOICE_TTY_FULL_HEADSET_MIC)},
    {TO_NAME_INDEX(SND_DEVICE_IN_VOICE_TTY_VCO_HANDSET_MIC)},
    {TO_NAME_INDEX(SND_DEVICE_IN_VOICE_TTY_HCO_HEADSET_MIC)},
    {TO_NAME_INDEX(SND_DEVICE_IN_VOICE_REC_MIC)},
    {TO_NAME_INDEX(SND_DEVICE_IN_VOICE_REC_MIC_NS)},
    {TO_NAME_INDEX(SND_DEVICE_IN_VOICE_REC_DMIC_STEREO)},
    {TO_NAME_INDEX(SND_DEVICE_IN_VOICE_REC_DMIC_FLUENCE)},
    {TO_NAME_INDEX(SND_DEVICE_IN_USB_HEADSET_MIC)},
    {TO_NAME_INDEX(SND_DEVICE_IN_CAPTURE_FM)},
    {TO_NAME_INDEX(SND_DEVICE_IN_AANC_HANDSET_MIC)},
    {TO_NAME_INDEX(SND_DEVICE_IN_QUAD_MIC)},
    {TO_NAME_INDEX(SND_DEVICE_IN_HANDSET_STEREO_DMIC)},
    {TO_NAME_INDEX(SND_DEVICE_IN_SPEAKER_STEREO_DMIC)},
    {TO_NAME_INDEX(SND_DEVICE_IN_CAPTURE_VI_FEEDBACK)},
    {TO_NAME_INDEX(SND_DEVICE_IN_VOICE_SPEAKER_DMIC_BROADSIDE)},
    {TO_NAME_INDEX(SND_DEVICE_IN_SPEAKER_DMIC_BROADSIDE)},
    {TO_NAME_INDEX(SND_DEVICE_IN_SPEAKER_DMIC_AEC_BROADSIDE)},
    {TO_NAME_INDEX(SND_DEVICE_IN_SPEAKER_DMIC_NS_BROADSIDE)},
    {TO_NAME_INDEX(SND_DEVICE_IN_SPEAKER_DMIC_AEC_NS_BROADSIDE)},
    {TO_NAME_INDEX(SND_DEVICE_IN_HANDSET_QMIC)},
    {TO_NAME_INDEX(SND_DEVICE_IN_SPEAKER_QMIC_AEC)},
    {TO_NAME_INDEX(SND_DEVICE_IN_SPEAKER_QMIC_NS)},
    {TO_NAME_INDEX(SND_DEVICE_IN_SPEAKER_QMIC_AEC_NS)},
};

static char * backend_table[SND_DEVICE_MAX] = {0};

static struct name_to_index usecase_name_index[AUDIO_USECASE_MAX] = {
    {TO_NAME_INDEX(USECASE_AUDIO_PLAYBACK_DEEP_BUFFER)},
    {TO_NAME_INDEX(USECASE_AUDIO_PLAYBACK_LOW_LATENCY)},
    {TO_NAME_INDEX(USECASE_AUDIO_PLAYBACK_ULL)},
    {TO_NAME_INDEX(USECASE_AUDIO_PLAYBACK_MULTI_CH)},
    {TO_NAME_INDEX(USECASE_AUDIO_PLAYBACK_OFFLOAD)},
    {TO_NAME_INDEX(USECASE_AUDIO_PLAYBACK_OFFLOAD2)},
    {TO_NAME_INDEX(USECASE_AUDIO_PLAYBACK_OFFLOAD3)},
    {TO_NAME_INDEX(USECASE_AUDIO_PLAYBACK_OFFLOAD4)},
    {TO_NAME_INDEX(USECASE_AUDIO_PLAYBACK_OFFLOAD5)},
    {TO_NAME_INDEX(USECASE_AUDIO_PLAYBACK_OFFLOAD6)},
    {TO_NAME_INDEX(USECASE_AUDIO_PLAYBACK_OFFLOAD7)},
    {TO_NAME_INDEX(USECASE_AUDIO_PLAYBACK_OFFLOAD8)},
    {TO_NAME_INDEX(USECASE_AUDIO_PLAYBACK_OFFLOAD9)},
<<<<<<< HEAD
=======
#endif
    {TO_NAME_INDEX(USECASE_AUDIO_PLAYBACK_ULL)},
    {TO_NAME_INDEX(USECASE_AUDIO_DIRECT_PCM_OFFLOAD)},
>>>>>>> 9c4ba54b
    {TO_NAME_INDEX(USECASE_AUDIO_RECORD)},
    {TO_NAME_INDEX(USECASE_AUDIO_RECORD_LOW_LATENCY)},
    {TO_NAME_INDEX(USECASE_VOICE_CALL)},
    {TO_NAME_INDEX(USECASE_VOICE2_CALL)},
    {TO_NAME_INDEX(USECASE_VOLTE_CALL)},
    {TO_NAME_INDEX(USECASE_QCHAT_CALL)},
    {TO_NAME_INDEX(USECASE_VOWLAN_CALL)},
    {TO_NAME_INDEX(USECASE_INCALL_REC_UPLINK)},
    {TO_NAME_INDEX(USECASE_INCALL_REC_DOWNLINK)},
    {TO_NAME_INDEX(USECASE_INCALL_REC_UPLINK_AND_DOWNLINK)},
    {TO_NAME_INDEX(USECASE_AUDIO_HFP_SCO)},
};

#define NO_COLS 2
#ifdef PLATFORM_APQ8084
static int msm_device_to_be_id [][NO_COLS] = {
       {AUDIO_DEVICE_OUT_EARPIECE                       ,       2},
       {AUDIO_DEVICE_OUT_SPEAKER                        ,       2},
       {AUDIO_DEVICE_OUT_WIRED_HEADSET                  ,       2},
       {AUDIO_DEVICE_OUT_WIRED_HEADPHONE                ,       2},
       {AUDIO_DEVICE_OUT_BLUETOOTH_SCO                  ,       11},
       {AUDIO_DEVICE_OUT_BLUETOOTH_SCO_HEADSET          ,       11},
       {AUDIO_DEVICE_OUT_BLUETOOTH_SCO_CARKIT           ,       11},
       {AUDIO_DEVICE_OUT_BLUETOOTH_A2DP                 ,       -1},
       {AUDIO_DEVICE_OUT_BLUETOOTH_A2DP_HEADPHONES      ,       -1},
       {AUDIO_DEVICE_OUT_BLUETOOTH_A2DP_SPEAKER         ,       -1},
       {AUDIO_DEVICE_OUT_AUX_DIGITAL                    ,       4},
       {AUDIO_DEVICE_OUT_ANLG_DOCK_HEADSET              ,       9},
       {AUDIO_DEVICE_OUT_DGTL_DOCK_HEADSET              ,       9},
       {AUDIO_DEVICE_OUT_USB_ACCESSORY                  ,       -1},
       {AUDIO_DEVICE_OUT_USB_DEVICE                     ,       -1},
       {AUDIO_DEVICE_OUT_REMOTE_SUBMIX                  ,       9},
       {AUDIO_DEVICE_OUT_PROXY                          ,       9},
       {AUDIO_DEVICE_OUT_FM                             ,       7},
       {AUDIO_DEVICE_OUT_FM_TX                          ,       8},
       {AUDIO_DEVICE_OUT_ALL                            ,      -1},
       {AUDIO_DEVICE_NONE                               ,      -1},
       {AUDIO_DEVICE_OUT_DEFAULT                        ,      -1},
};
#elif PLATFORM_MSM8994
static int msm_device_to_be_id [][NO_COLS] = {
       {AUDIO_DEVICE_OUT_EARPIECE                       ,       2},
       {AUDIO_DEVICE_OUT_SPEAKER                        ,       2},
       {AUDIO_DEVICE_OUT_WIRED_HEADSET                  ,       2},
       {AUDIO_DEVICE_OUT_WIRED_HEADPHONE                ,       2},
       {AUDIO_DEVICE_OUT_BLUETOOTH_SCO                  ,       38},
       {AUDIO_DEVICE_OUT_BLUETOOTH_SCO_HEADSET          ,       38},
       {AUDIO_DEVICE_OUT_BLUETOOTH_SCO_CARKIT           ,       38},
       {AUDIO_DEVICE_OUT_BLUETOOTH_A2DP                 ,       -1},
       {AUDIO_DEVICE_OUT_BLUETOOTH_A2DP_HEADPHONES      ,       -1},
       {AUDIO_DEVICE_OUT_BLUETOOTH_A2DP_SPEAKER         ,       -1},
       {AUDIO_DEVICE_OUT_AUX_DIGITAL                    ,       4},
       {AUDIO_DEVICE_OUT_ANLG_DOCK_HEADSET              ,       9},
       {AUDIO_DEVICE_OUT_DGTL_DOCK_HEADSET              ,       9},
       {AUDIO_DEVICE_OUT_USB_ACCESSORY                  ,       -1},
       {AUDIO_DEVICE_OUT_USB_DEVICE                     ,       -1},
       {AUDIO_DEVICE_OUT_REMOTE_SUBMIX                  ,       9},
       {AUDIO_DEVICE_OUT_PROXY                          ,       9},
/* Add the correct be ids */
       {AUDIO_DEVICE_OUT_FM                             ,       7},
       {AUDIO_DEVICE_OUT_FM_TX                          ,       8},
       {AUDIO_DEVICE_OUT_ALL                            ,      -1},
       {AUDIO_DEVICE_NONE                               ,      -1},
       {AUDIO_DEVICE_OUT_DEFAULT                        ,      -1},
};
#elif PLATFORM_MSM8996
static int msm_device_to_be_id [][NO_COLS] = {
       {AUDIO_DEVICE_OUT_EARPIECE                       ,       2},
       {AUDIO_DEVICE_OUT_SPEAKER                        ,       2},
       {AUDIO_DEVICE_OUT_WIRED_HEADSET                  ,       2},
       {AUDIO_DEVICE_OUT_WIRED_HEADPHONE                ,       2},
       {AUDIO_DEVICE_OUT_BLUETOOTH_SCO                  ,       11},
       {AUDIO_DEVICE_OUT_BLUETOOTH_SCO_HEADSET          ,       11},
       {AUDIO_DEVICE_OUT_BLUETOOTH_SCO_CARKIT           ,       11},
       {AUDIO_DEVICE_OUT_BLUETOOTH_A2DP                 ,       -1},
       {AUDIO_DEVICE_OUT_BLUETOOTH_A2DP_HEADPHONES      ,       -1},
       {AUDIO_DEVICE_OUT_BLUETOOTH_A2DP_SPEAKER         ,       -1},
       {AUDIO_DEVICE_OUT_AUX_DIGITAL                    ,       4},
       {AUDIO_DEVICE_OUT_ANLG_DOCK_HEADSET              ,       9},
       {AUDIO_DEVICE_OUT_DGTL_DOCK_HEADSET              ,       9},
       {AUDIO_DEVICE_OUT_USB_ACCESSORY                  ,       -1},
       {AUDIO_DEVICE_OUT_USB_DEVICE                     ,       -1},
       {AUDIO_DEVICE_OUT_REMOTE_SUBMIX                  ,       9},
       {AUDIO_DEVICE_OUT_PROXY                          ,       9},
/* Add the correct be ids */
       {AUDIO_DEVICE_OUT_FM                             ,       7},
       {AUDIO_DEVICE_OUT_FM_TX                          ,       8},
       {AUDIO_DEVICE_OUT_ALL                            ,      -1},
       {AUDIO_DEVICE_NONE                               ,      -1},
       {AUDIO_DEVICE_OUT_DEFAULT                        ,      -1},
};
#else
static int msm_device_to_be_id [][NO_COLS] = {
    {AUDIO_DEVICE_NONE, -1},
};
#endif
static int msm_be_id_array_len  =
    sizeof(msm_device_to_be_id) / sizeof(msm_device_to_be_id[0]);


#define DEEP_BUFFER_PLATFORM_DELAY (29*1000LL)
#define LOW_LATENCY_PLATFORM_DELAY (13*1000LL)

<<<<<<< HEAD
bool platform_send_gain_dep_cal(void *platform, int level) {
    bool ret_val = false;
    struct platform_data *my_data = (struct platform_data *)platform;
    struct audio_device *adev = my_data->adev;
    int acdb_dev_id, app_type;
    int acdb_dev_type = MSM_SNDDEV_CAP_RX;
    int mode = CAL_MODE_RTAC;
    struct listnode *node;
    struct audio_usecase *usecase;

    if (my_data->acdb_send_gain_dep_cal == NULL) {
        ALOGE("%s: dlsym error for acdb_send_gain_dep_cal", __func__);
        return ret_val;
    }

    if (!voice_is_in_call(adev)) {
        ALOGV("%s: Not Voice call usecase, apply new cal for level %d",
               __func__, level);

        // find the current active sound device
        list_for_each(node, &adev->usecase_list) {
            usecase = node_to_item(node, struct audio_usecase, list);

            if (usecase != NULL &&
                usecase->type == PCM_PLAYBACK &&
                usecase->stream.out->devices == AUDIO_DEVICE_OUT_SPEAKER) {

                ALOGV("%s: out device is %d", __func__,  usecase->out_snd_device);
                app_type = usecase->stream.out->app_type_cfg.app_type;

                if (audio_extn_spkr_prot_is_enabled()) {
                    acdb_dev_id = audio_extn_spkr_prot_get_acdb_id(usecase->out_snd_device);
                } else {
                    acdb_dev_id = acdb_device_table[usecase->out_snd_device];
                }

                if (!my_data->acdb_send_gain_dep_cal(acdb_dev_id, app_type,
                                                     acdb_dev_type, mode, level)) {
                    // set ret_val true if at least one calibration is set successfully
                    ret_val = true;
                } else {
                    ALOGE("%s: my_data->acdb_send_gain_dep_cal failed ", __func__);
                }
            } else {
                ALOGW("%s: Usecase list is empty", __func__);
            }
        }
    } else {
        ALOGW("%s: Voice call in progress .. ignore setting new cal",
              __func__);
    }
    return ret_val;
}

void platform_set_gsm_mode(void *platform, bool enable)
=======
void platform_set_echo_reference(struct audio_device *adev, bool enable,
    audio_devices_t out_device)
>>>>>>> 9c4ba54b
{
    struct platform_data *my_data = (struct platform_data *)adev->platform;
    snd_device_t snd_device = SND_DEVICE_NONE;
    struct stream_out out;

    out.devices = out_device;

<<<<<<< HEAD
    if (my_data->gsm_mode_enabled) {
        my_data->gsm_mode_enabled = false;
        ALOGV("%s: disabling gsm mode", __func__);
        audio_route_reset_and_update_path(adev->audio_route, "gsm-mode");
    }

    if (enable) {
         my_data->gsm_mode_enabled = true;
         ALOGD("%s: enabling gsm mode", __func__);
         audio_route_apply_and_update_path(adev->audio_route, "gsm-mode");
    }
}

void platform_set_echo_reference(struct audio_device *adev, bool enable,
                                 audio_devices_t out_device)
{
    struct platform_data *my_data = (struct platform_data *)adev->platform;
    snd_device_t snd_device = SND_DEVICE_NONE;
    struct stream_out out;

    out.devices = out_device;

    if (strcmp(my_data->ec_ref_mixer_path, "")) {
        ALOGV("%s: disabling %s", __func__, my_data->ec_ref_mixer_path);
        audio_route_reset_and_update_path(adev->audio_route,
                                          my_data->ec_ref_mixer_path);
    }

    if (enable) {
        snd_device = platform_get_output_snd_device(adev->platform, &out);

        /*
         * If native audio device reference count > 0, then apply codec EC otherwise
         * fallback to Speakers with VBat if enabled or default
         */
        if (adev->snd_dev_ref_cnt[SND_DEVICE_OUT_HEADPHONES_44_1] > 0)
            strlcpy(my_data->ec_ref_mixer_path, "echo-reference headphones-44.1",
                    sizeof(my_data->ec_ref_mixer_path));
        else if ((snd_device == SND_DEVICE_OUT_SPEAKER_VBAT) ||
                 (snd_device == SND_DEVICE_OUT_SPEAKER_PROTECTED_VBAT))
            strlcpy(my_data->ec_ref_mixer_path, "echo-reference speaker-vbat",
                    sizeof(my_data->ec_ref_mixer_path));
        else
            strlcpy(my_data->ec_ref_mixer_path, "echo-reference",
                    sizeof(my_data->ec_ref_mixer_path));

        ALOGD("%s: enabling %s", __func__, my_data->ec_ref_mixer_path);
        audio_route_apply_and_update_path(adev->audio_route, my_data->ec_ref_mixer_path);
=======
    if (strcmp(my_data->ec_ref_mixer_path, "")) {
        ALOGV("%s: disabling %s", __func__, my_data->ec_ref_mixer_path);
        audio_route_reset_and_update_path(adev->audio_route,
            my_data->ec_ref_mixer_path);
    }

    if (enable) {
        strlcpy(my_data->ec_ref_mixer_path, "echo-reference",
            sizeof(my_data->ec_ref_mixer_path));
        snd_device = platform_get_output_snd_device(adev->platform, &out);
        /*
         * If native audio device reference count > 0, then apply codec EC otherwise
         * fallback to headphones if so or default
         */
        if (adev->snd_dev_ref_cnt[SND_DEVICE_OUT_HEADPHONES_44_1] > 0)
            platform_add_backend_name(my_data->ec_ref_mixer_path,
                SND_DEVICE_OUT_HEADPHONES_44_1);
        else
            platform_add_backend_name(my_data->ec_ref_mixer_path, snd_device);

        ALOGD("%s: enabling %s", __func__, my_data->ec_ref_mixer_path);
        audio_route_apply_and_update_path(adev->audio_route,
            my_data->ec_ref_mixer_path);
>>>>>>> 9c4ba54b
    }
}

static struct csd_data *open_csd_client(bool i2s_ext_modem)
{
    struct csd_data *csd = calloc(1, sizeof(struct csd_data));

    if (!csd) {
        ALOGE("failed to allocate csd_data mem");
        return NULL;
    }

    csd->csd_client = dlopen(LIB_CSD_CLIENT, RTLD_NOW);
    if (csd->csd_client == NULL) {
        ALOGE("%s: DLOPEN failed for %s", __func__, LIB_CSD_CLIENT);
        goto error;
    } else {
        ALOGV("%s: DLOPEN successful for %s", __func__, LIB_CSD_CLIENT);

        csd->deinit = (deinit_t)dlsym(csd->csd_client,
                                             "csd_client_deinit");
        if (csd->deinit == NULL) {
            ALOGE("%s: dlsym error %s for csd_client_deinit", __func__,
                  dlerror());
            goto error;
        }
        csd->disable_device = (disable_device_t)dlsym(csd->csd_client,
                                             "csd_client_disable_device");
        if (csd->disable_device == NULL) {
            ALOGE("%s: dlsym error %s for csd_client_disable_device",
                  __func__, dlerror());
            goto error;
        }
        csd->enable_device_config = (enable_device_config_t)dlsym(csd->csd_client,
                                               "csd_client_enable_device_config");
        if (csd->enable_device_config == NULL) {
            ALOGE("%s: dlsym error %s for csd_client_enable_device_config",
                  __func__, dlerror());
            goto error;
        }
        csd->enable_device = (enable_device_t)dlsym(csd->csd_client,
                                             "csd_client_enable_device");
        if (csd->enable_device == NULL) {
            ALOGE("%s: dlsym error %s for csd_client_enable_device",
                  __func__, dlerror());
            goto error;
        }
        csd->start_voice = (start_voice_t)dlsym(csd->csd_client,
                                             "csd_client_start_voice");
        if (csd->start_voice == NULL) {
            ALOGE("%s: dlsym error %s for csd_client_start_voice",
                  __func__, dlerror());
            goto error;
        }
        csd->stop_voice = (stop_voice_t)dlsym(csd->csd_client,
                                             "csd_client_stop_voice");
        if (csd->stop_voice == NULL) {
            ALOGE("%s: dlsym error %s for csd_client_stop_voice",
                  __func__, dlerror());
            goto error;
        }
        csd->volume = (volume_t)dlsym(csd->csd_client,
                                             "csd_client_volume");
        if (csd->volume == NULL) {
            ALOGE("%s: dlsym error %s for csd_client_volume",
                  __func__, dlerror());
            goto error;
        }
        csd->mic_mute = (mic_mute_t)dlsym(csd->csd_client,
                                             "csd_client_mic_mute");
        if (csd->mic_mute == NULL) {
            ALOGE("%s: dlsym error %s for csd_client_mic_mute",
                  __func__, dlerror());
            goto error;
        }
        csd->slow_talk = (slow_talk_t)dlsym(csd->csd_client,
                                             "csd_client_slow_talk");
        if (csd->slow_talk == NULL) {
            ALOGE("%s: dlsym error %s for csd_client_slow_talk",
                  __func__, dlerror());
            goto error;
        }
        csd->start_playback = (start_playback_t)dlsym(csd->csd_client,
                                             "csd_client_start_playback");
        if (csd->start_playback == NULL) {
            ALOGE("%s: dlsym error %s for csd_client_start_playback",
                  __func__, dlerror());
            goto error;
        }
        csd->stop_playback = (stop_playback_t)dlsym(csd->csd_client,
                                             "csd_client_stop_playback");
        if (csd->stop_playback == NULL) {
            ALOGE("%s: dlsym error %s for csd_client_stop_playback",
                  __func__, dlerror());
            goto error;
        }
        csd->set_lch = (set_lch_t)dlsym(csd->csd_client, "csd_client_set_lch");
        if (csd->set_lch == NULL) {
            ALOGE("%s: dlsym error %s for csd_client_set_lch",
                  __func__, dlerror());
            /* Ignore the error as this is not mandatory function for
             * basic voice call to work.
             */
        }
        csd->start_record = (start_record_t)dlsym(csd->csd_client,
                                             "csd_client_start_record");
        if (csd->start_record == NULL) {
            ALOGE("%s: dlsym error %s for csd_client_start_record",
                  __func__, dlerror());
            goto error;
        }
        csd->stop_record = (stop_record_t)dlsym(csd->csd_client,
                                             "csd_client_stop_record");
        if (csd->stop_record == NULL) {
            ALOGE("%s: dlsym error %s for csd_client_stop_record",
                  __func__, dlerror());
            goto error;
        }

        csd->get_sample_rate = (get_sample_rate_t)dlsym(csd->csd_client,
                                             "csd_client_get_sample_rate");
        if (csd->get_sample_rate == NULL) {
            ALOGE("%s: dlsym error %s for csd_client_get_sample_rate",
                  __func__, dlerror());

            goto error;
        }

        csd->init = (init_t)dlsym(csd->csd_client, "csd_client_init");

        if (csd->init == NULL) {
            ALOGE("%s: dlsym error %s for csd_client_init",
                  __func__, dlerror());
            goto error;
        } else {
            csd->init(i2s_ext_modem);
        }
    }
    return csd;

error:
    free(csd);
    csd = NULL;
    return csd;
}

void close_csd_client(struct csd_data *csd)
{
    if (csd != NULL) {
        csd->deinit();
        dlclose(csd->csd_client);
        free(csd);
        csd = NULL;
    }
}

static bool platform_is_i2s_ext_modem(const char *snd_card_name,
                                      struct platform_data *plat_data)
{
    plat_data->is_i2s_ext_modem = false;

    if (!strncmp(snd_card_name, "apq8084-taiko-i2s-mtp-snd-card",
                 sizeof("apq8084-taiko-i2s-mtp-snd-card")) ||
        !strncmp(snd_card_name, "apq8084-taiko-i2s-cdp-snd-card",
                 sizeof("apq8084-taiko-i2s-cdp-snd-card"))) {
        plat_data->is_i2s_ext_modem = true;
    }
    ALOGV("%s, is_i2s_ext_modem:%d",__func__, plat_data->is_i2s_ext_modem);

    return plat_data->is_i2s_ext_modem;
}

static void set_platform_defaults()
{
    int32_t dev;
    for (dev = 0; dev < SND_DEVICE_MAX; dev++) {
        backend_table[dev] = NULL;
    }
    for (dev = 0; dev < SND_DEVICE_MAX; dev++) {
        backend_bit_width_table[dev] = CODEC_BACKEND_DEFAULT_BIT_WIDTH;
    }

    // TBD - do these go to the platform-info.xml file.
    // will help in avoiding strdups here
    backend_table[SND_DEVICE_IN_BT_SCO_MIC] = strdup("bt-sco");
    backend_table[SND_DEVICE_IN_BT_SCO_MIC_WB] = strdup("bt-sco-wb");
    backend_table[SND_DEVICE_IN_BT_SCO_MIC_NREC] = strdup("bt-sco");
    backend_table[SND_DEVICE_IN_BT_SCO_MIC_WB_NREC] = strdup("bt-sco-wb");
    backend_table[SND_DEVICE_OUT_BT_SCO] = strdup("bt-sco");
    backend_table[SND_DEVICE_OUT_BT_SCO_WB] = strdup("bt-sco-wb");
    backend_table[SND_DEVICE_OUT_HDMI] = strdup("hdmi");
    backend_table[SND_DEVICE_OUT_SPEAKER_AND_HDMI] = strdup("speaker-and-hdmi");
    backend_table[SND_DEVICE_OUT_VOICE_TX] = strdup("afe-proxy");
    backend_table[SND_DEVICE_IN_VOICE_RX] = strdup("afe-proxy");

    backend_table[SND_DEVICE_OUT_AFE_PROXY] = strdup("afe-proxy");
    backend_table[SND_DEVICE_OUT_USB_HEADSET] = strdup("usb-headphones");
    backend_table[SND_DEVICE_OUT_SPEAKER_AND_USB_HEADSET] =
        strdup("speaker-and-usb-headphones");
    backend_table[SND_DEVICE_IN_USB_HEADSET_MIC] = strdup("usb-headset-mic");
    backend_table[SND_DEVICE_IN_CAPTURE_FM] = strdup("capture-fm");
    backend_table[SND_DEVICE_OUT_TRANSMISSION_FM] = strdup("transmission-fm");
    backend_table[SND_DEVICE_OUT_HEADPHONES] = strdup("headphones");
    backend_table[SND_DEVICE_OUT_HEADPHONES_44_1] = strdup("headphones-44.1");
<<<<<<< HEAD
    backend_table[SND_DEVICE_OUT_VOICE_SPEAKER_VBAT] = strdup("voice-speaker-vbat");
=======
>>>>>>> 9c4ba54b
}

void get_cvd_version(char *cvd_version, struct audio_device *adev)
{
    struct mixer_ctl *ctl;
    int count;
    int ret = 0;

    ctl = mixer_get_ctl_by_name(adev->mixer, CVD_VERSION_MIXER_CTL);
    if (!ctl) {
        ALOGE("%s: Could not get ctl for mixer cmd - %s",  __func__, CVD_VERSION_MIXER_CTL);
        goto done;
    }
    mixer_ctl_update(ctl);

    count = mixer_ctl_get_num_values(ctl);
    if (count > MAX_CVD_VERSION_STRING_SIZE)
        count = MAX_CVD_VERSION_STRING_SIZE;

    ret = mixer_ctl_get_array(ctl, cvd_version, count);
    if (ret != 0) {
        ALOGE("%s: ERROR! mixer_ctl_get_array() failed to get CVD Version", __func__);
        goto done;
    }

done:
    return;
}

static int hw_util_open(int card_no)
{
    int fd = -1;
    char dev_name[256];

    snprintf(dev_name, sizeof(dev_name), "/dev/snd/hwC%uD%u",
                               card_no, WCD9XXX_CODEC_HWDEP_NODE);
    ALOGD("%s Opening device %s\n", __func__, dev_name);
    fd = open(dev_name, O_WRONLY);
    if (fd < 0) {
        ALOGE("%s: cannot open device '%s'\n", __func__, dev_name);
        return fd;
    }
    ALOGD("%s success", __func__);
    return fd;
}

struct param_data {
    int    use_case;
    int    acdb_id;
    int    get_size;
    int    buff_size;
    int    data_size;
    void   *buff;
};

static int send_vbat_adc_data_to_acdb(struct platform_data *plat_data, char *cal_type)
{
    int ret = 0;
    struct mixer_ctl *ctl;
    uint16_t vbat_adc_data[2];
    struct platform_data *my_data = plat_data;
    struct audio_device *adev = my_data->adev;

    const char *mixer_ctl_name = "Vbat ADC data";

    ctl = mixer_get_ctl_by_name(adev->mixer, mixer_ctl_name);
    if (!ctl) {
        ALOGE("%s: Could not get ctl for mixer ctl name - %s",
               __func__, mixer_ctl_name);
        ret = -EINVAL;
        goto done;
    }

    vbat_adc_data[0] = mixer_ctl_get_value(ctl, 0);
    vbat_adc_data[1] = mixer_ctl_get_value(ctl, 1);

    ALOGD("%s: Vbat ADC output values: Dcp1: %d , Dcp2: %d",
           __func__, vbat_adc_data[0], vbat_adc_data[1]);

    ret = my_data->acdb_set_codec_data(&vbat_adc_data[0], cal_type);

done:
    return ret;
}

static void send_codec_cal(acdb_loader_get_calibration_t acdb_loader_get_calibration,
                           struct platform_data *plat_data, int fd)
{
    int type;

    for (type = WCD9XXX_ANC_CAL; type < WCD9XXX_MAX_CAL; type++) {
        struct wcdcal_ioctl_buffer codec_buffer;
        struct param_data calib;
        int ret;

        /* MAD calibration is handled by sound trigger HAL, skip here */
        if (type == WCD9XXX_MAD_CAL)
            continue;

        ret = 0;

        if ((plat_data->is_vbat_speaker) && (WCD9XXX_VBAT_CAL == type)) {
           ret = send_vbat_adc_data_to_acdb(plat_data, cal_name_info[type]);
           if (ret < 0)
               ALOGE("%s error in sending vbat adc data to acdb", __func__);
        }

<<<<<<< HEAD
=======
        /* MAD calibration is handled by sound trigger HAL, skip here */
        if (type == WCD9XXX_MAD_CAL)
            continue;

>>>>>>> 9c4ba54b
        calib.get_size = 1;
        ret = acdb_loader_get_calibration(cal_name_info[type],
                                          sizeof(struct param_data),
                                          &calib);
        if (ret < 0) {
            ALOGE("%s: %s get_calibration size failed, err = %d\n",
                  __func__, cal_name_info[type], ret);
            continue;
        }

        calib.get_size = 0;
        calib.buff = malloc(calib.buff_size);
        if (!calib.buff) {
            ALOGE("%s: %s: No Memory for size = %d\n",
                  __func__, cal_name_info[type], calib.buff_size);
            continue;
        }

        ret = acdb_loader_get_calibration(cal_name_info[type],
                              sizeof(struct param_data), &calib);
        if (ret < 0) {
            ALOGE("%s: %s get_calibration failed, err = %d\n",
                  __func__, cal_name_info[type], ret);
            free(calib.buff);
            continue;
        }

        codec_buffer.buffer = calib.buff;
        codec_buffer.size = calib.data_size;
        codec_buffer.cal_type = type;
        if (ioctl(fd, SNDRV_CTL_IOCTL_HWDEP_CAL_TYPE, &codec_buffer) < 0)
            ALOGE("%s: %s Failed to call ioctl, err=%d",
                  __func__, cal_name_info[type], errno);
        else
            ALOGD("%s: %s cal sent successfully\n",
              __func__, cal_name_info[type]);

        free(calib.buff);
    }
}

static void audio_hwdep_send_cal(struct platform_data *plat_data)
{
    int fd;

    fd = hw_util_open(plat_data->adev->snd_card);
    if (fd == -1) {
        ALOGE("%s error open\n", __func__);
        return;
    }

    acdb_loader_get_calibration = (acdb_loader_get_calibration_t)
          dlsym(plat_data->acdb_handle, "acdb_loader_get_calibration");

    if (acdb_loader_get_calibration == NULL) {
        ALOGE("%s: ERROR. dlsym Error:%s acdb_loader_get_calibration", __func__,
           dlerror());
        return;
    }

    send_codec_cal(acdb_loader_get_calibration, plat_data, fd);
}

static int platform_acdb_init(void *platform)
{
    struct platform_data *my_data = (struct platform_data *)platform;
    char *cvd_version = NULL;
    int key = 0;
    const char *snd_card_name;
    int result;
    char value[PROPERTY_VALUE_MAX];
    cvd_version = calloc(1, MAX_CVD_VERSION_STRING_SIZE);
    if (!cvd_version)
        ALOGE("Failed to allocate cvd version");
    else
        get_cvd_version(cvd_version, my_data->adev);

    property_get("audio.ds1.metainfo.key",value,"0");
    key = atoi(value);
    snd_card_name = mixer_get_name(my_data->adev->mixer);
    result = my_data->acdb_init(snd_card_name, cvd_version, key);
    if (cvd_version)
        free(cvd_version);
    if (!result) {
        my_data->is_acdb_initialized = true;
        ALOGD("ACDB initialized");
        audio_hwdep_send_cal(my_data);
    } else {
        my_data->is_acdb_initialized = false;
        ALOGD("ACDB initialization failed");
    }
    return result;
}

int platform_acdb_init(void *platform)
{
    struct platform_data *my_data = (struct platform_data *)platform;
    char *cvd_version = NULL;
    int key = 0;
    const char *snd_card_name;
    int result;
    char value[PROPERTY_VALUE_MAX];
    cvd_version = calloc(1, MAX_CVD_VERSION_STRING_SIZE);
    if (!cvd_version)
        ALOGE("Failed to allocate cvd version");
    else
        get_cvd_version(cvd_version, my_data->adev);

    property_get("audio.ds1.metainfo.key",value,"0");
    key = atoi(value);
    snd_card_name = mixer_get_name(my_data->adev->mixer);
    result = my_data->acdb_init(snd_card_name, cvd_version, key);
    if (cvd_version)
        free(cvd_version);
    if (!result) {
        my_data->is_acdb_initialized = true;
        ALOGD("ACDB initialized");
        audio_hwdep_send_cal(my_data);
    } else {
        my_data->is_acdb_initialized = false;
        ALOGD("ACDB initialization failed");
    }
    return result;
}

void *platform_init(struct audio_device *adev)
{
    char platform[PROPERTY_VALUE_MAX];
    char baseband[PROPERTY_VALUE_MAX];
    char value[PROPERTY_VALUE_MAX];
    struct platform_data *my_data = NULL;
    int retry_num = 0, snd_card_num = 0, key = 0;
    const char *snd_card_name = NULL;
    char *cvd_version = NULL;
    char *snd_internal_name = NULL;
    char *tmp = NULL;
    char mixer_xml_file[MIXER_PATH_MAX_LENGTH]= {0};
<<<<<<< HEAD
=======
    const char *mixer_ctl_name = "Set HPX ActiveBe";
    struct mixer_ctl *ctl = NULL;
>>>>>>> 9c4ba54b
    int idx;

    my_data = calloc(1, sizeof(struct platform_data));

    if (!my_data) {
        ALOGE("failed to allocate platform data");
        return NULL;
    }

    while (snd_card_num < MAX_SND_CARD) {
        adev->mixer = mixer_open(snd_card_num);

        while (!adev->mixer && retry_num < RETRY_NUMBER) {
            usleep(RETRY_US);
            adev->mixer = mixer_open(snd_card_num);
            retry_num++;
        }

        if (!adev->mixer) {
            ALOGE("%s: Unable to open the mixer card: %d", __func__,
                   snd_card_num);
            retry_num = 0;
            snd_card_num++;
            continue;
        }

        snd_card_name = strdup(mixer_get_name(adev->mixer));
        if (!snd_card_name) {
            ALOGE("failed to allocate memory for snd_card_name\n");
            free(my_data);
            return NULL;
        }
        ALOGV("%s: snd_card_name: %s", __func__, snd_card_name);

        my_data->hw_info = hw_info_init(snd_card_name);
        if (!my_data->hw_info) {
            ALOGE("%s: Failed to init hardware info", __func__);
        } else {
            if (platform_is_i2s_ext_modem(snd_card_name, my_data)) {
                ALOGD("%s: Call MIXER_XML_PATH_I2S", __func__);

                adev->audio_route = audio_route_init(snd_card_num,
                                                     MIXER_XML_PATH_I2S);
            } else {
                /* Get the codec internal name from the sound card name
                 * and form the mixer paths file name dynamically. This
                 * is generic way of picking any codec name based mixer
                 * files in future with no code change. This code
                 * assumes mixer files are formed with format as
                 * mixer_paths_internalcodecname.xml

                 * If this dynamically read mixer files fails to open then it
                 * falls back to default mixer file i.e mixer_paths.xml. This is
                 * done to preserve backward compatibility but not mandatory as
                 * long as the mixer files are named as per above assumption.
                */

                snd_internal_name = strtok_r(snd_card_name, "-", &tmp);
                if (snd_internal_name != NULL)
                    snd_internal_name = strtok_r(NULL, "-", &tmp);

                if (snd_internal_name != NULL) {
                    strlcpy(mixer_xml_file, MIXER_XML_BASE_STRING,
                        MIXER_PATH_MAX_LENGTH);
                    strlcat(mixer_xml_file, MIXER_FILE_DELIMITER,
                        MIXER_PATH_MAX_LENGTH);
                    strlcat(mixer_xml_file, snd_internal_name,
                        MIXER_PATH_MAX_LENGTH);
                    strlcat(mixer_xml_file, MIXER_FILE_EXT,
                        MIXER_PATH_MAX_LENGTH);
                } else {
                    strlcpy(mixer_xml_file, MIXER_XML_DEFAULT_PATH,
                        MIXER_PATH_MAX_LENGTH);
                }

                if (F_OK == access(mixer_xml_file, 0)) {
                    ALOGD("%s: Loading mixer file: %s", __func__, mixer_xml_file);
                    if (audio_extn_read_xml(adev, snd_card_num, mixer_xml_file,
                                    MIXER_XML_PATH_AUXPCM) == -ENOSYS)
                        adev->audio_route = audio_route_init(snd_card_num,
                                                       mixer_xml_file);
                } else {
                    ALOGD("%s: Loading default mixer file", __func__);
                    if(audio_extn_read_xml(adev, snd_card_num, MIXER_XML_DEFAULT_PATH,
                                    MIXER_XML_PATH_AUXPCM) == -ENOSYS)
                        adev->audio_route = audio_route_init(snd_card_num,
                                                       MIXER_XML_DEFAULT_PATH);
                }
            }
            if (!adev->audio_route) {
                ALOGE("%s: Failed to init audio route controls, aborting.",
                       __func__);
                free(my_data);
                free(snd_card_name);
                return NULL;
            }
            adev->snd_card = snd_card_num;
            ALOGD("%s: Opened sound card:%d", __func__, snd_card_num);
            break;
        }
        retry_num = 0;
        snd_card_num++;
    }

    if (snd_card_num >= MAX_SND_CARD) {
        ALOGE("%s: Unable to find correct sound card, aborting.", __func__);
        free(my_data);
        if (snd_card_name)
            free(snd_card_name);
        return NULL;
    }

    my_data->adev = adev;
    my_data->fluence_in_spkr_mode = false;
    my_data->fluence_in_voice_call = false;
    my_data->fluence_in_voice_rec = false;
    my_data->fluence_in_audio_rec = false;
    my_data->external_spk_1 = false;
    my_data->external_spk_2 = false;
    my_data->external_mic = false;
    my_data->fluence_type = FLUENCE_NONE;
    my_data->fluence_mode = FLUENCE_ENDFIRE;
    my_data->slowtalk = false;
    my_data->hd_voice = false;
    my_data->edid_info = NULL;

    property_get("ro.qc.sdk.audio.fluencetype", my_data->fluence_cap, "");
    if (!strncmp("fluencepro", my_data->fluence_cap, sizeof("fluencepro"))) {
        my_data->fluence_type = FLUENCE_QUAD_MIC | FLUENCE_DUAL_MIC;
    } else if (!strncmp("fluence", my_data->fluence_cap, sizeof("fluence"))) {
        my_data->fluence_type = FLUENCE_DUAL_MIC;
    } else {
        my_data->fluence_type = FLUENCE_NONE;
    }

    if (my_data->fluence_type != FLUENCE_NONE) {
        property_get("persist.audio.fluence.voicecall",value,"");
        if (!strncmp("true", value, sizeof("true"))) {
            my_data->fluence_in_voice_call = true;
        }

        property_get("persist.audio.fluence.voicerec",value,"");
        if (!strncmp("true", value, sizeof("true"))) {
            my_data->fluence_in_voice_rec = true;
        }

        property_get("persist.audio.fluence.audiorec",value,"");
        if (!strncmp("true", value, sizeof("true"))) {
            my_data->fluence_in_audio_rec = true;
        }

        property_get("persist.audio.fluence.speaker",value,"");
        if (!strncmp("true", value, sizeof("true"))) {
            my_data->fluence_in_spkr_mode = true;
        }

        property_get("persist.audio.fluence.mode",value,"");
        if (!strncmp("broadside", value, sizeof("broadside"))) {
            my_data->fluence_mode = FLUENCE_BROADSIDE;
        }
    }
<<<<<<< HEAD

    /* Check if Vbat speaker enabled property is set, this should be done before acdb init */
    bool ret = false;
    ret = audio_extn_can_use_vbat();
    if (ret)
        my_data->is_vbat_speaker = true;
=======
>>>>>>> 9c4ba54b

    my_data->voice_feature_set = VOICE_FEATURE_SET_DEFAULT;
    my_data->acdb_handle = dlopen(LIB_ACDB_LOADER, RTLD_NOW);
    if (my_data->acdb_handle == NULL) {
        ALOGE("%s: DLOPEN failed for %s", __func__, LIB_ACDB_LOADER);
    } else {
        ALOGV("%s: DLOPEN successful for %s", __func__, LIB_ACDB_LOADER);
        my_data->acdb_deallocate = (acdb_deallocate_t)dlsym(my_data->acdb_handle,
                                                    "acdb_loader_deallocate_ACDB");
        if (!my_data->acdb_deallocate)
            ALOGE("%s: Could not find the symbol acdb_loader_deallocate_ACDB from %s",
                  __func__, LIB_ACDB_LOADER);

        my_data->acdb_send_audio_cal = (acdb_send_audio_cal_t)dlsym(my_data->acdb_handle,
                                                    "acdb_loader_send_audio_cal_v2");
        if (!my_data->acdb_send_audio_cal)
            ALOGE("%s: Could not find the symbol acdb_send_audio_cal from %s",
                  __func__, LIB_ACDB_LOADER);

        my_data->acdb_set_audio_cal = (acdb_set_audio_cal_t)dlsym(my_data->acdb_handle,
                                                    "acdb_loader_set_audio_cal_v2");
        if (!my_data->acdb_set_audio_cal)
            ALOGE("%s: Could not find the symbol acdb_set_audio_cal_v2 from %s",
                  __func__, LIB_ACDB_LOADER);

        my_data->acdb_get_audio_cal = (acdb_get_audio_cal_t)dlsym(my_data->acdb_handle,
                                                    "acdb_loader_get_audio_cal_v2");
        if (!my_data->acdb_get_audio_cal)
            ALOGE("%s: Could not find the symbol acdb_get_audio_cal_v2 from %s",
                  __func__, LIB_ACDB_LOADER);

        my_data->acdb_send_voice_cal = (acdb_send_voice_cal_t)dlsym(my_data->acdb_handle,
                                                    "acdb_loader_send_voice_cal");
        if (!my_data->acdb_send_voice_cal)
            ALOGE("%s: Could not find the symbol acdb_loader_send_voice_cal from %s",
                  __func__, LIB_ACDB_LOADER);

        my_data->acdb_reload_vocvoltable = (acdb_reload_vocvoltable_t)dlsym(my_data->acdb_handle,
                                                    "acdb_loader_reload_vocvoltable");
        if (!my_data->acdb_reload_vocvoltable)
            ALOGE("%s: Could not find the symbol acdb_loader_reload_vocvoltable from %s",
                  __func__, LIB_ACDB_LOADER);

        my_data->acdb_get_default_app_type = (acdb_get_default_app_type_t)dlsym(
                                                    my_data->acdb_handle,
                                                    "acdb_loader_get_default_app_type");
        if (!my_data->acdb_get_default_app_type)
            ALOGE("%s: Could not find the symbol acdb_get_default_app_type from %s",
                  __func__, LIB_ACDB_LOADER);

        my_data->acdb_send_gain_dep_cal = (acdb_send_gain_dep_cal_t)dlsym(my_data->acdb_handle,
                                                    "acdb_loader_send_gain_dep_cal");
        if (!my_data->acdb_send_gain_dep_cal)
            ALOGV("%s: Could not find the symbol acdb_loader_send_gain_dep_cal from %s",
                  __func__, LIB_ACDB_LOADER);

        my_data->acdb_send_common_top = (acdb_send_common_top_t)dlsym(
                                                    my_data->acdb_handle,
                                                    "acdb_loader_send_common_custom_topology");
        if (!my_data->acdb_send_common_top)
            ALOGE("%s: Could not find the symbol acdb_get_default_app_type from %s",
                  __func__, LIB_ACDB_LOADER);

        my_data->acdb_set_codec_data = (acdb_set_codec_data_t)dlsym(
                                                    my_data->acdb_handle,
                                                    "acdb_loader_set_codec_data");
        if (!my_data->acdb_set_codec_data)
            ALOGE("%s: Could not find the symbol acdb_get_default_app_type from %s",
                  __func__, LIB_ACDB_LOADER);


        my_data->acdb_init = (acdb_init_t)dlsym(my_data->acdb_handle,
                                                    "acdb_loader_init_v2");
        if (my_data->acdb_init == NULL) {
            ALOGE("%s: dlsym error %s for acdb_loader_init_v2", __func__, dlerror());
            goto acdb_init_fail;
        }

        platform_acdb_init(my_data);
<<<<<<< HEAD
=======
    }

    /* Configure active back end for HPX*/
    ctl = mixer_get_ctl_by_name(adev->mixer, mixer_ctl_name);
    if (ctl) {
        ALOGI(" sending HPX Active BE information ");
        mixer_ctl_set_value(ctl, 0, true);
>>>>>>> 9c4ba54b
    }

acdb_init_fail:

    set_platform_defaults();

    /* Initialize ACDB ID's */
    if (my_data->is_i2s_ext_modem)
        platform_info_init(PLATFORM_INFO_XML_PATH_I2S, my_data);
    else
        platform_info_init(PLATFORM_INFO_XML_PATH, my_data);

    /* If platform is apq8084 and baseband is MDM, load CSD Client specific
     * symbols. Voice call is handled by MDM and apps processor talks to
     * MDM through CSD Client
     */
    property_get("ro.board.platform", platform, "");
    property_get("ro.baseband", baseband, "");
    if (!strncmp("apq8084", platform, sizeof("apq8084")) &&
        !strncmp("mdm", baseband, (sizeof("mdm")-1))) {
         my_data->csd = open_csd_client(my_data->is_i2s_ext_modem);
    } else {
         my_data->csd = NULL;
    }

    /* init usb */
    audio_extn_usb_init(adev);
    /* update sound cards appropriately */
    audio_extn_usb_set_proxy_sound_card(adev->snd_card);

    /* init dap hal */
    audio_extn_dap_hal_init(adev->snd_card);

    /* Read one time ssr property */
    audio_extn_ssr_update_enabled();
    audio_extn_spkr_prot_init(adev);

    audio_extn_dolby_set_license(adev);

    /* init audio device arbitration */
    audio_extn_dev_arbi_init();

    /* initialize backend config */
    for (idx = 0; idx < MAX_CODEC_BACKENDS; idx++) {
        my_data->current_backend_cfg[idx].sample_rate = CODEC_BACKEND_DEFAULT_SAMPLE_RATE;
        if (idx == HEADPHONE_44_1_BACKEND)
            my_data->current_backend_cfg[idx].sample_rate = OUTPUT_SAMPLING_RATE_44100;
        my_data->current_backend_cfg[idx].bit_width = CODEC_BACKEND_DEFAULT_BIT_WIDTH;
    }

    my_data->current_backend_cfg[DEFAULT_CODEC_BACKEND].bitwidth_mixer_ctl =
        strdup("SLIM_0_RX Format");
    my_data->current_backend_cfg[DEFAULT_CODEC_BACKEND].samplerate_mixer_ctl =
        strdup("SLIM_0_RX SampleRate");

    my_data->current_backend_cfg[HEADPHONE_44_1_BACKEND].bitwidth_mixer_ctl =
        strdup("SLIM_5_RX Format");
    my_data->current_backend_cfg[HEADPHONE_44_1_BACKEND].samplerate_mixer_ctl =
        strdup("SLIM_5_RX SampleRate");

    my_data->edid_info = NULL;
    free(snd_card_name);
    return my_data;
}

void platform_deinit(void *platform)
{
    struct platform_data *my_data = (struct platform_data *)platform;

    if (my_data->edid_info) {
        free(my_data->edid_info);
        my_data->edid_info = NULL;
    }

    hw_info_deinit(my_data->hw_info);
    close_csd_client(my_data->csd);

    int32_t dev;
    for (dev = 0; dev < SND_DEVICE_MAX; dev++) {
        if (backend_table[dev]) {
            free(backend_table[dev]);
            backend_table[dev]= NULL;
        }
    }

    /* deinit audio device arbitration */
    audio_extn_dev_arbi_deinit();

    if (my_data->edid_info) {
        free(my_data->edid_info);
        my_data->edid_info = NULL;
    }

    free(platform);
    /* deinit usb */
    audio_extn_usb_deinit();
    audio_extn_dap_hal_deinit();
}

<<<<<<< HEAD
static int platform_is_acdb_initialized(void *platform)
=======
int platform_is_acdb_initialized(void *platform)
>>>>>>> 9c4ba54b
{
    struct platform_data *my_data = (struct platform_data *)platform;
    ALOGD("%s: acdb initialized %d\n", __func__, my_data->is_acdb_initialized);
    return my_data->is_acdb_initialized;
}

<<<<<<< HEAD
void platform_snd_card_update(void *platform, int snd_scard_state)
{
    struct platform_data *my_data = (struct platform_data *)platform;

    if (snd_scard_state == SND_CARD_STATE_ONLINE) {
        if (!platform_is_acdb_initialized(my_data)) {
            if(platform_acdb_init(my_data))
                ALOGE("%s: acdb initialization is failed", __func__);
        } else if (my_data->acdb_send_common_top() < 0) {
                ALOGD("%s: acdb did not set common topology", __func__);
        }
    }
}

=======
>>>>>>> 9c4ba54b
const char *platform_get_snd_device_name(snd_device_t snd_device)
{
    if (snd_device >= SND_DEVICE_MIN && snd_device < SND_DEVICE_MAX)
        return device_table[snd_device];
    else
        return "";
}

const char *platform_get_spkr_1_tz_name(snd_device_t snd_device)
{
    if (snd_device >= SND_DEVICE_MIN && snd_device < SND_DEVICE_MAX)
        return speaker_device_tz_names.spkr_1_tz_name;
    else
        return "";
}

const char *platform_get_spkr_2_tz_name(snd_device_t snd_device)
{
    if (snd_device >= SND_DEVICE_MIN && snd_device < SND_DEVICE_MAX)
        return speaker_device_tz_names.spkr_2_tz_name;
    else
        return "";
}

int platform_get_snd_device_name_extn(void *platform, snd_device_t snd_device,
                                      char *device_name)
{
    struct platform_data *my_data = (struct platform_data *)platform;

    if (snd_device >= SND_DEVICE_MIN && snd_device < SND_DEVICE_MAX) {
        strlcpy(device_name, device_table[snd_device], DEVICE_NAME_MAX_SIZE);
        hw_info_append_hw_type(my_data->hw_info, snd_device, device_name);
    } else {
        strlcpy(device_name, "", DEVICE_NAME_MAX_SIZE);
        return -EINVAL;
    }

    return 0;
}

<<<<<<< HEAD
void platform_add_backend_name(char *mixer_path, snd_device_t snd_device,
                               struct audio_usecase *usecase)
=======
void platform_add_backend_name(char *mixer_path, snd_device_t snd_device, struct audio_usecase *usecase)
>>>>>>> 9c4ba54b
{
    if ((snd_device < SND_DEVICE_MIN) || (snd_device >= SND_DEVICE_MAX)) {
        ALOGE("%s: Invalid snd_device = %d", __func__, snd_device);
        return;
    }

    if ((snd_device == SND_DEVICE_OUT_VOICE_SPEAKER_VBAT) &&
        !(usecase->type == VOICE_CALL || usecase->type == VOIP_CALL)) {
        ALOGI("%s: Not adding vbat speaker device to non voice use cases", __func__);
        return;
    }

    const char * suffix = backend_table[snd_device];

    if (suffix != NULL) {
        strlcat(mixer_path, " ", MIXER_PATH_MAX_LENGTH);
        strlcat(mixer_path, suffix, MIXER_PATH_MAX_LENGTH);
    }
}

int platform_get_pcm_device_id(audio_usecase_t usecase, int device_type)
{
    int device_id;
    if (device_type == PCM_PLAYBACK)
        device_id = pcm_device_table[usecase][0];
    else
        device_id = pcm_device_table[usecase][1];
    return device_id;
}

static int find_index(struct name_to_index * table, int32_t len, const char * name)
{
    int ret = 0;
    int32_t i;

    if (table == NULL) {
        ALOGE("%s: table is NULL", __func__);
        ret = -ENODEV;
        goto done;
    }

    if (name == NULL) {
        ALOGE("null key");
        ret = -ENODEV;
        goto done;
    }

    for (i=0; i < len; i++) {
        const char* tn = table[i].name;
        size_t len = strlen(tn);
        if (strncmp(tn, name, len) == 0) {
            if (strlen(name) != len) {
                continue; // substring
            }
            ret = table[i].index;
            goto done;
        }
    }
    ALOGE("%s: Could not find index for name = %s",
            __func__, name);
    ret = -ENODEV;
done:
    return ret;
}

int platform_set_fluence_type(void *platform, char *value)
{
    int ret = 0;
    int fluence_type = FLUENCE_NONE;
    int fluence_flag = NONE_FLAG;
    struct platform_data *my_data = (struct platform_data *)platform;
    struct audio_device *adev = my_data->adev;

    ALOGV("%s: fluence type:%d", __func__, my_data->fluence_type);

    /* only dual mic turn on and off is supported as of now through setparameters */
    if (!strncmp(AUDIO_PARAMETER_VALUE_DUALMIC,value, sizeof(AUDIO_PARAMETER_VALUE_DUALMIC))) {
        if (!strncmp("fluencepro", my_data->fluence_cap, sizeof("fluencepro")) ||
            !strncmp("fluence", my_data->fluence_cap, sizeof("fluence"))) {
            ALOGV("fluence dualmic feature enabled \n");
            fluence_type = FLUENCE_DUAL_MIC;
            fluence_flag = DMIC_FLAG;
        } else {
            ALOGE("%s: Failed to set DUALMIC", __func__);
            ret = -1;
            goto done;
        }
    } else if (!strncmp(AUDIO_PARAMETER_KEY_NO_FLUENCE, value, sizeof(AUDIO_PARAMETER_KEY_NO_FLUENCE))) {
        ALOGV("fluence disabled");
        fluence_type = FLUENCE_NONE;
    } else {
        ALOGE("Invalid fluence value : %s",value);
        ret = -1;
        goto done;
    }

    if (fluence_type != my_data->fluence_type) {
        ALOGV("%s: Updating fluence_type to :%d", __func__, fluence_type);
        my_data->fluence_type = fluence_type;
        adev->acdb_settings = (adev->acdb_settings & FLUENCE_MODE_CLEAR) | fluence_flag;
    }
done:
    return ret;
}

int platform_get_fluence_type(void *platform, char *value, uint32_t len)
{
    int ret = 0;
    struct platform_data *my_data = (struct platform_data *)platform;

    if (my_data->fluence_type == FLUENCE_QUAD_MIC) {
        strlcpy(value, "quadmic", len);
    } else if (my_data->fluence_type == FLUENCE_DUAL_MIC) {
        strlcpy(value, "dualmic", len);
    } else if (my_data->fluence_type == FLUENCE_NONE) {
        strlcpy(value, "none", len);
    } else
        ret = -1;

    return ret;
}

int platform_get_snd_device_index(char *device_name)
{
    return find_index(snd_device_name_index, SND_DEVICE_MAX, device_name);
}

int platform_get_usecase_index(const char *usecase_name)
{
    return find_index(usecase_name_index, AUDIO_USECASE_MAX, usecase_name);
}

int platform_set_snd_device_acdb_id(snd_device_t snd_device, unsigned int acdb_id)
{
    int ret = 0;

    if ((snd_device < SND_DEVICE_MIN) || (snd_device >= SND_DEVICE_MAX)) {
        ALOGE("%s: Invalid snd_device = %d",
            __func__, snd_device);
        ret = -EINVAL;
        goto done;
    }

    acdb_device_table[snd_device] = acdb_id;
done:
    return ret;
}

int platform_get_default_app_type(void *platform)
{
    struct platform_data *my_data = (struct platform_data *)platform;

    if (my_data->acdb_get_default_app_type)
        return my_data->acdb_get_default_app_type();
    else
        return DEFAULT_APP_TYPE_RX_PATH;
}

int platform_get_default_app_type_v2(void *platform, usecase_type_t  type)
{
    if(type == PCM_CAPTURE)
        return DEFAULT_APP_TYPE_TX_PATH;
    else
        return DEFAULT_APP_TYPE_RX_PATH;
}

int platform_get_snd_device_acdb_id(snd_device_t snd_device)
{
    if ((snd_device < SND_DEVICE_MIN) || (snd_device >= SND_DEVICE_MAX)) {
        ALOGE("%s: Invalid snd_device = %d", __func__, snd_device);
        return -EINVAL;
    }
    return acdb_device_table[snd_device];
}

int platform_set_snd_device_bit_width(snd_device_t snd_device, unsigned int bit_width)
{
    int ret = 0;

    if ((snd_device < SND_DEVICE_MIN) || (snd_device >= SND_DEVICE_MAX)) {
        ALOGE("%s: Invalid snd_device = %d",
            __func__, snd_device);
        ret = -EINVAL;
        goto done;
    }

    backend_bit_width_table[snd_device] = bit_width;
done:
    return ret;
}

int platform_get_snd_device_bit_width(snd_device_t snd_device)
{
    if ((snd_device < SND_DEVICE_MIN) || (snd_device >= SND_DEVICE_MAX)) {
        ALOGE("%s: Invalid snd_device = %d", __func__, snd_device);
        return DEFAULT_OUTPUT_SAMPLING_RATE;
    }
    return backend_bit_width_table[snd_device];
}

int platform_set_native_support(bool codec_support)
{
<<<<<<< HEAD
    int ret = 0;
=======
>>>>>>> 9c4ba54b
    na_props.platform_na_prop_enabled = na_props.ui_na_prop_enabled
        = codec_support;
    ALOGD("%s: na_props.platform_na_prop_enabled: %d", __func__,
           na_props.platform_na_prop_enabled);
<<<<<<< HEAD
    return ret;
=======
    return 0;
>>>>>>> 9c4ba54b
}

int platform_get_native_support()
{
    int ret;
    if (na_props.platform_na_prop_enabled) {
        ret = na_props.ui_na_prop_enabled;
    } else {
        ret = na_props.platform_na_prop_enabled;
    }
    ALOGV("%s: na_props.ui_na_prop_enabled: %d", __func__,
           na_props.ui_na_prop_enabled);
    return ret;
}

void native_audio_get_params(struct str_parms *query,
                             struct str_parms *reply,
                             char *value, int len)
{
    int ret;
    ret = str_parms_get_str(query, AUDIO_PARAMETER_KEY_NATIVE_AUDIO,
                            value, len);
    if (ret >= 0) {
        if (na_props.platform_na_prop_enabled) {
            str_parms_add_str(reply, AUDIO_PARAMETER_KEY_NATIVE_AUDIO,
                          na_props.ui_na_prop_enabled ? "true" : "false");
            ALOGV("%s: na_props.ui_na_prop_enabled: %d", __func__,
                   na_props.ui_na_prop_enabled);
        } else {
            str_parms_add_str(reply, AUDIO_PARAMETER_KEY_NATIVE_AUDIO,
                              "false");
            ALOGV("%s: native audio not supported: %d", __func__,
                   na_props.platform_na_prop_enabled);
        }
    }
}

int native_audio_set_params(struct platform_data *platform,
                            struct str_parms *parms, char *value, int len)
{
    int ret = 0;
    struct audio_usecase *usecase;
    struct listnode *node;

    ret = str_parms_get_str(parms, AUDIO_PARAMETER_KEY_NATIVE_AUDIO,
                             value, len);
    if (ret >= 0) {
        if (na_props.platform_na_prop_enabled) {
            if (!strncmp("true", value, sizeof("true"))) {
                na_props.ui_na_prop_enabled = true;
                ALOGD("%s: native audio feature enabled from UI",__func__);
            }
            else {
                na_props.ui_na_prop_enabled = false;
                ALOGD("%s: native audio feature disabled from UI",__func__);

            }

            str_parms_del(parms, AUDIO_PARAMETER_KEY_NATIVE_AUDIO);

            /*
             * Iterate through the usecase list and trigger device switch for
             * all the appropriate usecases
             */
            list_for_each(node, &(platform->adev)->usecase_list) {
                 usecase = node_to_item(node, struct audio_usecase, list);

                 if (is_offload_usecase(usecase->id) &&
                    (usecase->stream.out->devices & AUDIO_DEVICE_OUT_WIRED_HEADPHONE ||
                    usecase->stream.out->devices & AUDIO_DEVICE_OUT_WIRED_HEADSET) &&
                    OUTPUT_SAMPLING_RATE_44100 == usecase->stream.out->sample_rate) {
                         ALOGD("%s: triggering dynamic device switch for usecase(%d: %s)"
                               " stream(%p), device(%d)", __func__, usecase->id,
                               use_case_table[usecase->id], usecase->stream,
                               usecase->stream.out->devices);
                         select_devices(platform->adev, usecase->id);
                 }
            }
        } else {
              ALOGD("%s: native audio not supported: %d", __func__,
                     na_props.platform_na_prop_enabled);
        }
    }
    return ret;
}

int platform_get_backend_index(snd_device_t snd_device)
{
    int32_t port = DEFAULT_CODEC_BACKEND;

    if (snd_device >= SND_DEVICE_MIN && snd_device < SND_DEVICE_MAX) {
        if (backend_table[snd_device] != NULL &&
            strcmp(backend_table[snd_device], "headphones-44.1") == 0)
            port = HEADPHONE_44_1_BACKEND;
        else
            port = DEFAULT_CODEC_BACKEND;
    } else {
        ALOGV("%s: Invalid device - %d ", __func__, snd_device);
    }

    ALOGV("%s: backend port - %d", __func__, port);
    return port;
}

int platform_send_audio_calibration(void *platform, struct audio_usecase *usecase,
                                    int app_type, int sample_rate)
{
    struct platform_data *my_data = (struct platform_data *)platform;
    int acdb_dev_id, acdb_dev_type;
    struct audio_device *adev = my_data->adev;
    int snd_device = SND_DEVICE_OUT_SPEAKER;

    if (usecase->type == PCM_PLAYBACK)
<<<<<<< HEAD
        snd_device =  usecase->out_snd_device;
=======
        snd_device = platform_get_output_snd_device(adev->platform,
                                            usecase->stream.out);
>>>>>>> 9c4ba54b
    else if ((usecase->type == PCM_HFP_CALL) || (usecase->type == PCM_CAPTURE))
        snd_device = usecase->in_snd_device;

    acdb_dev_id = acdb_device_table[audio_extn_get_spkr_prot_snd_device(snd_device)];
    if (acdb_dev_id < 0) {
        ALOGE("%s: Could not find acdb id for device(%d)",
              __func__, snd_device);
        return -EINVAL;
    }
    if (my_data->acdb_send_audio_cal) {
        ALOGV("%s: sending audio calibration for snd_device(%d) acdb_id(%d)",
              __func__, snd_device, acdb_dev_id);
        if (snd_device >= SND_DEVICE_OUT_BEGIN &&
                snd_device < SND_DEVICE_OUT_END)
            acdb_dev_type = ACDB_DEV_TYPE_OUT;
        else
            acdb_dev_type = ACDB_DEV_TYPE_IN;
        my_data->acdb_send_audio_cal(acdb_dev_id, acdb_dev_type, app_type,
                                     sample_rate);
    }
    return 0;
}

int platform_switch_voice_call_device_pre(void *platform)
{
    struct platform_data *my_data = (struct platform_data *)platform;
    int ret = 0;

    if (my_data->csd != NULL &&
        voice_is_in_call(my_data->adev)) {
        /* This must be called before disabling mixer controls on APQ side */
        ret = my_data->csd->disable_device();
        if (ret < 0) {
            ALOGE("%s: csd_client_disable_device, failed, error %d",
                  __func__, ret);
        }
    }
    return ret;
}

int platform_switch_voice_call_enable_device_config(void *platform,
                                                    snd_device_t out_snd_device,
                                                    snd_device_t in_snd_device)
{
    struct platform_data *my_data = (struct platform_data *)platform;
    int acdb_rx_id, acdb_tx_id;
    int ret = 0;

    if (my_data->csd == NULL)
        return ret;

    if ((out_snd_device == SND_DEVICE_OUT_VOICE_SPEAKER ||
         out_snd_device == SND_DEVICE_OUT_VOICE_SPEAKER_VBAT) &&
         audio_extn_spkr_prot_is_enabled()) {
        if (my_data->is_vbat_speaker)
            acdb_rx_id = acdb_device_table[SND_DEVICE_OUT_SPEAKER_PROTECTED_VBAT];
        else
            acdb_rx_id = acdb_device_table[SND_DEVICE_OUT_SPEAKER_PROTECTED];
    } else
        acdb_rx_id = acdb_device_table[out_snd_device];

    acdb_tx_id = acdb_device_table[in_snd_device];

    if (acdb_rx_id > 0 && acdb_tx_id > 0) {
        ret = my_data->csd->enable_device_config(acdb_rx_id, acdb_tx_id);
        if (ret < 0) {
            ALOGE("%s: csd_enable_device_config, failed, error %d",
                  __func__, ret);
        }
    } else {
        ALOGE("%s: Incorrect ACDB IDs (rx: %d tx: %d)", __func__,
              acdb_rx_id, acdb_tx_id);
    }

    return ret;
}

int platform_switch_voice_call_device_post(void *platform,
                                           snd_device_t out_snd_device,
                                           snd_device_t in_snd_device)
{
    struct platform_data *my_data = (struct platform_data *)platform;
    int acdb_rx_id, acdb_tx_id;

    if (my_data->acdb_send_voice_cal == NULL) {
        ALOGE("%s: dlsym error for acdb_send_voice_call", __func__);
    } else {
        if (out_snd_device == SND_DEVICE_OUT_VOICE_SPEAKER &&
            audio_extn_spkr_prot_is_enabled())
            out_snd_device = SND_DEVICE_OUT_VOICE_SPEAKER_PROTECTED;

        acdb_rx_id = acdb_device_table[out_snd_device];
        acdb_tx_id = acdb_device_table[in_snd_device];

        if (acdb_rx_id > 0 && acdb_tx_id > 0)
            my_data->acdb_send_voice_cal(acdb_rx_id, acdb_tx_id);
        else
            ALOGE("%s: Incorrect ACDB IDs (rx: %d tx: %d)", __func__,
                  acdb_rx_id, acdb_tx_id);
    }

    return 0;
}

int platform_switch_voice_call_usecase_route_post(void *platform,
                                                  snd_device_t out_snd_device,
                                                  snd_device_t in_snd_device)
{
    struct platform_data *my_data = (struct platform_data *)platform;
    int acdb_rx_id, acdb_tx_id;
    int ret = 0;

    if (my_data->csd == NULL)
        return ret;

    if ((out_snd_device == SND_DEVICE_OUT_VOICE_SPEAKER ||
         out_snd_device == SND_DEVICE_OUT_VOICE_SPEAKER_VBAT) &&
         audio_extn_spkr_prot_is_enabled()) {
        if (my_data->is_vbat_speaker)
            acdb_rx_id = acdb_device_table[SND_DEVICE_OUT_SPEAKER_PROTECTED_VBAT];
         else
            acdb_rx_id = acdb_device_table[SND_DEVICE_OUT_SPEAKER_PROTECTED];
    } else
        acdb_rx_id = acdb_device_table[out_snd_device];

    acdb_tx_id = acdb_device_table[in_snd_device];

    if (acdb_rx_id > 0 && acdb_tx_id > 0) {
        ret = my_data->csd->enable_device(acdb_rx_id, acdb_tx_id,
                                          my_data->adev->acdb_settings);
        if (ret < 0) {
            ALOGE("%s: csd_enable_device, failed, error %d", __func__, ret);
        }
    } else {
        ALOGE("%s: Incorrect ACDB IDs (rx: %d tx: %d)", __func__,
              acdb_rx_id, acdb_tx_id);
    }

    return ret;
}

int platform_start_voice_call(void *platform, uint32_t vsid)
{
    struct platform_data *my_data = (struct platform_data *)platform;
    int ret = 0;

    if (my_data->csd != NULL) {
        ret = my_data->csd->start_voice(vsid);
        if (ret < 0) {
            ALOGE("%s: csd_start_voice error %d\n", __func__, ret);
        }
    }
    return ret;
}

int platform_stop_voice_call(void *platform, uint32_t vsid)
{
    struct platform_data *my_data = (struct platform_data *)platform;
    int ret = 0;

    if (my_data->csd != NULL) {
        ret = my_data->csd->stop_voice(vsid);
        if (ret < 0) {
            ALOGE("%s: csd_stop_voice error %d\n", __func__, ret);
        }
    }
    return ret;
}

int platform_get_sample_rate(void *platform, uint32_t *rate)
{
    struct platform_data *my_data = (struct platform_data *)platform;
    int ret = 0;

    if ((my_data->csd != NULL) && my_data->is_i2s_ext_modem) {
        ret = my_data->csd->get_sample_rate(rate);
        if (ret < 0) {
            ALOGE("%s: csd_get_sample_rate error %d\n", __func__, ret);
        }
    }
    return ret;
}

int platform_set_voice_volume(void *platform, int volume)
{
    struct platform_data *my_data = (struct platform_data *)platform;
    struct audio_device *adev = my_data->adev;
    struct mixer_ctl *ctl;
    const char *mixer_ctl_name = "Voice Rx Gain";
    int vol_index = 0, ret = 0;
    uint32_t set_values[ ] = {0,
                              ALL_SESSION_VSID,
                              DEFAULT_VOLUME_RAMP_DURATION_MS};

    // Voice volume levels are mapped to adsp volume levels as follows.
    // 100 -> 5, 80 -> 4, 60 -> 3, 40 -> 2, 20 -> 1  0 -> 0
    // But this values don't changed in kernel. So, below change is need.
    vol_index = (int)percent_to_index(volume, MIN_VOL_INDEX, MAX_VOL_INDEX);
    set_values[0] = vol_index;

    ctl = mixer_get_ctl_by_name(adev->mixer, mixer_ctl_name);
    if (!ctl) {
        ALOGE("%s: Could not get ctl for mixer cmd - %s",
              __func__, mixer_ctl_name);
        return -EINVAL;
    }
    ALOGV("Setting voice volume index: %d", set_values[0]);
    mixer_ctl_set_array(ctl, set_values, ARRAY_SIZE(set_values));

    if (my_data->csd != NULL) {
        ret = my_data->csd->volume(ALL_SESSION_VSID, volume,
                                   DEFAULT_VOLUME_RAMP_DURATION_MS);
        if (ret < 0) {
            ALOGE("%s: csd_volume error %d", __func__, ret);
        }
    }
    return ret;
}

int platform_set_mic_mute(void *platform, bool state)
{
    struct platform_data *my_data = (struct platform_data *)platform;
    struct audio_device *adev = my_data->adev;
    struct mixer_ctl *ctl;
    const char *mixer_ctl_name = "Voice Tx Mute";
    int ret = 0;
    uint32_t set_values[ ] = {0,
                              ALL_SESSION_VSID,
                              DEFAULT_MUTE_RAMP_DURATION_MS};

    set_values[0] = state;
    ctl = mixer_get_ctl_by_name(adev->mixer, mixer_ctl_name);
    if (!ctl) {
        ALOGE("%s: Could not get ctl for mixer cmd - %s",
              __func__, mixer_ctl_name);
        return -EINVAL;
    }
    ALOGV("Setting voice mute state: %d", state);
    mixer_ctl_set_array(ctl, set_values, ARRAY_SIZE(set_values));

    if (my_data->csd != NULL) {
        ret = my_data->csd->mic_mute(ALL_SESSION_VSID, state,
                                     DEFAULT_MUTE_RAMP_DURATION_MS);
        if (ret < 0) {
            ALOGE("%s: csd_mic_mute error %d", __func__, ret);
        }
    }
    return ret;
}

int platform_set_device_mute(void *platform, bool state, char *dir)
{
    struct platform_data *my_data = (struct platform_data *)platform;
    struct audio_device *adev = my_data->adev;
    struct mixer_ctl *ctl;
    char *mixer_ctl_name = NULL;
    int ret = 0;
    uint32_t set_values[ ] = {0,
                              ALL_SESSION_VSID,
                              0};
    if(dir == NULL) {
        ALOGE("%s: Invalid direction:%s", __func__, dir);
        return -EINVAL;
    }

    if (!strncmp("rx", dir, sizeof("rx"))) {
        mixer_ctl_name = "Voice Rx Device Mute";
    } else if (!strncmp("tx", dir, sizeof("tx"))) {
        mixer_ctl_name = "Voice Tx Device Mute";
    } else {
        return -EINVAL;
    }

    set_values[0] = state;
    ctl = mixer_get_ctl_by_name(adev->mixer, mixer_ctl_name);
    if (!ctl) {
        ALOGE("%s: Could not get ctl for mixer cmd - %s",
              __func__, mixer_ctl_name);
        return -EINVAL;
    }

    ALOGV("%s: Setting device mute state: %d, mixer ctrl:%s",
          __func__,state, mixer_ctl_name);
    mixer_ctl_set_array(ctl, set_values, ARRAY_SIZE(set_values));

    return ret;
}

snd_device_t platform_get_output_snd_device(void *platform, struct stream_out *out)
{
    struct platform_data *my_data = (struct platform_data *)platform;
    struct audio_device *adev = my_data->adev;
    audio_mode_t mode = adev->mode;
    snd_device_t snd_device = SND_DEVICE_NONE;
    audio_devices_t devices = out->devices;
    unsigned int sample_rate = out->sample_rate;

    audio_channel_mask_t channel_mask = (adev->active_input == NULL) ?
                                AUDIO_CHANNEL_IN_MONO : adev->active_input->channel_mask;
    int channel_count = popcount(channel_mask);

    ALOGV("%s: enter: output devices(%#x)", __func__, devices);
    if (devices == AUDIO_DEVICE_NONE ||
        devices & AUDIO_DEVICE_BIT_IN) {
        ALOGV("%s: Invalid output devices (%#x)", __func__, devices);
        goto exit;
    }

    if (popcount(devices) == 2) {
        if (devices == (AUDIO_DEVICE_OUT_WIRED_HEADPHONE |
                        AUDIO_DEVICE_OUT_SPEAKER)) {
            if (my_data->external_spk_1)
                snd_device = SND_DEVICE_OUT_SPEAKER_AND_HEADPHONES_EXTERNAL_1;
            else if (my_data->external_spk_2)
                snd_device = SND_DEVICE_OUT_SPEAKER_AND_HEADPHONES_EXTERNAL_2;
            else
                snd_device = SND_DEVICE_OUT_SPEAKER_AND_HEADPHONES;
        } else if (devices == (AUDIO_DEVICE_OUT_WIRED_HEADSET |
                               AUDIO_DEVICE_OUT_SPEAKER)) {
            if (audio_extn_get_anc_enabled())
                snd_device = SND_DEVICE_OUT_SPEAKER_AND_ANC_HEADSET;
            else if (my_data->external_spk_1)
                snd_device = SND_DEVICE_OUT_SPEAKER_AND_HEADPHONES_EXTERNAL_1;
            else if (my_data->external_spk_2)
                snd_device = SND_DEVICE_OUT_SPEAKER_AND_HEADPHONES_EXTERNAL_2;
            else
                snd_device = SND_DEVICE_OUT_SPEAKER_AND_HEADPHONES;
        } else if (devices == (AUDIO_DEVICE_OUT_LINE |
                               AUDIO_DEVICE_OUT_SPEAKER)) {
            snd_device = SND_DEVICE_OUT_SPEAKER_AND_LINE;
        } else if (devices == (AUDIO_DEVICE_OUT_AUX_DIGITAL |
                               AUDIO_DEVICE_OUT_SPEAKER)) {
            snd_device = SND_DEVICE_OUT_SPEAKER_AND_HDMI;
        } else if (devices == (AUDIO_DEVICE_OUT_ANLG_DOCK_HEADSET |
                               AUDIO_DEVICE_OUT_SPEAKER)) {
            snd_device = SND_DEVICE_OUT_SPEAKER_AND_USB_HEADSET;
        } else {
            ALOGE("%s: Invalid combo device(%#x)", __func__, devices);
            goto exit;
        }
        if (snd_device != SND_DEVICE_NONE) {
            goto exit;
        }
    }

    if (popcount(devices) != 1) {
        ALOGE("%s: Invalid output devices(%#x)", __func__, devices);
        goto exit;
    }

    if ((mode == AUDIO_MODE_IN_CALL) ||
        voice_extn_compress_voip_is_active(adev)) {
        if (devices & AUDIO_DEVICE_OUT_WIRED_HEADPHONE ||
            devices & AUDIO_DEVICE_OUT_WIRED_HEADSET ||
            devices & AUDIO_DEVICE_OUT_LINE) {
            if ((adev->voice.tty_mode != TTY_MODE_OFF) &&
                !voice_extn_compress_voip_is_active(adev)) {
                switch (adev->voice.tty_mode) {
                case TTY_MODE_FULL:
                    snd_device = SND_DEVICE_OUT_VOICE_TTY_FULL_HEADPHONES;
                    break;
                case TTY_MODE_VCO:
                    snd_device = SND_DEVICE_OUT_VOICE_TTY_VCO_HEADPHONES;
                    break;
                case TTY_MODE_HCO:
                    snd_device = SND_DEVICE_OUT_VOICE_TTY_HCO_HANDSET;
                    break;
                default:
                    ALOGE("%s: Invalid TTY mode (%#x)",
                          __func__, adev->voice.tty_mode);
                }
            } else if (devices & AUDIO_DEVICE_OUT_LINE) {
                snd_device = SND_DEVICE_OUT_VOICE_LINE;
            } else if (audio_extn_get_anc_enabled()) {
                if (audio_extn_should_use_fb_anc())
                    snd_device = SND_DEVICE_OUT_VOICE_ANC_FB_HEADSET;
                else
                    snd_device = SND_DEVICE_OUT_VOICE_ANC_HEADSET;
            } else {
                snd_device = SND_DEVICE_OUT_VOICE_HEADPHONES;
            }
        } else if (devices & AUDIO_DEVICE_OUT_ALL_SCO) {
            if (adev->bt_wb_speech_enabled)
                snd_device = SND_DEVICE_OUT_BT_SCO_WB;
            else
                snd_device = SND_DEVICE_OUT_BT_SCO;
        } else if (devices & AUDIO_DEVICE_OUT_SPEAKER) {
                if (my_data->is_vbat_speaker)
                    snd_device = SND_DEVICE_OUT_VOICE_SPEAKER_VBAT;
                else
                    snd_device = SND_DEVICE_OUT_VOICE_SPEAKER;
        } else if (devices & AUDIO_DEVICE_OUT_ANLG_DOCK_HEADSET ||
                   devices & AUDIO_DEVICE_OUT_DGTL_DOCK_HEADSET) {
            snd_device = SND_DEVICE_OUT_USB_HEADSET;
        } else if (devices & AUDIO_DEVICE_OUT_FM_TX) {
            snd_device = SND_DEVICE_OUT_TRANSMISSION_FM;
        } else if (devices & AUDIO_DEVICE_OUT_EARPIECE) {
            if (audio_extn_should_use_handset_anc(channel_count))
                snd_device = SND_DEVICE_OUT_ANC_HANDSET;
            else
                snd_device = SND_DEVICE_OUT_VOICE_HANDSET;
        } else if (devices & AUDIO_DEVICE_OUT_TELEPHONY_TX)
            snd_device = SND_DEVICE_OUT_VOICE_TX;

        if (snd_device != SND_DEVICE_NONE) {
            goto exit;
        }
    }

    if (devices & AUDIO_DEVICE_OUT_WIRED_HEADPHONE ||
        devices & AUDIO_DEVICE_OUT_WIRED_HEADSET) {
        if (devices & AUDIO_DEVICE_OUT_WIRED_HEADSET
            && audio_extn_get_anc_enabled()) {
            if (audio_extn_should_use_fb_anc())
                snd_device = SND_DEVICE_OUT_ANC_FB_HEADSET;
            else
                snd_device = SND_DEVICE_OUT_ANC_HEADSET;
        } else if (platform_get_native_support() &&
                    OUTPUT_SAMPLING_RATE_44100 == sample_rate)
                snd_device = SND_DEVICE_OUT_HEADPHONES_44_1;
          else
                snd_device = SND_DEVICE_OUT_HEADPHONES;
<<<<<<< HEAD
    } else if (devices & AUDIO_DEVICE_OUT_LINE) {
        snd_device = SND_DEVICE_OUT_LINE;
=======
>>>>>>> 9c4ba54b
    } else if (devices & AUDIO_DEVICE_OUT_SPEAKER) {
        if (my_data->external_spk_1)
            snd_device = SND_DEVICE_OUT_SPEAKER_EXTERNAL_1;
        else if (my_data->external_spk_2)
            snd_device = SND_DEVICE_OUT_SPEAKER_EXTERNAL_2;
        else if (adev->speaker_lr_swap)
            snd_device = SND_DEVICE_OUT_SPEAKER_REVERSE;
        else if (my_data->is_vbat_speaker)
            snd_device = SND_DEVICE_OUT_SPEAKER_VBAT;
        else
            snd_device = SND_DEVICE_OUT_SPEAKER;
    } else if (devices & AUDIO_DEVICE_OUT_ALL_SCO) {
        if (adev->bt_wb_speech_enabled)
            snd_device = SND_DEVICE_OUT_BT_SCO_WB;
        else
            snd_device = SND_DEVICE_OUT_BT_SCO;
    } else if (devices & AUDIO_DEVICE_OUT_AUX_DIGITAL) {
        snd_device = SND_DEVICE_OUT_HDMI ;
    } else if (devices & AUDIO_DEVICE_OUT_ANLG_DOCK_HEADSET ||
               devices & AUDIO_DEVICE_OUT_DGTL_DOCK_HEADSET) {
        ALOGD("%s: setting USB hadset channel capability(2) for Proxy", __func__);
        audio_extn_set_afe_proxy_channel_mixer(adev, 2);
        snd_device = SND_DEVICE_OUT_USB_HEADSET;
    } else if (devices & AUDIO_DEVICE_OUT_FM_TX) {
        snd_device = SND_DEVICE_OUT_TRANSMISSION_FM;
    } else if (devices & AUDIO_DEVICE_OUT_EARPIECE) {
        snd_device = SND_DEVICE_OUT_HANDSET;
    } else if (devices & AUDIO_DEVICE_OUT_PROXY) {
        channel_count = audio_extn_get_afe_proxy_channel_count();
        ALOGD("%s: setting sink capability(%d) for Proxy", __func__, channel_count);
        audio_extn_set_afe_proxy_channel_mixer(adev, channel_count);
        snd_device = SND_DEVICE_OUT_AFE_PROXY;
    } else {
        ALOGE("%s: Unknown device(s) %#x", __func__, devices);
    }
exit:
    ALOGV("%s: exit: snd_device(%s)", __func__, device_table[snd_device]);
    return snd_device;
}

snd_device_t platform_get_input_snd_device(void *platform, audio_devices_t out_device)
{
    struct platform_data *my_data = (struct platform_data *)platform;
    struct audio_device *adev = my_data->adev;
    audio_source_t  source = (adev->active_input == NULL) ?
                                AUDIO_SOURCE_DEFAULT : adev->active_input->source;

    audio_mode_t    mode   = adev->mode;
    audio_devices_t in_device = ((adev->active_input == NULL) ?
                                    AUDIO_DEVICE_NONE : adev->active_input->device)
                                & ~AUDIO_DEVICE_BIT_IN;
    audio_channel_mask_t channel_mask = (adev->active_input == NULL) ?
                                AUDIO_CHANNEL_IN_MONO : adev->active_input->channel_mask;
    snd_device_t snd_device = SND_DEVICE_NONE;
    int channel_count = popcount(channel_mask);

    ALOGV("%s: enter: out_device(%#x) in_device(%#x)",
          __func__, out_device, in_device);
    if (my_data->external_mic) {
        if ((out_device != AUDIO_DEVICE_NONE) && ((mode == AUDIO_MODE_IN_CALL) ||
            voice_extn_compress_voip_is_active(adev) || audio_extn_hfp_is_active(adev))) {
            if (out_device & AUDIO_DEVICE_OUT_WIRED_HEADPHONE ||
               out_device & AUDIO_DEVICE_OUT_EARPIECE ||
               out_device & AUDIO_DEVICE_OUT_SPEAKER )
                snd_device = SND_DEVICE_IN_HANDSET_MIC_EXTERNAL;
        } else if (in_device & AUDIO_DEVICE_IN_BUILTIN_MIC ||
                   in_device & AUDIO_DEVICE_IN_BACK_MIC) {
            snd_device = SND_DEVICE_IN_HANDSET_MIC_EXTERNAL;
        }
    }

    if (snd_device != AUDIO_DEVICE_NONE)
        goto exit;

    if ((out_device != AUDIO_DEVICE_NONE) && ((mode == AUDIO_MODE_IN_CALL) ||
        voice_extn_compress_voip_is_active(adev) || audio_extn_hfp_is_active(adev))) {
        if ((adev->voice.tty_mode != TTY_MODE_OFF) &&
            !voice_extn_compress_voip_is_active(adev)) {
            if (out_device & AUDIO_DEVICE_OUT_WIRED_HEADPHONE ||
                out_device & AUDIO_DEVICE_OUT_WIRED_HEADSET ||
                out_device & AUDIO_DEVICE_OUT_LINE) {
                switch (adev->voice.tty_mode) {
                case TTY_MODE_FULL:
                    snd_device = SND_DEVICE_IN_VOICE_TTY_FULL_HEADSET_MIC;
                    break;
                case TTY_MODE_VCO:
                    snd_device = SND_DEVICE_IN_VOICE_TTY_VCO_HANDSET_MIC;
                    break;
                case TTY_MODE_HCO:
                    snd_device = SND_DEVICE_IN_VOICE_TTY_HCO_HEADSET_MIC;
                    break;
                default:
                    ALOGE("%s: Invalid TTY mode (%#x)", __func__, adev->voice.tty_mode);
                }
                goto exit;
            }
        }
        if (out_device & AUDIO_DEVICE_OUT_EARPIECE ||
            out_device & AUDIO_DEVICE_OUT_WIRED_HEADPHONE ||
                out_device & AUDIO_DEVICE_OUT_LINE) {
            if (out_device & AUDIO_DEVICE_OUT_EARPIECE &&
                audio_extn_should_use_handset_anc(channel_count)) {
                snd_device = SND_DEVICE_IN_AANC_HANDSET_MIC;
                adev->acdb_settings |= ANC_FLAG;
            } else if (my_data->fluence_type == FLUENCE_NONE ||
                my_data->fluence_in_voice_call == false) {
                snd_device = SND_DEVICE_IN_HANDSET_MIC;
                if (audio_extn_hfp_is_active(adev))
                    platform_set_echo_reference(adev, true, out_device);
            } else {
                snd_device = SND_DEVICE_IN_VOICE_DMIC;
            }
        } else if (out_device & AUDIO_DEVICE_OUT_WIRED_HEADSET) {
            snd_device = SND_DEVICE_IN_VOICE_HEADSET_MIC;
            if (audio_extn_hfp_is_active(adev))
                platform_set_echo_reference(adev, true, out_device);
        } else if (out_device & AUDIO_DEVICE_OUT_ALL_SCO) {
            if (adev->bt_wb_speech_enabled) {
                if (adev->bluetooth_nrec)
                    snd_device = SND_DEVICE_IN_BT_SCO_MIC_WB_NREC;
                else
                    snd_device = SND_DEVICE_IN_BT_SCO_MIC_WB;
            } else {
                if (adev->bluetooth_nrec)
                    snd_device = SND_DEVICE_IN_BT_SCO_MIC_NREC;
                else
                    snd_device = SND_DEVICE_IN_BT_SCO_MIC;
            }
        } else if (out_device & AUDIO_DEVICE_OUT_SPEAKER) {
            if (my_data->fluence_type != FLUENCE_NONE &&
                my_data->fluence_in_voice_call &&
                my_data->fluence_in_spkr_mode) {
                if(my_data->fluence_type & FLUENCE_QUAD_MIC) {
                    snd_device = SND_DEVICE_IN_VOICE_SPEAKER_QMIC;
                } else {
                    if (my_data->fluence_mode == FLUENCE_BROADSIDE)
                       snd_device = SND_DEVICE_IN_VOICE_SPEAKER_DMIC_BROADSIDE;
                    else
                       snd_device = SND_DEVICE_IN_VOICE_SPEAKER_DMIC;
                }
            } else {
                snd_device = SND_DEVICE_IN_VOICE_SPEAKER_MIC;
                if (audio_extn_hfp_is_active(adev))
                    platform_set_echo_reference(adev, true, out_device);
            }
        } else if (out_device & AUDIO_DEVICE_OUT_TELEPHONY_TX)
            snd_device = SND_DEVICE_IN_VOICE_RX;
    } else if (source == AUDIO_SOURCE_CAMCORDER) {
        if (in_device & AUDIO_DEVICE_IN_BUILTIN_MIC ||
            in_device & AUDIO_DEVICE_IN_BACK_MIC) {
            snd_device = SND_DEVICE_IN_CAMCORDER_MIC;
        }
    } else if (source == AUDIO_SOURCE_VOICE_RECOGNITION) {
        if (in_device & AUDIO_DEVICE_IN_BUILTIN_MIC) {
            if (channel_count == 2) {
                snd_device = SND_DEVICE_IN_VOICE_REC_DMIC_STEREO;
            } else if (adev->active_input->enable_ns)
                snd_device = SND_DEVICE_IN_VOICE_REC_MIC_NS;
            else if (my_data->fluence_type != FLUENCE_NONE &&
                     my_data->fluence_in_voice_rec) {
                snd_device = SND_DEVICE_IN_VOICE_REC_DMIC_FLUENCE;
            } else {
                snd_device = SND_DEVICE_IN_VOICE_REC_MIC;
            }
        }
    } else if (source == AUDIO_SOURCE_VOICE_COMMUNICATION) {
        if (out_device & AUDIO_DEVICE_OUT_SPEAKER)
            in_device = AUDIO_DEVICE_IN_BACK_MIC;
        if (adev->active_input) {
            if (adev->active_input->enable_aec &&
                    adev->active_input->enable_ns) {
                if (in_device & AUDIO_DEVICE_IN_BACK_MIC) {
                    if (my_data->fluence_in_spkr_mode) {
                        if (my_data->fluence_type & FLUENCE_QUAD_MIC) {
                            snd_device = SND_DEVICE_IN_SPEAKER_QMIC_AEC_NS;
                        } else if (my_data->fluence_type & FLUENCE_DUAL_MIC) {
                            if (my_data->fluence_mode == FLUENCE_BROADSIDE)
                                snd_device = SND_DEVICE_IN_SPEAKER_DMIC_AEC_NS_BROADSIDE;
                            else
                                snd_device = SND_DEVICE_IN_SPEAKER_DMIC_AEC_NS;
                        }
                    } else
                        snd_device = SND_DEVICE_IN_SPEAKER_MIC_AEC_NS;
                } else if (in_device & AUDIO_DEVICE_IN_BUILTIN_MIC) {
                    if (my_data->fluence_type & FLUENCE_DUAL_MIC) {
                        snd_device = SND_DEVICE_IN_HANDSET_DMIC_AEC_NS;
                    } else
                        snd_device = SND_DEVICE_IN_HANDSET_MIC_AEC_NS;
                } else if (in_device & AUDIO_DEVICE_IN_WIRED_HEADSET) {
                    snd_device = SND_DEVICE_IN_HEADSET_MIC_FLUENCE;
                }
                platform_set_echo_reference(adev, true, out_device);
            } else if (adev->active_input->enable_aec) {
                if (in_device & AUDIO_DEVICE_IN_BACK_MIC) {
                    if (my_data->fluence_in_spkr_mode) {
                        if (my_data->fluence_type & FLUENCE_QUAD_MIC) {
                            snd_device = SND_DEVICE_IN_SPEAKER_QMIC_AEC;
                        } else if (my_data->fluence_type & FLUENCE_DUAL_MIC) {
                            if (my_data->fluence_mode == FLUENCE_BROADSIDE)
                                snd_device = SND_DEVICE_IN_SPEAKER_DMIC_AEC_BROADSIDE;
                            else
                                snd_device = SND_DEVICE_IN_SPEAKER_DMIC_AEC;
                        }
                    } else
                        snd_device = SND_DEVICE_IN_SPEAKER_MIC_AEC;
                } else if (in_device & AUDIO_DEVICE_IN_BUILTIN_MIC) {
                    if (my_data->fluence_type & FLUENCE_DUAL_MIC) {
                        snd_device = SND_DEVICE_IN_HANDSET_DMIC_AEC;
                    } else
                        snd_device = SND_DEVICE_IN_HANDSET_MIC_AEC;
                } else if (in_device & AUDIO_DEVICE_IN_WIRED_HEADSET) {
                    snd_device = SND_DEVICE_IN_HEADSET_MIC_FLUENCE;
                }
                platform_set_echo_reference(adev, true, out_device);
            } else if (adev->active_input->enable_ns) {
                if (in_device & AUDIO_DEVICE_IN_BACK_MIC) {
                    if (my_data->fluence_in_spkr_mode) {
                        if (my_data->fluence_type & FLUENCE_QUAD_MIC) {
                            snd_device = SND_DEVICE_IN_SPEAKER_QMIC_NS;
                        } else if (my_data->fluence_type & FLUENCE_DUAL_MIC) {
                            if (my_data->fluence_mode == FLUENCE_BROADSIDE)
                                snd_device = SND_DEVICE_IN_SPEAKER_DMIC_NS_BROADSIDE;
                            else
                                snd_device = SND_DEVICE_IN_SPEAKER_DMIC_NS;
                        }
                    } else
                        snd_device = SND_DEVICE_IN_SPEAKER_MIC_NS;
                } else if (in_device & AUDIO_DEVICE_IN_BUILTIN_MIC) {
                    if (my_data->fluence_type & FLUENCE_DUAL_MIC) {
                        snd_device = SND_DEVICE_IN_HANDSET_DMIC_NS;
                    } else
                        snd_device = SND_DEVICE_IN_HANDSET_MIC_NS;
                } else if (in_device & AUDIO_DEVICE_IN_WIRED_HEADSET) {
                    snd_device = SND_DEVICE_IN_HEADSET_MIC_FLUENCE;
                }
                platform_set_echo_reference(adev, false, out_device);
            } else
                platform_set_echo_reference(adev, false, out_device);
        }
    } else if (source == AUDIO_SOURCE_MIC) {
        if (in_device & AUDIO_DEVICE_IN_BUILTIN_MIC &&
                channel_count == 1 ) {
            if(my_data->fluence_in_audio_rec) {
                if(my_data->fluence_type & FLUENCE_QUAD_MIC) {
                    snd_device = SND_DEVICE_IN_HANDSET_QMIC;
                    platform_set_echo_reference(adev, true, out_device);
                } else if (my_data->fluence_type & FLUENCE_DUAL_MIC) {
                    snd_device = SND_DEVICE_IN_HANDSET_DMIC;
                    platform_set_echo_reference(adev, true, out_device);
                }
            }
        }
    } else if (source == AUDIO_SOURCE_FM_TUNER) {
        snd_device = SND_DEVICE_IN_CAPTURE_FM;
    } else if (source == AUDIO_SOURCE_DEFAULT) {
        goto exit;
    }


    if (snd_device != SND_DEVICE_NONE) {
        goto exit;
    }

    if (in_device != AUDIO_DEVICE_NONE &&
            !(in_device & AUDIO_DEVICE_IN_VOICE_CALL) &&
            !(in_device & AUDIO_DEVICE_IN_COMMUNICATION)) {
        if (in_device & AUDIO_DEVICE_IN_BUILTIN_MIC) {
            if (audio_extn_ssr_get_enabled() && channel_count == 6)
                snd_device = SND_DEVICE_IN_QUAD_MIC;
            else if (my_data->fluence_type & (FLUENCE_DUAL_MIC | FLUENCE_QUAD_MIC) &&
                    channel_count == 2)
                snd_device = SND_DEVICE_IN_HANDSET_STEREO_DMIC;
            else
                snd_device = SND_DEVICE_IN_HANDSET_MIC;
        } else if (in_device & AUDIO_DEVICE_IN_BACK_MIC) {
            snd_device = SND_DEVICE_IN_SPEAKER_MIC;
        } else if (in_device & AUDIO_DEVICE_IN_WIRED_HEADSET) {
            snd_device = SND_DEVICE_IN_HEADSET_MIC;
        } else if (in_device & AUDIO_DEVICE_IN_BLUETOOTH_SCO_HEADSET) {
            if (adev->bt_wb_speech_enabled) {
                if (adev->bluetooth_nrec)
                    snd_device = SND_DEVICE_IN_BT_SCO_MIC_WB_NREC;
                else
                    snd_device = SND_DEVICE_IN_BT_SCO_MIC_WB;
            } else {
                if (adev->bluetooth_nrec)
                    snd_device = SND_DEVICE_IN_BT_SCO_MIC_NREC;
                else
                    snd_device = SND_DEVICE_IN_BT_SCO_MIC;
            }
        } else if (in_device & AUDIO_DEVICE_IN_AUX_DIGITAL) {
            snd_device = SND_DEVICE_IN_HDMI_MIC;
        } else if (in_device & AUDIO_DEVICE_IN_ANLG_DOCK_HEADSET ||
                   in_device & AUDIO_DEVICE_IN_DGTL_DOCK_HEADSET) {
            snd_device = SND_DEVICE_IN_USB_HEADSET_MIC;
        } else if (in_device & AUDIO_DEVICE_IN_FM_TUNER) {
            snd_device = SND_DEVICE_IN_CAPTURE_FM;
        } else {
            ALOGE("%s: Unknown input device(s) %#x", __func__, in_device);
            ALOGW("%s: Using default handset-mic", __func__);
            snd_device = SND_DEVICE_IN_HANDSET_MIC;
        }
    } else {
        if (out_device & AUDIO_DEVICE_OUT_EARPIECE) {
            snd_device = SND_DEVICE_IN_HANDSET_MIC;
        } else if (out_device & AUDIO_DEVICE_OUT_WIRED_HEADSET) {
            snd_device = SND_DEVICE_IN_HEADSET_MIC;
        } else if (out_device & AUDIO_DEVICE_OUT_SPEAKER) {
            if (channel_count == 2)
                snd_device = SND_DEVICE_IN_SPEAKER_STEREO_DMIC;
            else
                snd_device = SND_DEVICE_IN_SPEAKER_MIC;
        } else if (out_device & AUDIO_DEVICE_OUT_WIRED_HEADPHONE ||
                        out_device & AUDIO_DEVICE_OUT_LINE) {
            snd_device = SND_DEVICE_IN_HANDSET_MIC;
        } else if (out_device & AUDIO_DEVICE_OUT_BLUETOOTH_SCO_HEADSET) {
            if (adev->bt_wb_speech_enabled) {
                if (adev->bluetooth_nrec)
                    snd_device = SND_DEVICE_IN_BT_SCO_MIC_WB_NREC;
                else
                    snd_device = SND_DEVICE_IN_BT_SCO_MIC_WB;
            } else {
                if (adev->bluetooth_nrec)
                    snd_device = SND_DEVICE_IN_BT_SCO_MIC_NREC;
                else
                    snd_device = SND_DEVICE_IN_BT_SCO_MIC;
            }
        } else if (out_device & AUDIO_DEVICE_OUT_AUX_DIGITAL) {
            snd_device = SND_DEVICE_IN_HDMI_MIC;
        } else if (out_device & AUDIO_DEVICE_OUT_ANLG_DOCK_HEADSET ||
                   out_device & AUDIO_DEVICE_OUT_DGTL_DOCK_HEADSET) {
            snd_device = SND_DEVICE_IN_USB_HEADSET_MIC;
        } else {
            ALOGE("%s: Unknown output device(s) %#x", __func__, out_device);
            ALOGW("%s: Using default handset-mic", __func__);
            snd_device = SND_DEVICE_IN_HANDSET_MIC;
        }
    }
exit:
    ALOGV("%s: exit: in_snd_device(%s)", __func__, device_table[snd_device]);
    return snd_device;
}

int platform_set_hdmi_channels(void *platform,  int channel_count)
{
    struct platform_data *my_data = (struct platform_data *)platform;
    struct audio_device *adev = my_data->adev;
    struct mixer_ctl *ctl;
    const char *channel_cnt_str = NULL;
    const char *mixer_ctl_name = "HDMI_RX Channels";
    switch (channel_count) {
    case 8:
        channel_cnt_str = "Eight"; break;
    case 7:
        channel_cnt_str = "Seven"; break;
    case 6:
        channel_cnt_str = "Six"; break;
    case 5:
        channel_cnt_str = "Five"; break;
    case 4:
        channel_cnt_str = "Four"; break;
    case 3:
        channel_cnt_str = "Three"; break;
    default:
        channel_cnt_str = "Two"; break;
    }
    ctl = mixer_get_ctl_by_name(adev->mixer, mixer_ctl_name);
    if (!ctl) {
        ALOGE("%s: Could not get ctl for mixer cmd - %s",
              __func__, mixer_ctl_name);
        return -EINVAL;
    }
    ALOGV("HDMI channel count: %s", channel_cnt_str);
    mixer_ctl_set_enum_by_string(ctl, channel_cnt_str);
    return 0;
}

int platform_edid_get_max_channels(void *platform)
{
    int channel_count;
    int max_channels = 2;
    int i = 0, ret = 0;
    struct platform_data *my_data = (struct platform_data *)platform;
    struct audio_device *adev = my_data->adev;
    edid_audio_info *info = NULL;
    ret = platform_get_edid_info(platform);
    info = (edid_audio_info *)my_data->edid_info;

    if(ret == 0 && info != NULL) {
        for (i = 0; i < info->audio_blocks && i < MAX_EDID_BLOCKS; i++) {
            ALOGV("%s:format %d channel %d", __func__,
                   info->audio_blocks_array[i].format_id,
                   info->audio_blocks_array[i].channels);
            if (info->audio_blocks_array[i].format_id == LPCM) {
                channel_count = info->audio_blocks_array[i].channels;
                if (channel_count > max_channels) {
                   max_channels = channel_count;
                }
            }
        }
    }
    return max_channels;
}

static int platform_set_slowtalk(struct platform_data *my_data, bool state)
{
    int ret = 0;
    struct audio_device *adev = my_data->adev;
    struct mixer_ctl *ctl;
    const char *mixer_ctl_name = "Slowtalk Enable";
    uint32_t set_values[ ] = {0,
                              ALL_SESSION_VSID};

    set_values[0] = state;
    ctl = mixer_get_ctl_by_name(adev->mixer, mixer_ctl_name);
    if (!ctl) {
        ALOGE("%s: Could not get ctl for mixer cmd - %s",
              __func__, mixer_ctl_name);
        ret = -EINVAL;
    } else {
        ALOGV("Setting slowtalk state: %d", state);
        ret = mixer_ctl_set_array(ctl, set_values, ARRAY_SIZE(set_values));
        my_data->slowtalk = state;
    }

    if (my_data->csd != NULL) {
        ret = my_data->csd->slow_talk(ALL_SESSION_VSID, state);
        if (ret < 0) {
            ALOGE("%s: csd_client_disable_device, failed, error %d",
                  __func__, ret);
        }
    }
    return ret;
}

static int set_hd_voice(struct platform_data *my_data, bool state)
{
    struct audio_device *adev = my_data->adev;
    struct mixer_ctl *ctl;
    char *mixer_ctl_name = "HD Voice Enable";
    int ret = 0;
    uint32_t set_values[ ] = {0,
                              ALL_SESSION_VSID};

    set_values[0] = state;
    ctl = mixer_get_ctl_by_name(adev->mixer, mixer_ctl_name);
    if (!ctl) {
        ALOGE("%s: Could not get ctl for mixer cmd - %s",
              __func__, mixer_ctl_name);
        return -EINVAL;
    } else {
        ALOGV("Setting HD Voice state: %d", state);
        ret = mixer_ctl_set_array(ctl, set_values, ARRAY_SIZE(set_values));
        my_data->hd_voice = state;
    }

    return ret;
}

static int update_external_device_status(struct platform_data *my_data,
                                 char* event_name, bool status)
{
    int ret = 0;
    struct audio_usecase *usecase;
    struct listnode *node;

    ALOGD("Recieved  external event switch %s", event_name);

    if (!strcmp(event_name, EVENT_EXTERNAL_SPK_1))
        my_data->external_spk_1 = status;
    else if (!strcmp(event_name, EVENT_EXTERNAL_SPK_2))
        my_data->external_spk_2 = status;
    else if (!strcmp(event_name, EVENT_EXTERNAL_MIC))
        my_data->external_mic = status;
    else {
        ALOGE("The audio event type is not found");
        return -EINVAL;
    }

    list_for_each(node, &my_data->adev->usecase_list) {
        usecase = node_to_item(node, struct audio_usecase, list);
        select_devices(my_data->adev, usecase->id);
    }

    return ret;
}

static int parse_audiocal_cfg(struct str_parms *parms, acdb_audio_cal_cfg_t *cal)
{
    int err;
    unsigned int val;
    char value[64];
    int ret = 0;

    if(parms == NULL || cal == NULL)
        return ret;

    err = str_parms_get_str(parms, "cal_persist", value, sizeof(value));
    if (err >= 0) {
        str_parms_del(parms, "cal_persist");
        cal->persist = (uint32_t) strtoul(value, NULL, 0);
        ret = ret | 0x1;
    }
    err = str_parms_get_str(parms, "cal_apptype", value, sizeof(value));
    if (err >= 0) {
        str_parms_del(parms, "cal_apptype");
        cal->app_type = (uint32_t) strtoul(value, NULL, 0);
        ret = ret | 0x2;
    }
    err = str_parms_get_str(parms, "cal_caltype", value, sizeof(value));
    if (err >= 0) {
        str_parms_del(parms, "cal_caltype");
        cal->cal_type = (uint32_t) strtoul(value, NULL, 0);
        ret = ret | 0x4;
    }
    err = str_parms_get_str(parms, "cal_samplerate", value, sizeof(value));
    if (err >= 0) {
        str_parms_del(parms, "cal_samplerate");
        cal->sampling_rate = (uint32_t) strtoul(value, NULL, 0);
        ret = ret | 0x8;
    }
    err = str_parms_get_str(parms, "cal_devid", value, sizeof(value));
    if (err >= 0) {
        str_parms_del(parms, "cal_devid");
        cal->dev_id = (uint32_t) strtoul(value, NULL, 0);
        ret = ret | 0x10;
    }
    err = str_parms_get_str(parms, "cal_snddevid", value, sizeof(value));
    if (err >= 0) {
        str_parms_del(parms, "cal_snddevid");
        cal->snd_dev_id = (uint32_t) strtoul(value, NULL, 0);
        ret = ret | 0x20;
    }
    err = str_parms_get_str(parms, "cal_topoid", value, sizeof(value));
    if (err >= 0) {
        str_parms_del(parms, "cal_topoid");
        cal->topo_id = (uint32_t) strtoul(value, NULL, 0);
        ret = ret | 0x40;
    }
    err = str_parms_get_str(parms, "cal_moduleid", value, sizeof(value));
    if (err >= 0) {
        str_parms_del(parms, "cal_moduleid");
        cal->module_id = (uint32_t) strtoul(value, NULL, 0);
        ret = ret | 0x80;
    }
    err = str_parms_get_str(parms, "cal_paramid", value, sizeof(value));
    if (err >= 0) {
        str_parms_del(parms, "cal_paramid");
        cal->param_id = (uint32_t) strtoul(value, NULL, 0);
        ret = ret | 0x100;
    }
    return ret;
}

static void set_audiocal(void *platform, struct str_parms *parms, char *value, int len) {
    struct platform_data *my_data = (struct platform_data *)platform;
    struct stream_out out;
    acdb_audio_cal_cfg_t cal={0};
    uint8_t *dptr = NULL;
    int32_t dlen;
    int err, ret;
    if(value == NULL || platform == NULL || parms == NULL) {
        ALOGE("[%s] received null pointer, failed",__func__);
        goto done_key_audcal;
    }

    /* parse audio calibration keys */
    ret = parse_audiocal_cfg(parms, &cal);

    /* handle audio calibration data now */
    err = str_parms_get_str(parms, AUDIO_PARAMETER_KEY_AUD_CALDATA, value, len);
    if (err >= 0) {
        str_parms_del(parms, AUDIO_PARAMETER_KEY_AUD_CALDATA);
        dlen = strlen(value);
        if(dlen <= 0) {
            ALOGE("[%s] null data received",__func__);
            goto done_key_audcal;
        }
        dptr = (uint8_t*) calloc(dlen, sizeof(uint8_t));
        if(dptr == NULL) {
            ALOGE("[%s] memory allocation failed for %d",__func__, dlen);
            goto done_key_audcal;
        }
        dlen = b64decode(value, strlen(value), dptr);
        if(dlen<=0) {
            ALOGE("[%s] data decoding failed %d", __func__, dlen);
            goto done_key_audcal;
        }

        if(cal.dev_id) {
          if(audio_is_input_device(cal.dev_id)) {
              cal.snd_dev_id = platform_get_input_snd_device(platform, cal.dev_id);
          } else {
              out.devices = cal.dev_id;
              cal.snd_dev_id = platform_get_output_snd_device(platform, &out);
          }
        }
        cal.acdb_dev_id = platform_get_snd_device_acdb_id(cal.snd_dev_id);
        ALOGD("Setting audio calibration for snd_device(%d) acdb_id(%d)",
                cal.snd_dev_id, cal.acdb_dev_id);
        if(cal.acdb_dev_id == -EINVAL) {
            ALOGE("[%s] Invalid acdb_device id %d for snd device id %d",
                       __func__, cal.acdb_dev_id, cal.snd_dev_id);
            goto done_key_audcal;
        }
        if(my_data->acdb_set_audio_cal) {
            ret = my_data->acdb_set_audio_cal((void *)&cal, (void*)dptr, dlen);
        }
    }
done_key_audcal:
    if(dptr != NULL)
        free(dptr);
}

static void perf_lock_set_params(struct platform_data *platform,
                          struct str_parms *parms,
                          char *value, int len)
{
    int err = 0, i = 0, num_opts = 0;
    char *test_r = NULL;
    char *opts = NULL;
    char *opts_size = NULL;

    err = str_parms_get_str(parms, AUDIO_PARAMETER_KEY_PERF_LOCK_OPTS,
                            value, len);
    if (err >= 0) {
        opts_size = strtok_r(value, ", ", &test_r);
        if (opts_size == NULL) {
            ALOGE("%s: incorrect perf lock opts\n", __func__);
            return;
        }
        num_opts = atoi(opts_size);
        if (num_opts > 0) {
            if (num_opts > MAX_PERF_LOCK_OPTS) {
                ALOGD("%s: num_opts %d exceeds max %d, setting to max\n",
                      __func__, num_opts, MAX_PERF_LOCK_OPTS);
                num_opts = MAX_PERF_LOCK_OPTS;
            }
            for (i = 0; i < num_opts; i++) {
                opts = strtok_r(NULL, ", ", &test_r);
                if (opts == NULL) {
                    ALOGE("%s: incorrect perf lock opts\n", __func__);
                    break;
                }
                platform->adev->perf_lock_opts[i] = strtoul(opts, NULL, 16);
            }
            platform->adev->perf_lock_opts_size = i;
        }
        str_parms_del(parms, AUDIO_PARAMETER_KEY_PERF_LOCK_OPTS);
    }
}

int platform_set_parameters(void *platform, struct str_parms *parms)
{
    struct platform_data *my_data = (struct platform_data *)platform;
    char *str;
    char *value=NULL;
    int val, len;
    int ret = 0, err;
    char *kv_pairs = str_parms_to_str(parms);

    if(kv_pairs == NULL) {
        ret = -ENOMEM;
        ALOGE("[%s] key-value pair is NULL",__func__);
        goto done;
    }

    ALOGV_IF(kv_pairs != NULL, "%s: enter: %s", __func__, kv_pairs);

    len = strlen(kv_pairs);
    value = (char*)calloc(len, sizeof(char));
    if(value == NULL) {
        ret = -ENOMEM;
        ALOGE("[%s] failed to allocate memory",__func__);
        goto done;
    }
    err = str_parms_get_str(parms, AUDIO_PARAMETER_KEY_SLOWTALK, value, len);
    if (err >= 0) {
        bool state = false;
        if (!strncmp("true", value, sizeof("true"))) {
            state = true;
        }

        str_parms_del(parms, AUDIO_PARAMETER_KEY_SLOWTALK);
        ret = platform_set_slowtalk(my_data, state);
        if (ret)
            ALOGE("%s: Failed to set slow talk err: %d", __func__, ret);
    }

    err = str_parms_get_str(parms, AUDIO_PARAMETER_KEY_HD_VOICE, value, len);
    if (err >= 0) {
        bool state = false;
        if (!strncmp("true", value, sizeof("true"))) {
            state = true;
        }

        str_parms_del(parms, AUDIO_PARAMETER_KEY_HD_VOICE);
        if (my_data->hd_voice != state) {
            ret = set_hd_voice(my_data, state);
            if (ret)
                ALOGE("%s: Failed to set HD voice err: %d", __func__, ret);
        } else {
            ALOGV("%s: HD Voice already set to %d", __func__, state);
        }
    }

    err = str_parms_get_str(parms, AUDIO_PARAMETER_KEY_VOLUME_BOOST,
                            value, len);
    if (err >= 0) {
        str_parms_del(parms, AUDIO_PARAMETER_KEY_VOLUME_BOOST);

        if (my_data->acdb_reload_vocvoltable == NULL) {
            ALOGE("%s: acdb_reload_vocvoltable is NULL", __func__);
        } else if (!strcmp(value, "on")) {
            if (!my_data->acdb_reload_vocvoltable(VOICE_FEATURE_SET_VOLUME_BOOST)) {
                my_data->voice_feature_set = 1;
            }
        } else {
            if (!my_data->acdb_reload_vocvoltable(VOICE_FEATURE_SET_DEFAULT)) {
                my_data->voice_feature_set = 0;
            }
        }
    }

    err = str_parms_get_str(parms, AUDIO_PARAMETER_KEY_EXT_AUDIO_DEVICE,
                            value, len);
    if (err >= 0) {
        char *event_name, *status_str;
        bool status = false;
        str_parms_del(parms, AUDIO_PARAMETER_KEY_EXT_AUDIO_DEVICE);
        event_name = strtok_r(value, ",", &status_str);
        if (!event_name) {
            ret = -EINVAL;
            ALOGE("%s: event_name is NULL", __func__);
            goto done;
        }
        ALOGV("%s: recieved update of external audio device %s %s",
                         __func__,
                         event_name, status_str);
        if (!strncmp(status_str, "ON", sizeof("ON")))
            status = true;
        else if (!strncmp(status_str, "OFF", sizeof("OFF")))
            status = false;
        update_external_device_status(my_data, event_name, status);
    }

    /* handle audio calibration parameters */
    set_audiocal(platform, parms, value, len);
    native_audio_set_params(platform, parms, value, len);
<<<<<<< HEAD
    audio_extn_spkr_prot_set_parameters(parms, value, len);
    perf_lock_set_params(platform, parms, value, len);
=======
>>>>>>> 9c4ba54b
done:
    ALOGV("%s: exit with code(%d)", __func__, ret);
    if(kv_pairs != NULL)
        free(kv_pairs);
    if(value != NULL)
        free(value);
    return ret;
}

int platform_set_incall_recording_session_id(void *platform,
                                             uint32_t session_id, int rec_mode)
{
    int ret = 0;
    struct platform_data *my_data = (struct platform_data *)platform;
    struct audio_device *adev = my_data->adev;
    struct mixer_ctl *ctl;
    const char *mixer_ctl_name = "Voc VSID";
    int num_ctl_values;
    int i;

    ctl = mixer_get_ctl_by_name(adev->mixer, mixer_ctl_name);
    if (!ctl) {
        ALOGE("%s: Could not get ctl for mixer cmd - %s",
              __func__, mixer_ctl_name);
        ret = -EINVAL;
    } else {
        num_ctl_values = mixer_ctl_get_num_values(ctl);
        for (i = 0; i < num_ctl_values; i++) {
            if (mixer_ctl_set_value(ctl, i, session_id)) {
                ALOGV("Error: invalid session_id: %x", session_id);
                ret = -EINVAL;
                break;
            }
        }
    }

    if (my_data->csd != NULL) {
        ret = my_data->csd->start_record(ALL_SESSION_VSID, rec_mode);
        if (ret < 0) {
            ALOGE("%s: csd_client_start_record failed, error %d",
                  __func__, ret);
        }
    }

    return ret;
}

int platform_stop_incall_recording_usecase(void *platform)
{
    int ret = 0;
    struct platform_data *my_data = (struct platform_data *)platform;

    if (my_data->csd != NULL) {
        ret = my_data->csd->stop_record(ALL_SESSION_VSID);
        if (ret < 0) {
            ALOGE("%s: csd_client_stop_record failed, error %d",
                  __func__, ret);
        }
    }

    return ret;
}

int platform_start_incall_music_usecase(void *platform)
{
    int ret = 0;
    struct platform_data *my_data = (struct platform_data *)platform;

    if (my_data->csd != NULL) {
        ret = my_data->csd->start_playback(ALL_SESSION_VSID);
        if (ret < 0) {
            ALOGE("%s: csd_client_start_playback failed, error %d",
                  __func__, ret);
        }
    }

    return ret;
}

int platform_stop_incall_music_usecase(void *platform)
{
    int ret = 0;
    struct platform_data *my_data = (struct platform_data *)platform;

    if (my_data->csd != NULL) {
        ret = my_data->csd->stop_playback(ALL_SESSION_VSID);
        if (ret < 0) {
            ALOGE("%s: csd_client_stop_playback failed, error %d",
                  __func__, ret);
        }
    }

    return ret;
}

int platform_update_lch(void *platform, struct voice_session *session,
                        enum voice_lch_mode lch_mode)
{
    int ret = 0;
    struct platform_data *my_data = (struct platform_data *)platform;

    if ((my_data->csd != NULL) && (my_data->csd->set_lch != NULL))
        ret = my_data->csd->set_lch(session->vsid, lch_mode);
    else
        ret = pcm_ioctl(session->pcm_tx, SNDRV_VOICE_IOCTL_LCH, &lch_mode);

    return ret;
}

static void get_audiocal(void *platform, void *keys, void *pReply) {
    struct platform_data *my_data = (struct platform_data *)platform;
    struct stream_out out;
    struct str_parms *query = (struct str_parms *)keys;
    struct str_parms *reply=(struct str_parms *)pReply;
    acdb_audio_cal_cfg_t cal={0};
    uint8_t *dptr = NULL;
    char value[512] = {0};
    char *rparms=NULL;
    int ret=0, err;
    uint32_t param_len;

    if(query==NULL || platform==NULL || reply==NULL) {
        ALOGE("[%s] received null pointer",__func__);
        ret=-EINVAL;
        goto done;
    }
    /* parse audiocal configuration keys */
    ret = parse_audiocal_cfg(query, &cal);
    if(ret == 0) {
        /* No calibration keys found */
        goto done;
    }
    err = str_parms_get_str(query, AUDIO_PARAMETER_KEY_AUD_CALDATA, value, sizeof(value));
    if (err >= 0) {
        str_parms_del(query, AUDIO_PARAMETER_KEY_AUD_CALDATA);
    } else {
        goto done;
    }

    if(cal.dev_id & AUDIO_DEVICE_BIT_IN) {
        cal.snd_dev_id = platform_get_input_snd_device(platform, cal.dev_id);
    } else if(cal.dev_id) {
        out.devices = cal.dev_id;
        cal.snd_dev_id = platform_get_output_snd_device(platform, &out);
    }
    cal.acdb_dev_id =  platform_get_snd_device_acdb_id(cal.snd_dev_id);
    if (cal.acdb_dev_id < 0) {
        ALOGE("%s: Failed. Could not find acdb id for snd device(%d)",
              __func__, cal.snd_dev_id);
        ret = -EINVAL;
        goto done_key_audcal;
    }
    ALOGD("[%s] Getting audio calibration for snd_device(%d) acdb_id(%d)",
           __func__, cal.snd_dev_id, cal.acdb_dev_id);

    param_len = MAX_SET_CAL_BYTE_SIZE;
    dptr = (uint8_t*)calloc(param_len, sizeof(uint8_t));
    if(dptr == NULL) {
        ALOGE("[%s] Memory allocation failed for length %d",__func__,param_len);
        ret = -ENOMEM;
        goto done_key_audcal;
    }
    if (my_data->acdb_get_audio_cal != NULL) {
        ret = my_data->acdb_get_audio_cal((void*)&cal, (void*)dptr, &param_len);
        if (ret == 0) {
            int dlen;
            if(param_len == 0 || param_len == MAX_SET_CAL_BYTE_SIZE) {
                ret = -EINVAL;
                goto done_key_audcal;
            }
            /* Allocate memory for encoding */
            rparms = (char*)calloc((param_len*2), sizeof(char));
            if(rparms == NULL) {
                ALOGE("[%s] Memory allocation failed for size %d",
                            __func__, param_len*2);
                ret = -ENOMEM;
                goto done_key_audcal;
            }
            if(cal.persist==0 && cal.module_id && cal.param_id) {
                err = b64encode(dptr+12, param_len-12, rparms);
            } else {
                err = b64encode(dptr, param_len, rparms);
            }
            if(err < 0) {
                ALOGE("[%s] failed to convert data to string", __func__);
                ret = -EINVAL;
                goto done_key_audcal;
            }
            str_parms_add_int(reply, AUDIO_PARAMETER_KEY_AUD_CALRESULT, ret);
            str_parms_add_str(reply, AUDIO_PARAMETER_KEY_AUD_CALDATA, rparms);
        }
    }
done_key_audcal:
    if(ret != 0) {
        str_parms_add_int(reply, AUDIO_PARAMETER_KEY_AUD_CALRESULT, ret);
        str_parms_add_str(reply, AUDIO_PARAMETER_KEY_AUD_CALDATA, "");
    }
done:
    if(dptr != NULL)
        free(dptr);
    if(rparms != NULL)
        free(rparms);
}

void platform_get_parameters(void *platform,
                            struct str_parms *query,
                            struct str_parms *reply)
{
    struct platform_data *my_data = (struct platform_data *)platform;
    char *str = NULL;
    char value[512] = {0};
    int ret;
    char *kv_pairs = NULL;
    char propValue[PROPERTY_VALUE_MAX]={0};
    bool prop_playback_enabled = false;

    ret = str_parms_get_str(query, AUDIO_PARAMETER_KEY_SLOWTALK,
                            value, sizeof(value));
    if (ret >= 0) {
        str_parms_add_str(reply, AUDIO_PARAMETER_KEY_SLOWTALK,
                          my_data->slowtalk?"true":"false");
    }

    ret = str_parms_get_str(query, AUDIO_PARAMETER_KEY_HD_VOICE,
                            value, sizeof(value));
    if (ret >= 0) {
        str_parms_add_str(reply, AUDIO_PARAMETER_KEY_HD_VOICE,
                          my_data->hd_voice?"true":"false");
    }

    ret = str_parms_get_str(query, AUDIO_PARAMETER_KEY_VOLUME_BOOST,
                            value, sizeof(value));
    if (ret >= 0) {
        if (my_data->voice_feature_set == VOICE_FEATURE_SET_VOLUME_BOOST) {
            strlcpy(value, "on", sizeof(value));
        } else {
            strlcpy(value, "off", sizeof(value));
        }

        str_parms_add_str(reply, AUDIO_PARAMETER_KEY_VOLUME_BOOST, value);
    }

    /* Handle audio calibration keys */
    get_audiocal(platform, query, reply);
    native_audio_get_params(query, reply, value, sizeof(value));

    ret = str_parms_get_str(query, AUDIO_PARAMETER_IS_HW_DECODER_SESSION_ALLOWED,
                                    value, sizeof(value));
    if (ret >= 0) {
        int isallowed = 1; /*true*/

        if (property_get("voice.playback.conc.disabled", propValue, NULL)) {
            prop_playback_enabled = atoi(propValue) ||
                !strncmp("true", propValue, 4);
        }

        if (prop_playback_enabled && (voice_is_in_call(my_data->adev) ||
             (SND_CARD_STATE_OFFLINE == get_snd_card_state(my_data->adev)))) {
            char *decoder_mime_type = value;

            //check if unsupported mime type or not
            if(decoder_mime_type) {
                int i = 0;
                for (i = 0; i < sizeof(dsp_only_decoders_mime)/sizeof(dsp_only_decoders_mime[0]); i++) {
                    if (!strncmp(decoder_mime_type, dsp_only_decoders_mime[i],
                    strlen(dsp_only_decoders_mime[i]))) {
                       ALOGD("Rejecting request for DSP only session from HAL during voice call/SSR state");
                       isallowed = 0;
                       break;
                    }
                }
            }
        }
        str_parms_add_int(reply, AUDIO_PARAMETER_IS_HW_DECODER_SESSION_ALLOWED, isallowed);
    }

done:
    kv_pairs = str_parms_to_str(reply);
    ALOGV_IF(kv_pairs != NULL, "%s: exit: returns - %s", __func__, kv_pairs);
    free(kv_pairs);
}

/* Delay in Us */
int64_t platform_render_latency(audio_usecase_t usecase)
{
    switch (usecase) {
        case USECASE_AUDIO_PLAYBACK_DEEP_BUFFER:
            return DEEP_BUFFER_PLATFORM_DELAY;
        case USECASE_AUDIO_PLAYBACK_LOW_LATENCY:
            return LOW_LATENCY_PLATFORM_DELAY;
        default:
            return 0;
    }
}

int platform_update_usecase_from_source(int source, int usecase)
{
    ALOGV("%s: input source :%d", __func__, source);
<<<<<<< HEAD
    if (source == AUDIO_SOURCE_FM_TUNER)
=======
    if(source == AUDIO_SOURCE_FM_TUNER)
>>>>>>> 9c4ba54b
        usecase = USECASE_AUDIO_RECORD_FM_VIRTUAL;
    return usecase;
}

bool platform_listen_device_needs_event(snd_device_t snd_device)
{
    bool needs_event = false;

    if ((snd_device >= SND_DEVICE_IN_BEGIN) &&
        (snd_device < SND_DEVICE_IN_END) &&
        (snd_device != SND_DEVICE_IN_CAPTURE_FM) &&
        (snd_device != SND_DEVICE_IN_CAPTURE_VI_FEEDBACK))
        needs_event = true;

    return needs_event;
}

bool platform_listen_usecase_needs_event(audio_usecase_t uc_id __unused)
{
    return false;
}

bool platform_sound_trigger_device_needs_event(snd_device_t snd_device)
{
    bool needs_event = false;

    if ((snd_device >= SND_DEVICE_IN_BEGIN) &&
        (snd_device < SND_DEVICE_IN_END) &&
        (snd_device != SND_DEVICE_IN_CAPTURE_FM) &&
        (snd_device != SND_DEVICE_IN_CAPTURE_VI_FEEDBACK))
        needs_event = true;

    return needs_event;
}

bool platform_sound_trigger_usecase_needs_event(audio_usecase_t uc_id __unused)
{
    return false;
}

/* Read  offload buffer size from a property.
 * If value is not power of 2  round it to
 * power of 2.
 */
uint32_t platform_get_compress_offload_buffer_size(audio_offload_info_t* info)
{
    char value[PROPERTY_VALUE_MAX] = {0};
    uint32_t fragment_size = COMPRESS_OFFLOAD_FRAGMENT_SIZE;
    if((property_get("audio.offload.buffer.size.kb", value, "")) &&
            atoi(value)) {
        fragment_size =  atoi(value) * 1024;
    }

    /* Use incoming offload buffer size if default buffer size is less */
    if ((info != NULL) && (fragment_size < info->offload_buffer_size)) {
        ALOGI("%s:: Overwriting offload buffer size default:%d new:%d", __func__,
              fragment_size,
              info->offload_buffer_size);
        fragment_size = info->offload_buffer_size;
    }

    // For FLAC use max size since it is loss less, and has sampling rates
    // upto 192kHZ
    if (info != NULL && !info->has_video &&
        info->format == AUDIO_FORMAT_FLAC) {
       fragment_size = MAX_COMPRESS_OFFLOAD_FRAGMENT_SIZE;
       ALOGV("FLAC fragment size %d", fragment_size);
    }

    if (info != NULL && info->has_video && info->is_streaming) {
        fragment_size = COMPRESS_OFFLOAD_FRAGMENT_SIZE_FOR_AV_STREAMING;
        ALOGV("%s: offload fragment size reduced for AV streaming to %d",
               __func__, fragment_size);
    }

    fragment_size = ALIGN( fragment_size, 1024);

    if(fragment_size < MIN_COMPRESS_OFFLOAD_FRAGMENT_SIZE)
        fragment_size = MIN_COMPRESS_OFFLOAD_FRAGMENT_SIZE;
    else if(fragment_size > MAX_COMPRESS_OFFLOAD_FRAGMENT_SIZE)
        fragment_size = MAX_COMPRESS_OFFLOAD_FRAGMENT_SIZE;
    ALOGV("%s: fragment_size %d", __func__, fragment_size);
    return fragment_size;
}

uint32_t platform_get_pcm_offload_buffer_size(audio_offload_info_t* info)
{
    uint32_t fragment_size = 0;
    uint32_t bits_per_sample = 16;
    uint32_t pcm_offload_time = PCM_OFFLOAD_BUFFER_DURATION;

    if (info->format == AUDIO_FORMAT_PCM_24_BIT_OFFLOAD) {
        bits_per_sample = 32;
    }

    //duration is set to 40 ms worth of stereo data at 48Khz
    //with 16 bit per sample, modify this when the channel
    //configuration is different
    fragment_size = (pcm_offload_time
                     * info->sample_rate
                     * (bits_per_sample >> 3)
                     * popcount(info->channel_mask))/1000;
    if(fragment_size < MIN_PCM_OFFLOAD_FRAGMENT_SIZE)
        fragment_size = MIN_PCM_OFFLOAD_FRAGMENT_SIZE;
    else if(fragment_size > MAX_PCM_OFFLOAD_FRAGMENT_SIZE)
        fragment_size = MAX_PCM_OFFLOAD_FRAGMENT_SIZE;
    // To have same PCM samples for all channels, the buffer size requires to
    // be multiple of (number of channels * bytes per sample)
    // For writes to succeed, the buffer must be written at address which is multiple of 32
    fragment_size = ALIGN(fragment_size, ((bits_per_sample >> 3)* popcount(info->channel_mask) * 32));

    ALOGI("PCM offload Fragment size to %d bytes", fragment_size);
    return fragment_size;
}

bool platform_use_small_buffer(audio_offload_info_t* info)
{
    return OFFLOAD_USE_SMALL_BUFFER;
}

int platform_set_codec_backend_cfg(struct audio_device* adev,
                         snd_device_t snd_device,
                         unsigned int bit_width, unsigned int sample_rate)
{
    int ret = 0;
    int backend_idx = DEFAULT_CODEC_BACKEND;
    struct platform_data *my_data = (struct platform_data *)adev->platform;

    backend_idx = platform_get_backend_index(snd_device);
    ALOGV("%s bit width: %d, sample rate: %d backend_idx - %d",
            __func__, bit_width, sample_rate, backend_idx);

    if (bit_width !=
        my_data->current_backend_cfg[backend_idx].bit_width) {

        struct  mixer_ctl *ctl;
        ctl = mixer_get_ctl_by_name(adev->mixer,
                    my_data->current_backend_cfg[backend_idx].bitwidth_mixer_ctl);
        if (!ctl) {
            ALOGE("%s: Could not get ctl for mixer command - %s",
                    __func__, my_data->current_backend_cfg[backend_idx].bitwidth_mixer_ctl);
            return -EINVAL;
        }

        if (bit_width == 24) {
            mixer_ctl_set_enum_by_string(ctl, "S24_LE");
        } else {
            mixer_ctl_set_enum_by_string(ctl, "S16_LE");
            if (backend_idx != HEADPHONE_44_1_BACKEND)
                sample_rate = CODEC_BACKEND_DEFAULT_SAMPLE_RATE;
        }
        my_data->current_backend_cfg[backend_idx].bit_width = bit_width;
        ALOGD("%s: %s mixer set to %d bit", __func__,
            my_data->current_backend_cfg[backend_idx].bitwidth_mixer_ctl, bit_width);
    }

    /*
     * Backend sample rate configuration follows:
     * 16 bit playback - 48khz for streams at any valid sample rate
     * 24 bit playback - 48khz for stream sample rate less than 48khz
     * 24 bit playback - 96khz for sample rate range of 48khz to 96khz
     * 24 bit playback - 192khz for sample rate range of 96khz to 192 khz
     * Upper limit is inclusive in the sample rate range.
     */
    if (sample_rate !=
       my_data->current_backend_cfg[backend_idx].sample_rate) {
            char *rate_str = NULL;
            struct  mixer_ctl *ctl;

            switch (sample_rate) {
            case 8000:
            case 11025:
            case 16000:
            case 22050:
            case 32000:
            case 48000:
                rate_str = "KHZ_48";
                break;
            case 44100:
                rate_str = "KHZ_44P1";
                break;
            case 64000:
            case 88200:
            case 96000:
                rate_str = "KHZ_96";
                break;
            case 176400:
            case 192000:
                rate_str = "KHZ_192";
                break;
            default:
                rate_str = "KHZ_48";
                break;
            }

            ctl = mixer_get_ctl_by_name(adev->mixer,
                my_data->current_backend_cfg[backend_idx].samplerate_mixer_ctl);
            if(!ctl) {
                ALOGE("%s: Could not get ctl for mixer command - %s",
                    __func__, my_data->current_backend_cfg[backend_idx].samplerate_mixer_ctl);
                return -EINVAL;
            }

            ALOGD("%s: %s set to %s", __func__,
                my_data->current_backend_cfg[backend_idx].samplerate_mixer_ctl, rate_str);
            mixer_ctl_set_enum_by_string(ctl, rate_str);
            my_data->current_backend_cfg[backend_idx].sample_rate = sample_rate;
    }

    return ret;
}

bool platform_check_codec_backend_cfg(struct audio_device* adev,
                                   struct audio_usecase* usecase,
                                   snd_device_t snd_device,
                                   unsigned int* new_bit_width,
                                   unsigned int* new_sample_rate)
{
    bool backend_change = false;
    struct listnode *node;
    struct stream_out *out = NULL;
    unsigned int bit_width;
    unsigned int sample_rate;
<<<<<<< HEAD
=======
    char value[PROPERTY_VALUE_MAX] = {0};
>>>>>>> 9c4ba54b
    int backend_idx = DEFAULT_CODEC_BACKEND;
    int usecase_backend_idx = DEFAULT_CODEC_BACKEND;
    struct platform_data *my_data = (struct platform_data *)adev->platform;

    backend_idx = platform_get_backend_index(snd_device);

    bit_width = *new_bit_width;
    sample_rate = *new_sample_rate;

    ALOGI("%s Codec selected backend: %d current bit width: %d and sample rate: %d",
               __func__, backend_idx, bit_width, sample_rate);

    // For voice calls use default configuration i.e. 16b/48K, only applicable to
    // default backend
    // force routing is not required here, caller will do it anyway
    if ((voice_is_in_call(adev) || adev->mode == AUDIO_MODE_IN_COMMUNICATION) &&
        backend_idx == DEFAULT_CODEC_BACKEND) {
        ALOGW("%s:Use default bw and sr for voice/voip calls ",__func__);
        bit_width = CODEC_BACKEND_DEFAULT_BIT_WIDTH;
        sample_rate =  CODEC_BACKEND_DEFAULT_SAMPLE_RATE;
    } else {
        /*
         * The backend should be configured at highest bit width and/or
         * sample rate amongst all playback usecases.
         * If the selected sample rate and/or bit width differ with
         * current backend sample rate and/or bit width, then, we set the
         * backend re-configuration flag.
         *
         * Exception: 16 bit playbacks is allowed through 16 bit/48 khz backend only
         */
        list_for_each(node, &adev->usecase_list) {
            struct audio_usecase *curr_usecase;
            curr_usecase = node_to_item(node, struct audio_usecase, list);
            if (curr_usecase->type == PCM_PLAYBACK &&
                usecase != curr_usecase) {
                struct stream_out *out =
                           (struct stream_out*) curr_usecase->stream.out;
                usecase_backend_idx = platform_get_backend_index(curr_usecase->out_snd_device);

                if (out != NULL &&
                    usecase_backend_idx == backend_idx) {
                    ALOGV("%s: usecase Offload playback running bw %d sr %d device %s be_idx %d",
                            __func__, out->bit_width, out->sample_rate,
                            platform_get_snd_device_name(curr_usecase->out_snd_device), usecase_backend_idx);
                        if (bit_width < out->bit_width)
                            bit_width = out->bit_width;
                        if (sample_rate < out->sample_rate)
                            sample_rate = out->sample_rate;
                        if (out->sample_rate < OUTPUT_SAMPLING_RATE_44100)
                            sample_rate = CODEC_BACKEND_DEFAULT_SAMPLE_RATE;
                }
            }
        }
    }
    if (backend_idx != HEADPHONE_44_1_BACKEND) {
        // 16 bit playbacks are allowed through 16 bit/48 khz backend only for
        // all non-native streams
        if (16 == bit_width) {
            sample_rate = CODEC_BACKEND_DEFAULT_SAMPLE_RATE;
            ALOGD("%s: resetting sample_rate back to default, "
                   "backend_idx: %d", __func__, backend_idx);
        }

<<<<<<< HEAD
    if (backend_idx != HEADPHONE_44_1_BACKEND) {
        // 16 bit playbacks are allowed through 16 bit/48 khz backend only for
        // all non-native streams
        if (16 == bit_width) {
            sample_rate = CODEC_BACKEND_DEFAULT_SAMPLE_RATE;
            ALOGD("%s: resetting sample_rate back to default, "
                   "backend_idx: %d", __func__, backend_idx);
=======
        //check if mulitchannel clip needs to be down sampled  to 48k
        property_get("audio.playback.mch.downsample",value,"");
        if (!strncmp("true", value, sizeof("true"))) {
            out = usecase->stream.out;
            if ((popcount(out->channel_mask) > 2) &&
                          (out->sample_rate > CODEC_BACKEND_DEFAULT_SAMPLE_RATE) &&
                          !(out->flags & AUDIO_OUTPUT_FLAG_COMPRESS_PASSTHROUGH)) {
                /* update out sample rate to reflect current backend sample rate  */
                sample_rate = CODEC_BACKEND_DEFAULT_SAMPLE_RATE;
                ALOGD("%s: MCH session defaulting sample rate to %d",
                     __func__, sample_rate);
            }
>>>>>>> 9c4ba54b
        }
        // 24 bit playback on speakers is allowed through 48 khz backend only
        // bit width re-configured based on platform info
        if ((24 == bit_width) &&
            (usecase->stream.out->devices & AUDIO_DEVICE_OUT_SPEAKER)) {
            bit_width = (uint32_t)platform_get_snd_device_bit_width(SND_DEVICE_OUT_SPEAKER);
            sample_rate = CODEC_BACKEND_DEFAULT_SAMPLE_RATE;
        }
    }
    ALOGI("%s Codec selected backend: %d updated bit width: %d and sample rate: %d",
               __func__, backend_idx, bit_width, sample_rate);
    // Force routing if the expected bitwdith or samplerate
    // is not same as current backend comfiguration
    if ((bit_width != my_data->current_backend_cfg[backend_idx].bit_width) ||
        (sample_rate != my_data->current_backend_cfg[backend_idx].sample_rate)) {
        *new_bit_width = bit_width;
        *new_sample_rate = sample_rate;
        backend_change = true;
        ALOGI("%s Codec backend needs to be updated. new bit width: %d new sample rate: %d",
               __func__, *new_bit_width, *new_sample_rate);
    }

    return backend_change;
}

bool platform_check_and_set_codec_backend_cfg(struct audio_device* adev,
    struct audio_usecase *usecase, snd_device_t snd_device)
{
    unsigned int new_bit_width;
    unsigned int new_sample_rate;
    int backend_idx = DEFAULT_CODEC_BACKEND;
    struct platform_data *my_data = (struct platform_data *)adev->platform;
<<<<<<< HEAD

    ALOGV("%s: usecase = %d", __func__, usecase->id );

    backend_idx = platform_get_backend_index(snd_device);

    new_bit_width = usecase->stream.out->bit_width;
    new_sample_rate = usecase->stream.out->sample_rate;

=======

    ALOGV("%s: usecase = %d", __func__, usecase->id );

    backend_idx = platform_get_backend_index(snd_device);

    new_bit_width = usecase->stream.out->bit_width;
    new_sample_rate = usecase->stream.out->sample_rate;

>>>>>>> 9c4ba54b
    ALOGI("%s: Usecase bitwidth %d, samplerate %d, backend_idx %d",
        __func__, new_bit_width, new_sample_rate, backend_idx);
    if (platform_check_codec_backend_cfg(adev, usecase, snd_device,
                                      &new_bit_width, &new_sample_rate)) {
        platform_set_codec_backend_cfg(adev, snd_device,
                                       new_bit_width, new_sample_rate);
        return true;
    }

    return false;
}

int platform_set_snd_device_backend(snd_device_t device, const char *backend)
{
    int ret = 0;

    if ((device < SND_DEVICE_MIN) || (device >= SND_DEVICE_MAX)) {
        ALOGE("%s: Invalid snd_device = %d",
            __func__, device);
        ret = -EINVAL;
        goto done;
    }

    if (backend_table[device]) {
        free(backend_table[device]);
    }
    backend_table[device] = strdup(backend);
done:
    return ret;
}

int platform_set_usecase_pcm_id(audio_usecase_t usecase, int32_t type, int32_t pcm_id)
{
    int ret = 0;
    if ((usecase <= USECASE_INVALID) || (usecase >= AUDIO_USECASE_MAX)) {
        ALOGE("%s: invalid usecase case idx %d", __func__, usecase);
        ret = -EINVAL;
        goto done;
    }

    if ((type != 0) && (type != 1)) {
        ALOGE("%s: invalid usecase type", __func__);
        ret = -EINVAL;
    }
    pcm_device_table[usecase][type] = pcm_id;
done:
    return ret;
}

void platform_get_device_to_be_id_map(int **device_to_be_id, int *length)
{
     *device_to_be_id = msm_device_to_be_id;
     *length = msm_be_id_array_len;
}
int platform_set_stream_channel_map(void *platform, audio_channel_mask_t channel_mask, int snd_id)
{
    int ret = 0;
    int channels = audio_channel_count_from_out_mask(channel_mask);

    char channel_map[8];
    memset(channel_map, 0, sizeof(channel_map));
    /* Following are all most common standard WAV channel layouts
       overridden by channel mask if its allowed and different */
    switch (channels) {
        case 1:
            /* AUDIO_CHANNEL_OUT_MONO */
            channel_map[0] = PCM_CHANNEL_FC;
            break;
        case 2:
            /* AUDIO_CHANNEL_OUT_STEREO */
            channel_map[0] = PCM_CHANNEL_FL;
            channel_map[1] = PCM_CHANNEL_FR;
            break;
        case 3:
            /* AUDIO_CHANNEL_OUT_2POINT1 */
            channel_map[0] = PCM_CHANNEL_FL;
            channel_map[1] = PCM_CHANNEL_FR;
            channel_map[2] = PCM_CHANNEL_FC;
            break;
        case 4:
            /* AUDIO_CHANNEL_OUT_QUAD_SIDE */
            channel_map[0] = PCM_CHANNEL_FL;
            channel_map[1] = PCM_CHANNEL_FR;
            channel_map[2] = PCM_CHANNEL_LS;
            channel_map[3] = PCM_CHANNEL_RS;
            if (channel_mask == AUDIO_CHANNEL_OUT_QUAD_BACK)
            {
                channel_map[2] = PCM_CHANNEL_LB;
                channel_map[3] = PCM_CHANNEL_RB;
            }
            if (channel_mask == AUDIO_CHANNEL_OUT_SURROUND)
            {
                channel_map[2] = PCM_CHANNEL_FC;
                channel_map[3] = PCM_CHANNEL_CS;
            }
            break;
        case 5:
            /* AUDIO_CHANNEL_OUT_PENTA */
            channel_map[0] = PCM_CHANNEL_FL;
            channel_map[1] = PCM_CHANNEL_FR;
            channel_map[2] = PCM_CHANNEL_FC;
            channel_map[3] = PCM_CHANNEL_LB;
            channel_map[4] = PCM_CHANNEL_RB;
            break;
        case 6:
            /* AUDIO_CHANNEL_OUT_5POINT1 */
            channel_map[0] = PCM_CHANNEL_FL;
            channel_map[1] = PCM_CHANNEL_FR;
            channel_map[2] = PCM_CHANNEL_FC;
            channel_map[3] = PCM_CHANNEL_LFE;
            channel_map[4] = PCM_CHANNEL_LB;
            channel_map[5] = PCM_CHANNEL_RB;
            if (channel_mask == AUDIO_CHANNEL_OUT_5POINT1_SIDE)
            {
                channel_map[4] = PCM_CHANNEL_LS;
                channel_map[5] = PCM_CHANNEL_RS;
            }
            break;
        case 7:
            /* AUDIO_CHANNEL_OUT_6POINT1 */
            channel_map[0] = PCM_CHANNEL_FL;
            channel_map[1] = PCM_CHANNEL_FR;
            channel_map[2] = PCM_CHANNEL_FC;
            channel_map[3] = PCM_CHANNEL_LFE;
            channel_map[4] = PCM_CHANNEL_LB;
            channel_map[5] = PCM_CHANNEL_RB;
            channel_map[6] = PCM_CHANNEL_CS;
            break;
        case 8:
            /* AUDIO_CHANNEL_OUT_7POINT1 */
            channel_map[0] = PCM_CHANNEL_FL;
            channel_map[1] = PCM_CHANNEL_FR;
            channel_map[2] = PCM_CHANNEL_FC;
            channel_map[3] = PCM_CHANNEL_LFE;
            channel_map[4] = PCM_CHANNEL_LB;
            channel_map[5] = PCM_CHANNEL_RB;
            channel_map[6] = PCM_CHANNEL_LS;
            channel_map[7] = PCM_CHANNEL_RS;
            break;
        default:
            ALOGE("unsupported channels %d for setting channel map", channels);
            return -1;
    }
    ret = platform_set_channel_map(platform, channels, channel_map, snd_id);
    return ret;
}

int platform_get_edid_info(void *platform)
{
    struct platform_data *my_data = (struct platform_data *)platform;
    struct audio_device *adev = my_data->adev;
    char block[MAX_SAD_BLOCKS * SAD_BLOCK_SIZE];
    char *sad = block;
    int num_audio_blocks;
    int channel_count = 2;
    int i, ret, count;

    struct mixer_ctl *ctl;
    char edid_data[MAX_SAD_BLOCKS * SAD_BLOCK_SIZE + 1] = {0};
    edid_audio_info *info;

    if (my_data->edid_valid) {
        /* use cached edid */
        return 0;
    }

    if (my_data->edid_info == NULL) {
        my_data->edid_info =
            (struct edid_audio_info *)calloc(1, sizeof(struct edid_audio_info));
    }

    info = my_data->edid_info;

    ctl = mixer_get_ctl_by_name(adev->mixer, AUDIO_DATA_BLOCK_MIXER_CTL);
    if (!ctl) {
        ALOGE("%s: Could not get ctl for mixer cmd - %s",
              __func__, AUDIO_DATA_BLOCK_MIXER_CTL);
        goto fail;
    }

    mixer_ctl_update(ctl);

    count = mixer_ctl_get_num_values(ctl);

    /* Read SAD blocks, clamping the maximum size for safety */
    if (count > (int)sizeof(block))
        count = (int)sizeof(block);

    ret = mixer_ctl_get_array(ctl, block, count);
    if (ret != 0) {
        ALOGE("%s: mixer_ctl_get_array() failed to get EDID info", __func__);
        goto fail;
    }
    edid_data[0] = count;
    memcpy(&edid_data[1], block, count);

    if (!edid_get_sink_caps(info, edid_data)) {
        ALOGE("%s: Failed to get HDMI sink capabilities", __func__);
        goto fail;
    }
    my_data->edid_valid = true;
    return 0;
fail:
    if (my_data->edid_info) {
        free(my_data->edid_info);
        my_data->edid_info = NULL;
        my_data->edid_valid = false;
    }
    ALOGE("%s: return -EINVAL", __func__);
    return -EINVAL;
}


int platform_set_channel_allocation(void *platform, int channel_alloc)
{
    struct mixer_ctl *ctl;
    const char *mixer_ctl_name = "HDMI RX CA";
    int ret;
    struct platform_data *my_data = (struct platform_data *)platform;
    struct audio_device *adev = my_data->adev;

    ctl = mixer_get_ctl_by_name(adev->mixer, mixer_ctl_name);
    if (!ctl) {
        ALOGE("%s: Could not get ctl for mixer cmd - %s",
              __func__, mixer_ctl_name);
        ret = EINVAL;
    }
    ALOGD(":%s channel allocation = 0x%x", __func__, channel_alloc);
    ret = mixer_ctl_set_value(ctl, 0, channel_alloc);

    if (ret < 0) {
        ALOGE("%s: Could not set ctl, error:%d ", __func__, ret);
    }

    return ret;
}

int platform_set_channel_map(void *platform, int ch_count, char *ch_map, int snd_id)
{
    struct mixer_ctl *ctl;
    char mixer_ctl_name[44] = {0}; // max length of name is 44 as defined
    int ret;
    unsigned int i;
    int set_values[8] = {0};
    char device_num[13]; // device number up to 2 digit
    struct platform_data *my_data = (struct platform_data *)platform;
    struct audio_device *adev = my_data->adev;
    ALOGV("%s channel_count:%d",__func__, ch_count);
    if (NULL == ch_map) {
        ALOGE("%s: Invalid channel mapping used", __func__);
        return -EINVAL;
    }

    /*
     * If snd_id is greater than 0, stream channel mapping
     * If snd_id is below 0, typically -1, device channel mapping
     */
    if (snd_id >= 0) {
        snprintf(mixer_ctl_name, sizeof(mixer_ctl_name), "Playback Channel Map%d", snd_id);
    } else {
        strlcpy(mixer_ctl_name, "Playback Device Channel Map", sizeof(mixer_ctl_name));
    }

    ALOGD("%s mixer_ctl_name:%s", __func__, mixer_ctl_name);

    ctl = mixer_get_ctl_by_name(adev->mixer, mixer_ctl_name);
    if (!ctl) {
        ALOGE("%s: Could not get ctl for mixer cmd - %s",
              __func__, mixer_ctl_name);
        return -EINVAL;
    }
    for (i = 0; i< ARRAY_SIZE(set_values); i++) {
        set_values[i] = ch_map[i];
    }

    ALOGD("%s: set mapping(%d %d %d %d %d %d %d %d) for channel:%d", __func__,
        set_values[0], set_values[1], set_values[2], set_values[3], set_values[4],
        set_values[5], set_values[6], set_values[7], ch_count);

    ret = mixer_ctl_set_array(ctl, set_values, ch_count);
    if (ret < 0) {
        ALOGE("%s: Could not set ctl, error:%d ch_count:%d",
              __func__, ret, ch_count);
    }
    return ret;
}

unsigned char platform_map_to_edid_format(int audio_format)
{
    unsigned char format;
    switch (audio_format & AUDIO_FORMAT_MAIN_MASK) {
    case AUDIO_FORMAT_AC3:
        ALOGV("%s: AC3", __func__);
        format = AC3;
        break;
    case AUDIO_FORMAT_AAC:
        ALOGV("%s:AAC", __func__);
        format = AAC;
        break;
    case AUDIO_FORMAT_AAC_ADTS:
        ALOGV("%s:AAC_ADTS", __func__);
        format = AAC;
        break;
    case AUDIO_FORMAT_E_AC3:
        ALOGV("%s:E_AC3", __func__);
        format = DOLBY_DIGITAL_PLUS;
        break;
    case AUDIO_FORMAT_PCM_16_BIT:
    case AUDIO_FORMAT_PCM_16_BIT_OFFLOAD:
    case AUDIO_FORMAT_PCM_24_BIT_OFFLOAD:
    default:
        ALOGV("%s:PCM", __func__);
        format =  LPCM;
        break;
    }
    return format;
}

uint32_t platform_get_compress_passthrough_buffer_size(
                                          audio_offload_info_t* info)
{
    uint32_t fragment_size = MIN_COMPRESS_PASSTHROUGH_FRAGMENT_SIZE;
    if (!info->has_video)
        fragment_size = MIN_COMPRESS_PASSTHROUGH_FRAGMENT_SIZE;

    return fragment_size;
}

void platform_reset_edid_info(void *platform) {

    ALOGV("%s:", __func__);
    struct platform_data *my_data = (struct platform_data *)platform;
    if (my_data->edid_info) {
        ALOGV("%s :free edid", __func__);
        free(my_data->edid_info);
        my_data->edid_info = NULL;
    }
}

bool platform_is_edid_supported_format(void *platform, int format)
{
    struct platform_data *my_data = (struct platform_data *)platform;
    struct audio_device *adev = my_data->adev;
    edid_audio_info *info = NULL;
    int num_audio_blocks;
    int i, ret, count;
    unsigned char format_id = platform_map_to_edid_format(format);

    ret = platform_get_edid_info(platform);
    info = (edid_audio_info *)my_data->edid_info;
    if (ret == 0 && info != NULL) {
        for (i = 0; i < info->audio_blocks && i < MAX_EDID_BLOCKS; i++) {
             /*
              * To check
              *  is there any special for CONFIG_HDMI_PASSTHROUGH_CONVERT
              *  & DOLBY_DIGITAL_PLUS
              */
            if (info->audio_blocks_array[i].format_id == format_id) {
                ALOGV("%s:platform_is_edid_supported_format true %x",
                      __func__, format);
                return true;
            }
        }
    }
    ALOGV("%s:platform_is_edid_supported_format false %x",
           __func__, format);
    return false;
}

int platform_set_edid_channels_configuration(void *platform, int channels) {

    struct platform_data *my_data = (struct platform_data *)platform;
    struct audio_device *adev = my_data->adev;
    edid_audio_info *info = NULL;
    int num_audio_blocks;
    int channel_count = 2;
    int i, ret, count;
    char default_channelMap[MAX_CHANNELS_SUPPORTED] = {0};

    ret = platform_get_edid_info(platform);
    info = (edid_audio_info *)my_data->edid_info;
    if(ret == 0 && info != NULL) {
        if (channels > 2) {

            ALOGV("%s:able to get HDMI sink capabilities multi channel playback",
                   __func__);
            for (i = 0; i < info->audio_blocks && i < MAX_EDID_BLOCKS; i++) {
                if (info->audio_blocks_array[i].format_id == LPCM &&
                      info->audio_blocks_array[i].channels > channel_count &&
                      info->audio_blocks_array[i].channels <= MAX_HDMI_CHANNEL_CNT) {
                    channel_count = info->audio_blocks_array[i].channels;
                }
            }
            ALOGVV("%s:channel_count:%d", __func__, channel_count);
            /*
             * Channel map is set for supported hdmi max channel count even
             * though the input channel count set on adm is less than or equal to
             * max supported channel count
             */
            platform_set_channel_map(platform, channel_count, info->channel_map, -1);
            platform_set_channel_allocation(platform, info->channel_allocation);
        } else {
            default_channelMap[0] = PCM_CHANNEL_FL;
            default_channelMap[1] = PCM_CHANNEL_FR;
            platform_set_channel_map(platform,2,default_channelMap,-1);
            platform_set_channel_allocation(platform,0);
        }
    }

    return 0;
}

void platform_cache_edid(void * platform)
{
    platform_get_edid_info(platform);
}

void platform_invalidate_edid(void * platform)
{
    struct platform_data *my_data = (struct platform_data *)platform;
    my_data->edid_valid = false;
    if (my_data->edid_info) {
        memset(my_data->edid_info, 0, sizeof(struct edid_audio_info));
    }
}

int platform_set_mixer_control(struct stream_out *out, const char * mixer_ctl_name,
                      const char *mixer_val)
{
    struct audio_device *adev = out->dev;
    struct mixer_ctl *ctl = NULL;
    ALOGD("setting mixer ctl %s with value %s", mixer_ctl_name, mixer_val);
    ctl = mixer_get_ctl_by_name(adev->mixer, mixer_ctl_name);
    if (!ctl) {
        ALOGE("%s: could not get ctl for mixer cmd - %s",
              __func__, mixer_ctl_name);
        return -EINVAL;
    }

    return mixer_ctl_set_enum_by_string(ctl, mixer_val);
}

int platform_set_hdmi_config(struct stream_out *out)
{
    struct listnode *node;
    struct audio_usecase *usecase;
    struct audio_device *adev = out->dev;
    const char *hdmi_format_ctrl = "HDMI RX Format";
    const char *hdmi_rate_ctrl = "HDMI_RX SampleRate";
    int sample_rate = out->sample_rate;
    /*TODO: Add rules and check if this needs to be done.*/
    if((is_offload_usecase(out->usecase)) &&
        (out->compr_config.codec->compr_passthr == PASSTHROUGH ||
        out->compr_config.codec->compr_passthr == PASSTHROUGH_CONVERT)) {
        /* TODO: can we add mixer control for channels here avoid setting */
        if ((out->format == AUDIO_FORMAT_E_AC3 ||
            out->format == AUDIO_FORMAT_E_AC3_JOC) &&
            (out->compr_config.codec->compr_passthr == PASSTHROUGH))
            sample_rate = out->sample_rate * 4;
        ALOGD("%s:HDMI compress format and samplerate %d, sample_rate %d",
               __func__, out->sample_rate, sample_rate);
        platform_set_mixer_control(out, hdmi_format_ctrl, "Compr");
        switch (sample_rate) {
            case 32000:
                platform_set_mixer_control(out, hdmi_rate_ctrl, "KHZ_32");
                break;
            case 44100:
                platform_set_mixer_control(out, hdmi_rate_ctrl, "KHZ_44_1");
                break;
            case 96000:
                platform_set_mixer_control(out, hdmi_rate_ctrl, "KHZ_96");
                break;
            case 176400:
                platform_set_mixer_control(out, hdmi_rate_ctrl, "KHZ_176_4");
                break;
            case 192000:
                platform_set_mixer_control(out, hdmi_rate_ctrl, "KHZ_192");
                break;
            case 128000:
                if (out->format != AUDIO_FORMAT_E_AC3) {
                    platform_set_mixer_control(out, hdmi_rate_ctrl, "KHZ_128");
                    break;
                } else
                   ALOGW("Unsupported sample rate for E_AC3 32K");
            default:
            case 48000:
                platform_set_mixer_control(out, hdmi_rate_ctrl, "KHZ_48");
                break;
        }
    } else {
        ALOGD("%s: HDMI pcm and samplerate %d", __func__,
               out->sample_rate);
        platform_set_mixer_control(out, hdmi_format_ctrl, "LPCM");
        platform_set_mixer_control(out, hdmi_rate_ctrl, "KHZ_48");
    }

    /*
     * Deroute all the playback streams routed to HDMI so that
     * the back end is deactivated. Note that backend will not
     * be deactivated if any one stream is connected to it.
     */
    list_for_each(node, &adev->usecase_list) {
        usecase = node_to_item(node, struct audio_usecase, list);
        ALOGV("%s:disable: usecase type %d, devices 0x%x", __func__,
               usecase->type, usecase->devices);
        if (usecase->type == PCM_PLAYBACK &&
                usecase->devices & AUDIO_DEVICE_OUT_AUX_DIGITAL) {
            disable_audio_route(adev, usecase);
        }
    }

    /*
     * Enable all the streams disabled above. Now the HDMI backend
     * will be activated with new channel configuration
     */
    list_for_each(node, &adev->usecase_list) {
        usecase = node_to_item(node, struct audio_usecase, list);
        ALOGV("%s:enable: usecase type %d, devices 0x%x", __func__,
               usecase->type, usecase->devices);
        if (usecase->type == PCM_PLAYBACK &&
                usecase->devices & AUDIO_DEVICE_OUT_AUX_DIGITAL) {
            enable_audio_route(adev, usecase);
        }
    }

    return 0;
}

int platform_set_device_params(struct stream_out *out, int param, int value)
{
    struct audio_device *adev = out->dev;
    struct mixer_ctl *ctl;
    char *mixer_ctl_name = "Device PP Params";
    int ret = 0;
    uint32_t set_values[] = {0,0};

    set_values[0] = param;
    set_values[1] = value;

    ctl = mixer_get_ctl_by_name(adev->mixer, mixer_ctl_name);
    if (!ctl) {
        ALOGE("%s: Could not get ctl for mixer cmd - %s",
              __func__, mixer_ctl_name);
        ret = -EINVAL;
        goto end;
    }

    ALOGV("%s: Setting device pp params param: %d, value %d mixer ctrl:%s",
          __func__,param, value, mixer_ctl_name);
    mixer_ctl_set_array(ctl, set_values, ARRAY_SIZE(set_values));

end:
    return ret;
}

/*
 * This is a lookup table to map names of speaker device with respective left and right TZ names.
 * Also the tz names for a particular left or right speaker can be overriden by adding
 * corresponding entry in audio_platform_info.xml file.
 */
struct speaker_device_to_tz_names speaker_device_tz_names = {
    {SND_DEVICE_OUT_SPEAKER, "", ""},
};

/*
 * This is a lookup table to map android audio input device to audio h/w interface (backend).
 * The table can be extended for other input devices by adding appropriate entries.
 * Also the audio interface for a particular input device can be overriden by adding
 * corresponding entry in audio_platform_info.xml file.
 */
struct audio_device_to_audio_interface audio_device_to_interface_table[] = {
    {AUDIO_DEVICE_IN_BUILTIN_MIC, ENUM_TO_STRING(AUDIO_DEVICE_IN_BUILTIN_MIC), "SLIMBUS_0"},
    {AUDIO_DEVICE_IN_BACK_MIC, ENUM_TO_STRING(AUDIO_DEVICE_IN_BACK_MIC), "SLIMBUS_0"},
};

int audio_device_to_interface_table_len  =
    sizeof(audio_device_to_interface_table) / sizeof(audio_device_to_interface_table[0]);

int platform_set_audio_device_interface(const char *device_name, const char *intf_name,
                                        const char *codec_type __unused)
{
    int ret = 0;
    int i;

    if (device_name == NULL || intf_name == NULL) {
        ALOGE("%s: Invalid input", __func__);

        ret = -EINVAL;
        goto done;
    }

    ALOGD("%s: Enter, device name:%s, intf name:%s", __func__, device_name, intf_name);

    size_t device_name_len = strlen(device_name);
    for (i = 0; i < audio_device_to_interface_table_len; i++) {
        char* name = audio_device_to_interface_table[i].device_name;
        size_t name_len = strlen(name);
        if ((name_len == device_name_len) &&
            (strncmp(device_name, name, name_len) == 0)) {
            ALOGD("%s: Matched device name:%s, overwrite intf name with %s",
                  __func__, device_name, intf_name);

            strlcpy(audio_device_to_interface_table[i].interface_name, intf_name,
                    sizeof(audio_device_to_interface_table[i].interface_name));
            goto done;
        }
    }
    ALOGE("%s: Could not find matching device name %s",
            __func__, device_name);

    ret = -EINVAL;

done:
    return ret;
}

int platform_set_spkr_device_tz_names(snd_device_t index,
                                      const char *spkr_1_tz_name, const char *spkr_2_tz_name)
{
    int ret = 0;
    int i;

    if (spkr_1_tz_name == NULL && spkr_2_tz_name == NULL) {
        ALOGE("%s: Invalid input", __func__);
        ret = -EINVAL;
        goto done;
    }
    if (index != speaker_device_tz_names.snd_device) {
        ALOGE("%s: not matching speaker device\n");
        ret = -EINVAL;
        goto done;
    }
    ALOGD("%s: Enter, spkr_1_tz_name :%s, spkr_2_tz_name:%s",
           __func__, spkr_1_tz_name, spkr_2_tz_name);

    if (spkr_1_tz_name != NULL)
        strlcpy(speaker_device_tz_names.spkr_1_tz_name, spkr_1_tz_name,
                sizeof(speaker_device_tz_names.spkr_1_tz_name));

    if (spkr_2_tz_name != NULL)
        strlcpy(speaker_device_tz_names.spkr_2_tz_name, spkr_2_tz_name,
                sizeof(speaker_device_tz_names.spkr_2_tz_name));
done:
    return ret;
}

int platform_get_wsa_mode (void *adev)
{
    return 0;
}<|MERGE_RESOLUTION|>--- conflicted
+++ resolved
@@ -132,10 +132,7 @@
 char cal_name_info[WCD9XXX_MAX_CAL][MAX_CAL_NAME] = {
         [WCD9XXX_ANC_CAL] = "anc_cal",
         [WCD9XXX_MBHC_CAL] = "mbhc_cal",
-<<<<<<< HEAD
         [WCD9XXX_VBAT_CAL] = "vbat_cal",
-=======
->>>>>>> 9c4ba54b
 };
 
 #define  AUDIO_PARAMETER_IS_HW_DECODER_SESSION_ALLOWED  "is_hw_dec_session_allowed"
@@ -207,20 +204,6 @@
 } native_audio_prop;
 static native_audio_prop na_props = {0, 0};
 typedef int (*acdb_send_gain_dep_cal_t)(int, int, int, int, int);
-
-typedef struct codec_backend_cfg {
-    uint32_t sample_rate;
-    uint32_t bit_width;
-    char     *bitwidth_mixer_ctl;
-    char     *samplerate_mixer_ctl;
-} codec_backend_cfg_t;
-
-typedef struct {
-    bool platform_na_prop_enabled;
-    bool ui_na_prop_enabled;
-} native_audio_prop;
-
-static native_audio_prop na_props = {0, 0};
 
 struct platform_data {
     struct audio_device *adev;
@@ -239,12 +222,9 @@
     bool ec_ref_enabled;
     bool is_i2s_ext_modem;
     bool is_acdb_initialized;
-<<<<<<< HEAD
     /* Vbat monitor related flags */
     bool is_vbat_speaker;
     bool gsm_mode_enabled;
-=======
->>>>>>> 9c4ba54b
     /* Audio calibration related functions */
     void                       *acdb_handle;
     int                        voice_feature_set;
@@ -295,16 +275,7 @@
                      {PLAYBACK_OFFLOAD_DEVICE8, PLAYBACK_OFFLOAD_DEVICE8},
     [USECASE_AUDIO_PLAYBACK_OFFLOAD9] =
                      {PLAYBACK_OFFLOAD_DEVICE9, PLAYBACK_OFFLOAD_DEVICE9},
-<<<<<<< HEAD
-
-=======
-#endif
-    [USECASE_AUDIO_PLAYBACK_ULL] = {MULTIMEDIA3_PCM_DEVICE,
-                                    MULTIMEDIA3_PCM_DEVICE},
-
-    [USECASE_AUDIO_DIRECT_PCM_OFFLOAD] =
-                     {PLAYBACK_OFFLOAD_DEVICE2, PLAYBACK_OFFLOAD_DEVICE2},
->>>>>>> 9c4ba54b
+
 
     [USECASE_AUDIO_RECORD] = {AUDIO_RECORD_PCM_DEVICE, AUDIO_RECORD_PCM_DEVICE},
     [USECASE_AUDIO_RECORD_COMPRESS] = {COMPRESS_CAPTURE_DEVICE, COMPRESS_CAPTURE_DEVICE},
@@ -363,10 +334,7 @@
     [SND_DEVICE_OUT_SPEAKER_REVERSE] = "speaker-reverse",
     [SND_DEVICE_OUT_HEADPHONES] = "headphones",
     [SND_DEVICE_OUT_HEADPHONES_44_1] = "headphones-44.1",
-<<<<<<< HEAD
     [SND_DEVICE_OUT_LINE] = "line",
-=======
->>>>>>> 9c4ba54b
     [SND_DEVICE_OUT_SPEAKER_AND_HEADPHONES] = "speaker-and-headphones",
     [SND_DEVICE_OUT_SPEAKER_AND_LINE] = "speaker-and-line",
     [SND_DEVICE_OUT_SPEAKER_AND_HEADPHONES_EXTERNAL_1] = "speaker-and-headphones-ext-1",
@@ -578,10 +546,7 @@
     {TO_NAME_INDEX(SND_DEVICE_OUT_SPEAKER_REVERSE)},
     {TO_NAME_INDEX(SND_DEVICE_OUT_HEADPHONES)},
     {TO_NAME_INDEX(SND_DEVICE_OUT_HEADPHONES_44_1)},
-<<<<<<< HEAD
     {TO_NAME_INDEX(SND_DEVICE_OUT_LINE)},
-=======
->>>>>>> 9c4ba54b
     {TO_NAME_INDEX(SND_DEVICE_OUT_SPEAKER_AND_HEADPHONES)},
     {TO_NAME_INDEX(SND_DEVICE_OUT_SPEAKER_AND_LINE)},
     {TO_NAME_INDEX(SND_DEVICE_OUT_SPEAKER_AND_HEADPHONES_EXTERNAL_1)},
@@ -683,12 +648,6 @@
     {TO_NAME_INDEX(USECASE_AUDIO_PLAYBACK_OFFLOAD7)},
     {TO_NAME_INDEX(USECASE_AUDIO_PLAYBACK_OFFLOAD8)},
     {TO_NAME_INDEX(USECASE_AUDIO_PLAYBACK_OFFLOAD9)},
-<<<<<<< HEAD
-=======
-#endif
-    {TO_NAME_INDEX(USECASE_AUDIO_PLAYBACK_ULL)},
-    {TO_NAME_INDEX(USECASE_AUDIO_DIRECT_PCM_OFFLOAD)},
->>>>>>> 9c4ba54b
     {TO_NAME_INDEX(USECASE_AUDIO_RECORD)},
     {TO_NAME_INDEX(USECASE_AUDIO_RECORD_LOW_LATENCY)},
     {TO_NAME_INDEX(USECASE_VOICE_CALL)},
@@ -792,7 +751,6 @@
 #define DEEP_BUFFER_PLATFORM_DELAY (29*1000LL)
 #define LOW_LATENCY_PLATFORM_DELAY (13*1000LL)
 
-<<<<<<< HEAD
 bool platform_send_gain_dep_cal(void *platform, int level) {
     bool ret_val = false;
     struct platform_data *my_data = (struct platform_data *)platform;
@@ -848,18 +806,10 @@
 }
 
 void platform_set_gsm_mode(void *platform, bool enable)
-=======
-void platform_set_echo_reference(struct audio_device *adev, bool enable,
-    audio_devices_t out_device)
->>>>>>> 9c4ba54b
-{
-    struct platform_data *my_data = (struct platform_data *)adev->platform;
-    snd_device_t snd_device = SND_DEVICE_NONE;
-    struct stream_out out;
-
-    out.devices = out_device;
-
-<<<<<<< HEAD
+{
+    struct platform_data *my_data = (struct platform_data *)platform;
+    struct audio_device *adev = my_data->adev;
+
     if (my_data->gsm_mode_enabled) {
         my_data->gsm_mode_enabled = false;
         ALOGV("%s: disabling gsm mode", __func__);
@@ -908,31 +858,6 @@
 
         ALOGD("%s: enabling %s", __func__, my_data->ec_ref_mixer_path);
         audio_route_apply_and_update_path(adev->audio_route, my_data->ec_ref_mixer_path);
-=======
-    if (strcmp(my_data->ec_ref_mixer_path, "")) {
-        ALOGV("%s: disabling %s", __func__, my_data->ec_ref_mixer_path);
-        audio_route_reset_and_update_path(adev->audio_route,
-            my_data->ec_ref_mixer_path);
-    }
-
-    if (enable) {
-        strlcpy(my_data->ec_ref_mixer_path, "echo-reference",
-            sizeof(my_data->ec_ref_mixer_path));
-        snd_device = platform_get_output_snd_device(adev->platform, &out);
-        /*
-         * If native audio device reference count > 0, then apply codec EC otherwise
-         * fallback to headphones if so or default
-         */
-        if (adev->snd_dev_ref_cnt[SND_DEVICE_OUT_HEADPHONES_44_1] > 0)
-            platform_add_backend_name(my_data->ec_ref_mixer_path,
-                SND_DEVICE_OUT_HEADPHONES_44_1);
-        else
-            platform_add_backend_name(my_data->ec_ref_mixer_path, snd_device);
-
-        ALOGD("%s: enabling %s", __func__, my_data->ec_ref_mixer_path);
-        audio_route_apply_and_update_path(adev->audio_route,
-            my_data->ec_ref_mixer_path);
->>>>>>> 9c4ba54b
     }
 }
 
@@ -1137,10 +1062,7 @@
     backend_table[SND_DEVICE_OUT_TRANSMISSION_FM] = strdup("transmission-fm");
     backend_table[SND_DEVICE_OUT_HEADPHONES] = strdup("headphones");
     backend_table[SND_DEVICE_OUT_HEADPHONES_44_1] = strdup("headphones-44.1");
-<<<<<<< HEAD
     backend_table[SND_DEVICE_OUT_VOICE_SPEAKER_VBAT] = strdup("voice-speaker-vbat");
-=======
->>>>>>> 9c4ba54b
 }
 
 void get_cvd_version(char *cvd_version, struct audio_device *adev)
@@ -1248,13 +1170,6 @@
                ALOGE("%s error in sending vbat adc data to acdb", __func__);
         }
 
-<<<<<<< HEAD
-=======
-        /* MAD calibration is handled by sound trigger HAL, skip here */
-        if (type == WCD9XXX_MAD_CAL)
-            continue;
-
->>>>>>> 9c4ba54b
         calib.get_size = 1;
         ret = acdb_loader_get_calibration(cal_name_info[type],
                                           sizeof(struct param_data),
@@ -1349,37 +1264,6 @@
     return result;
 }
 
-int platform_acdb_init(void *platform)
-{
-    struct platform_data *my_data = (struct platform_data *)platform;
-    char *cvd_version = NULL;
-    int key = 0;
-    const char *snd_card_name;
-    int result;
-    char value[PROPERTY_VALUE_MAX];
-    cvd_version = calloc(1, MAX_CVD_VERSION_STRING_SIZE);
-    if (!cvd_version)
-        ALOGE("Failed to allocate cvd version");
-    else
-        get_cvd_version(cvd_version, my_data->adev);
-
-    property_get("audio.ds1.metainfo.key",value,"0");
-    key = atoi(value);
-    snd_card_name = mixer_get_name(my_data->adev->mixer);
-    result = my_data->acdb_init(snd_card_name, cvd_version, key);
-    if (cvd_version)
-        free(cvd_version);
-    if (!result) {
-        my_data->is_acdb_initialized = true;
-        ALOGD("ACDB initialized");
-        audio_hwdep_send_cal(my_data);
-    } else {
-        my_data->is_acdb_initialized = false;
-        ALOGD("ACDB initialization failed");
-    }
-    return result;
-}
-
 void *platform_init(struct audio_device *adev)
 {
     char platform[PROPERTY_VALUE_MAX];
@@ -1392,11 +1276,6 @@
     char *snd_internal_name = NULL;
     char *tmp = NULL;
     char mixer_xml_file[MIXER_PATH_MAX_LENGTH]= {0};
-<<<<<<< HEAD
-=======
-    const char *mixer_ctl_name = "Set HPX ActiveBe";
-    struct mixer_ctl *ctl = NULL;
->>>>>>> 9c4ba54b
     int idx;
 
     my_data = calloc(1, sizeof(struct platform_data));
@@ -1558,15 +1437,12 @@
             my_data->fluence_mode = FLUENCE_BROADSIDE;
         }
     }
-<<<<<<< HEAD
 
     /* Check if Vbat speaker enabled property is set, this should be done before acdb init */
     bool ret = false;
     ret = audio_extn_can_use_vbat();
     if (ret)
         my_data->is_vbat_speaker = true;
-=======
->>>>>>> 9c4ba54b
 
     my_data->voice_feature_set = VOICE_FEATURE_SET_DEFAULT;
     my_data->acdb_handle = dlopen(LIB_ACDB_LOADER, RTLD_NOW);
@@ -1646,16 +1522,6 @@
         }
 
         platform_acdb_init(my_data);
-<<<<<<< HEAD
-=======
-    }
-
-    /* Configure active back end for HPX*/
-    ctl = mixer_get_ctl_by_name(adev->mixer, mixer_ctl_name);
-    if (ctl) {
-        ALOGI(" sending HPX Active BE information ");
-        mixer_ctl_set_value(ctl, 0, true);
->>>>>>> 9c4ba54b
     }
 
 acdb_init_fail:
@@ -1755,18 +1621,13 @@
     audio_extn_dap_hal_deinit();
 }
 
-<<<<<<< HEAD
 static int platform_is_acdb_initialized(void *platform)
-=======
-int platform_is_acdb_initialized(void *platform)
->>>>>>> 9c4ba54b
 {
     struct platform_data *my_data = (struct platform_data *)platform;
     ALOGD("%s: acdb initialized %d\n", __func__, my_data->is_acdb_initialized);
     return my_data->is_acdb_initialized;
 }
 
-<<<<<<< HEAD
 void platform_snd_card_update(void *platform, int snd_scard_state)
 {
     struct platform_data *my_data = (struct platform_data *)platform;
@@ -1781,28 +1642,10 @@
     }
 }
 
-=======
->>>>>>> 9c4ba54b
 const char *platform_get_snd_device_name(snd_device_t snd_device)
 {
     if (snd_device >= SND_DEVICE_MIN && snd_device < SND_DEVICE_MAX)
         return device_table[snd_device];
-    else
-        return "";
-}
-
-const char *platform_get_spkr_1_tz_name(snd_device_t snd_device)
-{
-    if (snd_device >= SND_DEVICE_MIN && snd_device < SND_DEVICE_MAX)
-        return speaker_device_tz_names.spkr_1_tz_name;
-    else
-        return "";
-}
-
-const char *platform_get_spkr_2_tz_name(snd_device_t snd_device)
-{
-    if (snd_device >= SND_DEVICE_MIN && snd_device < SND_DEVICE_MAX)
-        return speaker_device_tz_names.spkr_2_tz_name;
     else
         return "";
 }
@@ -1823,12 +1666,8 @@
     return 0;
 }
 
-<<<<<<< HEAD
 void platform_add_backend_name(char *mixer_path, snd_device_t snd_device,
                                struct audio_usecase *usecase)
-=======
-void platform_add_backend_name(char *mixer_path, snd_device_t snd_device, struct audio_usecase *usecase)
->>>>>>> 9c4ba54b
 {
     if ((snd_device < SND_DEVICE_MIN) || (snd_device >= SND_DEVICE_MAX)) {
         ALOGE("%s: Invalid snd_device = %d", __func__, snd_device);
@@ -2031,19 +1870,12 @@
 
 int platform_set_native_support(bool codec_support)
 {
-<<<<<<< HEAD
     int ret = 0;
-=======
->>>>>>> 9c4ba54b
     na_props.platform_na_prop_enabled = na_props.ui_na_prop_enabled
         = codec_support;
     ALOGD("%s: na_props.platform_na_prop_enabled: %d", __func__,
            na_props.platform_na_prop_enabled);
-<<<<<<< HEAD
     return ret;
-=======
-    return 0;
->>>>>>> 9c4ba54b
 }
 
 int platform_get_native_support()
@@ -2157,12 +1989,7 @@
     int snd_device = SND_DEVICE_OUT_SPEAKER;
 
     if (usecase->type == PCM_PLAYBACK)
-<<<<<<< HEAD
         snd_device =  usecase->out_snd_device;
-=======
-        snd_device = platform_get_output_snd_device(adev->platform,
-                                            usecase->stream.out);
->>>>>>> 9c4ba54b
     else if ((usecase->type == PCM_HFP_CALL) || (usecase->type == PCM_CAPTURE))
         snd_device = usecase->in_snd_device;
 
@@ -2585,11 +2412,8 @@
                 snd_device = SND_DEVICE_OUT_HEADPHONES_44_1;
           else
                 snd_device = SND_DEVICE_OUT_HEADPHONES;
-<<<<<<< HEAD
     } else if (devices & AUDIO_DEVICE_OUT_LINE) {
         snd_device = SND_DEVICE_OUT_LINE;
-=======
->>>>>>> 9c4ba54b
     } else if (devices & AUDIO_DEVICE_OUT_SPEAKER) {
         if (my_data->external_spk_1)
             snd_device = SND_DEVICE_OUT_SPEAKER_EXTERNAL_1;
@@ -3339,11 +3163,8 @@
     /* handle audio calibration parameters */
     set_audiocal(platform, parms, value, len);
     native_audio_set_params(platform, parms, value, len);
-<<<<<<< HEAD
     audio_extn_spkr_prot_set_parameters(parms, value, len);
     perf_lock_set_params(platform, parms, value, len);
-=======
->>>>>>> 9c4ba54b
 done:
     ALOGV("%s: exit with code(%d)", __func__, ret);
     if(kv_pairs != NULL)
@@ -3642,11 +3463,7 @@
 int platform_update_usecase_from_source(int source, int usecase)
 {
     ALOGV("%s: input source :%d", __func__, source);
-<<<<<<< HEAD
     if (source == AUDIO_SOURCE_FM_TUNER)
-=======
-    if(source == AUDIO_SOURCE_FM_TUNER)
->>>>>>> 9c4ba54b
         usecase = USECASE_AUDIO_RECORD_FM_VIRTUAL;
     return usecase;
 }
@@ -3870,10 +3687,6 @@
     struct stream_out *out = NULL;
     unsigned int bit_width;
     unsigned int sample_rate;
-<<<<<<< HEAD
-=======
-    char value[PROPERTY_VALUE_MAX] = {0};
->>>>>>> 9c4ba54b
     int backend_idx = DEFAULT_CODEC_BACKEND;
     int usecase_backend_idx = DEFAULT_CODEC_BACKEND;
     struct platform_data *my_data = (struct platform_data *)adev->platform;
@@ -3928,6 +3741,7 @@
             }
         }
     }
+
     if (backend_idx != HEADPHONE_44_1_BACKEND) {
         // 16 bit playbacks are allowed through 16 bit/48 khz backend only for
         // all non-native streams
@@ -3935,30 +3749,6 @@
             sample_rate = CODEC_BACKEND_DEFAULT_SAMPLE_RATE;
             ALOGD("%s: resetting sample_rate back to default, "
                    "backend_idx: %d", __func__, backend_idx);
-        }
-
-<<<<<<< HEAD
-    if (backend_idx != HEADPHONE_44_1_BACKEND) {
-        // 16 bit playbacks are allowed through 16 bit/48 khz backend only for
-        // all non-native streams
-        if (16 == bit_width) {
-            sample_rate = CODEC_BACKEND_DEFAULT_SAMPLE_RATE;
-            ALOGD("%s: resetting sample_rate back to default, "
-                   "backend_idx: %d", __func__, backend_idx);
-=======
-        //check if mulitchannel clip needs to be down sampled  to 48k
-        property_get("audio.playback.mch.downsample",value,"");
-        if (!strncmp("true", value, sizeof("true"))) {
-            out = usecase->stream.out;
-            if ((popcount(out->channel_mask) > 2) &&
-                          (out->sample_rate > CODEC_BACKEND_DEFAULT_SAMPLE_RATE) &&
-                          !(out->flags & AUDIO_OUTPUT_FLAG_COMPRESS_PASSTHROUGH)) {
-                /* update out sample rate to reflect current backend sample rate  */
-                sample_rate = CODEC_BACKEND_DEFAULT_SAMPLE_RATE;
-                ALOGD("%s: MCH session defaulting sample rate to %d",
-                     __func__, sample_rate);
-            }
->>>>>>> 9c4ba54b
         }
         // 24 bit playback on speakers is allowed through 48 khz backend only
         // bit width re-configured based on platform info
@@ -3991,7 +3781,6 @@
     unsigned int new_sample_rate;
     int backend_idx = DEFAULT_CODEC_BACKEND;
     struct platform_data *my_data = (struct platform_data *)adev->platform;
-<<<<<<< HEAD
 
     ALOGV("%s: usecase = %d", __func__, usecase->id );
 
@@ -4000,16 +3789,6 @@
     new_bit_width = usecase->stream.out->bit_width;
     new_sample_rate = usecase->stream.out->sample_rate;
 
-=======
-
-    ALOGV("%s: usecase = %d", __func__, usecase->id );
-
-    backend_idx = platform_get_backend_index(snd_device);
-
-    new_bit_width = usecase->stream.out->bit_width;
-    new_sample_rate = usecase->stream.out->sample_rate;
-
->>>>>>> 9c4ba54b
     ALOGI("%s: Usecase bitwidth %d, samplerate %d, backend_idx %d",
         __func__, new_bit_width, new_sample_rate, backend_idx);
     if (platform_check_codec_backend_cfg(adev, usecase, snd_device,
@@ -4566,15 +4345,6 @@
 }
 
 /*
- * This is a lookup table to map names of speaker device with respective left and right TZ names.
- * Also the tz names for a particular left or right speaker can be overriden by adding
- * corresponding entry in audio_platform_info.xml file.
- */
-struct speaker_device_to_tz_names speaker_device_tz_names = {
-    {SND_DEVICE_OUT_SPEAKER, "", ""},
-};
-
-/*
  * This is a lookup table to map android audio input device to audio h/w interface (backend).
  * The table can be extended for other input devices by adding appropriate entries.
  * Also the audio interface for a particular input device can be overriden by adding
@@ -4626,37 +4396,3 @@
     return ret;
 }
 
-int platform_set_spkr_device_tz_names(snd_device_t index,
-                                      const char *spkr_1_tz_name, const char *spkr_2_tz_name)
-{
-    int ret = 0;
-    int i;
-
-    if (spkr_1_tz_name == NULL && spkr_2_tz_name == NULL) {
-        ALOGE("%s: Invalid input", __func__);
-        ret = -EINVAL;
-        goto done;
-    }
-    if (index != speaker_device_tz_names.snd_device) {
-        ALOGE("%s: not matching speaker device\n");
-        ret = -EINVAL;
-        goto done;
-    }
-    ALOGD("%s: Enter, spkr_1_tz_name :%s, spkr_2_tz_name:%s",
-           __func__, spkr_1_tz_name, spkr_2_tz_name);
-
-    if (spkr_1_tz_name != NULL)
-        strlcpy(speaker_device_tz_names.spkr_1_tz_name, spkr_1_tz_name,
-                sizeof(speaker_device_tz_names.spkr_1_tz_name));
-
-    if (spkr_2_tz_name != NULL)
-        strlcpy(speaker_device_tz_names.spkr_2_tz_name, spkr_2_tz_name,
-                sizeof(speaker_device_tz_names.spkr_2_tz_name));
-done:
-    return ret;
-}
-
-int platform_get_wsa_mode (void *adev)
-{
-    return 0;
-}