/*
 * Copyright (c) 2013-2019, The Linux Foundation. All rights reserved.
 * Not a Contribution.
 *
 * Copyright (C) 2013 The Android Open Source Project
 *
 * Licensed under the Apache License, Version 2.0 (the "License");
 * you may not use this file except in compliance with the License.
 * You may obtain a copy of the License at
 *
 *      http://www.apache.org/licenses/LICENSE-2.0
 *
 * Unless required by applicable law or agreed to in writing, software
 * distributed under the License is distributed on an "AS IS" BASIS,
 * WITHOUT WARRANTIES OR CONDITIONS OF ANY KIND, either express or implied.
 * See the License for the specific language governing permissions and
 * limitations under the License.
 */

#define LOG_TAG "msm8974_platform"
//#define LOG_NDEBUG 0
#define LOG_NDDEBUG 0
/*#define VERY_VERY_VERBOSE_LOGGING*/
#ifdef VERY_VERY_VERBOSE_LOGGING
#define ALOGVV ALOGV
#else
#define ALOGVV(a...) do { } while(0)
#endif

#include <stdlib.h>
#include <dlfcn.h>
#include <fcntl.h>
#include <sys/ioctl.h>
#include <log/log.h>
#include <cutils/properties.h>
#include <cutils/str_parms.h>
#include <audio_hw.h>
#include <platform_api.h>
#include <pthread.h>
#include <unistd.h>
#include "platform.h"
#include "audio_extn.h"
#include "acdb.h"
#include "voice_extn.h"
#include "edid.h"
#include "sound/compress_params.h"
#include "sound/msmcal-hwdep.h"
#include <dirent.h>

#ifdef DYNAMIC_LOG_ENABLED
#include <log_xml_parser.h>
#define LOG_MASK HAL_MOD_FILE_PLATFORM
#include <log_utils.h>
#endif

#define SOUND_TRIGGER_DEVICE_HANDSET_MONO_LOW_POWER_ACDB_ID (100)
#define MIXER_FILE_DELIMITER "_"
#define MIXER_FILE_EXT ".xml"

#define MIXER_XML_BASE_STRING "mixer_paths"
#define MIXER_XML_DEFAULT_PATH "mixer_paths.xml"

#ifdef LINUX_ENABLED
#define PLATFORM_INFO_XML_PATH_INTCODEC  "/etc/audio_platform_info_intcodec.xml"
#define PLATFORM_INFO_XML_PATH_SKUSH  "/etc/audio_platform_info_skush.xml"
#define PLATFORM_INFO_XML_PATH_SKUW  "/etc/audio_platform_info_skuw.xml"
#define PLATFORM_INFO_XML_PATH_QRD  "/etc/audio_platform_info_qrd.xml"
#define PLATFORM_INFO_XML_PATH "/etc/audio_platform_info.xml"
#define MIXER_XML_PATH_AUXPCM "/etc/mixer_paths_auxpcm.xml"
#define MIXER_XML_PATH_I2S "/etc/mixer_paths_i2s.xml"
#define PLATFORM_INFO_XML_PATH_I2S "/etc/audio_platform_info_extcodec.xml"
#define PLATFORM_INFO_XML_PATH_WSA  "/etc/audio_platform_info_wsa.xml"
#define PLATFORM_INFO_XML_PATH_TDM  "/etc/audio_platform_info_tdm.xml"
#else
#define PLATFORM_INFO_XML_PATH_INTCODEC  "/vendor/etc/audio_platform_info_intcodec.xml"
#define PLATFORM_INFO_XML_PATH_SKUSH "/vendor/etc/audio_platform_info_skush.xml"
#define PLATFORM_INFO_XML_PATH_SKUW "/vendor/etc/audio_platform_info_skuw.xml"
#define PLATFORM_INFO_XML_PATH_QRD "/vendor/etc/audio_platform_info_qrd.xml"
#define PLATFORM_INFO_XML_PATH "/vendor/etc/audio_platform_info.xml"
#define MIXER_XML_PATH_AUXPCM "/vendor/etc/mixer_paths_auxpcm.xml"
#define MIXER_XML_PATH_I2S "/vendor/etc/mixer_paths_i2s.xml"
#define PLATFORM_INFO_XML_PATH_I2S "/vendor/etc/audio_platform_info_i2s.xml"
#define PLATFORM_INFO_XML_PATH_WSA  "/vendor/etc/audio_platform_info_wsa.xml"
#define PLATFORM_INFO_XML_PATH_TDM  "/vendor/etc/audio_platform_info_tdm.xml"
#endif

#include <linux/msm_audio.h>
#if defined (PLATFORM_MSM8998) || (PLATFORM_SDM845) || (PLATFORM_SDM710) || \
    defined (PLATFORM_QCS605) || defined (PLATFORM_MSMNILE) || \
    defined (PLATFORM_KONA) || defined (PLATFORM_MSMSTEPPE) || \
    defined (PLATFORM_QCS405) || defined (PLATFORM_TRINKET) || \
    defined (PLATFORM_LITO) || defined (PLATFORM_MSMFALCON)
#include <sound/devdep_params.h>
#endif

#include <resolv.h>

#define min(a, b) ((a) < (b) ? (a) : (b))

#define TOSTRING_(x) #x
#define TOSTRING(x) TOSTRING_(x)

#define LIB_ACDB_LOADER "libacdbloader.so"
#define CVD_VERSION_MIXER_CTL "CVD Version"

#define FLAC_COMPRESS_OFFLOAD_FRAGMENT_SIZE (256 * 1024)
#define MAX_COMPRESS_OFFLOAD_FRAGMENT_SIZE (2 * 1024 * 1024)
#define MIN_COMPRESS_OFFLOAD_FRAGMENT_SIZE (2 * 1024)
#define COMPRESS_OFFLOAD_FRAGMENT_SIZE_FOR_AV_STREAMING (2 * 1024)
#define COMPRESS_OFFLOAD_FRAGMENT_SIZE (32 * 1024)


/*
 * This file will have a maximum of 38 bytes:
 *
 * 4 bytes: number of audio blocks
 * 4 bytes: total length of Short Audio Descriptor (SAD) blocks
 * Maximum 10 * 3 bytes: SAD blocks
 */
#define MAX_SAD_BLOCKS      10
#define SAD_BLOCK_SIZE      3

#define MAX_CVD_VERSION_STRING_SIZE    100
#define MAX_SND_CARD_STRING_SIZE    100

/* EDID format ID for LPCM audio */
#define EDID_FORMAT_LPCM    1

/* fallback app type if the default app type from acdb loader fails */
#define DEFAULT_APP_TYPE_RX_PATH  69936
#define DEFAULT_APP_TYPE_TX_PATH  69938

#define SAMPLE_RATE_8KHZ  8000
#define SAMPLE_RATE_16KHZ 16000

#define MAX_SET_CAL_BYTE_SIZE 65536

/* Mixer path names */
#define AFE_SIDETONE_MIXER_PATH "afe-sidetone"

#define AUDIO_PARAMETER_KEY_SLOWTALK      "st_enable"
#define AUDIO_PARAMETER_KEY_HD_VOICE      "hd_voice"
#define AUDIO_PARAMETER_KEY_VOLUME_BOOST  "volume_boost"
#define AUDIO_PARAMETER_KEY_AUD_CALDATA   "cal_data"
#define AUDIO_PARAMETER_KEY_AUD_CALRESULT "cal_result"

#define AUDIO_PARAMETER_KEY_MONO_SPEAKER "mono_speaker"

#define AUDIO_PARAMETER_KEY_FLUENCE_TYPE        "fluence_type"
#define AUDIO_PARAMETER_KEY_FLUENCE_VOICE_CALL  "fluence_voice"
#define AUDIO_PARAMETER_KEY_FLUENCE_VOICE_REC   "fluence_voice_rec"
#define AUDIO_PARAMETER_KEY_FLUENCE_AUDIO_REC   "fluence_audio_rec"
#define AUDIO_PARAMETER_KEY_FLUENCE_SPEAKER     "fluence_speaker"
#define AUDIO_PARAMETER_KEY_FLUENCE_MODE        "fluence_mode"
#define AUDIO_PARAMETER_KEY_FLUENCE_HFPCALL     "fluence_hfp"
#define AUDIO_PARAMETER_KEY_FLUENCE_TRI_MIC     "fluence_tri_mic"

#define AUDIO_PARAMETER_KEY_PERF_LOCK_OPTS "perf_lock_opts"

/* Reload ACDB files from specified path */
#define AUDIO_PARAMETER_KEY_RELOAD_ACDB "reload_acdb"

/* Query external audio device connection status */
#define AUDIO_PARAMETER_KEY_EXT_AUDIO_DEVICE "ext_audio_device"

/* Query whether it is ok to select display-port as output
 * device for voice usecase
 */
#define AUDIO_PARAMETER_KEY_DP_FOR_VOICE_USECASE "dp_for_voice"
#define AUDIO_PARAMETER_KEY_DP_CHANNEL_MASK "dp_channel_mask"
#define AUDIO_PARAMETER_KEY_SPKR_DEVICE_CHMAP "spkr_device_chmap"

#define EVENT_EXTERNAL_SPK_1 "qc_ext_spk_1"
#define EVENT_EXTERNAL_SPK_2 "qc_ext_spk_2"
#define EVENT_EXTERNAL_MIC   "qc_ext_mic"
#define MAX_CAL_NAME 20
#define MAX_MIME_TYPE_LENGTH 30
#define MAX_SND_CARD_NAME_LENGTH 100

#define GET_IN_DEVICE_INDEX(SND_DEVICE) ((SND_DEVICE) - (SND_DEVICE_IN_BEGIN))

#ifdef DYNAMIC_LOG_ENABLED
extern void log_utils_init(void);
extern void log_utils_deinit(void);
#endif

char cal_name_info[WCD9XXX_MAX_CAL][MAX_CAL_NAME] = {
        [WCD9XXX_ANC_CAL] = "anc_cal",
        [WCD9XXX_MBHC_CAL] = "mbhc_cal",
        [WCD9XXX_VBAT_CAL] = "vbat_cal",
};
static char *default_rx_backend = NULL;

#define  AUDIO_PARAMETER_IS_HW_DECODER_SESSION_ALLOWED  "is_hw_dec_session_allowed"

char dsp_only_decoders_mime[][MAX_MIME_TYPE_LENGTH] = {
    "audio/x-ms-wma" /* wma*/ ,
    "audio/x-ms-wma-lossless" /* wma lossless */ ,
    "audio/x-ms-wma-pro" /* wma prop */ ,
    "audio/amr-wb-plus" /* amr wb plus */ ,
    "audio/alac"  /*alac */ ,
    "audio/x-ape" /*ape */,
};


enum {
    VOICE_FEATURE_SET_DEFAULT,
    VOICE_FEATURE_SET_VOLUME_BOOST
};

struct audio_block_header
{
    int reserved;
    int length;
};

enum {
    CAL_MODE_SEND           = 0x1,
    CAL_MODE_PERSIST        = 0x2,
    CAL_MODE_RTAC           = 0x4
};

#define PLATFORM_CONFIG_KEY_OPERATOR_INFO "operator_info"

struct operator_info {
    struct listnode list;
    char *name;
    char *mccmnc;
};

struct operator_specific_device {
    struct listnode list;
    char *operator;
    char *mixer_path;
    int acdb_id;
};

static struct listnode operator_info_list;
static struct listnode *operator_specific_device_table[SND_DEVICE_MAX];

acdb_loader_get_calibration_t acdb_loader_get_calibration;

typedef struct codec_backend_cfg {
    uint32_t sample_rate;
    uint32_t bit_width;
    uint32_t channels;
    uint32_t format;
    char     *bitwidth_mixer_ctl;
    char     *samplerate_mixer_ctl;
    char     *channels_mixer_ctl;
} codec_backend_cfg_t;

static native_audio_prop na_props = {0, 0, NATIVE_AUDIO_MODE_INVALID};
static bool supports_true_32_bit = false;

static int max_be_dai_names = 0;
static const struct be_dai_name_struct *be_dai_name_table;

struct snd_device_to_mic_map {
    struct mic_info microphones[AUDIO_MICROPHONE_MAX_COUNT];
    size_t mic_count;
};

struct platform_data {
    struct audio_device *adev;
    bool fluence_in_spkr_mode;
    bool fluence_in_voice_call;
    bool fluence_in_voice_comm;
    bool fluence_in_voice_rec;
    bool fluence_in_audio_rec;
    bool fluence_in_hfp_call;
    bool external_spk_1;
    bool external_spk_2;
    bool external_mic;
    bool speaker_lr_swap;
    bool fluence_sb_enabled;
    int  fluence_type;
    int  fluence_mode;
    char fluence_cap[PROPERTY_VALUE_MAX];
    bool ambisonic_capture;
    bool ambisonic_profile;
    bool slowtalk;
    bool hd_voice;
    bool ec_ref_enabled;
    bool is_wsa_speaker;
    bool hifi_audio;
    bool is_i2s_ext_modem;
    bool is_acdb_initialized;
    /* Vbat monitor related flags */
    bool is_vbat_speaker;
    bool is_bcl_speaker;
    bool gsm_mode_enabled;
    bool is_slimbus_interface;
    bool is_internal_codec;
    int mono_speaker;
    bool voice_speaker_stereo;
    /* Audio calibration related functions */
    void                       *acdb_handle;
    int                        voice_feature_set;
    acdb_init_t                acdb_init;
    acdb_init_v3_t             acdb_init_v3;
    acdb_init_v4_t             acdb_init_v4;
    acdb_deallocate_t          acdb_deallocate;
    acdb_send_audio_cal_t      acdb_send_audio_cal;
    acdb_send_audio_cal_v3_t   acdb_send_audio_cal_v3;
    acdb_set_audio_cal_t       acdb_set_audio_cal;
    acdb_get_audio_cal_t       acdb_get_audio_cal;
    acdb_send_voice_cal_t      acdb_send_voice_cal;
    acdb_reload_vocvoltable_t  acdb_reload_vocvoltable;
    acdb_get_default_app_type_t acdb_get_default_app_type;
    acdb_send_common_top_t     acdb_send_common_top;
    acdb_set_codec_data_t      acdb_set_codec_data;
    acdb_reload_t              acdb_reload;
    acdb_reload_v2_t           acdb_reload_v2;
    void *hw_info;
    acdb_send_gain_dep_cal_t   acdb_send_gain_dep_cal;
    struct csd_data *csd;
    void *edid_info;
    bool edid_valid;
    int ext_disp_type;
    char ec_ref_mixer_path[MIXER_PATH_MAX_LENGTH];
    codec_backend_cfg_t current_backend_cfg[MAX_CODEC_BACKENDS];
    char codec_version[CODEC_VERSION_MAX_LENGTH];
    int hw_dep_fd;
    char cvd_version[MAX_CVD_VERSION_STRING_SIZE];
    char snd_card_name[MAX_SND_CARD_STRING_SIZE];
    int max_vol_index;
    int source_mic_type;
    int max_mic_count;
    bool is_dsd_supported;
    bool is_asrc_supported;
    struct listnode acdb_meta_key_list;
    bool use_generic_handset;
    struct acdb_init_data_v4 acdb_init_data;
    uint32_t declared_mic_count;
    struct audio_microphone_characteristic_t microphones[AUDIO_MICROPHONE_MAX_COUNT];
    struct snd_device_to_mic_map mic_map[SND_DEVICE_MAX];
    struct  spkr_device_chmap *spkr_ch_map;
    bool use_sprk_default_sample_rate;
    struct listnode custom_mtmx_params_list;
};

struct  spkr_device_chmap {
    int num_ch;
    char chmap[AUDIO_CHANNEL_COUNT_MAX];
};

static int pcm_device_table[AUDIO_USECASE_MAX][2] = {
    [USECASE_AUDIO_PLAYBACK_DEEP_BUFFER] = {DEEP_BUFFER_PCM_DEVICE,
                                            DEEP_BUFFER_PCM_DEVICE},
    [USECASE_AUDIO_PLAYBACK_WITH_HAPTICS] = {AUDIO_HAPTICS_PCM_DEVICE,
                                             AUDIO_HAPTICS_PCM_DEVICE},
    [USECASE_AUDIO_PLAYBACK_LOW_LATENCY] = {LOWLATENCY_PCM_DEVICE,
                                           LOWLATENCY_PCM_DEVICE},
    [USECASE_AUDIO_PLAYBACK_ULL]         = {MULTIMEDIA3_PCM_DEVICE,
                                            MULTIMEDIA3_PCM_DEVICE},
    [USECASE_AUDIO_PLAYBACK_MULTI_CH] = {MULTIMEDIA2_PCM_DEVICE,
                                         MULTIMEDIA2_PCM_DEVICE},
    [USECASE_AUDIO_PLAYBACK_HIFI] = {MULTIMEDIA2_PCM_DEVICE,
                                     MULTIMEDIA2_PCM_DEVICE},
    [USECASE_AUDIO_PLAYBACK_TTS] = {MULTIMEDIA2_PCM_DEVICE,
                                        MULTIMEDIA2_PCM_DEVICE},
    [USECASE_AUDIO_PLAYBACK_OFFLOAD] =
                     {PLAYBACK_OFFLOAD_DEVICE, PLAYBACK_OFFLOAD_DEVICE},
    [USECASE_AUDIO_PLAYBACK_OFFLOAD2] =
                     {PLAYBACK_OFFLOAD_DEVICE2, PLAYBACK_OFFLOAD_DEVICE2},
    [USECASE_AUDIO_PLAYBACK_OFFLOAD3] =
                     {PLAYBACK_OFFLOAD_DEVICE3, PLAYBACK_OFFLOAD_DEVICE3},
    [USECASE_AUDIO_PLAYBACK_OFFLOAD4] =
                     {PLAYBACK_OFFLOAD_DEVICE4, PLAYBACK_OFFLOAD_DEVICE4},
    [USECASE_AUDIO_PLAYBACK_OFFLOAD5] =
                     {PLAYBACK_OFFLOAD_DEVICE5, PLAYBACK_OFFLOAD_DEVICE5},
    [USECASE_AUDIO_PLAYBACK_OFFLOAD6] =
                     {PLAYBACK_OFFLOAD_DEVICE6, PLAYBACK_OFFLOAD_DEVICE6},
    [USECASE_AUDIO_PLAYBACK_OFFLOAD7] =
                     {PLAYBACK_OFFLOAD_DEVICE7, PLAYBACK_OFFLOAD_DEVICE7},
    [USECASE_AUDIO_PLAYBACK_OFFLOAD8] =
                     {PLAYBACK_OFFLOAD_DEVICE8, PLAYBACK_OFFLOAD_DEVICE8},
    [USECASE_AUDIO_PLAYBACK_OFFLOAD9] =
                     {PLAYBACK_OFFLOAD_DEVICE9, PLAYBACK_OFFLOAD_DEVICE9},


    [USECASE_AUDIO_RECORD] = {AUDIO_RECORD_PCM_DEVICE, AUDIO_RECORD_PCM_DEVICE},
    [USECASE_AUDIO_RECORD_COMPRESS] = {COMPRESS_CAPTURE_DEVICE, COMPRESS_CAPTURE_DEVICE},
    [USECASE_AUDIO_RECORD_COMPRESS2] = {-1, -1},
    [USECASE_AUDIO_RECORD_COMPRESS3] = {-1, -1},
    [USECASE_AUDIO_RECORD_COMPRESS4] = {-1, -1},
    [USECASE_AUDIO_RECORD_COMPRESS5] = {-1, -1},
    [USECASE_AUDIO_RECORD_COMPRESS6] = {-1, -1},
    [USECASE_AUDIO_RECORD_LOW_LATENCY] = {LOWLATENCY_PCM_DEVICE,
                                          LOWLATENCY_PCM_DEVICE},
    [USECASE_AUDIO_RECORD_FM_VIRTUAL] = {MULTIMEDIA2_PCM_DEVICE,
                                  MULTIMEDIA2_PCM_DEVICE},
    [USECASE_AUDIO_RECORD_HIFI] = {MULTIMEDIA2_PCM_DEVICE,
                                   MULTIMEDIA2_PCM_DEVICE},
    [USECASE_AUDIO_PLAYBACK_FM] = {FM_PLAYBACK_PCM_DEVICE, FM_CAPTURE_PCM_DEVICE},
    [USECASE_AUDIO_HFP_SCO] = {HFP_PCM_RX, HFP_SCO_RX},
    [USECASE_AUDIO_HFP_SCO_WB] = {HFP_PCM_RX, HFP_SCO_RX},
    [USECASE_VOICE_CALL] = {VOICE_CALL_PCM_DEVICE, VOICE_CALL_PCM_DEVICE},
    [USECASE_AUDIO_PLAYBACK_MMAP] = {MMAP_PLAYBACK_PCM_DEVICE,
            MMAP_PLAYBACK_PCM_DEVICE},
    [USECASE_AUDIO_RECORD_MMAP] = {MMAP_RECORD_PCM_DEVICE,
            MMAP_RECORD_PCM_DEVICE},
    [USECASE_VOICE2_CALL] = {VOICE2_CALL_PCM_DEVICE, VOICE2_CALL_PCM_DEVICE},
    [USECASE_VOLTE_CALL] = {VOLTE_CALL_PCM_DEVICE, VOLTE_CALL_PCM_DEVICE},
    [USECASE_QCHAT_CALL] = {QCHAT_CALL_PCM_DEVICE, QCHAT_CALL_PCM_DEVICE},
    [USECASE_VOWLAN_CALL] = {VOWLAN_CALL_PCM_DEVICE, VOWLAN_CALL_PCM_DEVICE},
    [USECASE_VOICEMMODE1_CALL] = {VOICEMMODE1_CALL_PCM_DEVICE,
                                  VOICEMMODE1_CALL_PCM_DEVICE},
    [USECASE_VOICEMMODE2_CALL] = {VOICEMMODE2_CALL_PCM_DEVICE,
                                  VOICEMMODE2_CALL_PCM_DEVICE},
    [USECASE_COMPRESS_VOIP_CALL] = {COMPRESS_VOIP_CALL_PCM_DEVICE, COMPRESS_VOIP_CALL_PCM_DEVICE},
    [USECASE_INCALL_REC_UPLINK] = {AUDIO_RECORD_PCM_DEVICE,
                                   AUDIO_RECORD_PCM_DEVICE},
    [USECASE_INCALL_REC_DOWNLINK] = {AUDIO_RECORD_PCM_DEVICE,
                                     AUDIO_RECORD_PCM_DEVICE},
    [USECASE_INCALL_REC_UPLINK_AND_DOWNLINK] = {AUDIO_RECORD_PCM_DEVICE,
                                                AUDIO_RECORD_PCM_DEVICE},
    [USECASE_INCALL_REC_UPLINK_COMPRESS] = {COMPRESS_CAPTURE_DEVICE,
                                            COMPRESS_CAPTURE_DEVICE},
    [USECASE_INCALL_REC_DOWNLINK_COMPRESS] = {COMPRESS_CAPTURE_DEVICE,
                                              COMPRESS_CAPTURE_DEVICE},
    [USECASE_INCALL_REC_UPLINK_AND_DOWNLINK_COMPRESS] = {COMPRESS_CAPTURE_DEVICE,
                                                         COMPRESS_CAPTURE_DEVICE},
    [USECASE_INCALL_MUSIC_UPLINK] = {INCALL_MUSIC_UPLINK_PCM_DEVICE,
                                     INCALL_MUSIC_UPLINK_PCM_DEVICE},
    [USECASE_INCALL_MUSIC_UPLINK2] = {INCALL_MUSIC_UPLINK2_PCM_DEVICE,
                                      INCALL_MUSIC_UPLINK2_PCM_DEVICE},
    [USECASE_AUDIO_SPKR_CALIB_RX] = {SPKR_PROT_CALIB_RX_PCM_DEVICE, -1},
    [USECASE_AUDIO_SPKR_CALIB_TX] = {-1, SPKR_PROT_CALIB_TX_PCM_DEVICE},

    [USECASE_AUDIO_PLAYBACK_AFE_PROXY] = {AFE_PROXY_PLAYBACK_PCM_DEVICE,
                                          AFE_PROXY_RECORD_PCM_DEVICE},
    [USECASE_AUDIO_RECORD_AFE_PROXY] = {AFE_PROXY_PLAYBACK_PCM_DEVICE,
                                        AFE_PROXY_RECORD_PCM_DEVICE},
    [USECASE_AUDIO_DSM_FEEDBACK] = {QUAT_MI2S_PCM_DEVICE, QUAT_MI2S_PCM_DEVICE},
    [USECASE_AUDIO_PLAYBACK_SILENCE] = {MULTIMEDIA9_PCM_DEVICE, -1},
    [USECASE_AUDIO_TRANSCODE_LOOPBACK_RX] = {TRANSCODE_LOOPBACK_RX_DEV_ID, -1},
    [USECASE_AUDIO_TRANSCODE_LOOPBACK_TX] = {-1, TRANSCODE_LOOPBACK_TX_DEV_ID},

    [USECASE_AUDIO_PLAYBACK_VOIP] = {AUDIO_PLAYBACK_VOIP_PCM_DEVICE, AUDIO_PLAYBACK_VOIP_PCM_DEVICE},
    [USECASE_AUDIO_RECORD_VOIP] = {AUDIO_RECORD_VOIP_PCM_DEVICE, AUDIO_RECORD_VOIP_PCM_DEVICE},
    [USECASE_AUDIO_PLAYBACK_INTERACTIVE_STREAM1] =
                     {PLAYBACK_INTERACTIVE_STRM_DEVICE1, PLAYBACK_INTERACTIVE_STRM_DEVICE1},
    [USECASE_AUDIO_PLAYBACK_INTERACTIVE_STREAM2] =
                     {PLAYBACK_INTERACTIVE_STRM_DEVICE2, PLAYBACK_INTERACTIVE_STRM_DEVICE2},
    [USECASE_AUDIO_PLAYBACK_INTERACTIVE_STREAM3] =
                     {PLAYBACK_INTERACTIVE_STRM_DEVICE3, PLAYBACK_INTERACTIVE_STRM_DEVICE3},
    [USECASE_AUDIO_PLAYBACK_INTERACTIVE_STREAM4] =
                     {PLAYBACK_INTERACTIVE_STRM_DEVICE4, PLAYBACK_INTERACTIVE_STRM_DEVICE4},
    [USECASE_AUDIO_PLAYBACK_INTERACTIVE_STREAM5] =
                     {PLAYBACK_INTERACTIVE_STRM_DEVICE5, PLAYBACK_INTERACTIVE_STRM_DEVICE5},
    [USECASE_AUDIO_PLAYBACK_INTERACTIVE_STREAM6] =
                     {PLAYBACK_INTERACTIVE_STRM_DEVICE6, PLAYBACK_INTERACTIVE_STRM_DEVICE6},
    [USECASE_AUDIO_PLAYBACK_INTERACTIVE_STREAM7] =
                     {PLAYBACK_INTERACTIVE_STRM_DEVICE7, PLAYBACK_INTERACTIVE_STRM_DEVICE7},
    [USECASE_AUDIO_PLAYBACK_INTERACTIVE_STREAM8] =
                     {PLAYBACK_INTERACTIVE_STRM_DEVICE8, PLAYBACK_INTERACTIVE_STRM_DEVICE8},
    [USECASE_AUDIO_EC_REF_LOOPBACK] = {-1, -1}, /* pcm id updated from platform info file */
};

/* Array to store sound devices */
static const char * const device_table[SND_DEVICE_MAX] = {
    [SND_DEVICE_NONE] = "none",
    /* Playback sound devices */
    [SND_DEVICE_OUT_HANDSET] = "handset",
    [SND_DEVICE_OUT_SPEAKER] = "speaker",
    [SND_DEVICE_OUT_SPEAKER_EXTERNAL_1] = "speaker-ext-1",
    [SND_DEVICE_OUT_SPEAKER_EXTERNAL_2] = "speaker-ext-2",
    [SND_DEVICE_OUT_SPEAKER_WSA] = "wsa-speaker",
    [SND_DEVICE_OUT_SPEAKER_VBAT] = "speaker-vbat",
    [SND_DEVICE_OUT_SPEAKER_REVERSE] = "speaker-reverse",
    [SND_DEVICE_OUT_SPEAKER_SAFE] = "speaker-safe",
    [SND_DEVICE_OUT_HEADPHONES] = "headphones",
    [SND_DEVICE_OUT_HEADPHONES_DSD] = "headphones-dsd",
    [SND_DEVICE_OUT_HEADPHONES_44_1] = "headphones-44.1",
    [SND_DEVICE_OUT_LINE] = "line",
    [SND_DEVICE_OUT_SPEAKER_AND_HEADPHONES] = "speaker-and-headphones",
    [SND_DEVICE_OUT_SPEAKER_SAFE_AND_HEADPHONES] = "speaker-safe-and-headphones",
    [SND_DEVICE_OUT_SPEAKER_AND_LINE] = "speaker-and-line",
    [SND_DEVICE_OUT_SPEAKER_SAFE_AND_LINE] = "speaker-safe-and-line",
    [SND_DEVICE_OUT_SPEAKER_AND_HEADPHONES_EXTERNAL_1] = "speaker-and-headphones-ext-1",
    [SND_DEVICE_OUT_SPEAKER_AND_HEADPHONES_EXTERNAL_2] = "speaker-and-headphones-ext-2",
    [SND_DEVICE_OUT_VOICE_HANDSET] = "voice-handset",
    [SND_DEVICE_OUT_VOICE_HAC_HANDSET] = "voice-hac-handset",
    [SND_DEVICE_OUT_VOICE_SPEAKER] = "voice-speaker",
    [SND_DEVICE_OUT_VOICE_SPEAKER_STEREO] = "voice-speaker-stereo",
    [SND_DEVICE_OUT_VOICE_SPEAKER_WSA] = "wsa-voice-speaker",
    [SND_DEVICE_OUT_VOICE_SPEAKER_VBAT] = "voice-speaker-vbat",
    [SND_DEVICE_OUT_VOICE_SPEAKER_2] = "voice-speaker-2",
    [SND_DEVICE_OUT_VOICE_SPEAKER_2_WSA] = "wsa-voice-speaker-2",
    [SND_DEVICE_OUT_VOICE_SPEAKER_2_VBAT] = "voice-speaker-2-vbat",
    [SND_DEVICE_OUT_VOICE_HEADPHONES] = "voice-headphones",
    [SND_DEVICE_OUT_VOICE_LINE] = "voice-line",
    [SND_DEVICE_OUT_HDMI] = "hdmi",
    [SND_DEVICE_OUT_SPEAKER_AND_HDMI] = "speaker-and-hdmi",
    [SND_DEVICE_OUT_DISPLAY_PORT] = "display-port",
    [SND_DEVICE_OUT_SPEAKER_AND_DISPLAY_PORT] = "speaker-and-display-port",
    [SND_DEVICE_OUT_BT_SCO] = "bt-sco-headset",
    [SND_DEVICE_OUT_BT_SCO_WB] = "bt-sco-headset-wb",
    [SND_DEVICE_OUT_BT_A2DP] = "bt-a2dp",
    [SND_DEVICE_OUT_SPEAKER_AND_BT_A2DP] = "speaker-and-bt-a2dp",
    [SND_DEVICE_OUT_SPEAKER_SAFE_AND_BT_A2DP] = "speaker-safe-and-bt-a2dp",
    [SND_DEVICE_OUT_VOICE_HANDSET_TMUS] = "voice-handset-tmus",
    [SND_DEVICE_OUT_VOICE_TTY_FULL_HEADPHONES] = "voice-tty-full-headphones",
    [SND_DEVICE_OUT_VOICE_TTY_VCO_HEADPHONES] = "voice-tty-vco-headphones",
    [SND_DEVICE_OUT_VOICE_TTY_HCO_HANDSET] = "voice-tty-hco-handset",
    [SND_DEVICE_OUT_VOICE_TTY_FULL_USB] = "voice-tty-full-usb",
    [SND_DEVICE_OUT_VOICE_TTY_VCO_USB] = "voice-tty-vco-usb",
    [SND_DEVICE_OUT_VOICE_TX] = "voice-tx",
    [SND_DEVICE_OUT_VOICE_MUSIC_TX] = "voice-music-tx",
    [SND_DEVICE_OUT_AFE_PROXY] = "afe-proxy",
    [SND_DEVICE_OUT_USB_HEADSET] = "usb-headset",
    [SND_DEVICE_OUT_VOICE_USB_HEADSET] = "usb-headset",
    [SND_DEVICE_OUT_USB_HEADPHONES] = "usb-headphones",
    [SND_DEVICE_OUT_USB_HEADSET_SPEC] = "usb-headset",
    [SND_DEVICE_OUT_VOICE_USB_HEADPHONES] = "usb-headphones",
    [SND_DEVICE_OUT_SPEAKER_AND_USB_HEADSET] = "speaker-and-usb-headphones",
    [SND_DEVICE_OUT_SPEAKER_SAFE_AND_USB_HEADSET] = "speaker-safe-and-usb-headphones",
    [SND_DEVICE_OUT_TRANSMISSION_FM] = "transmission-fm",
    [SND_DEVICE_OUT_ANC_HEADSET] = "anc-headphones",
    [SND_DEVICE_OUT_ANC_FB_HEADSET] = "anc-fb-headphones",
    [SND_DEVICE_OUT_VOICE_ANC_HEADSET] = "voice-anc-headphones",
    [SND_DEVICE_OUT_VOICE_ANC_FB_HEADSET] = "voice-anc-fb-headphones",
    [SND_DEVICE_OUT_VOICE_SPEAKER_AND_VOICE_HEADPHONES] = "voice-speaker-and-voice-headphones",
    [SND_DEVICE_OUT_VOICE_SPEAKER_AND_VOICE_ANC_HEADSET] = "voice-speaker-and-voice-anc-headphones",
    [SND_DEVICE_OUT_VOICE_SPEAKER_AND_VOICE_ANC_FB_HEADSET] = "voice-speaker-and-voice-anc-fb-headphones",
    [SND_DEVICE_OUT_VOICE_SPEAKER_STEREO_AND_VOICE_HEADPHONES] = "voice-speaker-stereo-and-voice-headphones",
    [SND_DEVICE_OUT_VOICE_SPEAKER_STEREO_AND_VOICE_ANC_HEADSET] = "voice-speaker-stereo-and-voice-anc-headphones",
    [SND_DEVICE_OUT_VOICE_SPEAKER_STEREO_AND_VOICE_ANC_FB_HEADSET] = "voice-speaker-stereo-and-voice-anc-fb-headphones",
    [SND_DEVICE_OUT_SPEAKER_AND_ANC_HEADSET] = "speaker-and-anc-headphones",
    [SND_DEVICE_OUT_SPEAKER_AND_ANC_FB_HEADSET] = "speaker-and-anc-fb-headphones",
    [SND_DEVICE_OUT_ANC_HANDSET] = "anc-handset",
    [SND_DEVICE_OUT_SPEAKER_PROTECTED] = "speaker-protected",
    [SND_DEVICE_OUT_VOICE_SPEAKER_PROTECTED] = "voice-speaker-protected",
    [SND_DEVICE_OUT_VOICE_SPEAKER_HFP] = "voice-speaker-hfp",
    [SND_DEVICE_OUT_VOICE_SPEAKER_STEREO_PROTECTED] = "voice-speaker-stereo-protected",
    [SND_DEVICE_OUT_VOICE_SPEAKER_2_PROTECTED] = "voice-speaker-2-protected",
    [SND_DEVICE_OUT_SPEAKER_PROTECTED_VBAT] = "speaker-protected-vbat",
    [SND_DEVICE_OUT_VOICE_SPEAKER_PROTECTED_VBAT] = "voice-speaker-protected-vbat",
    [SND_DEVICE_OUT_VOICE_SPEAKER_2_PROTECTED_VBAT] = "voice-speaker-2-protected-vbat",
    [SND_DEVICE_OUT_SPEAKER_PROTECTED_RAS] = "speaker-protected",
    [SND_DEVICE_OUT_SPEAKER_PROTECTED_VBAT_RAS] = "speaker-protected-vbat",
    [SND_DEVICE_OUT_SPEAKER_AND_BT_SCO] = "speaker-and-bt-sco",
    [SND_DEVICE_OUT_SPEAKER_SAFE_AND_BT_SCO] = "speaker-safe-and-bt-sco",
    [SND_DEVICE_OUT_SPEAKER_AND_BT_SCO_WB] = "speaker-and-bt-sco-wb",
    [SND_DEVICE_OUT_SPEAKER_SAFE_AND_BT_SCO_WB] = "speaker-safe-and-bt-sco-wb",
    [SND_DEVICE_OUT_SPEAKER_WSA_AND_BT_SCO] = "wsa-speaker-and-bt-sco",
    [SND_DEVICE_OUT_SPEAKER_WSA_AND_BT_SCO_WB] = "wsa-speaker-and-bt-sco-wb",

    /* Capture sound devices */
    [SND_DEVICE_IN_HANDSET_MIC] = "handset-mic",
    [SND_DEVICE_IN_HANDSET_MIC_SB] = "handset-mic",
    [SND_DEVICE_IN_HANDSET_MIC_EXTERNAL] = "handset-mic-ext",
    [SND_DEVICE_IN_HANDSET_MIC_AEC] = "handset-mic",
    [SND_DEVICE_IN_HANDSET_MIC_AEC_SB] = "handset-mic",
    [SND_DEVICE_IN_HANDSET_MIC_NS] = "handset-mic",
    [SND_DEVICE_IN_HANDSET_MIC_NS_SB] = "handset-mic",
    [SND_DEVICE_IN_HANDSET_MIC_AEC_NS] = "handset-mic",
    [SND_DEVICE_IN_HANDSET_MIC_AEC_NS_SB] = "handset-mic",
    [SND_DEVICE_IN_HANDSET_DMIC] = "dmic-endfire",
    [SND_DEVICE_IN_HANDSET_DMIC_AEC] = "dmic-endfire",
    [SND_DEVICE_IN_HANDSET_DMIC_AEC_SB] = "dmic-endfire",
    [SND_DEVICE_IN_HANDSET_DMIC_NS] = "dmic-endfire",
    [SND_DEVICE_IN_HANDSET_DMIC_NS_SB] = "dmic-endfire",
    [SND_DEVICE_IN_HANDSET_DMIC_AEC_NS] = "dmic-endfire",
    [SND_DEVICE_IN_HANDSET_DMIC_AEC_NS_SB] = "dmic-endfire",
    [SND_DEVICE_IN_SPEAKER_MIC] = "speaker-mic",
    [SND_DEVICE_IN_SPEAKER_MIC_SB] = "speaker-mic",
    [SND_DEVICE_IN_SPEAKER_MIC_AEC] = "speaker-mic",
    [SND_DEVICE_IN_SPEAKER_MIC_AEC_SB] = "speaker-mic",
    [SND_DEVICE_IN_SPEAKER_MIC_NS] = "speaker-mic",
    [SND_DEVICE_IN_SPEAKER_MIC_NS_SB] = "speaker-mic",
    [SND_DEVICE_IN_SPEAKER_MIC_AEC_NS] = "speaker-mic",
    [SND_DEVICE_IN_SPEAKER_MIC_AEC_NS_SB] = "speaker-mic",
    [SND_DEVICE_IN_SPEAKER_DMIC] = "speaker-dmic-endfire",
    [SND_DEVICE_IN_SPEAKER_DMIC_AEC] = "speaker-dmic-endfire",
    [SND_DEVICE_IN_SPEAKER_DMIC_AEC_SB] = "speaker-dmic-endfire",
    [SND_DEVICE_IN_SPEAKER_DMIC_NS] = "speaker-dmic-endfire",
    [SND_DEVICE_IN_SPEAKER_DMIC_NS_SB] = "speaker-dmic-endfire",
    [SND_DEVICE_IN_SPEAKER_DMIC_AEC_NS] = "speaker-dmic-endfire",
    [SND_DEVICE_IN_SPEAKER_DMIC_AEC_NS_SB] = "speaker-dmic-endfire",
    [SND_DEVICE_IN_HEADSET_MIC] = "headset-mic",
    [SND_DEVICE_IN_HEADSET_MIC_AEC] = "headset-mic",
    [SND_DEVICE_IN_HEADSET_MIC_FLUENCE] = "headset-mic",
    [SND_DEVICE_IN_VOICE_SPEAKER_MIC] = "voice-speaker-mic",
    [SND_DEVICE_IN_VOICE_SPEAKER_MIC_SB] = "voice-speaker-mic",
    [SND_DEVICE_IN_VOICE_HEADSET_MIC] = "voice-headset-mic",
    [SND_DEVICE_IN_SPDIF] = "spdif-in",
    [SND_DEVICE_IN_HDMI_MIC] = "hdmi-in",
    [SND_DEVICE_IN_HDMI_ARC] = "hdmi-arc-in",
    [SND_DEVICE_IN_BT_SCO_MIC] = "bt-sco-mic",
    [SND_DEVICE_IN_BT_SCO_MIC_NREC] = "bt-sco-mic",
    [SND_DEVICE_IN_BT_SCO_MIC_WB] = "bt-sco-mic-wb",
    [SND_DEVICE_IN_BT_SCO_MIC_WB_NREC] = "bt-sco-mic-wb",
    [SND_DEVICE_IN_BT_A2DP] = "bt-a2dp-cap",
    [SND_DEVICE_IN_CAMCORDER_MIC] = "camcorder-mic",
    [SND_DEVICE_IN_VOICE_DMIC] = "voice-dmic-ef",
    [SND_DEVICE_IN_VOICE_DMIC_SB] = "voice-dmic-ef",
    [SND_DEVICE_IN_VOICE_DMIC_TMUS] = "voice-dmic-ef-tmus",
    [SND_DEVICE_IN_VOICE_SPEAKER_DMIC] = "voice-speaker-dmic-ef",
    [SND_DEVICE_IN_VOICE_SPEAKER_DMIC_SB] = "voice-speaker-dmic-ef",
    [SND_DEVICE_IN_VOICE_SPEAKER_TMIC] = "voice-speaker-tmic",
    [SND_DEVICE_IN_VOICE_SPEAKER_QMIC] = "voice-speaker-qmic",
    [SND_DEVICE_IN_VOICE_SPEAKER_MIC_HFP] = "voice-speaker-mic-hfp",
    [SND_DEVICE_IN_VOICE_TTY_FULL_HEADSET_MIC] = "voice-tty-full-headset-mic",
    [SND_DEVICE_IN_VOICE_TTY_VCO_HANDSET_MIC] = "voice-tty-vco-handset-mic",
    [SND_DEVICE_IN_VOICE_TTY_HCO_HEADSET_MIC] = "voice-tty-hco-headset-mic",
    [SND_DEVICE_IN_VOICE_TTY_FULL_USB_MIC] = "voice-tty-full-usb-mic",
    [SND_DEVICE_IN_VOICE_TTY_HCO_USB_MIC] = "voice-tty-hco-usb-mic",
    [SND_DEVICE_IN_VOICE_RX] = "voice-rx",

    [SND_DEVICE_IN_VOICE_REC_MIC] = "voice-rec-mic",
    [SND_DEVICE_IN_VOICE_REC_MIC_NS] = "voice-rec-mic",
    [SND_DEVICE_IN_VOICE_REC_MIC_AEC] = "voice-rec-mic",
    [SND_DEVICE_IN_VOICE_REC_MIC_AEC_NS] = "voice-rec-mic",
    [SND_DEVICE_IN_VOICE_REC_DMIC_STEREO] = "voice-rec-dmic-ef",
    [SND_DEVICE_IN_VOICE_REC_DMIC_FLUENCE] = "voice-rec-dmic-ef-fluence",
    [SND_DEVICE_IN_USB_HEADSET_MIC] = "usb-headset-mic",
    [SND_DEVICE_IN_VOICE_USB_HEADSET_MIC] ="usb-headset-mic",
    [SND_DEVICE_IN_USB_HEADSET_MIC_AEC] = "usb-headset-mic",
    [SND_DEVICE_IN_UNPROCESSED_USB_HEADSET_MIC] = "usb-headset-mic",
    [SND_DEVICE_IN_VOICE_RECOG_USB_HEADSET_MIC] = "usb-headset-mic",
    [SND_DEVICE_IN_VOICE_REC_HEADSET_MIC] = "headset-mic",
    [SND_DEVICE_IN_USB_HEADSET_MULTI_CHANNEL_MIC] = "usb-headset-mic",
    [SND_DEVICE_IN_VOICE_RECOG_USB_HEADSET_MULTI_CHANNEL_MIC] = "usb-headset-mic",
    [SND_DEVICE_IN_USB_HEADSET_MULTI_CHANNEL_MIC_AEC] = "usb-headset-mic",
    [SND_DEVICE_IN_UNPROCESSED_USB_HEADSET_MULTI_CHANNEL_MIC] = "usb-headset-mic",
    [SND_DEVICE_IN_CAPTURE_FM] = "capture-fm",
    [SND_DEVICE_IN_AANC_HANDSET_MIC] = "aanc-handset-mic",
    [SND_DEVICE_IN_VOICE_FLUENCE_DMIC_AANC] = "aanc-handset-mic",
    [SND_DEVICE_IN_QUAD_MIC] = "quad-mic",
    [SND_DEVICE_IN_HANDSET_DMIC_STEREO] = "handset-stereo-dmic-ef",
    [SND_DEVICE_IN_SPEAKER_DMIC_STEREO] = "speaker-stereo-dmic-ef",
    [SND_DEVICE_IN_CAPTURE_VI_FEEDBACK] = "vi-feedback",
    [SND_DEVICE_IN_CAPTURE_VI_FEEDBACK_MONO_1] = "vi-feedback-mono-1",
    [SND_DEVICE_IN_CAPTURE_VI_FEEDBACK_MONO_2] = "vi-feedback-mono-2",
    [SND_DEVICE_IN_VOICE_SPEAKER_DMIC_BROADSIDE] = "voice-speaker-dmic-broadside",
    [SND_DEVICE_IN_SPEAKER_DMIC_BROADSIDE] = "speaker-dmic-broadside",
    [SND_DEVICE_IN_SPEAKER_DMIC_AEC_BROADSIDE] = "speaker-dmic-broadside",
    [SND_DEVICE_IN_SPEAKER_DMIC_NS_BROADSIDE] = "speaker-dmic-broadside",
    [SND_DEVICE_IN_SPEAKER_DMIC_AEC_NS_BROADSIDE] = "speaker-dmic-broadside",
    [SND_DEVICE_IN_HANDSET_QMIC] = "quad-mic",
    [SND_DEVICE_IN_SPEAKER_QMIC_AEC] = "quad-mic",
    [SND_DEVICE_IN_SPEAKER_QMIC_NS] = "quad-mic",
    [SND_DEVICE_IN_SPEAKER_QMIC_AEC_NS] = "quad-mic",
    [SND_DEVICE_IN_HANDSET_QMIC_AEC] = "quad-mic",
    [SND_DEVICE_IN_VOICE_REC_QMIC_FLUENCE] = "quad-mic",
    [SND_DEVICE_IN_THREE_MIC] = "three-mic",
    [SND_DEVICE_IN_HANDSET_TMIC_FLUENCE_PRO] = "three-mic",
    [SND_DEVICE_IN_HANDSET_TMIC] = "three-mic",
    [SND_DEVICE_IN_HANDSET_TMIC_AEC] = "three-mic",
    [SND_DEVICE_IN_HANDSET_TMIC_NS] = "three-mic",
    [SND_DEVICE_IN_HANDSET_TMIC_AEC_NS] = "three-mic",
    [SND_DEVICE_IN_SPEAKER_TMIC_AEC] = "speaker-tmic",
    [SND_DEVICE_IN_SPEAKER_TMIC_NS] = "speaker-tmic",
    [SND_DEVICE_IN_SPEAKER_TMIC_AEC_NS] = "speaker-tmic",
    [SND_DEVICE_IN_VOICE_REC_TMIC] = "three-mic",
    [SND_DEVICE_IN_UNPROCESSED_MIC] = "unprocessed-mic",
    [SND_DEVICE_IN_UNPROCESSED_STEREO_MIC] = "unprocessed-stereo-mic",
    [SND_DEVICE_IN_UNPROCESSED_THREE_MIC] = "unprocessed-three-mic",
    [SND_DEVICE_IN_UNPROCESSED_QUAD_MIC] = "unprocessed-quad-mic",
    [SND_DEVICE_IN_UNPROCESSED_HEADSET_MIC] = "unprocessed-headset-mic",
    [SND_DEVICE_IN_HANDSET_GENERIC_QMIC] = "quad-mic",
    [SND_DEVICE_IN_INCALL_REC_RX] = "incall-rec-rx",
    [SND_DEVICE_IN_INCALL_REC_TX] = "incall-rec-tx",
    [SND_DEVICE_IN_INCALL_REC_RX_TX] = "incall-rec-rx-tx",
    [SND_DEVICE_IN_LINE] = "line-in",
    [SND_DEVICE_IN_HANDSET_6MIC] = "handset-6mic",
    [SND_DEVICE_IN_HANDSET_8MIC] = "handset-8mic",
    [SND_DEVICE_OUT_VOIP_HANDSET] = "voip-handset",
    [SND_DEVICE_OUT_VOIP_SPEAKER] = "voip-speaker",
    [SND_DEVICE_OUT_VOIP_HEADPHONES] = "voip-headphones",
};

// Platform specific backend bit width table
static int backend_bit_width_table[SND_DEVICE_MAX] = {0};

static struct audio_effect_config effect_config_table[GET_IN_DEVICE_INDEX(SND_DEVICE_MAX)][EFFECT_MAX] = {
    [GET_IN_DEVICE_INDEX(SND_DEVICE_IN_SPEAKER_QMIC_AEC_NS)][EFFECT_AEC] = {TX_VOICE_FLUENCE_PROV2, 0x0, 0x10EAF, 0x01},
    [GET_IN_DEVICE_INDEX(SND_DEVICE_IN_SPEAKER_QMIC_AEC_NS)][EFFECT_NS] = {TX_VOICE_FLUENCE_PROV2,  0x0, 0x10EAF, 0x02},
    [GET_IN_DEVICE_INDEX(SND_DEVICE_IN_SPEAKER_TMIC_AEC_NS)][EFFECT_AEC] = {TX_VOICE_TM_FLUENCE_PRO_VC, 0x0, 0x10EAF, 0x01},
    [GET_IN_DEVICE_INDEX(SND_DEVICE_IN_SPEAKER_TMIC_AEC_NS)][EFFECT_NS] = {TX_VOICE_TM_FLUENCE_PRO_VC,  0x0, 0x10EAF, 0x02},
    [GET_IN_DEVICE_INDEX(SND_DEVICE_IN_SPEAKER_DMIC_AEC_NS_BROADSIDE)][EFFECT_AEC] = {TX_VOICE_DM_FV5_BROADSIDE, 0x0,
                                                                 0x10EAF, 0x01},
    [GET_IN_DEVICE_INDEX(SND_DEVICE_IN_SPEAKER_DMIC_AEC_NS_BROADSIDE)][EFFECT_NS] = {TX_VOICE_DM_FV5_BROADSIDE, 0x0,
                                                                0x10EAF, 0x02},
    [GET_IN_DEVICE_INDEX(SND_DEVICE_IN_SPEAKER_DMIC_AEC_NS)][EFFECT_AEC] = {TX_VOICE_FV5ECNS_DM, 0x0, 0x10EAF, 0x01},
    [GET_IN_DEVICE_INDEX(SND_DEVICE_IN_SPEAKER_DMIC_AEC_NS)][EFFECT_NS] = {TX_VOICE_FV5ECNS_DM, 0x0, 0x10EAF, 0x02},
    [GET_IN_DEVICE_INDEX(SND_DEVICE_IN_SPEAKER_MIC)][EFFECT_AEC] = {TX_VOICE_SMECNS_V2, 0x0, 0x10EAF, 0x01},
    [GET_IN_DEVICE_INDEX(SND_DEVICE_IN_SPEAKER_MIC)][EFFECT_NS] = {TX_VOICE_SMECNS_V2, 0x0, 0x10EAF, 0x02},
    [GET_IN_DEVICE_INDEX(SND_DEVICE_IN_HANDSET_TMIC_AEC_NS)][EFFECT_AEC] = {TX_VOICE_TM_FLUENCE_EF, 0x8000, 0x10EAF, 0x01},
    [GET_IN_DEVICE_INDEX(SND_DEVICE_IN_HANDSET_TMIC_AEC_NS)][EFFECT_NS] = {TX_VOICE_TM_FLUENCE_EF, 0x8000, 0x10EAF, 0x02},
    [GET_IN_DEVICE_INDEX(SND_DEVICE_IN_HANDSET_DMIC_AEC_NS)][EFFECT_AEC] = {TX_VOICE_FV5ECNS_DM, 0x0, 0x10EAF, 0x01},
    [GET_IN_DEVICE_INDEX(SND_DEVICE_IN_HANDSET_DMIC_AEC_NS)][EFFECT_NS] = {TX_VOICE_FV5ECNS_DM, 0x0, 0x10EAF, 0x02},
    [GET_IN_DEVICE_INDEX(SND_DEVICE_IN_HANDSET_MIC)][EFFECT_AEC] = {TX_VOICE_SMECNS_V2, 0x0, 0x10EAF, 0x01},
    [GET_IN_DEVICE_INDEX(SND_DEVICE_IN_HANDSET_MIC)][EFFECT_NS] = {TX_VOICE_SMECNS_V2, 0x0, 0x10EAF, 0x02},

    [GET_IN_DEVICE_INDEX(SND_DEVICE_IN_SPEAKER_DMIC_AEC_NS_SB)][EFFECT_AEC] = {TX_VOICE_FV5ECNS_DM, 0x0, 0x10EAF, 0x01},
    [GET_IN_DEVICE_INDEX(SND_DEVICE_IN_SPEAKER_DMIC_AEC_NS_SB)][EFFECT_NS] = {TX_VOICE_FV5ECNS_DM, 0x0, 0x10EAF, 0x02},
    [GET_IN_DEVICE_INDEX(SND_DEVICE_IN_SPEAKER_MIC_SB)][EFFECT_AEC] = {TX_VOICE_SMECNS_V2, 0x0, 0x10EAF, 0x01},
    [GET_IN_DEVICE_INDEX(SND_DEVICE_IN_SPEAKER_MIC_SB)][EFFECT_NS] = {TX_VOICE_SMECNS_V2, 0x0, 0x10EAF, 0x02},
    [GET_IN_DEVICE_INDEX(SND_DEVICE_IN_HANDSET_DMIC_AEC_NS_SB)][EFFECT_AEC] = {TX_VOICE_FV5ECNS_DM, 0x0, 0x10EAF, 0x01},
    [GET_IN_DEVICE_INDEX(SND_DEVICE_IN_HANDSET_DMIC_AEC_NS_SB)][EFFECT_NS] = {TX_VOICE_FV5ECNS_DM, 0x0, 0x10EAF, 0x02},
    [GET_IN_DEVICE_INDEX(SND_DEVICE_IN_HANDSET_MIC_SB)][EFFECT_AEC] = {TX_VOICE_SMECNS_V2, 0x0, 0x10EAF, 0x01},
    [GET_IN_DEVICE_INDEX(SND_DEVICE_IN_HANDSET_MIC_SB)][EFFECT_NS] = {TX_VOICE_SMECNS_V2, 0x0, 0x10EAF, 0x02},
};

/* ACDB IDs (audio DSP path configuration IDs) for each sound device */
static int acdb_device_table[SND_DEVICE_MAX] = {
    [SND_DEVICE_NONE] = -1,
    [SND_DEVICE_OUT_HANDSET] = 7,
    [SND_DEVICE_OUT_SPEAKER] = 14,
    [SND_DEVICE_OUT_SPEAKER_EXTERNAL_1] = 130,
    [SND_DEVICE_OUT_SPEAKER_EXTERNAL_2] = 130,
    [SND_DEVICE_OUT_SPEAKER_WSA] = 135,
    [SND_DEVICE_OUT_SPEAKER_VBAT] = 14,
    [SND_DEVICE_OUT_SPEAKER_REVERSE] = 14,
    [SND_DEVICE_OUT_SPEAKER_SAFE] = 14,
    [SND_DEVICE_OUT_LINE] = 10,
    [SND_DEVICE_OUT_HEADPHONES] = 10,
    [SND_DEVICE_OUT_HEADPHONES_DSD] = 10,
    [SND_DEVICE_OUT_HEADPHONES_44_1] = 10,
    [SND_DEVICE_OUT_SPEAKER_AND_HEADPHONES] = 10,
    [SND_DEVICE_OUT_SPEAKER_SAFE_AND_HEADPHONES] = 10,
    [SND_DEVICE_OUT_SPEAKER_AND_LINE] = 10,
    [SND_DEVICE_OUT_SPEAKER_SAFE_AND_LINE] = 10,
    [SND_DEVICE_OUT_SPEAKER_AND_HEADPHONES_EXTERNAL_1] = 130,
    [SND_DEVICE_OUT_SPEAKER_AND_HEADPHONES_EXTERNAL_2] = 130,
    [SND_DEVICE_OUT_VOICE_HANDSET] = 7,
    [SND_DEVICE_OUT_VOICE_SPEAKER] = 14,
    [SND_DEVICE_OUT_VOICE_SPEAKER_STEREO] = 15,
    [SND_DEVICE_OUT_VOICE_SPEAKER_VBAT] = 14,
    [SND_DEVICE_OUT_VOICE_SPEAKER_2] = 14,
    [SND_DEVICE_OUT_VOICE_SPEAKER_WSA] = 135,
    [SND_DEVICE_OUT_VOICE_SPEAKER_2_WSA] = 135,
    [SND_DEVICE_OUT_VOICE_SPEAKER_2_VBAT] = 14,
    [SND_DEVICE_OUT_VOICE_HAC_HANDSET] = 53,
    [SND_DEVICE_OUT_VOICE_HEADPHONES] = 10,
    [SND_DEVICE_OUT_VOICE_LINE] = 10,
    [SND_DEVICE_OUT_VOICE_SPEAKER_AND_VOICE_HEADPHONES] = 10,
    [SND_DEVICE_OUT_VOICE_SPEAKER_AND_VOICE_ANC_HEADSET] = 10,
    [SND_DEVICE_OUT_VOICE_SPEAKER_AND_VOICE_ANC_FB_HEADSET] = 10,
    [SND_DEVICE_OUT_VOICE_SPEAKER_STEREO_AND_VOICE_HEADPHONES] = 10,
    [SND_DEVICE_OUT_VOICE_SPEAKER_STEREO_AND_VOICE_ANC_HEADSET] = 10,
    [SND_DEVICE_OUT_VOICE_SPEAKER_STEREO_AND_VOICE_ANC_FB_HEADSET] = 10,
    [SND_DEVICE_OUT_HDMI] = 18,
    [SND_DEVICE_OUT_SPEAKER_AND_HDMI] = 14,
    [SND_DEVICE_OUT_DISPLAY_PORT] = 18,
    [SND_DEVICE_OUT_SPEAKER_AND_DISPLAY_PORT] = 14,
    [SND_DEVICE_OUT_BT_SCO] = 22,
    [SND_DEVICE_OUT_SPEAKER_SAFE_AND_BT_SCO] = 14,
    [SND_DEVICE_OUT_BT_SCO_WB] = 39,
    [SND_DEVICE_OUT_SPEAKER_SAFE_AND_BT_SCO_WB] = 14,
    [SND_DEVICE_OUT_BT_A2DP] = 20,
    [SND_DEVICE_OUT_SPEAKER_AND_BT_A2DP] = 14,
    [SND_DEVICE_OUT_SPEAKER_SAFE_AND_BT_A2DP] = 14,
    [SND_DEVICE_OUT_VOICE_HANDSET_TMUS] = 88,
    [SND_DEVICE_OUT_VOICE_TTY_FULL_HEADPHONES] = 17,
    [SND_DEVICE_OUT_VOICE_TTY_VCO_HEADPHONES] = 17,
    [SND_DEVICE_OUT_VOICE_TTY_HCO_HANDSET] = 37,
    [SND_DEVICE_OUT_VOICE_TTY_FULL_USB] = 17,
    [SND_DEVICE_OUT_VOICE_TTY_VCO_USB] = 17,
    [SND_DEVICE_OUT_VOICE_TX] = 45,
    [SND_DEVICE_OUT_VOICE_MUSIC_TX] = 3,
    [SND_DEVICE_OUT_AFE_PROXY] = 0,
    [SND_DEVICE_OUT_USB_HEADSET] = 45,
    [SND_DEVICE_OUT_VOICE_USB_HEADSET] = 45,
    [SND_DEVICE_OUT_USB_HEADPHONES] = 45,
    [SND_DEVICE_OUT_USB_HEADSET_SPEC] = 45,
    [SND_DEVICE_OUT_VOICE_USB_HEADPHONES] = 45,
    [SND_DEVICE_OUT_SPEAKER_AND_USB_HEADSET] = 14,
    [SND_DEVICE_OUT_SPEAKER_SAFE_AND_USB_HEADSET] = 14,
    [SND_DEVICE_OUT_TRANSMISSION_FM] = 0,
    [SND_DEVICE_OUT_ANC_HEADSET] = 26,
    [SND_DEVICE_OUT_ANC_FB_HEADSET] = 27,
    [SND_DEVICE_OUT_VOICE_ANC_HEADSET] = 26,
    [SND_DEVICE_OUT_VOICE_ANC_FB_HEADSET] = 27,
    [SND_DEVICE_OUT_SPEAKER_AND_ANC_HEADSET] = 26,
    [SND_DEVICE_OUT_SPEAKER_AND_ANC_FB_HEADSET] = 27,
    [SND_DEVICE_OUT_ANC_HANDSET] = 103,
    [SND_DEVICE_OUT_SPEAKER_PROTECTED] = 124,
    [SND_DEVICE_OUT_VOICE_SPEAKER_HFP] = 14,
    [SND_DEVICE_OUT_VOICE_SPEAKER_PROTECTED] = 101,
    [SND_DEVICE_OUT_VOICE_SPEAKER_2_PROTECTED] = 101,
    [SND_DEVICE_OUT_SPEAKER_PROTECTED_VBAT] = 124,
    [SND_DEVICE_OUT_VOICE_SPEAKER_PROTECTED_VBAT] = 101,
    [SND_DEVICE_OUT_VOICE_SPEAKER_2_PROTECTED_VBAT] = 101,
    [SND_DEVICE_OUT_VOICE_SPEAKER_STEREO_PROTECTED] = 124,
    [SND_DEVICE_OUT_SPEAKER_PROTECTED_RAS] = 134,
    [SND_DEVICE_OUT_SPEAKER_PROTECTED_VBAT_RAS] = 134,
    [SND_DEVICE_IN_HANDSET_MIC] = 4,
    [SND_DEVICE_IN_HANDSET_MIC_SB] = 163,
    [SND_DEVICE_IN_HANDSET_MIC_EXTERNAL] = 4,
    [SND_DEVICE_IN_HANDSET_MIC_AEC] = 106,
    [SND_DEVICE_IN_HANDSET_MIC_AEC_SB] = 164,
    [SND_DEVICE_IN_HANDSET_MIC_NS] = 107,
    [SND_DEVICE_IN_HANDSET_MIC_NS_SB] = 165,
    [SND_DEVICE_IN_HANDSET_MIC_AEC_NS] = 108,
    [SND_DEVICE_IN_HANDSET_MIC_AEC_NS_SB] = 166,
    [SND_DEVICE_IN_HANDSET_DMIC] = 41,
    [SND_DEVICE_IN_HANDSET_DMIC_AEC] = 109,
    [SND_DEVICE_IN_HANDSET_DMIC_AEC_SB] = 168,
    [SND_DEVICE_IN_HANDSET_DMIC_NS] = 110,
    [SND_DEVICE_IN_HANDSET_DMIC_NS_SB] = 169,
    [SND_DEVICE_IN_HANDSET_DMIC_AEC_NS] = 111,
    [SND_DEVICE_IN_HANDSET_DMIC_AEC_NS_SB] = 170,
    [SND_DEVICE_IN_SPEAKER_MIC] = 11,
    [SND_DEVICE_IN_SPEAKER_MIC_SB] = 171,
    [SND_DEVICE_IN_SPEAKER_MIC_AEC] = 112,
    [SND_DEVICE_IN_SPEAKER_MIC_AEC_SB] = 172,
    [SND_DEVICE_IN_SPEAKER_MIC_NS] = 113,
    [SND_DEVICE_IN_SPEAKER_MIC_NS_SB] = 173,
    [SND_DEVICE_IN_SPEAKER_MIC_AEC_NS] = 114,
    [SND_DEVICE_IN_SPEAKER_MIC_AEC_NS_SB] = 174,
    [SND_DEVICE_IN_SPEAKER_DMIC] = 43,
    [SND_DEVICE_IN_SPEAKER_DMIC_AEC] = 115,
    [SND_DEVICE_IN_SPEAKER_DMIC_AEC_SB] = 176,
    [SND_DEVICE_IN_SPEAKER_DMIC_NS] = 116,
    [SND_DEVICE_IN_SPEAKER_DMIC_NS_SB] = 177,
    [SND_DEVICE_IN_SPEAKER_DMIC_AEC_NS] = 117,
    [SND_DEVICE_IN_SPEAKER_DMIC_AEC_NS_SB] = 178,
    [SND_DEVICE_IN_HEADSET_MIC] = 8,
    [SND_DEVICE_IN_HEADSET_MIC_AEC] = 8,
    [SND_DEVICE_IN_HEADSET_MIC_FLUENCE] = 47,
    [SND_DEVICE_IN_VOICE_SPEAKER_MIC] = 11,
    [SND_DEVICE_IN_VOICE_SPEAKER_MIC_SB] = 171,
    [SND_DEVICE_IN_VOICE_SPEAKER_MIC_HFP] = 11,
    [SND_DEVICE_IN_VOICE_HEADSET_MIC] = 8,
    [SND_DEVICE_IN_SPDIF] = 143,
    [SND_DEVICE_IN_HDMI_MIC] = 143,
    [SND_DEVICE_IN_HDMI_ARC] = 143,
    [SND_DEVICE_IN_BT_SCO_MIC] = 21,
    [SND_DEVICE_IN_BT_SCO_MIC_NREC] = 122,
    [SND_DEVICE_IN_BT_SCO_MIC_WB] = 38,
    [SND_DEVICE_IN_BT_SCO_MIC_WB_NREC] = 123,
    [SND_DEVICE_IN_BT_A2DP] = 21,
    [SND_DEVICE_IN_CAMCORDER_MIC] = 4,
    [SND_DEVICE_IN_VOICE_DMIC] = 41,
    [SND_DEVICE_IN_VOICE_DMIC_SB] = 167,
    [SND_DEVICE_IN_VOICE_DMIC_TMUS] = 89,
    [SND_DEVICE_IN_VOICE_SPEAKER_DMIC] = 43,
    [SND_DEVICE_IN_VOICE_SPEAKER_DMIC_SB] = 175,
    [SND_DEVICE_IN_VOICE_SPEAKER_TMIC] = 161,
    [SND_DEVICE_IN_VOICE_SPEAKER_QMIC] = 19,
    [SND_DEVICE_IN_VOICE_TTY_FULL_HEADSET_MIC] = 16,
    [SND_DEVICE_IN_VOICE_TTY_VCO_HANDSET_MIC] = 36,
    [SND_DEVICE_IN_VOICE_TTY_HCO_HEADSET_MIC] = 16,
    [SND_DEVICE_IN_VOICE_TTY_FULL_USB_MIC] = 16,
    [SND_DEVICE_IN_VOICE_TTY_HCO_USB_MIC] = 16,
    [SND_DEVICE_IN_VOICE_RX] = 44,

    [SND_DEVICE_IN_VOICE_REC_MIC] = 4,
    [SND_DEVICE_IN_VOICE_REC_MIC_NS] = 107,
    [SND_DEVICE_IN_VOICE_REC_MIC_AEC] = 112,
    [SND_DEVICE_IN_VOICE_REC_MIC_AEC_NS] = 114,
    [SND_DEVICE_IN_VOICE_REC_DMIC_STEREO] = 34,
    [SND_DEVICE_IN_VOICE_REC_DMIC_FLUENCE] = 41,
    [SND_DEVICE_IN_VOICE_REC_HEADSET_MIC] = 8,
    [SND_DEVICE_IN_USB_HEADSET_MIC] = 44,
    [SND_DEVICE_IN_VOICE_USB_HEADSET_MIC] = 44,
    [SND_DEVICE_IN_UNPROCESSED_USB_HEADSET_MIC] = 44,
    [SND_DEVICE_IN_VOICE_RECOG_USB_HEADSET_MIC] = 44,
    [SND_DEVICE_IN_USB_HEADSET_MIC_AEC] = 44,
    [SND_DEVICE_IN_USB_HEADSET_MULTI_CHANNEL_MIC] = 162,
    [SND_DEVICE_IN_VOICE_RECOG_USB_HEADSET_MULTI_CHANNEL_MIC] = 162,
    [SND_DEVICE_IN_USB_HEADSET_MULTI_CHANNEL_MIC_AEC] = 162,
    [SND_DEVICE_IN_UNPROCESSED_USB_HEADSET_MULTI_CHANNEL_MIC] = 162,
    [SND_DEVICE_IN_CAPTURE_FM] = 0,
    [SND_DEVICE_IN_AANC_HANDSET_MIC] = 104,
    [SND_DEVICE_IN_VOICE_FLUENCE_DMIC_AANC] = 105,
    [SND_DEVICE_IN_QUAD_MIC] = 46,
    [SND_DEVICE_IN_HANDSET_DMIC_STEREO] = 34,
    [SND_DEVICE_IN_SPEAKER_DMIC_STEREO] = 35,
    [SND_DEVICE_IN_CAPTURE_VI_FEEDBACK] = 102,
    [SND_DEVICE_IN_CAPTURE_VI_FEEDBACK_MONO_1] = 102,
    [SND_DEVICE_IN_CAPTURE_VI_FEEDBACK_MONO_2] = 102,
    [SND_DEVICE_IN_VOICE_SPEAKER_DMIC_BROADSIDE] = 12,
    [SND_DEVICE_IN_SPEAKER_DMIC_BROADSIDE] = 12,
    [SND_DEVICE_IN_SPEAKER_DMIC_AEC_BROADSIDE] = 119,
    [SND_DEVICE_IN_SPEAKER_DMIC_NS_BROADSIDE] = 121,
    [SND_DEVICE_IN_SPEAKER_DMIC_AEC_NS_BROADSIDE] = 120,
    [SND_DEVICE_IN_HANDSET_QMIC] = 125,
    [SND_DEVICE_IN_HANDSET_QMIC_AEC] = 125,
    [SND_DEVICE_IN_SPEAKER_QMIC_AEC] = 126,
    [SND_DEVICE_IN_SPEAKER_QMIC_NS] = 127,
    [SND_DEVICE_IN_SPEAKER_QMIC_AEC_NS] = 129,
    [SND_DEVICE_IN_VOICE_REC_QMIC_FLUENCE] = 125,
    [SND_DEVICE_IN_THREE_MIC] = 46, /* for APSS Surround Sound Recording */
    [SND_DEVICE_IN_HANDSET_TMIC_FLUENCE_PRO] = 138,
    [SND_DEVICE_IN_HANDSET_TMIC] = 153,
    [SND_DEVICE_IN_HANDSET_TMIC_AEC] = 154,
    [SND_DEVICE_IN_HANDSET_TMIC_NS] = 155,
    [SND_DEVICE_IN_HANDSET_TMIC_AEC_NS] = 156,
    [SND_DEVICE_IN_SPEAKER_TMIC_AEC] = 158,
    [SND_DEVICE_IN_SPEAKER_TMIC_NS] = 159,
    [SND_DEVICE_IN_SPEAKER_TMIC_AEC_NS] = 160,
    [SND_DEVICE_IN_VOICE_REC_TMIC] = 125,
    [SND_DEVICE_IN_UNPROCESSED_MIC] = 143,
    [SND_DEVICE_IN_UNPROCESSED_STEREO_MIC] = 144,
    [SND_DEVICE_IN_UNPROCESSED_THREE_MIC] = 145,
    [SND_DEVICE_IN_UNPROCESSED_QUAD_MIC] = 146,
    [SND_DEVICE_IN_UNPROCESSED_HEADSET_MIC] = 147,
    [SND_DEVICE_IN_HANDSET_GENERIC_QMIC] = 150,
    [SND_DEVICE_IN_LINE] = 4,
    [SND_DEVICE_IN_HANDSET_6MIC] = 4,
    [SND_DEVICE_IN_HANDSET_8MIC] = 4,
    [SND_DEVICE_OUT_VOIP_HANDSET] = 133,
    [SND_DEVICE_OUT_VOIP_SPEAKER] = 132,
    [SND_DEVICE_OUT_VOIP_HEADPHONES] = 134,
};

struct name_to_index {
    char name[100];
    unsigned int index;
};

#define TO_NAME_INDEX(X)   #X, X

/* Used to get index from parsed string */
static struct name_to_index snd_device_name_index[SND_DEVICE_MAX] = {
    {TO_NAME_INDEX(SND_DEVICE_OUT_HANDSET)},
    {TO_NAME_INDEX(SND_DEVICE_OUT_SPEAKER)},
    {TO_NAME_INDEX(SND_DEVICE_OUT_SPEAKER_EXTERNAL_1)},
    {TO_NAME_INDEX(SND_DEVICE_OUT_SPEAKER_EXTERNAL_2)},
    {TO_NAME_INDEX(SND_DEVICE_OUT_SPEAKER_WSA)},
    {TO_NAME_INDEX(SND_DEVICE_OUT_SPEAKER_VBAT)},
    {TO_NAME_INDEX(SND_DEVICE_OUT_SPEAKER_REVERSE)},
    {TO_NAME_INDEX(SND_DEVICE_OUT_SPEAKER_SAFE)},
    {TO_NAME_INDEX(SND_DEVICE_OUT_HEADPHONES)},
    {TO_NAME_INDEX(SND_DEVICE_OUT_HEADPHONES_DSD)},
    {TO_NAME_INDEX(SND_DEVICE_OUT_HEADPHONES_44_1)},
    {TO_NAME_INDEX(SND_DEVICE_OUT_LINE)},
    {TO_NAME_INDEX(SND_DEVICE_OUT_SPEAKER_AND_HEADPHONES)},
    {TO_NAME_INDEX(SND_DEVICE_OUT_SPEAKER_SAFE_AND_HEADPHONES)},
    {TO_NAME_INDEX(SND_DEVICE_OUT_SPEAKER_AND_LINE)},
    {TO_NAME_INDEX(SND_DEVICE_OUT_SPEAKER_SAFE_AND_LINE)},
    {TO_NAME_INDEX(SND_DEVICE_OUT_SPEAKER_AND_HEADPHONES_EXTERNAL_1)},
    {TO_NAME_INDEX(SND_DEVICE_OUT_SPEAKER_AND_HEADPHONES_EXTERNAL_2)},
    {TO_NAME_INDEX(SND_DEVICE_OUT_VOICE_HANDSET)},
    {TO_NAME_INDEX(SND_DEVICE_OUT_VOICE_SPEAKER)},
    {TO_NAME_INDEX(SND_DEVICE_OUT_VOICE_SPEAKER_WSA)},
    {TO_NAME_INDEX(SND_DEVICE_OUT_VOICE_SPEAKER_HFP)},
    {TO_NAME_INDEX(SND_DEVICE_OUT_VOICE_SPEAKER_VBAT)},
    {TO_NAME_INDEX(SND_DEVICE_OUT_VOICE_SPEAKER_2)},
    {TO_NAME_INDEX(SND_DEVICE_OUT_VOICE_SPEAKER_2_WSA)},
    {TO_NAME_INDEX(SND_DEVICE_OUT_VOICE_SPEAKER_2_VBAT)},
    {TO_NAME_INDEX(SND_DEVICE_OUT_VOICE_HEADPHONES)},
    {TO_NAME_INDEX(SND_DEVICE_OUT_VOICE_LINE)},
    {TO_NAME_INDEX(SND_DEVICE_OUT_HDMI)},
    {TO_NAME_INDEX(SND_DEVICE_OUT_SPEAKER_AND_HDMI)},
    {TO_NAME_INDEX(SND_DEVICE_OUT_DISPLAY_PORT)},
    {TO_NAME_INDEX(SND_DEVICE_OUT_SPEAKER_AND_DISPLAY_PORT)},
    {TO_NAME_INDEX(SND_DEVICE_OUT_BT_SCO)},
    {TO_NAME_INDEX(SND_DEVICE_OUT_SPEAKER_SAFE_AND_BT_SCO)},
    {TO_NAME_INDEX(SND_DEVICE_OUT_BT_SCO_WB)},
    {TO_NAME_INDEX(SND_DEVICE_OUT_SPEAKER_SAFE_AND_BT_SCO_WB)},
    {TO_NAME_INDEX(SND_DEVICE_OUT_BT_A2DP)},
    {TO_NAME_INDEX(SND_DEVICE_OUT_SPEAKER_AND_BT_A2DP)},
    {TO_NAME_INDEX(SND_DEVICE_OUT_SPEAKER_SAFE_AND_BT_A2DP)},
    {TO_NAME_INDEX(SND_DEVICE_OUT_VOICE_HANDSET_TMUS)},
    {TO_NAME_INDEX(SND_DEVICE_OUT_VOICE_HAC_HANDSET)},
    {TO_NAME_INDEX(SND_DEVICE_OUT_VOICE_TTY_FULL_HEADPHONES)},
    {TO_NAME_INDEX(SND_DEVICE_OUT_VOICE_TTY_VCO_HEADPHONES)},
    {TO_NAME_INDEX(SND_DEVICE_OUT_VOICE_TTY_HCO_HANDSET)},
    {TO_NAME_INDEX(SND_DEVICE_OUT_SPEAKER_AND_BT_SCO)},
    {TO_NAME_INDEX(SND_DEVICE_OUT_SPEAKER_AND_BT_SCO_WB)},
    {TO_NAME_INDEX(SND_DEVICE_OUT_SPEAKER_WSA_AND_BT_SCO)},
    {TO_NAME_INDEX(SND_DEVICE_OUT_SPEAKER_WSA_AND_BT_SCO_WB)},
    {TO_NAME_INDEX(SND_DEVICE_OUT_VOICE_TTY_FULL_USB)},
    {TO_NAME_INDEX(SND_DEVICE_OUT_VOICE_TTY_VCO_USB)},
    {TO_NAME_INDEX(SND_DEVICE_OUT_VOICE_TX)},
    {TO_NAME_INDEX(SND_DEVICE_OUT_AFE_PROXY)},
    {TO_NAME_INDEX(SND_DEVICE_OUT_USB_HEADSET)},
    {TO_NAME_INDEX(SND_DEVICE_OUT_VOICE_USB_HEADSET)},
    {TO_NAME_INDEX(SND_DEVICE_OUT_USB_HEADPHONES)},
    {TO_NAME_INDEX(SND_DEVICE_OUT_VOICE_USB_HEADPHONES)},
    {TO_NAME_INDEX(SND_DEVICE_OUT_SPEAKER_AND_USB_HEADSET)},
    {TO_NAME_INDEX(SND_DEVICE_OUT_SPEAKER_SAFE_AND_USB_HEADSET)},
    {TO_NAME_INDEX(SND_DEVICE_OUT_USB_HEADSET_SPEC)},
    {TO_NAME_INDEX(SND_DEVICE_OUT_TRANSMISSION_FM)},
    {TO_NAME_INDEX(SND_DEVICE_OUT_ANC_HEADSET)},
    {TO_NAME_INDEX(SND_DEVICE_OUT_ANC_FB_HEADSET)},
    {TO_NAME_INDEX(SND_DEVICE_OUT_VOICE_ANC_HEADSET)},
    {TO_NAME_INDEX(SND_DEVICE_OUT_VOICE_ANC_FB_HEADSET)},
    {TO_NAME_INDEX(SND_DEVICE_OUT_SPEAKER_AND_ANC_HEADSET)},
    {TO_NAME_INDEX(SND_DEVICE_OUT_SPEAKER_AND_ANC_FB_HEADSET)},
    {TO_NAME_INDEX(SND_DEVICE_OUT_ANC_HANDSET)},
    {TO_NAME_INDEX(SND_DEVICE_OUT_SPEAKER_PROTECTED)},
    {TO_NAME_INDEX(SND_DEVICE_OUT_VOICE_SPEAKER_PROTECTED)},
    {TO_NAME_INDEX(SND_DEVICE_OUT_VOICE_SPEAKER_2_PROTECTED)},
    {TO_NAME_INDEX(SND_DEVICE_OUT_VOICE_SPEAKER_STEREO_PROTECTED)},
    {TO_NAME_INDEX(SND_DEVICE_OUT_SPEAKER_PROTECTED_VBAT)},
    {TO_NAME_INDEX(SND_DEVICE_OUT_VOICE_SPEAKER_PROTECTED_VBAT)},
    {TO_NAME_INDEX(SND_DEVICE_OUT_VOICE_SPEAKER_2_PROTECTED_VBAT)},
    {TO_NAME_INDEX(SND_DEVICE_OUT_SPEAKER_PROTECTED_RAS)},
    {TO_NAME_INDEX(SND_DEVICE_OUT_SPEAKER_PROTECTED_VBAT_RAS)},
    {TO_NAME_INDEX(SND_DEVICE_OUT_VOIP_HANDSET)},
    {TO_NAME_INDEX(SND_DEVICE_OUT_VOIP_SPEAKER)},
    {TO_NAME_INDEX(SND_DEVICE_OUT_VOIP_HEADPHONES)},
    {TO_NAME_INDEX(SND_DEVICE_IN_HANDSET_MIC)},
    {TO_NAME_INDEX(SND_DEVICE_IN_HANDSET_MIC_SB)},
    {TO_NAME_INDEX(SND_DEVICE_IN_HANDSET_MIC_EXTERNAL)},
    {TO_NAME_INDEX(SND_DEVICE_IN_HANDSET_MIC_AEC)},
    {TO_NAME_INDEX(SND_DEVICE_IN_HANDSET_MIC_AEC_SB)},
    {TO_NAME_INDEX(SND_DEVICE_IN_HANDSET_MIC_NS)},
    {TO_NAME_INDEX(SND_DEVICE_IN_HANDSET_MIC_NS_SB)},
    {TO_NAME_INDEX(SND_DEVICE_IN_HANDSET_MIC_AEC_NS)},
    {TO_NAME_INDEX(SND_DEVICE_IN_HANDSET_MIC_AEC_NS_SB)},
    {TO_NAME_INDEX(SND_DEVICE_IN_HANDSET_DMIC)},
    {TO_NAME_INDEX(SND_DEVICE_IN_HANDSET_DMIC_AEC)},
    {TO_NAME_INDEX(SND_DEVICE_IN_HANDSET_DMIC_AEC_SB)},
    {TO_NAME_INDEX(SND_DEVICE_IN_HANDSET_DMIC_NS)},
    {TO_NAME_INDEX(SND_DEVICE_IN_HANDSET_DMIC_NS_SB)},
    {TO_NAME_INDEX(SND_DEVICE_IN_HANDSET_DMIC_AEC_NS)},
    {TO_NAME_INDEX(SND_DEVICE_IN_HANDSET_DMIC_AEC_NS_SB)},
    {TO_NAME_INDEX(SND_DEVICE_IN_SPEAKER_MIC)},
    {TO_NAME_INDEX(SND_DEVICE_IN_SPEAKER_MIC_SB)},
    {TO_NAME_INDEX(SND_DEVICE_IN_SPEAKER_MIC_AEC)},
    {TO_NAME_INDEX(SND_DEVICE_IN_SPEAKER_MIC_AEC_SB)},
    {TO_NAME_INDEX(SND_DEVICE_IN_SPEAKER_MIC_NS)},
    {TO_NAME_INDEX(SND_DEVICE_IN_SPEAKER_MIC_NS_SB)},
    {TO_NAME_INDEX(SND_DEVICE_IN_SPEAKER_MIC_AEC_NS)},
    {TO_NAME_INDEX(SND_DEVICE_IN_SPEAKER_MIC_AEC_NS_SB)},
    {TO_NAME_INDEX(SND_DEVICE_IN_SPEAKER_DMIC)},
    {TO_NAME_INDEX(SND_DEVICE_IN_SPEAKER_DMIC_AEC)},
    {TO_NAME_INDEX(SND_DEVICE_IN_SPEAKER_DMIC_AEC_SB)},
    {TO_NAME_INDEX(SND_DEVICE_IN_SPEAKER_DMIC_NS)},
    {TO_NAME_INDEX(SND_DEVICE_IN_SPEAKER_DMIC_NS_SB)},
    {TO_NAME_INDEX(SND_DEVICE_IN_SPEAKER_DMIC_AEC_NS)},
    {TO_NAME_INDEX(SND_DEVICE_IN_SPEAKER_DMIC_AEC_NS_SB)},
    {TO_NAME_INDEX(SND_DEVICE_IN_SPEAKER_DMIC_STEREO)},
    {TO_NAME_INDEX(SND_DEVICE_IN_HEADSET_MIC)},
    {TO_NAME_INDEX(SND_DEVICE_IN_HEADSET_MIC_AEC)},
    {TO_NAME_INDEX(SND_DEVICE_IN_HEADSET_MIC_FLUENCE)},
    {TO_NAME_INDEX(SND_DEVICE_IN_VOICE_SPEAKER_MIC)},
    {TO_NAME_INDEX(SND_DEVICE_IN_VOICE_SPEAKER_MIC_SB)},
    {TO_NAME_INDEX(SND_DEVICE_IN_VOICE_SPEAKER_MIC_HFP)},
    {TO_NAME_INDEX(SND_DEVICE_IN_VOICE_HEADSET_MIC)},
    {TO_NAME_INDEX(SND_DEVICE_IN_SPDIF)},
    {TO_NAME_INDEX(SND_DEVICE_IN_HDMI_MIC)},
    {TO_NAME_INDEX(SND_DEVICE_IN_HDMI_ARC)},
    {TO_NAME_INDEX(SND_DEVICE_IN_BT_SCO_MIC)},
    {TO_NAME_INDEX(SND_DEVICE_IN_BT_SCO_MIC_NREC)},
    {TO_NAME_INDEX(SND_DEVICE_IN_BT_SCO_MIC_WB)},
    {TO_NAME_INDEX(SND_DEVICE_IN_BT_SCO_MIC_WB_NREC)},
    {TO_NAME_INDEX(SND_DEVICE_IN_BT_A2DP)},
    {TO_NAME_INDEX(SND_DEVICE_IN_CAMCORDER_MIC)},
    {TO_NAME_INDEX(SND_DEVICE_IN_VOICE_DMIC)},
    {TO_NAME_INDEX(SND_DEVICE_IN_VOICE_DMIC_SB)},
    {TO_NAME_INDEX(SND_DEVICE_IN_VOICE_DMIC_TMUS)},
    {TO_NAME_INDEX(SND_DEVICE_IN_VOICE_SPEAKER_DMIC)},
    {TO_NAME_INDEX(SND_DEVICE_IN_VOICE_SPEAKER_DMIC_SB)},
    {TO_NAME_INDEX(SND_DEVICE_IN_VOICE_SPEAKER_TMIC)},
    {TO_NAME_INDEX(SND_DEVICE_IN_VOICE_SPEAKER_QMIC)},
    {TO_NAME_INDEX(SND_DEVICE_IN_VOICE_TTY_FULL_HEADSET_MIC)},
    {TO_NAME_INDEX(SND_DEVICE_IN_VOICE_TTY_VCO_HANDSET_MIC)},
    {TO_NAME_INDEX(SND_DEVICE_IN_VOICE_TTY_HCO_HEADSET_MIC)},
    {TO_NAME_INDEX(SND_DEVICE_IN_VOICE_TTY_FULL_USB_MIC)},
    {TO_NAME_INDEX(SND_DEVICE_IN_VOICE_TTY_HCO_USB_MIC)},
    {TO_NAME_INDEX(SND_DEVICE_IN_VOICE_REC_MIC)},
    {TO_NAME_INDEX(SND_DEVICE_IN_VOICE_REC_MIC_NS)},
    {TO_NAME_INDEX(SND_DEVICE_IN_VOICE_REC_MIC_AEC)},
    {TO_NAME_INDEX(SND_DEVICE_IN_VOICE_REC_MIC_AEC_NS)},
    {TO_NAME_INDEX(SND_DEVICE_IN_VOICE_REC_DMIC_STEREO)},
    {TO_NAME_INDEX(SND_DEVICE_IN_VOICE_REC_DMIC_FLUENCE)},
    {TO_NAME_INDEX(SND_DEVICE_IN_VOICE_REC_HEADSET_MIC)},
    {TO_NAME_INDEX(SND_DEVICE_IN_VOICE_RX)},
    {TO_NAME_INDEX(SND_DEVICE_IN_USB_HEADSET_MIC)},
    {TO_NAME_INDEX(SND_DEVICE_IN_VOICE_USB_HEADSET_MIC)},
    {TO_NAME_INDEX(SND_DEVICE_IN_UNPROCESSED_USB_HEADSET_MIC)},
    {TO_NAME_INDEX(SND_DEVICE_IN_VOICE_RECOG_USB_HEADSET_MIC)},
    {TO_NAME_INDEX(SND_DEVICE_IN_USB_HEADSET_MIC_AEC)},
    {TO_NAME_INDEX(SND_DEVICE_IN_USB_HEADSET_MULTI_CHANNEL_MIC)},
    {TO_NAME_INDEX(SND_DEVICE_IN_UNPROCESSED_USB_HEADSET_MULTI_CHANNEL_MIC)},
    {TO_NAME_INDEX(SND_DEVICE_IN_VOICE_RECOG_USB_HEADSET_MULTI_CHANNEL_MIC)},
    {TO_NAME_INDEX(SND_DEVICE_IN_USB_HEADSET_MULTI_CHANNEL_MIC_AEC)},
    {TO_NAME_INDEX(SND_DEVICE_IN_CAPTURE_FM)},
    {TO_NAME_INDEX(SND_DEVICE_IN_AANC_HANDSET_MIC)},
    {TO_NAME_INDEX(SND_DEVICE_IN_VOICE_FLUENCE_DMIC_AANC)},
    {TO_NAME_INDEX(SND_DEVICE_IN_QUAD_MIC)},
    {TO_NAME_INDEX(SND_DEVICE_IN_HANDSET_DMIC_STEREO)},
    {TO_NAME_INDEX(SND_DEVICE_IN_SPEAKER_DMIC_STEREO)},
    {TO_NAME_INDEX(SND_DEVICE_IN_CAPTURE_VI_FEEDBACK)},
    {TO_NAME_INDEX(SND_DEVICE_IN_CAPTURE_VI_FEEDBACK_MONO_1)},
    {TO_NAME_INDEX(SND_DEVICE_IN_CAPTURE_VI_FEEDBACK_MONO_2)},
    {TO_NAME_INDEX(SND_DEVICE_IN_VOICE_SPEAKER_DMIC_BROADSIDE)},
    {TO_NAME_INDEX(SND_DEVICE_IN_SPEAKER_DMIC_BROADSIDE)},
    {TO_NAME_INDEX(SND_DEVICE_IN_SPEAKER_DMIC_AEC_BROADSIDE)},
    {TO_NAME_INDEX(SND_DEVICE_IN_SPEAKER_DMIC_NS_BROADSIDE)},
    {TO_NAME_INDEX(SND_DEVICE_IN_SPEAKER_DMIC_AEC_NS_BROADSIDE)},
    {TO_NAME_INDEX(SND_DEVICE_IN_HANDSET_QMIC)},
    {TO_NAME_INDEX(SND_DEVICE_IN_HANDSET_QMIC_AEC)},
    {TO_NAME_INDEX(SND_DEVICE_IN_SPEAKER_QMIC_AEC)},
    {TO_NAME_INDEX(SND_DEVICE_IN_SPEAKER_QMIC_NS)},
    {TO_NAME_INDEX(SND_DEVICE_IN_SPEAKER_QMIC_AEC_NS)},
    {TO_NAME_INDEX(SND_DEVICE_IN_VOICE_REC_QMIC_FLUENCE)},
    {TO_NAME_INDEX(SND_DEVICE_IN_THREE_MIC)},
    {TO_NAME_INDEX(SND_DEVICE_IN_HANDSET_TMIC_FLUENCE_PRO)},
    {TO_NAME_INDEX(SND_DEVICE_IN_HANDSET_TMIC)},
    {TO_NAME_INDEX(SND_DEVICE_IN_HANDSET_TMIC_AEC)},
    {TO_NAME_INDEX(SND_DEVICE_IN_HANDSET_TMIC_NS)},
    {TO_NAME_INDEX(SND_DEVICE_IN_HANDSET_TMIC_AEC_NS)},
    {TO_NAME_INDEX(SND_DEVICE_IN_SPEAKER_TMIC_AEC)},
    {TO_NAME_INDEX(SND_DEVICE_IN_SPEAKER_TMIC_NS)},
    {TO_NAME_INDEX(SND_DEVICE_IN_SPEAKER_TMIC_AEC_NS)},
    {TO_NAME_INDEX(SND_DEVICE_IN_VOICE_REC_TMIC)},
    {TO_NAME_INDEX(SND_DEVICE_IN_UNPROCESSED_MIC)},
    {TO_NAME_INDEX(SND_DEVICE_IN_UNPROCESSED_STEREO_MIC)},
    {TO_NAME_INDEX(SND_DEVICE_IN_UNPROCESSED_THREE_MIC)},
    {TO_NAME_INDEX(SND_DEVICE_IN_UNPROCESSED_QUAD_MIC)},
    {TO_NAME_INDEX(SND_DEVICE_IN_UNPROCESSED_HEADSET_MIC)},
    {TO_NAME_INDEX(SND_DEVICE_IN_HANDSET_6MIC)},
    {TO_NAME_INDEX(SND_DEVICE_IN_HANDSET_8MIC)},
    {TO_NAME_INDEX(SND_DEVICE_IN_HANDSET_GENERIC_QMIC)},
    {TO_NAME_INDEX(SND_DEVICE_IN_INCALL_REC_RX)},
    {TO_NAME_INDEX(SND_DEVICE_IN_INCALL_REC_TX)},
    {TO_NAME_INDEX(SND_DEVICE_IN_INCALL_REC_RX_TX)},
    {TO_NAME_INDEX(SND_DEVICE_IN_LINE)},
};

static char * backend_tag_table[SND_DEVICE_MAX] = {0};
static char * hw_interface_table[SND_DEVICE_MAX] = {0};

static struct name_to_index usecase_name_index[AUDIO_USECASE_MAX] = {
    {TO_NAME_INDEX(USECASE_AUDIO_PLAYBACK_DEEP_BUFFER)},
    {TO_NAME_INDEX(USECASE_AUDIO_PLAYBACK_WITH_HAPTICS)},
    {TO_NAME_INDEX(USECASE_AUDIO_PLAYBACK_LOW_LATENCY)},
    {TO_NAME_INDEX(USECASE_AUDIO_PLAYBACK_HIFI)},
    {TO_NAME_INDEX(USECASE_AUDIO_PLAYBACK_TTS)},
    {TO_NAME_INDEX(USECASE_AUDIO_PLAYBACK_ULL)},
    {TO_NAME_INDEX(USECASE_AUDIO_PLAYBACK_MULTI_CH)},
    {TO_NAME_INDEX(USECASE_AUDIO_PLAYBACK_OFFLOAD)},
    {TO_NAME_INDEX(USECASE_AUDIO_PLAYBACK_OFFLOAD2)},
    {TO_NAME_INDEX(USECASE_AUDIO_PLAYBACK_OFFLOAD3)},
    {TO_NAME_INDEX(USECASE_AUDIO_PLAYBACK_OFFLOAD4)},
    {TO_NAME_INDEX(USECASE_AUDIO_PLAYBACK_OFFLOAD5)},
    {TO_NAME_INDEX(USECASE_AUDIO_PLAYBACK_OFFLOAD6)},
    {TO_NAME_INDEX(USECASE_AUDIO_PLAYBACK_OFFLOAD7)},
    {TO_NAME_INDEX(USECASE_AUDIO_PLAYBACK_OFFLOAD8)},
    {TO_NAME_INDEX(USECASE_AUDIO_PLAYBACK_OFFLOAD9)},
    {TO_NAME_INDEX(USECASE_AUDIO_PLAYBACK_MMAP)},
    {TO_NAME_INDEX(USECASE_AUDIO_RECORD)},
    {TO_NAME_INDEX(USECASE_AUDIO_RECORD_COMPRESS)},
    {TO_NAME_INDEX(USECASE_AUDIO_RECORD_COMPRESS2)},
    {TO_NAME_INDEX(USECASE_AUDIO_RECORD_COMPRESS3)},
    {TO_NAME_INDEX(USECASE_AUDIO_RECORD_COMPRESS4)},
    {TO_NAME_INDEX(USECASE_AUDIO_RECORD_COMPRESS5)},
    {TO_NAME_INDEX(USECASE_AUDIO_RECORD_COMPRESS6)},
    {TO_NAME_INDEX(USECASE_AUDIO_RECORD_LOW_LATENCY)},
    {TO_NAME_INDEX(USECASE_AUDIO_RECORD_MMAP)},
    {TO_NAME_INDEX(USECASE_AUDIO_RECORD_HIFI)},
    {TO_NAME_INDEX(USECASE_VOICE_CALL)},
    {TO_NAME_INDEX(USECASE_VOICE2_CALL)},
    {TO_NAME_INDEX(USECASE_VOLTE_CALL)},
    {TO_NAME_INDEX(USECASE_QCHAT_CALL)},
    {TO_NAME_INDEX(USECASE_VOWLAN_CALL)},
    {TO_NAME_INDEX(USECASE_VOICEMMODE1_CALL)},
    {TO_NAME_INDEX(USECASE_VOICEMMODE2_CALL)},
    {TO_NAME_INDEX(USECASE_INCALL_REC_UPLINK)},
    {TO_NAME_INDEX(USECASE_INCALL_REC_DOWNLINK)},
    {TO_NAME_INDEX(USECASE_INCALL_REC_UPLINK_AND_DOWNLINK)},
    {TO_NAME_INDEX(USECASE_AUDIO_HFP_SCO)},
    {TO_NAME_INDEX(USECASE_AUDIO_HFP_SCO_WB)},
    {TO_NAME_INDEX(USECASE_AUDIO_PLAYBACK_FM)},
    {TO_NAME_INDEX(USECASE_AUDIO_RECORD_FM_VIRTUAL)},
    {TO_NAME_INDEX(USECASE_AUDIO_SPKR_CALIB_RX)},
    {TO_NAME_INDEX(USECASE_AUDIO_SPKR_CALIB_TX)},
    {TO_NAME_INDEX(USECASE_AUDIO_PLAYBACK_AFE_PROXY)},
    {TO_NAME_INDEX(USECASE_AUDIO_RECORD_AFE_PROXY)},
    {TO_NAME_INDEX(USECASE_AUDIO_DSM_FEEDBACK)},
    {TO_NAME_INDEX(USECASE_AUDIO_PLAYBACK_SILENCE)},
    {TO_NAME_INDEX(USECASE_AUDIO_EC_REF_LOOPBACK)},
    {TO_NAME_INDEX(USECASE_INCALL_MUSIC_UPLINK)},
    {TO_NAME_INDEX(USECASE_INCALL_MUSIC_UPLINK2)},
    {TO_NAME_INDEX(USECASE_AUDIO_A2DP_ABR_FEEDBACK)},
    {TO_NAME_INDEX(USECASE_AUDIO_PLAYBACK_VOIP)},
    {TO_NAME_INDEX(USECASE_AUDIO_RECORD_VOIP)},
    {TO_NAME_INDEX(USECASE_AUDIO_TRANSCODE_LOOPBACK_RX)},
    {TO_NAME_INDEX(USECASE_AUDIO_TRANSCODE_LOOPBACK_TX)},

};

static const struct name_to_index usecase_type_index[USECASE_TYPE_MAX] = {
    {TO_NAME_INDEX(PCM_PLAYBACK)},
    {TO_NAME_INDEX(PCM_CAPTURE)},
    {TO_NAME_INDEX(VOICE_CALL)},
    {TO_NAME_INDEX(PCM_HFP_CALL)},
};

struct app_type_entry {
    int uc_type;
    int bit_width;
    int app_type;
    int max_rate;
    char *mode;
    struct listnode node; // membership in app_type_entry_list;
};

static struct listnode app_type_entry_list;

#define NO_COLS 2
#ifdef PLATFORM_APQ8084
static int msm_device_to_be_id [][NO_COLS] = {
       {AUDIO_DEVICE_OUT_EARPIECE                       ,       2},
       {AUDIO_DEVICE_OUT_SPEAKER                        ,       2},
       {AUDIO_DEVICE_OUT_WIRED_HEADSET                  ,       2},
       {AUDIO_DEVICE_OUT_WIRED_HEADPHONE                ,       2},
       {AUDIO_DEVICE_OUT_BLUETOOTH_SCO                  ,       11},
       {AUDIO_DEVICE_OUT_BLUETOOTH_SCO_HEADSET          ,       11},
       {AUDIO_DEVICE_OUT_BLUETOOTH_SCO_CARKIT           ,       11},
       {AUDIO_DEVICE_OUT_BLUETOOTH_A2DP                 ,       -1},
       {AUDIO_DEVICE_OUT_BLUETOOTH_A2DP_HEADPHONES      ,       -1},
       {AUDIO_DEVICE_OUT_BLUETOOTH_A2DP_SPEAKER         ,       -1},
       {AUDIO_DEVICE_OUT_AUX_DIGITAL                    ,       4},
       {AUDIO_DEVICE_OUT_ANLG_DOCK_HEADSET              ,       9},
       {AUDIO_DEVICE_OUT_DGTL_DOCK_HEADSET              ,       9},
       {AUDIO_DEVICE_OUT_USB_ACCESSORY                  ,       -1},
       {AUDIO_DEVICE_OUT_USB_DEVICE                     ,       -1},
       {AUDIO_DEVICE_OUT_USB_HEADSET                    ,       -1},
       {AUDIO_DEVICE_OUT_REMOTE_SUBMIX                  ,       9},
       {AUDIO_DEVICE_OUT_PROXY                          ,       9},
       {AUDIO_DEVICE_OUT_FM                             ,       7},
       {AUDIO_DEVICE_OUT_FM_TX                          ,       8},
       {AUDIO_DEVICE_OUT_ALL                            ,      -1},
       {AUDIO_DEVICE_NONE                               ,      -1},
       {AUDIO_DEVICE_OUT_DEFAULT                        ,      -1},
};
#elif PLATFORM_MSM8994
static int msm_device_to_be_id [][NO_COLS] = {
       {AUDIO_DEVICE_OUT_EARPIECE                       ,       2},
       {AUDIO_DEVICE_OUT_SPEAKER                        ,       2},
       {AUDIO_DEVICE_OUT_WIRED_HEADSET                  ,       2},
       {AUDIO_DEVICE_OUT_WIRED_HEADPHONE                ,       2},
       {AUDIO_DEVICE_OUT_BLUETOOTH_SCO                  ,       38},
       {AUDIO_DEVICE_OUT_BLUETOOTH_SCO_HEADSET          ,       38},
       {AUDIO_DEVICE_OUT_BLUETOOTH_SCO_CARKIT           ,       38},
       {AUDIO_DEVICE_OUT_BLUETOOTH_A2DP                 ,       -1},
       {AUDIO_DEVICE_OUT_BLUETOOTH_A2DP_HEADPHONES      ,       -1},
       {AUDIO_DEVICE_OUT_BLUETOOTH_A2DP_SPEAKER         ,       -1},
       {AUDIO_DEVICE_OUT_AUX_DIGITAL                    ,       4},
       {AUDIO_DEVICE_OUT_ANLG_DOCK_HEADSET              ,       9},
       {AUDIO_DEVICE_OUT_DGTL_DOCK_HEADSET              ,       9},
       {AUDIO_DEVICE_OUT_USB_ACCESSORY                  ,       -1},
       {AUDIO_DEVICE_OUT_USB_DEVICE                     ,       -1},
       {AUDIO_DEVICE_OUT_USB_HEADSET                    ,       -1},
       {AUDIO_DEVICE_OUT_REMOTE_SUBMIX                  ,       9},
       {AUDIO_DEVICE_OUT_PROXY                          ,       9},
/* Add the correct be ids */
       {AUDIO_DEVICE_OUT_FM                             ,       7},
       {AUDIO_DEVICE_OUT_FM_TX                          ,       8},
       {AUDIO_DEVICE_OUT_ALL                            ,      -1},
       {AUDIO_DEVICE_NONE                               ,      -1},
       {AUDIO_DEVICE_OUT_DEFAULT                        ,      -1},
};
#elif PLATFORM_MSM8996
static int msm_device_to_be_id [][NO_COLS] = {
       {AUDIO_DEVICE_OUT_EARPIECE                       ,       2},
       {AUDIO_DEVICE_OUT_SPEAKER                        ,       2},
       {AUDIO_DEVICE_OUT_WIRED_HEADSET                  ,       41},
       {AUDIO_DEVICE_OUT_WIRED_HEADPHONE                ,       41},
       {AUDIO_DEVICE_OUT_BLUETOOTH_SCO                  ,       11},
       {AUDIO_DEVICE_OUT_BLUETOOTH_SCO_HEADSET          ,       11},
       {AUDIO_DEVICE_OUT_BLUETOOTH_SCO_CARKIT           ,       11},
       {AUDIO_DEVICE_OUT_BLUETOOTH_A2DP                 ,       -1},
       {AUDIO_DEVICE_OUT_BLUETOOTH_A2DP_HEADPHONES      ,       -1},
       {AUDIO_DEVICE_OUT_BLUETOOTH_A2DP_SPEAKER         ,       -1},
       {AUDIO_DEVICE_OUT_AUX_DIGITAL                    ,       4},
       {AUDIO_DEVICE_OUT_ANLG_DOCK_HEADSET              ,       9},
       {AUDIO_DEVICE_OUT_DGTL_DOCK_HEADSET              ,       9},
       {AUDIO_DEVICE_OUT_USB_ACCESSORY                  ,       -1},
       {AUDIO_DEVICE_OUT_USB_DEVICE                     ,       -1},
       {AUDIO_DEVICE_OUT_USB_HEADSET                    ,       -1},
       {AUDIO_DEVICE_OUT_REMOTE_SUBMIX                  ,       9},
       {AUDIO_DEVICE_OUT_PROXY                          ,       9},
/* Add the correct be ids */
       {AUDIO_DEVICE_OUT_FM                             ,       7},
       {AUDIO_DEVICE_OUT_FM_TX                          ,       8},
       {AUDIO_DEVICE_OUT_ALL                            ,      -1},
       {AUDIO_DEVICE_NONE                               ,      -1},
       {AUDIO_DEVICE_OUT_DEFAULT                        ,      -1},
};
#elif PLATFORM_MSM8998
static int msm_device_to_be_id [][NO_COLS] = {
       {AUDIO_DEVICE_OUT_EARPIECE                       ,       2},
       {AUDIO_DEVICE_OUT_SPEAKER                        ,       2},
       {AUDIO_DEVICE_OUT_WIRED_HEADSET                  ,       41},
       {AUDIO_DEVICE_OUT_WIRED_HEADPHONE                ,       41},
       {AUDIO_DEVICE_OUT_BLUETOOTH_SCO                  ,       11},
       {AUDIO_DEVICE_OUT_BLUETOOTH_SCO_HEADSET          ,       11},
       {AUDIO_DEVICE_OUT_BLUETOOTH_SCO_CARKIT           ,       11},
       {AUDIO_DEVICE_OUT_BLUETOOTH_A2DP                 ,       -1},
       {AUDIO_DEVICE_OUT_BLUETOOTH_A2DP_HEADPHONES      ,       -1},
       {AUDIO_DEVICE_OUT_BLUETOOTH_A2DP_SPEAKER         ,       -1},
       {AUDIO_DEVICE_OUT_AUX_DIGITAL                    ,       4},
       {AUDIO_DEVICE_OUT_ANLG_DOCK_HEADSET              ,       9},
       {AUDIO_DEVICE_OUT_DGTL_DOCK_HEADSET              ,       9},
       {AUDIO_DEVICE_OUT_USB_ACCESSORY                  ,       -1},
       {AUDIO_DEVICE_OUT_USB_DEVICE                     ,       -1},
       {AUDIO_DEVICE_OUT_USB_HEADSET                    ,       -1},
       {AUDIO_DEVICE_OUT_REMOTE_SUBMIX                  ,       9},
       {AUDIO_DEVICE_OUT_PROXY                          ,       9},
/* Add the correct be ids */
       {AUDIO_DEVICE_OUT_FM                             ,       7},
       {AUDIO_DEVICE_OUT_FM_TX                          ,       8},
       {AUDIO_DEVICE_OUT_ALL                            ,      -1},
       {AUDIO_DEVICE_NONE                               ,      -1},
       {AUDIO_DEVICE_OUT_DEFAULT                        ,      -1},
};
#elif defined (PLATFORM_MSMFALCON) || defined (PLATFORM_MSM8937)
static int (*msm_device_to_be_id)[];
#else
static int msm_device_to_be_id [][NO_COLS] = {
    {AUDIO_DEVICE_NONE, -1},
};
#endif

#if defined (PLATFORM_MSMFALCON)  || defined (PLATFORM_MSM8937)
static int msm_device_to_be_id_internal_codec [][NO_COLS] = {
       {AUDIO_DEVICE_OUT_EARPIECE                       ,       34},
       {AUDIO_DEVICE_OUT_SPEAKER                        ,       34},
       {AUDIO_DEVICE_OUT_WIRED_HEADSET                  ,       34},
       {AUDIO_DEVICE_OUT_WIRED_HEADPHONE                ,       34},
       {AUDIO_DEVICE_OUT_BLUETOOTH_SCO                  ,       11},
       {AUDIO_DEVICE_OUT_BLUETOOTH_SCO_HEADSET          ,       11},
       {AUDIO_DEVICE_OUT_BLUETOOTH_SCO_CARKIT           ,       11},
       {AUDIO_DEVICE_OUT_BLUETOOTH_A2DP                 ,       -1},
       {AUDIO_DEVICE_OUT_BLUETOOTH_A2DP_HEADPHONES      ,       -1},
       {AUDIO_DEVICE_OUT_BLUETOOTH_A2DP_SPEAKER         ,       -1},
       {AUDIO_DEVICE_OUT_AUX_DIGITAL                    ,       4},
       {AUDIO_DEVICE_OUT_ANLG_DOCK_HEADSET              ,       9},
       {AUDIO_DEVICE_OUT_DGTL_DOCK_HEADSET              ,       9},
       {AUDIO_DEVICE_OUT_USB_ACCESSORY                  ,       -1},
       {AUDIO_DEVICE_OUT_USB_DEVICE                     ,       -1},
       {AUDIO_DEVICE_OUT_USB_HEADSET                    ,       -1},
       {AUDIO_DEVICE_OUT_REMOTE_SUBMIX                  ,       9},
       {AUDIO_DEVICE_OUT_PROXY                          ,       9},
       {AUDIO_DEVICE_OUT_FM                             ,       7},
       {AUDIO_DEVICE_OUT_FM_TX                          ,       8},
       {AUDIO_DEVICE_OUT_ALL                            ,      -1},
       {AUDIO_DEVICE_NONE                               ,      -1},
       {AUDIO_DEVICE_OUT_DEFAULT                        ,      -1},
};

static int msm_device_to_be_id_external_codec [][NO_COLS] = {
       {AUDIO_DEVICE_OUT_EARPIECE                       ,       2},
       {AUDIO_DEVICE_OUT_SPEAKER                        ,       2},
       {AUDIO_DEVICE_OUT_WIRED_HEADSET                  ,       41},
       {AUDIO_DEVICE_OUT_WIRED_HEADPHONE                ,       41},
       {AUDIO_DEVICE_OUT_BLUETOOTH_SCO                  ,       11},
       {AUDIO_DEVICE_OUT_BLUETOOTH_SCO_HEADSET          ,       11},
       {AUDIO_DEVICE_OUT_BLUETOOTH_SCO_CARKIT           ,       11},
       {AUDIO_DEVICE_OUT_BLUETOOTH_A2DP                 ,       -1},
       {AUDIO_DEVICE_OUT_BLUETOOTH_A2DP_HEADPHONES      ,       -1},
       {AUDIO_DEVICE_OUT_BLUETOOTH_A2DP_SPEAKER         ,       -1},
       {AUDIO_DEVICE_OUT_AUX_DIGITAL                    ,       4},
       {AUDIO_DEVICE_OUT_ANLG_DOCK_HEADSET              ,       9},
       {AUDIO_DEVICE_OUT_DGTL_DOCK_HEADSET              ,       9},
       {AUDIO_DEVICE_OUT_USB_ACCESSORY                  ,       -1},
       {AUDIO_DEVICE_OUT_USB_DEVICE                     ,       -1},
       {AUDIO_DEVICE_OUT_USB_HEADSET                    ,       -1},
       {AUDIO_DEVICE_OUT_REMOTE_SUBMIX                  ,       9},
       {AUDIO_DEVICE_OUT_PROXY                          ,       9},
       {AUDIO_DEVICE_OUT_FM                             ,       7},
       {AUDIO_DEVICE_OUT_FM_TX                          ,       8},
       {AUDIO_DEVICE_OUT_ALL                            ,      -1},
       {AUDIO_DEVICE_NONE                               ,      -1},
       {AUDIO_DEVICE_OUT_DEFAULT                        ,      -1},
};
#endif

#if defined (PLATFORM_MSMFALCON)  || defined (PLATFORM_MSM8937)
static int msm_be_id_array_len;
#else
static int msm_be_id_array_len  =
    sizeof(msm_device_to_be_id) / sizeof(msm_device_to_be_id[0]);
#endif

#define DEEP_BUFFER_PLATFORM_DELAY (29*1000LL)
#define PCM_OFFLOAD_PLATFORM_DELAY (30*1000LL)
#define LOW_LATENCY_PLATFORM_DELAY (13*1000LL)
#define ULL_PLATFORM_DELAY         (3*1000LL)
#define MMAP_PLATFORM_DELAY        (3*1000LL)

static pthread_once_t check_op_once_ctl = PTHREAD_ONCE_INIT;
static bool is_tmus = false;

static void check_operator()
{
    char value[PROPERTY_VALUE_MAX];
    int mccmnc;
    property_get("gsm.sim.operator.numeric",value,"0");
    mccmnc = atoi(value);
    ALOGD("%s: tmus mccmnc %d", __func__, mccmnc);
    switch(mccmnc) {
    /* TMUS MCC(310), MNC(490, 260, 026) */
    case 310490:
    case 310260:
    case 310026:
    /* Add new TMUS MNC(800, 660, 580, 310, 270, 250, 240, 230, 220, 210, 200, 160) */
    case 310800:
    case 310660:
    case 310580:
    case 310310:
    case 310270:
    case 310250:
    case 310240:
    case 310230:
    case 310220:
    case 310210:
    case 310200:
    case 310160:
        is_tmus = true;
        break;
    }
}

bool is_operator_tmus()
{
    pthread_once(&check_op_once_ctl, check_operator);
    return is_tmus;
}

static char *get_current_operator()
{
    struct listnode *node;
    struct operator_info *info_item;
    char mccmnc[PROPERTY_VALUE_MAX];
    char *ret = NULL;

    property_get("gsm.sim.operator.numeric",mccmnc,"00000");

    list_for_each(node, &operator_info_list) {
        info_item = node_to_item(node, struct operator_info, list);
        if (strstr(info_item->mccmnc, mccmnc) != NULL) {
            ret = info_item->name;
        }
    }

    return ret;
}

static struct operator_specific_device *get_operator_specific_device(snd_device_t snd_device)
{
    struct listnode *node;
    struct operator_specific_device *ret = NULL;
    struct operator_specific_device *device_item;
    char *operator_name;

    operator_name = get_current_operator();
    if (operator_name == NULL)
        return ret;

    list_for_each(node, operator_specific_device_table[snd_device]) {
        device_item = node_to_item(node, struct operator_specific_device, list);
        if (strcmp(operator_name, device_item->operator) == 0) {
            ret = device_item;
        }
    }

    return ret;
}

static int get_operator_specific_device_acdb_id(snd_device_t snd_device)
{
    struct operator_specific_device *device;
    int ret = acdb_device_table[snd_device];

    device = get_operator_specific_device(snd_device);
    if (device != NULL)
        ret = device->acdb_id;

    return ret;
}

static const char *get_operator_specific_device_mixer_path(snd_device_t snd_device)
{
    struct operator_specific_device *device;
    const char *ret = device_table[snd_device];

    device = get_operator_specific_device(snd_device);
    if (device != NULL)
        ret = device->mixer_path;

    return ret;
}

static void update_codec_type_and_interface(struct platform_data * my_data,
     const char *snd_card_name)
{
     if (!strncmp(snd_card_name, "sdm670-skuw-snd-card",
                  sizeof("sdm670-skuw-snd-card")) ||
         !strncmp(snd_card_name, "sdm660-snd-card",
                  sizeof("sdm660-snd-card")) ||
         !strncmp(snd_card_name, "sdm660-snd-card-skush",
                  sizeof("sdm660-snd-card-skush")) ||
         !strncmp(snd_card_name, "sdm670-360cam-snd-card",
                  sizeof("sdm670-360cam-snd-card")) ||
         !strncmp(snd_card_name, "sdm660-snd-card-mtp",
                  sizeof("sdm660-snd-card-mtp")) ||
         !strncmp(snd_card_name, "sdm670-mtp-snd-card",
                   sizeof("sdm670-mtp-snd-card")) ||
         !strncmp(snd_card_name, "sm6150-qrd-snd-card",
                   sizeof("sm6150-qrd-snd-card")) ||
         !strncmp(snd_card_name, "sm6150-idp-snd-card",
                   sizeof("sm6150-idp-snd-card")) ||
         !strncmp(snd_card_name, "qcs605-lc-snd-card",
                   sizeof("qcs605-lc-snd-card")) ||
         !strncmp(snd_card_name, "kona-mtp-snd-card",
                   sizeof("kona-mtp-snd-card")) ||
         !strncmp(snd_card_name, "kona-qrd-snd-card",
                   sizeof("kona-qrd-snd-card")) ||
         !strncmp(snd_card_name, "trinket-idp-snd-card",
                   sizeof("trinket-idp-snd-card")) ||
         !strncmp(snd_card_name, "sdm439-sku1-snd-card",
                   sizeof("sdm439-sku1-snd-card")) ||
         !strncmp(snd_card_name, "sdm439-snd-card-mtp",
                   sizeof("sdm439-snd-card-mtp"))) {
         ALOGI("%s: snd_card_name: %s", __func__, snd_card_name);
         my_data->is_internal_codec = true;
         my_data->is_slimbus_interface = false;
     }
}

static bool can_enable_mbdrc_on_device(snd_device_t snd_device)
{
    bool ret = false;

    if (snd_device == SND_DEVICE_OUT_SPEAKER ||
        snd_device == SND_DEVICE_OUT_SPEAKER_WSA ||
        snd_device == SND_DEVICE_OUT_SPEAKER_VBAT ||
        snd_device == SND_DEVICE_OUT_VOICE_SPEAKER_VBAT ||
        snd_device == SND_DEVICE_OUT_VOICE_SPEAKER_2_VBAT ||
        snd_device == SND_DEVICE_OUT_VOICE_SPEAKER ||
        snd_device == SND_DEVICE_OUT_VOICE_SPEAKER_2 ||
        snd_device == SND_DEVICE_OUT_VOICE_SPEAKER_STEREO ||
        snd_device == SND_DEVICE_OUT_VOICE_SPEAKER_WSA ||
        snd_device == SND_DEVICE_OUT_VOICE_SPEAKER_2_WSA) {
        ret = true;
    }
    return ret;
}

static snd_device_t fixup_usb_headset_mic_snd_device(void *platform,
                                                     snd_device_t base,
                                                     snd_device_t other)
{
    struct platform_data *my_data = (struct platform_data *)platform;
    struct audio_device *adev = my_data->adev;
    if (adev->active_input == NULL) {
        return base;
    }
    unsigned int sr = adev->active_input->sample_rate;
    unsigned int ch = popcount(adev->active_input->channel_mask);
    unsigned int bit_width = adev->active_input->bit_width;
    if (audio_extn_usb_is_config_supported(&bit_width, &sr, &ch, false)
                                           && ((ch == 6) || (ch == 8))) {
        return other;
    } else {
        return base;
    }
}

static const char *platform_get_mixer_control(struct mixer_ctl *);

bool platform_send_gain_dep_cal(void *platform, int level) {
    bool ret_val = false;
    struct platform_data *my_data = (struct platform_data *)platform;
    struct audio_device *adev = my_data->adev;
    int acdb_dev_id, app_type;
    int acdb_dev_type = MSM_SNDDEV_CAP_RX;
    int mode = CAL_MODE_RTAC;
    struct listnode *node;
    struct audio_usecase *usecase;

    if (my_data->acdb_send_gain_dep_cal == NULL) {
        ALOGE("%s: dlsym error for acdb_send_gain_dep_cal", __func__);
        return ret_val;
    }

    if (!voice_is_in_call(adev)) {
        ALOGV("%s: Not Voice call usecase, apply new cal for level %d",
               __func__, level);

        // find the current active sound device
        list_for_each(node, &adev->usecase_list) {
            usecase = node_to_item(node, struct audio_usecase, list);

            if (usecase != NULL && usecase->type == PCM_PLAYBACK) {
                int new_snd_device[2] = {0};
                int i, num_devices = 1;

                ALOGV("%s: out device is %d", __func__,  usecase->out_snd_device);
                app_type = usecase->stream.out->app_type_cfg.app_type;
                acdb_dev_id = platform_get_snd_device_acdb_id(usecase->out_snd_device);

                if (platform_split_snd_device(my_data, usecase->out_snd_device,
                                              &num_devices, new_snd_device) < 0)
                    new_snd_device[0] = usecase->out_snd_device;

                for (i = 0; i < num_devices; i++)
                    if (can_enable_mbdrc_on_device(new_snd_device[i])) {
                        if (audio_extn_spkr_prot_is_enabled())
                            acdb_dev_id = platform_get_spkr_prot_acdb_id(new_snd_device[i]);
                        else
                            acdb_dev_id = acdb_device_table[new_snd_device[i]];
                    }

                if (!my_data->acdb_send_gain_dep_cal(acdb_dev_id, app_type,
                                                     acdb_dev_type, mode, level)) {
                    // set ret_val true if at least one calibration is set successfully
                    ret_val = true;
                } else {
                    ALOGE("%s: my_data->acdb_send_gain_dep_cal failed ", __func__);
                }
            } else {
                ALOGW("%s: Usecase list is empty", __func__);
            }
        }
    } else {
        ALOGW("%s: Voice call in progress .. ignore setting new cal",
              __func__);
    }
    return ret_val;
}

void platform_set_gsm_mode(void *platform, bool enable)
{
    struct platform_data *my_data = (struct platform_data *)platform;
    struct audio_device *adev = my_data->adev;

    if (my_data->gsm_mode_enabled) {
        my_data->gsm_mode_enabled = false;
        ALOGV("%s: disabling gsm mode", __func__);
        audio_route_reset_and_update_path(adev->audio_route, "gsm-mode");
    }

    if (enable) {
         my_data->gsm_mode_enabled = true;
         ALOGD("%s: enabling gsm mode", __func__);
         audio_route_apply_and_update_path(adev->audio_route, "gsm-mode");
    }
}

void platform_set_echo_reference(struct audio_device *adev, bool enable,
                                 audio_devices_t out_device)
{
    struct platform_data *my_data = (struct platform_data *)adev->platform;
    char ec_ref_mixer_path[MIXER_PATH_MAX_LENGTH] = "echo-reference";

    audio_extn_sound_trigger_update_ec_ref_status(enable);

    if (strcmp(my_data->ec_ref_mixer_path, "")) {
        ALOGV("%s: disabling %s", __func__, my_data->ec_ref_mixer_path);
        audio_route_reset_and_update_path(adev->audio_route,
                                          my_data->ec_ref_mixer_path);
    }

    if (enable) {
        if (!voice_extn_is_compress_voip_supported()) {
        if (adev->mode == AUDIO_MODE_IN_COMMUNICATION)
            strlcat(ec_ref_mixer_path, "-voip", MIXER_PATH_MAX_LENGTH);
        }        
        strlcpy(my_data->ec_ref_mixer_path, ec_ref_mixer_path,
                    MIXER_PATH_MAX_LENGTH);
        /*
         * If native audio device reference count > 0, then apply codec EC otherwise
         * apply EC based on output device.
         */
        if (adev->snd_dev_ref_cnt[SND_DEVICE_OUT_HEADPHONES_44_1] > 0)
            strlcat(ec_ref_mixer_path, " headphones-44.1",
                    MIXER_PATH_MAX_LENGTH);
        else if (adev->snd_dev_ref_cnt[SND_DEVICE_OUT_SPEAKER_VBAT] > 0)
            strlcat(ec_ref_mixer_path, " speaker-vbat",
                    MIXER_PATH_MAX_LENGTH);
        else if (adev->snd_dev_ref_cnt[SND_DEVICE_OUT_DISPLAY_PORT] > 0)
            strlcat(ec_ref_mixer_path, " display-port",
                    MIXER_PATH_MAX_LENGTH);
        else if (out_device & AUDIO_DEVICE_OUT_EARPIECE)
            strlcat(ec_ref_mixer_path, " handset",
                    MIXER_PATH_MAX_LENGTH);
        else if (out_device & AUDIO_DEVICE_OUT_WIRED_HEADPHONE)
            strlcat(ec_ref_mixer_path, " headphones",
                    MIXER_PATH_MAX_LENGTH);
        else if (out_device & AUDIO_DEVICE_OUT_USB_HEADSET)
            strlcat(ec_ref_mixer_path, " usb-headphones",
                    MIXER_PATH_MAX_LENGTH);

        if (audio_route_apply_and_update_path(adev->audio_route,
                                              ec_ref_mixer_path) == 0)
            strlcpy(my_data->ec_ref_mixer_path, ec_ref_mixer_path,
                    MIXER_PATH_MAX_LENGTH);
        else
            audio_route_apply_and_update_path(adev->audio_route, my_data->ec_ref_mixer_path);

        ALOGD("%s: enabling %s", __func__, my_data->ec_ref_mixer_path);
    }
}

static struct csd_data *open_csd_client(bool i2s_ext_modem)
{
    struct csd_data *csd = calloc(1, sizeof(struct csd_data));

    if (!csd) {
        ALOGE("failed to allocate csd_data mem");
        return NULL;
    }

    csd->csd_client = dlopen(LIB_CSD_CLIENT, RTLD_NOW);
    if (csd->csd_client == NULL) {
        ALOGE("%s: DLOPEN failed for %s", __func__, LIB_CSD_CLIENT);
        goto error;
    } else {
        ALOGV("%s: DLOPEN successful for %s", __func__, LIB_CSD_CLIENT);

        csd->deinit = (deinit_t)dlsym(csd->csd_client,
                                             "csd_client_deinit");
        if (csd->deinit == NULL) {
            ALOGE("%s: dlsym error %s for csd_client_deinit", __func__,
                  dlerror());
            goto error;
        }
        csd->disable_device = (disable_device_t)dlsym(csd->csd_client,
                                             "csd_client_disable_device");
        if (csd->disable_device == NULL) {
            ALOGE("%s: dlsym error %s for csd_client_disable_device",
                  __func__, dlerror());
            goto error;
        }
        csd->enable_device_config = (enable_device_config_t)dlsym(csd->csd_client,
                                               "csd_client_enable_device_config");
        if (csd->enable_device_config == NULL) {
            ALOGE("%s: dlsym error %s for csd_client_enable_device_config",
                  __func__, dlerror());
            goto error;
        }
        csd->enable_device = (enable_device_t)dlsym(csd->csd_client,
                                             "csd_client_enable_device");
        if (csd->enable_device == NULL) {
            ALOGE("%s: dlsym error %s for csd_client_enable_device",
                  __func__, dlerror());
            goto error;
        }
        csd->start_voice = (start_voice_t)dlsym(csd->csd_client,
                                             "csd_client_start_voice");
        if (csd->start_voice == NULL) {
            ALOGE("%s: dlsym error %s for csd_client_start_voice",
                  __func__, dlerror());
            goto error;
        }
        csd->stop_voice = (stop_voice_t)dlsym(csd->csd_client,
                                             "csd_client_stop_voice");
        if (csd->stop_voice == NULL) {
            ALOGE("%s: dlsym error %s for csd_client_stop_voice",
                  __func__, dlerror());
            goto error;
        }
        csd->volume = (volume_t)dlsym(csd->csd_client,
                                             "csd_client_volume");
        if (csd->volume == NULL) {
            ALOGE("%s: dlsym error %s for csd_client_volume",
                  __func__, dlerror());
            goto error;
        }
        csd->mic_mute = (mic_mute_t)dlsym(csd->csd_client,
                                             "csd_client_mic_mute");
        if (csd->mic_mute == NULL) {
            ALOGE("%s: dlsym error %s for csd_client_mic_mute",
                  __func__, dlerror());
            goto error;
        }
        csd->slow_talk = (slow_talk_t)dlsym(csd->csd_client,
                                             "csd_client_slow_talk");
        if (csd->slow_talk == NULL) {
            ALOGE("%s: dlsym error %s for csd_client_slow_talk",
                  __func__, dlerror());
            goto error;
        }
        csd->start_playback = (start_playback_t)dlsym(csd->csd_client,
                                             "csd_client_start_playback");
        if (csd->start_playback == NULL) {
            ALOGE("%s: dlsym error %s for csd_client_start_playback",
                  __func__, dlerror());
            goto error;
        }
        csd->stop_playback = (stop_playback_t)dlsym(csd->csd_client,
                                             "csd_client_stop_playback");
        if (csd->stop_playback == NULL) {
            ALOGE("%s: dlsym error %s for csd_client_stop_playback",
                  __func__, dlerror());
            goto error;
        }
        csd->set_lch = (set_lch_t)dlsym(csd->csd_client, "csd_client_set_lch");
        if (csd->set_lch == NULL) {
            ALOGE("%s: dlsym error %s for csd_client_set_lch",
                  __func__, dlerror());
            /* Ignore the error as this is not mandatory function for
             * basic voice call to work.
             */
        }
        csd->start_record = (start_record_t)dlsym(csd->csd_client,
                                             "csd_client_start_record");
        if (csd->start_record == NULL) {
            ALOGE("%s: dlsym error %s for csd_client_start_record",
                  __func__, dlerror());
            goto error;
        }
        csd->stop_record = (stop_record_t)dlsym(csd->csd_client,
                                             "csd_client_stop_record");
        if (csd->stop_record == NULL) {
            ALOGE("%s: dlsym error %s for csd_client_stop_record",
                  __func__, dlerror());
            goto error;
        }

        csd->get_sample_rate = (get_sample_rate_t)dlsym(csd->csd_client,
                                             "csd_client_get_sample_rate");
        if (csd->get_sample_rate == NULL) {
            ALOGE("%s: dlsym error %s for csd_client_get_sample_rate",
                  __func__, dlerror());

            goto error;
        }

        csd->init = (init_t)dlsym(csd->csd_client, "csd_client_init");

        if (csd->init == NULL) {
            ALOGE("%s: dlsym error %s for csd_client_init",
                  __func__, dlerror());
            goto error;
        } else {
            csd->init(i2s_ext_modem);
        }
    }
    return csd;

error:
    free(csd);
    csd = NULL;
    return csd;
}

void close_csd_client(struct csd_data *csd)
{
    if (csd != NULL) {
        csd->deinit();
        dlclose(csd->csd_client);
        free(csd);
        csd = NULL;
    }
}

static bool platform_is_i2s_ext_modem(const char *snd_card_name,
                                      struct platform_data *plat_data)
{
    plat_data->is_i2s_ext_modem = false;

    if (!strncmp(snd_card_name, "apq8084-taiko-i2s-mtp-snd-card",
                 sizeof("apq8084-taiko-i2s-mtp-snd-card")) ||
        !strncmp(snd_card_name, "apq8084-taiko-i2s-cdp-snd-card",
                 sizeof("apq8084-taiko-i2s-cdp-snd-card")) ||
        !strncmp(snd_card_name, "apq8096-tasha-i2c-snd-card",
                 sizeof("apq8096-tasha-i2c-snd-card")) ||
        !strncmp(snd_card_name, "sdx-tavil-i2s-snd-card",
                 sizeof("sdx-tavil-i2s-snd-card")) ||
        !strncmp(snd_card_name, "sda845-tavil-i2s-snd-card",
                 sizeof("sda845-tavil-i2s-snd-card"))) {
        plat_data->is_i2s_ext_modem = true;
    }
    ALOGV("%s, is_i2s_ext_modem:%d soundcard name is %s",__func__,
           plat_data->is_i2s_ext_modem, snd_card_name);

    return plat_data->is_i2s_ext_modem;
}

static void set_platform_defaults(struct platform_data * my_data)
{
    int32_t dev;
    unsigned int count = 0;
    const char *MEDIA_MIMETYPE_AUDIO_ALAC = "audio/alac";
    const char *MEDIA_MIMETYPE_AUDIO_APE = "audio/x-ape";

    for (dev = 0; dev < SND_DEVICE_MAX; dev++) {
        backend_tag_table[dev] = NULL;
        hw_interface_table[dev] = NULL;
        operator_specific_device_table[dev] = NULL;
    }
    for (dev = 0; dev < SND_DEVICE_MAX; dev++) {
        backend_bit_width_table[dev] = CODEC_BACKEND_DEFAULT_BIT_WIDTH;
    }

    // To overwrite these go to the audio_platform_info.xml file.
    backend_tag_table[SND_DEVICE_IN_BT_SCO_MIC] = strdup("bt-sco");
    backend_tag_table[SND_DEVICE_IN_BT_SCO_MIC_WB] = strdup("bt-sco-wb");
    backend_tag_table[SND_DEVICE_IN_BT_SCO_MIC_NREC] = strdup("bt-sco");
    backend_tag_table[SND_DEVICE_IN_BT_SCO_MIC_WB_NREC] = strdup("bt-sco-wb");
    backend_tag_table[SND_DEVICE_IN_SPDIF] = strdup("spdif-in");
    backend_tag_table[SND_DEVICE_IN_HDMI_MIC] = strdup("hdmi-in");
    backend_tag_table[SND_DEVICE_IN_HDMI_ARC] = strdup("hdmi-arc-in");
    backend_tag_table[SND_DEVICE_OUT_BT_SCO] = strdup("bt-sco");
    backend_tag_table[SND_DEVICE_OUT_BT_SCO_WB] = strdup("bt-sco-wb");
    backend_tag_table[SND_DEVICE_OUT_HDMI] = strdup("hdmi");
    backend_tag_table[SND_DEVICE_OUT_SPEAKER_AND_HDMI] = strdup("speaker-and-hdmi");
    backend_tag_table[SND_DEVICE_OUT_DISPLAY_PORT] = strdup("display-port");
    backend_tag_table[SND_DEVICE_OUT_SPEAKER_AND_DISPLAY_PORT] = strdup("speaker-and-display-port");
    backend_tag_table[SND_DEVICE_OUT_VOICE_TX] = strdup("afe-proxy");
    backend_tag_table[SND_DEVICE_IN_VOICE_RX] = strdup("afe-proxy");
    backend_tag_table[SND_DEVICE_OUT_AFE_PROXY] = strdup("afe-proxy");
    backend_tag_table[SND_DEVICE_OUT_USB_HEADSET] = strdup("usb-headset");
    backend_tag_table[SND_DEVICE_OUT_VOICE_USB_HEADSET] = strdup("usb-headset");
    backend_tag_table[SND_DEVICE_OUT_USB_HEADPHONES] = strdup("usb-headphones");
    backend_tag_table[SND_DEVICE_OUT_VOICE_TTY_FULL_USB] = strdup("usb-headset");
    backend_tag_table[SND_DEVICE_OUT_VOICE_TTY_VCO_USB] = strdup("usb-headphones");
    backend_tag_table[SND_DEVICE_OUT_VOICE_USB_HEADPHONES] = strdup("usb-headphones");
    backend_tag_table[SND_DEVICE_OUT_SPEAKER_AND_USB_HEADSET] =
        strdup("speaker-and-usb-headphones");
    backend_tag_table[SND_DEVICE_OUT_SPEAKER_SAFE_AND_USB_HEADSET] =
        strdup("speaker-safe-and-usb-headphones");
    backend_tag_table[SND_DEVICE_OUT_SPEAKER_SAFE_AND_BT_SCO] =
        strdup("speaker-safe-and-bt-sco");
    backend_tag_table[SND_DEVICE_OUT_SPEAKER_SAFE_AND_BT_SCO_WB] =
        strdup("speaker-safe-and-bt-sco-wb");
    backend_tag_table[SND_DEVICE_IN_VOICE_TTY_FULL_USB_MIC] = strdup("usb-headset-mic");
    backend_tag_table[SND_DEVICE_IN_VOICE_TTY_HCO_USB_MIC] = strdup("usb-headset-mic");
    backend_tag_table[SND_DEVICE_IN_USB_HEADSET_MIC] = strdup("usb-headset-mic");
    backend_tag_table[SND_DEVICE_IN_VOICE_USB_HEADSET_MIC] = strdup("usb-headset-mic");
    backend_tag_table[SND_DEVICE_IN_UNPROCESSED_USB_HEADSET_MIC] = strdup("usb-headset-mic");
    backend_tag_table[SND_DEVICE_IN_VOICE_RECOG_USB_HEADSET_MIC] = strdup("usb-headset-mic");
    backend_tag_table[SND_DEVICE_IN_USB_HEADSET_MIC_AEC] = strdup("usb-headset-mic");
    backend_tag_table[SND_DEVICE_IN_USB_HEADSET_MULTI_CHANNEL_MIC] = strdup("usb-headset-mic");
    backend_tag_table[SND_DEVICE_IN_UNPROCESSED_USB_HEADSET_MULTI_CHANNEL_MIC] = strdup("usb-headset-mic");
    backend_tag_table[SND_DEVICE_IN_VOICE_RECOG_USB_HEADSET_MULTI_CHANNEL_MIC] = strdup("usb-headset-mic");
    backend_tag_table[SND_DEVICE_IN_USB_HEADSET_MULTI_CHANNEL_MIC_AEC] = strdup("usb-headset-mic");
    backend_tag_table[SND_DEVICE_IN_CAPTURE_FM] = strdup("capture-fm");
    backend_tag_table[SND_DEVICE_OUT_TRANSMISSION_FM] = strdup("transmission-fm");
    backend_tag_table[SND_DEVICE_OUT_HEADPHONES_DSD] = strdup("headphones-dsd");
    backend_tag_table[SND_DEVICE_OUT_HEADPHONES_44_1] = strdup("headphones-44.1");
    backend_tag_table[SND_DEVICE_OUT_VOICE_SPEAKER_VBAT] = strdup("voice-speaker-vbat");
    backend_tag_table[SND_DEVICE_OUT_VOICE_SPEAKER_2_VBAT] = strdup("voice-speaker-2-vbat");
    backend_tag_table[SND_DEVICE_OUT_BT_A2DP] = strdup("bt-a2dp");
    backend_tag_table[SND_DEVICE_IN_BT_A2DP] = strdup("bt-a2dp-cap");
    backend_tag_table[SND_DEVICE_OUT_SPEAKER_AND_BT_A2DP] = strdup("speaker-and-bt-a2dp");
    backend_tag_table[SND_DEVICE_OUT_SPEAKER_SAFE_AND_BT_A2DP] = strdup("speaker-safe-and-bt-a2dp");
    backend_tag_table[SND_DEVICE_OUT_USB_HEADSET_SPEC] = strdup("usb-headset");
    backend_tag_table[SND_DEVICE_OUT_VOICE_SPEAKER_AND_VOICE_HEADPHONES] = strdup("speaker-and-headphones");
    backend_tag_table[SND_DEVICE_OUT_VOICE_SPEAKER_AND_VOICE_ANC_HEADSET] = strdup("speaker-and-headphones");
    backend_tag_table[SND_DEVICE_OUT_VOICE_SPEAKER_AND_VOICE_ANC_FB_HEADSET] = strdup("speaker-and-headphones");
    backend_tag_table[SND_DEVICE_OUT_VOICE_SPEAKER_STEREO_AND_VOICE_HEADPHONES] = strdup("speaker-and-headphones");
    backend_tag_table[SND_DEVICE_OUT_VOICE_SPEAKER_STEREO_AND_VOICE_ANC_HEADSET] = strdup("speaker-and-headphones");
    backend_tag_table[SND_DEVICE_OUT_VOICE_SPEAKER_STEREO_AND_VOICE_ANC_FB_HEADSET] = strdup("speaker-and-headphones");

    hw_interface_table[SND_DEVICE_OUT_HANDSET] = strdup("SLIMBUS_0_RX");
    hw_interface_table[SND_DEVICE_OUT_SPEAKER] = strdup("SLIMBUS_0_RX");
    hw_interface_table[SND_DEVICE_OUT_SPEAKER_EXTERNAL_1] = strdup("SLIMBUS_0_RX");
    hw_interface_table[SND_DEVICE_OUT_SPEAKER_EXTERNAL_2] = strdup("SLIMBUS_0_RX");
    hw_interface_table[SND_DEVICE_OUT_SPEAKER_REVERSE] = strdup("SLIMBUS_0_RX");
    hw_interface_table[SND_DEVICE_OUT_SPEAKER_SAFE] = strdup("SLIMBUS_0_RX");
    hw_interface_table[SND_DEVICE_OUT_SPEAKER_VBAT] = strdup("SLIMBUS_0_RX");
    hw_interface_table[SND_DEVICE_OUT_LINE] = strdup("SLIMBUS_6_RX");
    hw_interface_table[SND_DEVICE_OUT_HEADPHONES] = strdup("SLIMBUS_6_RX");
    hw_interface_table[SND_DEVICE_OUT_HEADPHONES_DSD] = strdup("SLIMBUS_2_RX");
    hw_interface_table[SND_DEVICE_OUT_HEADPHONES_44_1] = strdup("SLIMBUS_5_RX");
    hw_interface_table[SND_DEVICE_OUT_SPEAKER_AND_HEADPHONES] = strdup("SLIMBUS_0_RX-and-SLIMBUS_6_RX");
    hw_interface_table[SND_DEVICE_OUT_SPEAKER_SAFE_AND_HEADPHONES] = strdup("SLIMBUS_0_RX-and-SLIMBUS_6_RX");
    hw_interface_table[SND_DEVICE_OUT_VOICE_SPEAKER_AND_VOICE_HEADPHONES] = strdup("SLIMBUS_0_RX-and-SLIMBUS_6_RX");
    hw_interface_table[SND_DEVICE_OUT_VOICE_SPEAKER_AND_VOICE_ANC_HEADSET] = strdup("SLIMBUS_0_RX-and-SLIMBUS_6_RX");
    hw_interface_table[SND_DEVICE_OUT_VOICE_SPEAKER_AND_VOICE_ANC_FB_HEADSET] = strdup("SLIMBUS_0_RX-and-SLIMBUS_6_RX");
    hw_interface_table[SND_DEVICE_OUT_VOICE_SPEAKER_STEREO_AND_VOICE_HEADPHONES] = strdup("SLIMBUS_0_RX-and-SLIMBUS_6_RX");
    hw_interface_table[SND_DEVICE_OUT_VOICE_SPEAKER_STEREO_AND_VOICE_ANC_HEADSET] = strdup("SLIMBUS_0_RX-and-SLIMBUS_6_RX");
    hw_interface_table[SND_DEVICE_OUT_VOICE_SPEAKER_STEREO_AND_VOICE_ANC_FB_HEADSET] = strdup("SLIMBUS_0_RX-and-SLIMBUS_6_RX");
    hw_interface_table[SND_DEVICE_OUT_SPEAKER_AND_LINE] = strdup("SLIMBUS_0_RX-and-SLIMBUS_6_RX");
    hw_interface_table[SND_DEVICE_OUT_SPEAKER_SAFE_AND_LINE] = strdup("SLIMBUS_0_RX-and-SLIMBUS_6_RX");
    hw_interface_table[SND_DEVICE_OUT_SPEAKER_AND_HEADPHONES_EXTERNAL_1] = strdup("SLIMBUS_0_RX-and-SLIMBUS_6_RX");
    hw_interface_table[SND_DEVICE_OUT_SPEAKER_AND_HEADPHONES_EXTERNAL_2] = strdup("SLIMBUS_0_RX-and-SLIMBUS_6_RX");
    hw_interface_table[SND_DEVICE_OUT_VOICE_HANDSET] = strdup("SLIMBUS_0_RX");
    hw_interface_table[SND_DEVICE_OUT_VOICE_HAC_HANDSET] = strdup("SLIMBUS_0_RX");
    hw_interface_table[SND_DEVICE_OUT_VOICE_SPEAKER] = strdup("SLIMBUS_0_RX");
    hw_interface_table[SND_DEVICE_OUT_VOICE_SPEAKER_VBAT] = strdup("SLIMBUS_0_RX");
    hw_interface_table[SND_DEVICE_OUT_VOICE_SPEAKER_2] = strdup("SLIMBUS_0_RX");
    hw_interface_table[SND_DEVICE_OUT_VOICE_SPEAKER_2_VBAT] = strdup("SLIMBUS_0_RX");
    hw_interface_table[SND_DEVICE_OUT_VOICE_HEADPHONES] = strdup("SLIMBUS_6_RX");
    hw_interface_table[SND_DEVICE_OUT_VOICE_MUSIC_TX] = strdup("VOICE_PLAYBACK_TX");
    hw_interface_table[SND_DEVICE_OUT_VOICE_LINE] = strdup("SLIMBUS_6_RX");
    hw_interface_table[SND_DEVICE_OUT_HDMI] = strdup("HDMI");
    hw_interface_table[SND_DEVICE_OUT_SPEAKER_AND_HDMI] = strdup("SLIMBUS_0_RX-and-HDMI");
    hw_interface_table[SND_DEVICE_OUT_DISPLAY_PORT] = strdup("DISPLAY_PORT");
    hw_interface_table[SND_DEVICE_OUT_SPEAKER_AND_DISPLAY_PORT] = strdup("SLIMBUS_0_RX-and-DISPLAY_PORT");
    hw_interface_table[SND_DEVICE_OUT_BT_SCO] = strdup("SLIMBUS_7_RX");
    hw_interface_table[SND_DEVICE_OUT_BT_SCO_WB] = strdup("SLIMBUS_7_RX");
    hw_interface_table[SND_DEVICE_OUT_BT_A2DP] = strdup("SLIMBUS_7_RX");
    hw_interface_table[SND_DEVICE_OUT_SPEAKER_AND_BT_A2DP] = strdup("SLIMBUS_0_RX-and-SLIMBUS_7_RX");
    hw_interface_table[SND_DEVICE_OUT_SPEAKER_SAFE_AND_BT_A2DP] =
        strdup("SLIMBUS_0_RX-and-SLIMBUS_7_RX");
    hw_interface_table[SND_DEVICE_OUT_VOICE_HANDSET_TMUS] = strdup("SLIMBUS_0_RX");
    hw_interface_table[SND_DEVICE_OUT_VOICE_TTY_FULL_HEADPHONES] = strdup("SLIMBUS_6_RX");
    hw_interface_table[SND_DEVICE_OUT_VOICE_TTY_VCO_HEADPHONES] = strdup("SLIMBUS_6_RX");
    hw_interface_table[SND_DEVICE_OUT_VOICE_TTY_HCO_HANDSET] = strdup("SLIMBUS_0_RX");
    hw_interface_table[SND_DEVICE_OUT_VOICE_TTY_FULL_USB] = strdup("USB_AUDIO_RX");
    hw_interface_table[SND_DEVICE_OUT_VOICE_TTY_VCO_USB] = strdup("USB_AUDIO_RX");
    hw_interface_table[SND_DEVICE_OUT_VOICE_TX] = strdup("RT_PROXY_DAI_001_RX");
    hw_interface_table[SND_DEVICE_OUT_AFE_PROXY] = strdup("RT_PROXY_DAI_001_RX");
    hw_interface_table[SND_DEVICE_OUT_USB_HEADSET] = strdup("USB_AUDIO_RX");
    hw_interface_table[SND_DEVICE_OUT_VOICE_USB_HEADSET] = strdup("USB_AUDIO_RX");
    hw_interface_table[SND_DEVICE_OUT_USB_HEADPHONES] = strdup("USB_AUDIO_RX");
    hw_interface_table[SND_DEVICE_OUT_USB_HEADSET_SPEC] = strdup("USB_AUDIO_RX");
    hw_interface_table[SND_DEVICE_OUT_SPEAKER_SAFE_AND_USB_HEADSET] =
        strdup("SLIMBUS_0_RX-and-USB_AUDIO_RX");
    hw_interface_table[SND_DEVICE_OUT_VOICE_USB_HEADPHONES] = strdup("USB_AUDIO_RX");
    hw_interface_table[SND_DEVICE_OUT_SPEAKER_AND_USB_HEADSET] = strdup("SLIMBUS_0_RX-and-USB_AUDIO_RX");
    hw_interface_table[SND_DEVICE_OUT_TRANSMISSION_FM] = strdup("SLIMBUS_8_TX");
    hw_interface_table[SND_DEVICE_OUT_ANC_HEADSET] = strdup("SLIMBUS_6_RX");
    hw_interface_table[SND_DEVICE_OUT_ANC_FB_HEADSET] = strdup("SLIMBUS_6_RX");
    hw_interface_table[SND_DEVICE_OUT_VOICE_ANC_HEADSET] = strdup("SLIMBUS_6_RX");
    hw_interface_table[SND_DEVICE_OUT_VOICE_ANC_FB_HEADSET] = strdup("SLIMBUS_6_RX");
    hw_interface_table[SND_DEVICE_OUT_SPEAKER_AND_ANC_HEADSET] = strdup("SLIMBUS_0_RX-and-SLIMBUS_6_RX");
    hw_interface_table[SND_DEVICE_OUT_SPEAKER_AND_ANC_FB_HEADSET] = strdup("SLIMBUS_0_RX-and-SLIMBUS_6_RX");
    hw_interface_table[SND_DEVICE_OUT_ANC_HANDSET] = strdup("SLIMBUS_0_RX");
    hw_interface_table[SND_DEVICE_OUT_SPEAKER_PROTECTED] = strdup("SLIMBUS_0_RX");
    hw_interface_table[SND_DEVICE_OUT_VOICE_SPEAKER_PROTECTED] = strdup("SLIMBUS_0_RX");
    hw_interface_table[SND_DEVICE_OUT_VOICE_SPEAKER_HFP] = strdup("SLIMBUS_0_RX");
    hw_interface_table[SND_DEVICE_OUT_SPEAKER_AND_BT_SCO] = strdup("SLIMBUS_0_RX-and-SEC_AUX_PCM_RX");
    hw_interface_table[SND_DEVICE_OUT_SPEAKER_AND_BT_SCO_WB] = strdup("SLIMBUS_0_RX-and-SEC_AUX_PCM_RX");
    hw_interface_table[SND_DEVICE_OUT_SPEAKER_SAFE_AND_BT_SCO] = strdup("QUAT_TDM_RX_0-and-SLIMBUS_7_RX");
    hw_interface_table[SND_DEVICE_OUT_SPEAKER_SAFE_AND_BT_SCO_WB] = strdup("QUAT_TDM_RX_0-and-SLIMBUS_7_RX");
    hw_interface_table[SND_DEVICE_OUT_VOICE_SPEAKER_2_PROTECTED] = strdup("SLIMBUS_0_RX");
    hw_interface_table[SND_DEVICE_OUT_VOICE_SPEAKER_STEREO_PROTECTED] = strdup("SLIMBUS_0_RX");
    hw_interface_table[SND_DEVICE_OUT_SPEAKER_PROTECTED_VBAT] = strdup("SLIMBUS_0_RX");
    hw_interface_table[SND_DEVICE_OUT_VOICE_SPEAKER_PROTECTED_VBAT] = strdup("SLIMBUS_0_RX");
    hw_interface_table[SND_DEVICE_OUT_VOICE_SPEAKER_2_PROTECTED_VBAT] = strdup("SLIMBUS_0_RX");
    hw_interface_table[SND_DEVICE_OUT_SPEAKER_WSA] = strdup("SLIMBUS_0_RX");
    hw_interface_table[SND_DEVICE_OUT_VOICE_SPEAKER_WSA] = strdup("SLIMBUS_0_RX");
    hw_interface_table[SND_DEVICE_OUT_VOICE_SPEAKER_2_WSA] = strdup("SLIMBUS_0_RX");
    hw_interface_table[SND_DEVICE_IN_HANDSET_MIC] = strdup("SLIMBUS_0_TX");
    hw_interface_table[SND_DEVICE_IN_HANDSET_MIC_SB] = strdup("SLIMBUS_0_TX");
    hw_interface_table[SND_DEVICE_IN_HANDSET_MIC_EXTERNAL] = strdup("SLIMBUS_0_TX");
    hw_interface_table[SND_DEVICE_IN_HANDSET_MIC_AEC] = strdup("SLIMBUS_0_TX");
    hw_interface_table[SND_DEVICE_IN_HANDSET_MIC_AEC_SB] = strdup("SLIMBUS_0_TX");
    hw_interface_table[SND_DEVICE_IN_HANDSET_MIC_NS] = strdup("SLIMBUS_0_TX");
    hw_interface_table[SND_DEVICE_IN_HANDSET_MIC_NS_SB] = strdup("SLIMBUS_0_TX");
    hw_interface_table[SND_DEVICE_IN_HANDSET_MIC_AEC_NS] = strdup("SLIMBUS_0_TX");
    hw_interface_table[SND_DEVICE_IN_HANDSET_MIC_AEC_NS_SB] = strdup("SLIMBUS_0_TX");
    hw_interface_table[SND_DEVICE_IN_HANDSET_DMIC] = strdup("SLIMBUS_0_TX");
    hw_interface_table[SND_DEVICE_IN_HANDSET_DMIC_AEC] = strdup("SLIMBUS_0_TX");
    hw_interface_table[SND_DEVICE_IN_HANDSET_DMIC_AEC_SB] = strdup("SLIMBUS_0_TX");
    hw_interface_table[SND_DEVICE_IN_HANDSET_DMIC_NS] = strdup("SLIMBUS_0_TX");
    hw_interface_table[SND_DEVICE_IN_HANDSET_DMIC_NS_SB] = strdup("SLIMBUS_0_TX");
    hw_interface_table[SND_DEVICE_IN_HANDSET_DMIC_AEC_NS] = strdup("SLIMBUS_0_TX");
    hw_interface_table[SND_DEVICE_IN_HANDSET_DMIC_AEC_NS_SB] = strdup("SLIMBUS_0_TX");
    hw_interface_table[SND_DEVICE_IN_HANDSET_DMIC_STEREO] = strdup("SLIMBUS_0_TX");
    hw_interface_table[SND_DEVICE_IN_HEADSET_MIC_AEC] = strdup("SLIMBUS_0_TX");
    hw_interface_table[SND_DEVICE_IN_SPEAKER_MIC] = strdup("SLIMBUS_0_TX");
    hw_interface_table[SND_DEVICE_IN_SPEAKER_MIC_SB] = strdup("SLIMBUS_0_TX");
    hw_interface_table[SND_DEVICE_IN_SPEAKER_MIC_AEC] = strdup("SLIMBUS_0_TX");
    hw_interface_table[SND_DEVICE_IN_SPEAKER_MIC_AEC_SB] = strdup("SLIMBUS_0_TX");
    hw_interface_table[SND_DEVICE_IN_SPEAKER_MIC_NS] = strdup("SLIMBUS_0_TX");
    hw_interface_table[SND_DEVICE_IN_SPEAKER_MIC_NS_SB] = strdup("SLIMBUS_0_TX");
    hw_interface_table[SND_DEVICE_IN_SPEAKER_MIC_AEC_NS] = strdup("SLIMBUS_0_TX");
    hw_interface_table[SND_DEVICE_IN_SPEAKER_MIC_AEC_NS_SB] = strdup("SLIMBUS_0_TX");
    hw_interface_table[SND_DEVICE_IN_SPEAKER_DMIC] = strdup("SLIMBUS_0_TX");
    hw_interface_table[SND_DEVICE_IN_SPEAKER_DMIC_AEC] = strdup("SLIMBUS_0_TX");
    hw_interface_table[SND_DEVICE_IN_SPEAKER_DMIC_AEC_SB] = strdup("SLIMBUS_0_TX");
    hw_interface_table[SND_DEVICE_IN_SPEAKER_DMIC_NS] = strdup("SLIMBUS_0_TX");
    hw_interface_table[SND_DEVICE_IN_SPEAKER_DMIC_NS_SB] = strdup("SLIMBUS_0_TX");
    hw_interface_table[SND_DEVICE_IN_SPEAKER_DMIC_AEC_NS] = strdup("SLIMBUS_0_TX");
    hw_interface_table[SND_DEVICE_IN_SPEAKER_DMIC_AEC_NS_SB] = strdup("SLIMBUS_0_TX");
    hw_interface_table[SND_DEVICE_IN_SPEAKER_DMIC_STEREO] = strdup("SLIMBUS_0_TX");
    hw_interface_table[SND_DEVICE_IN_HEADSET_MIC] = strdup("SLIMBUS_0_TX");
    hw_interface_table[SND_DEVICE_IN_HEADSET_MIC_FLUENCE] = strdup("SLIMBUS_0_TX");
    hw_interface_table[SND_DEVICE_IN_VOICE_SPEAKER_MIC] = strdup("SLIMBUS_0_TX");
    hw_interface_table[SND_DEVICE_IN_VOICE_SPEAKER_MIC_SB] = strdup("SLIMBUS_0_TX");
    hw_interface_table[SND_DEVICE_IN_VOICE_HEADSET_MIC] = strdup("SLIMBUS_0_TX");
    hw_interface_table[SND_DEVICE_IN_SPDIF] = strdup("PRI_SPDIF_TX");
    hw_interface_table[SND_DEVICE_IN_HDMI_MIC] = strdup("SEC_MI2S_TX");
    hw_interface_table[SND_DEVICE_IN_HDMI_ARC] = strdup("SEC_SPDIF_TX");
    hw_interface_table[SND_DEVICE_IN_BT_SCO_MIC] = strdup("SLIMBUS_7_TX");
    hw_interface_table[SND_DEVICE_IN_BT_SCO_MIC_NREC] = strdup("SLIMBUS_7_TX");
    hw_interface_table[SND_DEVICE_IN_BT_SCO_MIC_WB] = strdup("SLIMBUS_7_TX");
    hw_interface_table[SND_DEVICE_IN_BT_SCO_MIC_WB_NREC] = strdup("SLIMBUS_7_TX");
    hw_interface_table[SND_DEVICE_IN_BT_A2DP] = strdup("SLIMBUS_7_TX");
    hw_interface_table[SND_DEVICE_IN_CAMCORDER_MIC] = strdup("SLIMBUS_0_TX");
    hw_interface_table[SND_DEVICE_IN_VOICE_DMIC] = strdup("SLIMBUS_0_TX");
    hw_interface_table[SND_DEVICE_IN_VOICE_DMIC_SB] = strdup("SLIMBUS_0_TX");
    hw_interface_table[SND_DEVICE_IN_VOICE_DMIC_TMUS] = strdup("SLIMBUS_0_TX");
    hw_interface_table[SND_DEVICE_IN_VOICE_SPEAKER_DMIC] = strdup("SLIMBUS_0_TX");
    hw_interface_table[SND_DEVICE_IN_VOICE_SPEAKER_DMIC_SB] = strdup("SLIMBUS_0_TX");
    hw_interface_table[SND_DEVICE_IN_VOICE_SPEAKER_MIC_HFP] = strdup("SLIMBUS_0_TX");
    hw_interface_table[SND_DEVICE_IN_VOICE_SPEAKER_TMIC] = strdup("SLIMBUS_0_TX");
    hw_interface_table[SND_DEVICE_IN_VOICE_SPEAKER_QMIC] = strdup("SLIMBUS_0_TX");
    hw_interface_table[SND_DEVICE_IN_VOICE_TTY_FULL_HEADSET_MIC] = strdup("SLIMBUS_0_TX");
    hw_interface_table[SND_DEVICE_IN_VOICE_TTY_VCO_HANDSET_MIC] = strdup("SLIMBUS_0_TX");
    hw_interface_table[SND_DEVICE_IN_VOICE_TTY_HCO_HEADSET_MIC] = strdup("SLIMBUS_0_TX");
    hw_interface_table[SND_DEVICE_IN_VOICE_REC_HEADSET_MIC] = strdup("SLIMBUS_0_TX");
    hw_interface_table[SND_DEVICE_IN_VOICE_TTY_FULL_USB_MIC] = strdup("USB_AUDIO_TX");
    hw_interface_table[SND_DEVICE_IN_VOICE_TTY_HCO_USB_MIC] = strdup("USB_AUDIO_TX");
    hw_interface_table[SND_DEVICE_IN_VOICE_REC_MIC] = strdup("SLIMBUS_0_TX");
    hw_interface_table[SND_DEVICE_IN_VOICE_REC_MIC_NS] = strdup("SLIMBUS_0_TX");
    hw_interface_table[SND_DEVICE_IN_VOICE_REC_MIC_AEC] = strdup("SLIMBUS_0_TX");
    hw_interface_table[SND_DEVICE_IN_VOICE_REC_MIC_AEC_NS] = strdup("SLIMBUS_0_TX");
    hw_interface_table[SND_DEVICE_IN_VOICE_REC_DMIC_STEREO] = strdup("SLIMBUS_0_TX");
    hw_interface_table[SND_DEVICE_IN_VOICE_REC_DMIC_FLUENCE] = strdup("SLIMBUS_0_TX");
    hw_interface_table[SND_DEVICE_IN_VOICE_RX] = strdup("RT_PROXY_DAI_002_TX");
    hw_interface_table[SND_DEVICE_IN_USB_HEADSET_MIC] = strdup("USB_AUDIO_TX");
    hw_interface_table[SND_DEVICE_IN_VOICE_USB_HEADSET_MIC] = strdup("USB_AUDIO_TX");
    hw_interface_table[SND_DEVICE_IN_USB_HEADSET_MIC_AEC] =  strdup("USB_AUDIO_TX");
    hw_interface_table[SND_DEVICE_IN_UNPROCESSED_USB_HEADSET_MIC] = strdup("USB_AUDIO_TX");
    hw_interface_table[SND_DEVICE_IN_VOICE_RECOG_USB_HEADSET_MIC] = strdup("USB_AUDIO_TX");
    hw_interface_table[SND_DEVICE_IN_USB_HEADSET_MULTI_CHANNEL_MIC] = strdup("USB_AUDIO_TX");
    hw_interface_table[SND_DEVICE_IN_CAPTURE_FM] = strdup("SLIMBUS_8_TX");
    hw_interface_table[SND_DEVICE_IN_AANC_HANDSET_MIC] = strdup("SLIMBUS_0_TX");
    hw_interface_table[SND_DEVICE_IN_QUAD_MIC] = strdup("SLIMBUS_0_TX");
    hw_interface_table[SND_DEVICE_IN_HANDSET_DMIC_STEREO] = strdup("SLIMBUS_0_TX");
    hw_interface_table[SND_DEVICE_IN_SPEAKER_DMIC_STEREO] = strdup("SLIMBUS_0_TX");
    hw_interface_table[SND_DEVICE_IN_CAPTURE_VI_FEEDBACK] = strdup("SLIMBUS_4_TX");
    hw_interface_table[SND_DEVICE_IN_CAPTURE_VI_FEEDBACK_MONO_1] = strdup("SLIMBUS_4_TX");
    hw_interface_table[SND_DEVICE_IN_CAPTURE_VI_FEEDBACK_MONO_2] = strdup("SLIMBUS_4_TX");
    hw_interface_table[SND_DEVICE_IN_VOICE_SPEAKER_DMIC_BROADSIDE] = strdup("SLIMBUS_0_TX");
    hw_interface_table[SND_DEVICE_IN_SPEAKER_DMIC_BROADSIDE] = strdup("SLIMBUS_0_TX");
    hw_interface_table[SND_DEVICE_IN_SPEAKER_DMIC_AEC_BROADSIDE] = strdup("SLIMBUS_0_TX");
    hw_interface_table[SND_DEVICE_IN_SPEAKER_DMIC_NS_BROADSIDE] = strdup("SLIMBUS_0_TX");
    hw_interface_table[SND_DEVICE_IN_SPEAKER_DMIC_AEC_NS_BROADSIDE] = strdup("SLIMBUS_0_TX");
    hw_interface_table[SND_DEVICE_IN_VOICE_FLUENCE_DMIC_AANC] = strdup("SLIMBUS_0_TX");
    hw_interface_table[SND_DEVICE_IN_HANDSET_QMIC] = strdup("SLIMBUS_0_TX");
    hw_interface_table[SND_DEVICE_IN_HANDSET_QMIC_AEC] = strdup("SLIMBUS_0_TX");
    hw_interface_table[SND_DEVICE_IN_SPEAKER_QMIC_AEC] = strdup("SLIMBUS_0_TX");
    hw_interface_table[SND_DEVICE_IN_SPEAKER_QMIC_NS] = strdup("SLIMBUS_0_TX");
    hw_interface_table[SND_DEVICE_IN_SPEAKER_QMIC_AEC_NS] = strdup("SLIMBUS_0_TX");
    hw_interface_table[SND_DEVICE_IN_VOICE_REC_QMIC_FLUENCE] = strdup("SLIMBUS_0_TX");
    hw_interface_table[SND_DEVICE_IN_THREE_MIC] = strdup("SLIMBUS_0_TX");
    hw_interface_table[SND_DEVICE_IN_HANDSET_TMIC_FLUENCE_PRO] = strdup("SLIMBUS_0_TX");
    hw_interface_table[SND_DEVICE_IN_HANDSET_TMIC] = strdup("SLIMBUS_0_TX");
    hw_interface_table[SND_DEVICE_IN_HANDSET_TMIC_AEC] = strdup("SLIMBUS_0_TX");
    hw_interface_table[SND_DEVICE_IN_HANDSET_TMIC_NS] = strdup("SLIMBUS_0_TX");
    hw_interface_table[SND_DEVICE_IN_HANDSET_TMIC_AEC_NS] = strdup("SLIMBUS_0_TX");
    hw_interface_table[SND_DEVICE_IN_SPEAKER_TMIC_AEC] = strdup("SLIMBUS_0_TX");
    hw_interface_table[SND_DEVICE_IN_SPEAKER_TMIC_NS] = strdup("SLIMBUS_0_TX");
    hw_interface_table[SND_DEVICE_IN_SPEAKER_TMIC_AEC_NS] = strdup("SLIMBUS_0_TX");
    hw_interface_table[SND_DEVICE_IN_VOICE_REC_TMIC] = strdup("SLIMBUS_0_TX");
    hw_interface_table[SND_DEVICE_IN_UNPROCESSED_MIC] = strdup("SLIMBUS_0_TX");
    hw_interface_table[SND_DEVICE_IN_UNPROCESSED_STEREO_MIC] = strdup("SLIMBUS_0_TX");
    hw_interface_table[SND_DEVICE_IN_UNPROCESSED_THREE_MIC] = strdup("SLIMBUS_0_TX");
    hw_interface_table[SND_DEVICE_IN_UNPROCESSED_QUAD_MIC] = strdup("SLIMBUS_0_TX");
    hw_interface_table[SND_DEVICE_IN_UNPROCESSED_HEADSET_MIC] = strdup("SLIMBUS_0_TX");
    hw_interface_table[SND_DEVICE_IN_HANDSET_GENERIC_QMIC] = strdup("SLIMBUS_0_TX");
    hw_interface_table[SND_DEVICE_IN_INCALL_REC_RX] = strdup("INCALL_RECORD_RX");
    hw_interface_table[SND_DEVICE_IN_INCALL_REC_TX] = strdup("INCALL_RECORD_TX");
    hw_interface_table[SND_DEVICE_IN_LINE] = strdup("SLIMBUS_0_TX");
    hw_interface_table[SND_DEVICE_OUT_VOIP_HANDSET] = strdup("SLIMBUS_0_RX");
    hw_interface_table[SND_DEVICE_OUT_VOIP_SPEAKER] = strdup("SLIMBUS_0_RX");
    hw_interface_table[SND_DEVICE_OUT_VOIP_HEADPHONES] = strdup("SLIMBUS_6_RX");

    my_data->max_mic_count = PLATFORM_DEFAULT_MIC_COUNT;

     /*remove ALAC & APE from DSP decoder list based on software decoder availability*/
     for (count = 0; count < (int32_t)(sizeof(dsp_only_decoders_mime)/sizeof(dsp_only_decoders_mime[0]));
            count++) {

         if (!strncmp(MEDIA_MIMETYPE_AUDIO_ALAC, dsp_only_decoders_mime[count],
              strlen(dsp_only_decoders_mime[count]))) {

             if(property_get_bool("vendor.audio.use.sw.alac.decoder", false)) {
                 ALOGD("Alac software decoder is available...removing alac from DSP decoder list");
                 strlcpy(dsp_only_decoders_mime[count],"none",5);
             }
         } else if (!strncmp(MEDIA_MIMETYPE_AUDIO_APE, dsp_only_decoders_mime[count],
              strlen(dsp_only_decoders_mime[count]))) {

             if(property_get_bool("vendor.audio.use.sw.ape.decoder", false)) {
                 ALOGD("APE software decoder is available...removing ape from DSP decoder list");
                 strlcpy(dsp_only_decoders_mime[count],"none",5);
             }
         }
     }
}

void get_cvd_version(char *cvd_version, struct audio_device *adev)
{
    struct mixer_ctl *ctl;
    int count;
    int ret = 0;

    ctl = mixer_get_ctl_by_name(adev->mixer, CVD_VERSION_MIXER_CTL);
    if (!ctl) {
        ALOGE("%s: Could not get ctl for mixer cmd - %s",  __func__, CVD_VERSION_MIXER_CTL);
        goto done;
    }
    mixer_ctl_update(ctl);

    count = mixer_ctl_get_num_values(ctl);
    if (count > MAX_CVD_VERSION_STRING_SIZE)
        count = MAX_CVD_VERSION_STRING_SIZE - 1;

    ret = mixer_ctl_get_array(ctl, cvd_version, count);
    if (ret != 0) {
        ALOGE("%s: ERROR! mixer_ctl_get_array() failed to get CVD Version", __func__);
        goto done;
    }

done:
    return;
}

static int hw_util_open(int card_no)
{
    int fd = -1;
    char dev_name[256];

    snprintf(dev_name, sizeof(dev_name), "/dev/snd/hwC%uD%u",
                               card_no, WCD9XXX_CODEC_HWDEP_NODE);
    ALOGD("%s Opening device %s\n", __func__, dev_name);
    fd = open(dev_name, O_WRONLY);
    if (fd < 0) {
        ALOGE("%s: cannot open device '%s'\n", __func__, dev_name);
        return fd;
    }
    ALOGD("%s success", __func__);
    return fd;
}

struct param_data {
    int    use_case;
    int    acdb_id;
    int    get_size;
    int    buff_size;
    int    data_size;
    void   *buff;
};

static int send_vbat_adc_data_to_acdb(struct platform_data *plat_data, char *cal_type)
{
    int ret = 0;
    struct mixer_ctl *ctl;
    uint16_t vbat_adc_data[2];
    struct platform_data *my_data = plat_data;
    struct audio_device *adev = my_data->adev;

    const char *mixer_ctl_name = "Vbat ADC data";

    ctl = mixer_get_ctl_by_name(adev->mixer, mixer_ctl_name);
    if (!ctl) {
        ALOGE("%s: Could not get ctl for mixer ctl name - %s",
               __func__, mixer_ctl_name);
        ret = -EINVAL;
        goto done;
    }

    vbat_adc_data[0] = mixer_ctl_get_value(ctl, 0);
    vbat_adc_data[1] = mixer_ctl_get_value(ctl, 1);

    ALOGD("%s: Vbat ADC output values: Dcp1: %d , Dcp2: %d",
           __func__, vbat_adc_data[0], vbat_adc_data[1]);

    ret = my_data->acdb_set_codec_data(&vbat_adc_data[0], cal_type);

done:
    return ret;
}

static void send_codec_cal(acdb_loader_get_calibration_t acdb_loader_get_calibration,
                           struct platform_data *plat_data, int fd)
{
    int type;

    for (type = WCD9XXX_ANC_CAL; type < WCD9XXX_MAX_CAL; type++) {
        struct wcdcal_ioctl_buffer codec_buffer;
        struct param_data calib;
        int ret;

        /* MAD calibration is handled by sound trigger HAL, skip here */
        if (type == WCD9XXX_MAD_CAL)
            continue;

        ret = 0;

        if ((plat_data->is_vbat_speaker) && (WCD9XXX_VBAT_CAL == type)) {
           /* VBAT BCL speaker does not need tuning data */
           if (!plat_data->is_bcl_speaker)
               return;
           ret = send_vbat_adc_data_to_acdb(plat_data, cal_name_info[type]);
           if (ret < 0)
               ALOGE("%s error in sending vbat adc data to acdb", __func__);
        }

        calib.get_size = 1;
        ret = acdb_loader_get_calibration(cal_name_info[type],
                                          sizeof(struct param_data),
                                          &calib);
        if (ret < 0) {
            ALOGE("%s: %s get_calibration size failed, err = %d\n",
                  __func__, cal_name_info[type], ret);
            continue;
        }

        calib.get_size = 0;
        calib.buff = malloc(calib.buff_size);
        if (!calib.buff) {
            ALOGE("%s: %s: No Memory for size = %d\n",
                  __func__, cal_name_info[type], calib.buff_size);
            continue;
        }

        ret = acdb_loader_get_calibration(cal_name_info[type],
                              sizeof(struct param_data), &calib);
        if (ret < 0) {
            ALOGE("%s: %s get_calibration failed, err = %d\n",
                  __func__, cal_name_info[type], ret);
            free(calib.buff);
            continue;
        }

        codec_buffer.buffer = calib.buff;
        codec_buffer.size = calib.data_size;
        codec_buffer.cal_type = type;
        if (ioctl(fd, SNDRV_CTL_IOCTL_HWDEP_CAL_TYPE, &codec_buffer) < 0)
            ALOGE("%s: %s Failed to call ioctl, err=%d",
                  __func__, cal_name_info[type], errno);
        else
            ALOGD("%s: %s cal sent successfully\n",
              __func__, cal_name_info[type]);

        free(calib.buff);
    }
}

static void audio_hwdep_send_cal(struct platform_data *plat_data)
{
    int fd = plat_data->hw_dep_fd;

    if (fd < 0)
        fd = hw_util_open(plat_data->adev->snd_card);
    if (fd == -1) {
        ALOGE("%s error open\n", __func__);
        return;
    }

    acdb_loader_get_calibration = (acdb_loader_get_calibration_t)
          dlsym(plat_data->acdb_handle, "acdb_loader_get_calibration");

    if (acdb_loader_get_calibration == NULL) {
        ALOGE("%s: ERROR. dlsym Error:%s acdb_loader_get_calibration", __func__,
           dlerror());
        if (fd >= 0) {
            close(fd);
            plat_data->hw_dep_fd = -1;
        }
        return;
    }

    send_codec_cal(acdb_loader_get_calibration, plat_data, fd);
    plat_data->hw_dep_fd = fd;
}

const char * platform_get_snd_card_name_for_acdb_loader(const char *snd_card_name)
{
    const char *acdb_card_name = NULL;
    char *substring = NULL;
    char string[MAX_SND_CARD_NAME_LENGTH] = {0};
    int length = 0;

    if (snd_card_name == NULL)
        return NULL;

    /* Both tasha & tasha-lite uses tasha ACDB files
       simulate sound card name for tasha lite, so that
       ACDB module loads tasha ACDB files for tasha lite */
    if ((substring = strstr(snd_card_name, "tashalite")) ||
        (substring = strstr(snd_card_name, "tasha9326"))) {
        ALOGD("%s: using tasha ACDB files for tasha-lite", __func__);
        length = substring - snd_card_name + 1;
        snprintf(string, length, "%s", snd_card_name);
        strlcat(string, "tasha-snd-card", sizeof(string));
        acdb_card_name = strdup(string);
        return acdb_card_name;
    }
    acdb_card_name = strdup(snd_card_name);
    return acdb_card_name;
}

static int platform_acdb_init(void *platform)
{
    struct platform_data *my_data = (struct platform_data *)platform;
    char *cvd_version = NULL;
    const char *snd_card_name;
    int result = -1;
    struct listnode *node;
    struct meta_key_list *key_info;
    int key = 0;

    cvd_version = calloc(1, MAX_CVD_VERSION_STRING_SIZE);
    if (!cvd_version) {
        ALOGE("Failed to allocate cvd version");
        return -1;
    } else {
        get_cvd_version(cvd_version, my_data->adev);
    }

    snd_card_name = mixer_get_name(my_data->adev->mixer);
    if (!snd_card_name) {
        ALOGE("Failed to get snd_card_name");
        goto cleanup;
    }
    snd_card_name = platform_get_snd_card_name_for_acdb_loader(snd_card_name);

    my_data->acdb_init_data.cvd_version = cvd_version;
    my_data->acdb_init_data.snd_card_name = strdup(snd_card_name);
    my_data->acdb_init_data.meta_key_list = &my_data->acdb_meta_key_list;
    if (my_data->acdb_init_v4) {
        result = my_data->acdb_init_v4(&my_data->acdb_init_data, ACDB_LOADER_INIT_V4);
    } else if (my_data->acdb_init_v3) {
        result = my_data->acdb_init_v3(snd_card_name, cvd_version,
                                           &my_data->acdb_meta_key_list);
    } else if (my_data->acdb_init) {
        node = list_head(&my_data->acdb_meta_key_list);
        key_info = node_to_item(node, struct meta_key_list, list);
        key = key_info->cal_info.nKey;
        result = my_data->acdb_init(snd_card_name, cvd_version, key);
    }

    /* Save these variables in platform_data. These will be used
       while reloading ACDB files during run time. */
    strlcpy(my_data->cvd_version, cvd_version, MAX_CVD_VERSION_STRING_SIZE);
    strlcpy(my_data->snd_card_name, snd_card_name,
                                               MAX_SND_CARD_STRING_SIZE);

cleanup:
    if (cvd_version)
        free(cvd_version);
    if (!result) {
        my_data->is_acdb_initialized = true;
        ALOGD("ACDB initialized");
        audio_hwdep_send_cal(my_data);
    } else {
        my_data->is_acdb_initialized = false;
        ALOGD("ACDB initialization failed");
    }
    return result;
}

#define MAX_PATH             (256)
#define THERMAL_SYSFS "/sys/class/thermal"
#define TZ_TYPE "/sys/class/thermal/thermal_zone%d/type"
#define TZ_WSA "/sys/class/thermal/thermal_zone%d/temp"

static bool check_and_get_wsa_info(char *snd_card_name, int *wsaCount,
                                   bool *is_wsa_combo_supported)
{
    DIR *tdir = NULL;
    struct dirent *tdirent = NULL;
    int tzn = 0;
    char name[MAX_PATH] = {0};
    char cwd[MAX_PATH] = {0};
    char file[10] = "wsa";
    bool found = false;
    int wsa_count = 0;

    if (!getcwd(cwd, sizeof(cwd)))
        return false;

    chdir(THERMAL_SYSFS); /* Change dir to read the entries. Doesnt work
                             otherwise */
    tdir = opendir(THERMAL_SYSFS);
    if (!tdir) {
        ALOGE("Unable to open %s\n", THERMAL_SYSFS);
        return false;
    }

    while ((tdirent = readdir(tdir))) {
        char buf[50];
        struct dirent *tzdirent;
        DIR *tzdir = NULL;

        tzdir = opendir(tdirent->d_name);
        if (!tzdir)
            continue;
        while ((tzdirent = readdir(tzdir))) {
            if (strcmp(tzdirent->d_name, "type"))
                continue;
            snprintf(name, MAX_PATH, TZ_TYPE, tzn);
            ALOGD("Opening %s\n", name);
            read_line_from_file(name, buf, sizeof(buf));
            if (strstr(buf, file)) {
                wsa_count++;
                /*We support max only two WSA speakers*/
                if (wsa_count == 2)
                    break;
            }
            tzn++;
        }
        closedir(tzdir);
    }
    if (wsa_count > 0){
         ALOGD("Found %d WSA present on the platform", wsa_count);
         found = true;
         *wsaCount = wsa_count;

        /* update wsa combo supported flag based on sound card name */
        /* wsa combo flag needs to be set to true only for hardware
           combinations which has support for both wsa and non-wsa speaker */
        *is_wsa_combo_supported = false;
        if(snd_card_name) {
                if (((!strncmp(snd_card_name, "sdm439-sku1-snd-card",
                    sizeof("sdm439-sku1-snd-card"))) ||
                (!strncmp(snd_card_name, "sdm439-snd-card-mtp",
                    sizeof("sdm439-snd-card-mtp"))))) {
                *is_wsa_combo_supported = true;
            }
        }
    }
    closedir(tdir);
    chdir(cwd); /* Restore current working dir */
    return found;
}

static void get_source_mic_type(struct platform_data * my_data)
{
    // support max to mono, example if max count is 3, usecase supports Three, dual and mono mic
    switch (my_data->max_mic_count) {
        case 6:
            my_data->source_mic_type |= SOURCE_HEX_MIC;
        case 4:
            my_data->source_mic_type |= SOURCE_QUAD_MIC;
        case 3:
            my_data->source_mic_type |= SOURCE_THREE_MIC;
        case 2:
            my_data->source_mic_type |= SOURCE_DUAL_MIC;
        case 1:
            my_data->source_mic_type |= SOURCE_MONO_MIC;
            break;
        default:
            ALOGE("%s: max_mic_count (%d), is not supported, setting to default",
                   __func__, my_data->max_mic_count);
            my_data->source_mic_type = SOURCE_MONO_MIC | SOURCE_DUAL_MIC;
            break;
    }
}

/*
 * Retrieves the be_dai_name_table from kernel to enable a mapping
 * between sound device hw interfaces and backend IDs. This allows HAL to
 * specify the backend a specific calibration is needed for.
 */
static int init_be_dai_name_table(struct audio_device *adev)
{
    const char *mixer_ctl_name = "Backend DAI Name Table";
    struct mixer_ctl *ctl;
    int i, j, ret, size;
    bool valid_hw_interface;

    ctl = mixer_get_ctl_by_name(adev->mixer, mixer_ctl_name);
    if (!ctl) {
        ALOGE("%s: Could not get ctl for mixer name %s\n",
               __func__, mixer_ctl_name);
        ret = -EINVAL;
        goto done;
    }

    mixer_ctl_update(ctl);

    size = mixer_ctl_get_num_values(ctl);
    if (size <= 0){
        ALOGE("%s: Failed to get %s size %d\n",
               __func__, mixer_ctl_name, size);
        ret = -EFAULT;
        goto done;
    }

    be_dai_name_table =
        (const struct be_dai_name_struct *)calloc(1, size);
    if (be_dai_name_table == NULL) {
        ALOGE("%s: Failed to allocate memory for %s\n",
               __func__, mixer_ctl_name);
        ret = -ENOMEM;
        goto freeMem;
    }

    ret = mixer_ctl_get_array(ctl, (void *)be_dai_name_table, size);
    if (ret) {
        ALOGE("%s: Failed to get %s, ret %d\n",
               __func__, mixer_ctl_name, ret);
        ret = -EFAULT;
        goto freeMem;
    }

    if (be_dai_name_table != NULL) {
        max_be_dai_names = size / sizeof(struct be_dai_name_struct);
        ALOGV("%s: Successfully got %s, number of be dais is %d\n",
              __func__, mixer_ctl_name, max_be_dai_names);
        ret = 0;
    } else {
        ALOGE("%s: Failed to get %s\n", __func__, mixer_ctl_name);
        ret = -EFAULT;
        goto freeMem;
    }

    /*
     * Validate all sound devices have a valid backend set to catch
     * errors for uncommon sound devices
     */
    for (i = 0; i < SND_DEVICE_MAX; i++) {
        valid_hw_interface = false;

        if (hw_interface_table[i] == NULL) {
            ALOGW("%s: sound device %s has no hw interface set\n",
                  __func__, platform_get_snd_device_name(i));
            continue;
        }

        for (j = 0; j < max_be_dai_names; j++) {
            if (strcmp(hw_interface_table[i], be_dai_name_table[j].be_name)
                == 0) {
                valid_hw_interface = true;
                break;
            }
        }
        if (!valid_hw_interface)
            ALOGD("%s: sound device %s does not have a valid hw interface set (disregard for combo devices) %s\n",
                   __func__, platform_get_snd_device_name(i), hw_interface_table[i]);
    }

    goto done;

freeMem:
    if (be_dai_name_table) {
        free((void *)be_dai_name_table);
        be_dai_name_table = NULL;
    }

done:
    return ret;
}

#ifdef FLICKER_SENSOR_INPUT
static void configure_flicker_sensor_input(struct mixer *mixer)
{
    struct mixer_ctl *ctl;
    const char* ctl1 = "AIF3_CAP Mixer SLIM TX2";
    int setting1 = 1;
    const char* ctl2 = "CDC_IF TX2 MUX";
    const char* setting2 = "DEC2";
    const char* ctl3 = "SLIM_1_TX Channels";
    const char* setting3 = "One";
    const char* ctl4 = "ADC MUX2";
    const char* setting4 = "AMIC";
    const char* ctl5 = "AMIC MUX2";
    const char* setting5 = "ADC1";
    const char* ctl6 = "DEC2 Volume";
    int setting6 = 84;
    const char* ctl7 = "MultiMedia9 Mixer SLIM_1_TX";
    int setting7 = 1;
    const char* ctl8 = "SLIM_1_TX SampleRate";
    const char* setting8 = "KHZ_8";

    ctl = mixer_get_ctl_by_name(mixer, ctl1);
    mixer_ctl_set_value(ctl, 0, setting1);
    ctl = mixer_get_ctl_by_name(mixer, ctl2);
    mixer_ctl_set_enum_by_string(ctl, setting2);
    ctl = mixer_get_ctl_by_name(mixer, ctl3);
    mixer_ctl_set_enum_by_string(ctl, setting3);
    ctl = mixer_get_ctl_by_name(mixer, ctl4);
    mixer_ctl_set_enum_by_string(ctl, setting4);
    ctl = mixer_get_ctl_by_name(mixer, ctl5);
    mixer_ctl_set_enum_by_string(ctl, setting5);
    ctl = mixer_get_ctl_by_name(mixer, ctl6);
    mixer_ctl_set_value(ctl, 0, setting6);
    ctl = mixer_get_ctl_by_name(mixer, ctl7);
    mixer_ctl_set_value(ctl, 0, setting7);
    ctl = mixer_get_ctl_by_name(mixer, ctl8);
    mixer_ctl_set_enum_by_string(ctl, setting8);
}
#endif

void *platform_init(struct audio_device *adev)
{
    char platform[PROPERTY_VALUE_MAX];
    char baseband[PROPERTY_VALUE_MAX];
    char value[PROPERTY_VALUE_MAX];
    struct platform_data *my_data = NULL;
    char *snd_card_name = NULL;
    char mixer_xml_file[MIXER_PATH_MAX_LENGTH]= {0};
    char platform_info_file[MIXER_PATH_MAX_LENGTH]= {0};
    char ffspEnable[PROPERTY_VALUE_MAX];
    int idx;
    int wsaCount =0;
    bool is_wsa_combo_supported = false;
    struct mixer_ctl *ctl = NULL;
    const char *id_string = NULL;
    int cfg_value = -1;
    bool dual_mic_config = false;
    struct snd_card_split *snd_split_handle = NULL;

    list_init(&operator_info_list);
    list_init(&app_type_entry_list);

    if(audio_extn_is_concurrent_capture_enabled())
        AUDIO_DEVICE_IN_ALL_CODEC_BACKEND = (AUDIO_DEVICE_IN_BUILTIN_MIC | \
            AUDIO_DEVICE_IN_BACK_MIC | AUDIO_DEVICE_IN_VOICE_CALL) & ~AUDIO_DEVICE_BIT_IN;
    else
        AUDIO_DEVICE_IN_ALL_CODEC_BACKEND = (AUDIO_DEVICE_IN_BUILTIN_MIC | \
            AUDIO_DEVICE_IN_BACK_MIC | AUDIO_DEVICE_IN_WIRED_HEADSET | \
            AUDIO_DEVICE_IN_VOICE_CALL) & ~AUDIO_DEVICE_BIT_IN;

    adev->snd_card = audio_extn_utils_open_snd_mixer(&adev->mixer);
    if (adev->snd_card < 0) {
        ALOGE("%s: Unable to find correct sound card", __func__);
        return NULL;
    }
    ALOGD("%s: Opened sound card:%d", __func__, adev->snd_card);

    snd_card_name = strdup(mixer_get_name(adev->mixer));
    if (!snd_card_name) {
        ALOGE("failed to allocate memory for snd_card_name\n");
        audio_extn_utils_close_snd_mixer(adev->mixer);
        return NULL;
    }

    audio_extn_set_snd_card_split(snd_card_name);
    snd_split_handle = audio_extn_get_snd_card_split();

    my_data = calloc(1, sizeof(struct platform_data));
    if (!my_data) {
        ALOGE("failed to allocate platform data");
        if (snd_card_name)
            free(snd_card_name);
        audio_extn_utils_close_snd_mixer(adev->mixer);
        return NULL;
    }

    my_data->is_slimbus_interface = true;
    my_data->is_internal_codec = false;

    my_data->hw_info = hw_info_init(snd_card_name);
    if (!my_data->hw_info) {
        ALOGE("failed to init hw_info");
        audio_extn_utils_close_snd_mixer(adev->mixer);
        if (my_data)
            free(my_data);

        if (snd_card_name)
            free(snd_card_name);
        return NULL;
    }

    if (platform_is_i2s_ext_modem(snd_card_name, my_data)) {
        ALOGD("%s: Call MIXER_XML_PATH_I2S", __func__);

        adev->audio_route = audio_route_init(adev->snd_card,
                                             MIXER_XML_PATH_I2S);
    } else {
        /* Get the codec internal name from the sound card name
         * and form the mixer paths file name dynamically. This
         * is generic way of picking any codec name based mixer
         * files in future with no code change. This code
         * assumes mixer files are formed with format as
         * mixer_paths_internalcodecname.xml

         * If this dynamically read mixer files fails to open then it
         * falls back to default mixer file i.e mixer_paths.xml. This is
         * done to preserve backward compatibility but not mandatory as
         * long as the mixer files are named as per above assumption.
        */
        snprintf(mixer_xml_file, sizeof(mixer_xml_file), "%s_%s_%s.xml",
                         MIXER_XML_BASE_STRING, snd_split_handle->snd_card,
                         snd_split_handle->form_factor);
        if (!audio_extn_utils_resolve_config_file(mixer_xml_file)) {
            memset(mixer_xml_file, 0, sizeof(mixer_xml_file));
            snprintf(mixer_xml_file, sizeof(mixer_xml_file), "%s_%s.xml",
                         MIXER_XML_BASE_STRING, snd_split_handle->variant);

            if (!audio_extn_utils_resolve_config_file(mixer_xml_file)) {
                memset(mixer_xml_file, 0, sizeof(mixer_xml_file));
                snprintf(mixer_xml_file, sizeof(mixer_xml_file), "%s_%s.xml",
                             MIXER_XML_BASE_STRING, snd_split_handle->snd_card);

                if (!audio_extn_utils_resolve_config_file(mixer_xml_file)) {
                    memset(mixer_xml_file, 0, sizeof(mixer_xml_file));
                    strlcpy(mixer_xml_file, MIXER_XML_DEFAULT_PATH, MIXER_PATH_MAX_LENGTH);
                    audio_extn_utils_resolve_config_file(mixer_xml_file);
                }
            }
        }

        ALOGD("%s: Loading mixer file: %s", __func__, mixer_xml_file);
        if (audio_extn_read_xml(adev, adev->snd_card, mixer_xml_file,
                                MIXER_XML_PATH_AUXPCM) == -ENOSYS) {
            adev->audio_route = audio_route_init(adev->snd_card, mixer_xml_file);
            update_codec_type_and_interface(my_data, snd_card_name);
        }
    }

#if defined (PLATFORM_MSMFALCON) || defined (PLATFORM_MSM8937)
         if (my_data->is_internal_codec == true) {
            msm_device_to_be_id = msm_device_to_be_id_internal_codec;
            msm_be_id_array_len  =
                sizeof(msm_device_to_be_id_internal_codec) /
                sizeof(msm_device_to_be_id_internal_codec[0]);
         } else {
            msm_device_to_be_id = msm_device_to_be_id_external_codec;
            msm_be_id_array_len  =
                sizeof(msm_device_to_be_id_external_codec) /
                sizeof(msm_device_to_be_id_external_codec[0]);
         }
#endif

    if (!adev->audio_route) {
        ALOGE("%s: Failed to init audio route controls, aborting.",
               __func__);
        if (my_data)
            free(my_data);
        if (snd_card_name)
            free(snd_card_name);
        audio_extn_utils_close_snd_mixer(adev->mixer);
        return NULL;
    }

    adev->dp_allowed_for_voice =
        property_get_bool("vendor.audio.enable.dp.for.voice", false);

    my_data->adev = adev;
    my_data->fluence_in_spkr_mode = false;
    my_data->fluence_in_voice_call = false;
    my_data->fluence_in_voice_rec = false;
    my_data->fluence_in_audio_rec = false;
    my_data->fluence_in_hfp_call = false;
    my_data->external_spk_1 = false;
    my_data->external_spk_2 = false;
    my_data->external_mic = false;
    my_data->fluence_sb_enabled = false;
    my_data->fluence_type = FLUENCE_NONE;
    my_data->fluence_mode = FLUENCE_ENDFIRE;
    my_data->ambisonic_capture = false;
    my_data->ambisonic_profile = false;
    my_data->slowtalk = false;
    my_data->hd_voice = false;
    my_data->edid_info = NULL;
    my_data->ext_disp_type = EXT_DISPLAY_TYPE_NONE;
    my_data->is_wsa_speaker = false;
    my_data->hw_dep_fd = -1;
    my_data->mono_speaker = SPKR_1;
    my_data->speaker_lr_swap = false;
    my_data->voice_speaker_stereo = false;
    my_data->declared_mic_count = 0;
    my_data->spkr_ch_map = NULL;
    my_data->use_sprk_default_sample_rate = true;
    my_data->fluence_in_voice_comm = false;

    //set max volume step for voice call
    property_get("ro.config.vc_call_vol_steps", value, TOSTRING(MAX_VOL_INDEX));
    my_data->max_vol_index = atoi(value);

    be_dai_name_table = NULL;

    property_get("persist.audio.dualmic.config",value,"");
    if (!strcmp("endfire", value)) {
        dual_mic_config = true;
    }

    /* Check for Fluence Sub Band Enablement */
    if (property_get_bool("ro.vendor.audio.sdk.fluence.subband.enabled",false))
        my_data->fluence_sb_enabled = true;

    my_data->fluence_type = FLUENCE_NONE;
    if ((property_get("ro.vendor.audio.sdk.fluencetype",
                      my_data->fluence_cap, NULL) > 0) ||
        (property_get("ro.qc.sdk.audio.fluencetype",
                      my_data->fluence_cap, NULL) > 0)) {
        if (!strncmp("fluencepro", my_data->fluence_cap, sizeof("fluencepro"))) {
            my_data->fluence_type = FLUENCE_QUAD_MIC | FLUENCE_DUAL_MIC;

            if (property_get_bool("persist.vendor.audio.fluence.tmic.enabled",false)) {
                my_data->fluence_type |= FLUENCE_TRI_MIC;
            }
        } else if (!strncmp("fluence", my_data->fluence_cap, sizeof("fluence")) ||
                   dual_mic_config) {
            my_data->fluence_type = FLUENCE_DUAL_MIC;

            if (property_get_bool("persist.vendor.audio.fluence.tmic.enabled",false)) {
                my_data->fluence_type |= FLUENCE_TRI_MIC;
            }
        }
    }

    if (my_data->fluence_type != FLUENCE_NONE) {
        if ((property_get("persist.vendor.audio.fluence.voicecall",
                          value,NULL) > 0) ||
            (property_get("persist.audio.fluence.voicecall",value,NULL) > 0)) {
            if (!strncmp("true", value, sizeof("true")))
                my_data->fluence_in_voice_call = true;
        }

        if ((property_get("persist.vendor.audio.fluence.voicerec",
                          value,NULL) > 0) ||
            (property_get("persist.audio.fluence.voicerec",value,NULL) > 0)) {
            if (!strncmp("true", value, sizeof("true")))
                my_data->fluence_in_voice_rec = true;
        }

        property_get("persist.audio.fluence.voicecomm",value,"");
        if (!strncmp("true", value, sizeof("true"))) {
            my_data->fluence_in_voice_comm = true;
        }

        property_get("persist.vendor.audio.fluence.audiorec",value,"");
        if (!strncmp("true", value, sizeof("true"))) {
            my_data->fluence_in_audio_rec = true;
        }

        if ((property_get("persist.vendor.audio.fluence.speaker",
                          value,NULL) > 0) ||
            (property_get("persist.audio.fluence.speaker",value,NULL) > 0)) {
            if (!strncmp("true", value, sizeof("true"))) {
                my_data->fluence_in_spkr_mode = true;
            }
        }

        property_get("persist.vendor.audio.fluence.mode",value,"");
        if (!strncmp("broadside", value, sizeof("broadside"))) {
            my_data->fluence_mode = FLUENCE_BROADSIDE;
        }

        property_get("persist.vendor.audio.fluence.hfpcall",value,"");
        if (!strncmp("true", value, sizeof("true"))) {
            my_data->fluence_in_hfp_call = true;
        }
    }
    /* Check for Ambisonic Capture Enablement */
    if (property_get_bool("persist.vendor.audio.ambisonic.capture",false))
        my_data->ambisonic_capture = true;

    /* Check for Ambisonic Profile Assignment*/
    if (property_get_bool("persist.vendor.audio.ambisonic.auto.profile",false))
        my_data->ambisonic_profile = true;

    if (check_and_get_wsa_info((char *)snd_card_name, &wsaCount, &is_wsa_combo_supported)
        && audio_extn_is_wsa_enabled()) {
        /*Set ACDB ID of Stereo speaker if two WSAs are present*/
        /*Default ACDB ID for wsa speaker is that for mono*/
        if (wsaCount == 2) {
            platform_set_snd_device_acdb_id(SND_DEVICE_OUT_SPEAKER_WSA, 15);
            platform_set_snd_device_acdb_id(SND_DEVICE_OUT_SPEAKER_VBAT, 15);
        }

        my_data->is_wsa_speaker = true;

        if (is_wsa_combo_supported)
            hw_info_enable_wsa_combo_usecase_support(my_data->hw_info);

    }
    my_data->voice_speaker_stereo =
        property_get_bool("persist.vendor.audio.voicecall.speaker.stereo", false);

    property_get("persist.vendor.audio.FFSP.enable", ffspEnable, "");
    if (!strncmp("true", ffspEnable, sizeof("true"))) {
        acdb_device_table[SND_DEVICE_OUT_SPEAKER] = 131;
        acdb_device_table[SND_DEVICE_OUT_SPEAKER_WSA] = 131;
        acdb_device_table[SND_DEVICE_OUT_SPEAKER_REVERSE] = 131;
        acdb_device_table[SND_DEVICE_OUT_SPEAKER_AND_HDMI] = 131;
        acdb_device_table[SND_DEVICE_OUT_SPEAKER_AND_USB_HEADSET] = 131;
    }

    /* Check if Vbat speaker enabled property is set, this should be done before acdb init */
    bool ret = false;
    ret = audio_extn_can_use_vbat();
    if (ret)
        my_data->is_vbat_speaker = true;

    ret = audio_extn_can_use_bcl();
    if (ret)
        my_data->is_bcl_speaker = true;

    list_init(&my_data->acdb_meta_key_list);
    list_init(&my_data->custom_mtmx_params_list);

    ret = audio_extn_is_hifi_audio_supported();
    if (ret || !my_data->is_internal_codec)
        my_data->hifi_audio = true;
    set_platform_defaults(my_data);


    /* Initialize ACDB ID's */
    if (my_data->is_i2s_ext_modem)
        platform_info_init(PLATFORM_INFO_XML_PATH_I2S, my_data, PLATFORM);
    else if (!strncmp(snd_card_name, "sdm660-snd-card-skush",
               sizeof("sdm660-snd-card-skush")))
        platform_info_init(PLATFORM_INFO_XML_PATH_SKUSH, my_data, PLATFORM);
    else if (!strncmp(snd_card_name, "sdm670-skuw-snd-card",
               sizeof("sdm670-skuw-snd-card")))
        platform_info_init(PLATFORM_INFO_XML_PATH_SKUW, my_data, PLATFORM);
    else if (!strncmp(snd_card_name, "sm6150-qrd-snd-card",
               sizeof("sm6150-qrd-snd-card")))
        platform_info_init(PLATFORM_INFO_XML_PATH_QRD, my_data, PLATFORM);
    else if (!strncmp(snd_card_name, "kona-qrd-snd-card",
               sizeof("kona-qrd-snd-card")))
        platform_info_init(PLATFORM_INFO_XML_PATH_QRD, my_data, PLATFORM);
    else if (!strncmp(snd_card_name, "qcs405-wsa-snd-card",
               sizeof("qcs405-wsa-snd-card")))
        platform_info_init(PLATFORM_INFO_XML_PATH_WSA, my_data, PLATFORM);
    else if (!strncmp(snd_card_name, "qcs405-tdm-snd-card",
               sizeof("qcs405-tdm-snd-card")))
        platform_info_init(PLATFORM_INFO_XML_PATH_TDM, my_data, PLATFORM);
    else if (my_data->is_internal_codec)
        platform_info_init(PLATFORM_INFO_XML_PATH_INTCODEC, my_data, PLATFORM);
    else {
        // Try to load pixel or default
        audio_extn_utils_get_platform_info(snd_card_name, platform_info_file);
        platform_info_init(platform_info_file, my_data, PLATFORM);
    }

    /* CSRA devices support multiple sample rates via I2S at spkr out */
    if (!strncmp(snd_card_name, "qcs405-csra", strlen("qcs405-csra"))) {
        ALOGE("%s: soundcard: %s supports multiple sample rates", __func__, snd_card_name);
        my_data->use_sprk_default_sample_rate = false;
    } else {
        my_data->use_sprk_default_sample_rate = true;
        ALOGE("%s: soundcard: %s supports only default sample rate", __func__, snd_card_name);
    }

    my_data->voice_feature_set = VOICE_FEATURE_SET_DEFAULT;
    my_data->acdb_handle = dlopen(LIB_ACDB_LOADER, RTLD_NOW);
    if (my_data->acdb_handle == NULL) {
        ALOGE("%s: DLOPEN failed for %s", __func__, LIB_ACDB_LOADER);
    } else {
        ALOGV("%s: DLOPEN successful for %s", __func__, LIB_ACDB_LOADER);
        my_data->acdb_deallocate = (acdb_deallocate_t)dlsym(my_data->acdb_handle,
                                                    "acdb_loader_deallocate_ACDB");
        if (!my_data->acdb_deallocate)
            ALOGE("%s: Could not find the symbol acdb_loader_deallocate_ACDB from %s",
                  __func__, LIB_ACDB_LOADER);

        my_data->acdb_send_audio_cal = (acdb_send_audio_cal_t)dlsym(my_data->acdb_handle,
                                                    "acdb_loader_send_audio_cal_v2");
        if (!my_data->acdb_send_audio_cal)
            ALOGE("%s: Could not find the symbol acdb_send_audio_cal_v2 from %s",
                  __func__, LIB_ACDB_LOADER);

        my_data->acdb_send_audio_cal_v3 = (acdb_send_audio_cal_v3_t)dlsym(my_data->acdb_handle,
                                                    "acdb_loader_send_audio_cal_v3");
        if (!my_data->acdb_send_audio_cal_v3)
            ALOGE("%s: Could not find the symbol acdb_send_audio_cal_v3 from %s",
                  __func__, LIB_ACDB_LOADER);

        my_data->acdb_set_audio_cal = (acdb_set_audio_cal_t)dlsym(my_data->acdb_handle,
                                                    "acdb_loader_set_audio_cal_v2");
        if (!my_data->acdb_set_audio_cal)
            ALOGE("%s: Could not find the symbol acdb_set_audio_cal_v2 from %s",
                  __func__, LIB_ACDB_LOADER);

        my_data->acdb_get_audio_cal = (acdb_get_audio_cal_t)dlsym(my_data->acdb_handle,
                                                    "acdb_loader_get_audio_cal_v2");
        if (!my_data->acdb_get_audio_cal)
            ALOGE("%s: Could not find the symbol acdb_get_audio_cal_v2 from %s",
                  __func__, LIB_ACDB_LOADER);

        my_data->acdb_send_voice_cal = (acdb_send_voice_cal_t)dlsym(my_data->acdb_handle,
                                                    "acdb_loader_send_voice_cal");
        if (!my_data->acdb_send_voice_cal)
            ALOGE("%s: Could not find the symbol acdb_loader_send_voice_cal from %s",
                  __func__, LIB_ACDB_LOADER);

        my_data->acdb_reload_vocvoltable = (acdb_reload_vocvoltable_t)dlsym(my_data->acdb_handle,
                                                    "acdb_loader_reload_vocvoltable");
        if (!my_data->acdb_reload_vocvoltable)
            ALOGE("%s: Could not find the symbol acdb_loader_reload_vocvoltable from %s",
                  __func__, LIB_ACDB_LOADER);

        my_data->acdb_get_default_app_type = (acdb_get_default_app_type_t)dlsym(
                                                    my_data->acdb_handle,
                                                    "acdb_loader_get_default_app_type");
        if (!my_data->acdb_get_default_app_type)
            ALOGE("%s: Could not find the symbol acdb_get_default_app_type from %s",
                  __func__, LIB_ACDB_LOADER);

        my_data->acdb_send_gain_dep_cal = (acdb_send_gain_dep_cal_t)dlsym(my_data->acdb_handle,
                                                    "acdb_loader_send_gain_dep_cal");
        if (!my_data->acdb_send_gain_dep_cal)
            ALOGV("%s: Could not find the symbol acdb_loader_send_gain_dep_cal from %s",
                  __func__, LIB_ACDB_LOADER);

        my_data->acdb_send_common_top = (acdb_send_common_top_t)dlsym(
                                                    my_data->acdb_handle,
                                                    "acdb_loader_send_common_custom_topology");
        if (!my_data->acdb_send_common_top)
            ALOGE("%s: Could not find the symbol acdb_get_default_app_type from %s",
                  __func__, LIB_ACDB_LOADER);

        my_data->acdb_set_codec_data = (acdb_set_codec_data_t)dlsym(
                                                    my_data->acdb_handle,
                                                    "acdb_loader_set_codec_data");
        if (!my_data->acdb_set_codec_data)
            ALOGE("%s: Could not find the symbol acdb_get_default_app_type from %s",
                  __func__, LIB_ACDB_LOADER);


        my_data->acdb_init_v4 = (acdb_init_v4_t)dlsym(my_data->acdb_handle,
                                                     "acdb_loader_init_v4");
        if (my_data->acdb_init_v4 == NULL) {
            ALOGE("%s: dlsym error %s for acdb_loader_init_v4", __func__, dlerror());
        }

        my_data->acdb_init_v3 = (acdb_init_v3_t)dlsym(my_data->acdb_handle,
                                                     "acdb_loader_init_v3");
        if (my_data->acdb_init_v3 == NULL) {
            ALOGE("%s: dlsym error %s for acdb_loader_init_v3", __func__, dlerror());
        }

        my_data->acdb_init = (acdb_init_t)dlsym(my_data->acdb_handle,
                                                     "acdb_loader_init_v3");
        if (my_data->acdb_init == NULL) {
            ALOGE("%s: dlsym error %s for acdb_loader_init_v3", __func__, dlerror());
            goto acdb_init_fail;
        }

        my_data->acdb_reload_v2 = (acdb_reload_v2_t)dlsym(my_data->acdb_handle,
                                                    "acdb_loader_reload_acdb_files_v2");
        if (my_data->acdb_reload_v2 == NULL) {
            ALOGE("%s: dlsym error %s for acdb_loader_reload_acdb_files_v2", __func__, dlerror());
        }

        my_data->acdb_reload = (acdb_reload_t)dlsym(my_data->acdb_handle,
                                                    "acdb_loader_reload_acdb_files");
        if (my_data->acdb_reload == NULL) {
            ALOGE("%s: dlsym error %s for acdb_loader_reload_acdb_files", __func__, dlerror());
            goto acdb_init_fail;
        }

        int result = acdb_init_v2(adev->mixer);
        if (!result) {
            my_data->is_acdb_initialized = true;
            ALOGD("ACDB initialized");
            audio_hwdep_send_cal(my_data);
        } else {
            my_data->is_acdb_initialized = false;
            ALOGD("ACDB initialization failed");
        }
    }
    /* init keep-alive for compress passthru */
    audio_extn_keep_alive_init(adev);

#ifdef FLICKER_SENSOR_INPUT
    configure_flicker_sensor_input(adev->mixer);
#endif

#ifdef DYNAMIC_LOG_ENABLED
    log_utils_init();
#endif
acdb_init_fail:


    /*
     * Get the be_dai_name_table from kernel which provides a mapping
     * between a backend string name and a backend ID
     */
    init_be_dai_name_table(adev);

    if (audio_extn_can_use_ras()) {
        if (property_get_bool("persist.vendor.audio.speaker.prot.enable", false)) {
            platform_set_snd_device_acdb_id(SND_DEVICE_OUT_SPEAKER_PROTECTED,
                           acdb_device_table[SND_DEVICE_OUT_SPEAKER_PROTECTED_RAS]);
            platform_set_snd_device_acdb_id(SND_DEVICE_OUT_SPEAKER_PROTECTED_VBAT,
                           acdb_device_table[SND_DEVICE_OUT_SPEAKER_PROTECTED_VBAT_RAS]);
        } else {
            ALOGD("%s: RAS Feature should be enabled with Speaker Protection", __func__);
        }
    }

    /* If platform is apq8084 and baseband is MDM, load CSD Client specific
     * symbols. Voice call is handled by MDM and apps processor talks to
     * MDM through CSD Client
     */
    property_get("ro.board.platform", platform, "");
    property_get("ro.baseband", baseband, "");
    if ((!strncmp("apq8084", platform, sizeof("apq8084")) ||
        !strncmp("msm8996", platform, sizeof("msm8996")) ||
        !strncmp("sdx", platform, sizeof("sdx")) ||
        !strncmp("sdm845", platform, sizeof("sdm845"))) &&
        ( !strncmp("mdm", baseband, (sizeof("mdm")-1)) ||
          !strncmp("sdx", baseband, (sizeof("sdx")-1)))) {
         my_data->csd = open_csd_client(my_data->is_i2s_ext_modem);
    } else {
         my_data->csd = NULL;
    }

    /* obtain source mic type from max mic count*/
    get_source_mic_type(my_data);
    ALOGD("%s: Fluence_Type(%d) max_mic_count(%d) mic_type(0x%x) fluence_in_voice_call(%d)"
          " fluence_in_voice_rec(%d) fluence_in_spkr_mode(%d) fluence_in_hfp_call(%d)"
          "fluence_sb_enabled(%d)", __func__, my_data->fluence_type, my_data->max_mic_count,
          my_data->source_mic_type, my_data->fluence_in_voice_call,
          my_data->fluence_in_voice_rec, my_data->fluence_in_spkr_mode,
          my_data->fluence_in_hfp_call, my_data->fluence_sb_enabled);

    /* init usb */
    audio_extn_usb_init(adev);

    /*init a2dp*/
    audio_extn_a2dp_init(adev);

    /* init dap hal */
    audio_extn_dap_hal_init(adev->snd_card);

    /* Read one time ssr property */
    audio_extn_ssr_update_enabled();
    audio_extn_spkr_prot_init(adev);

    audio_extn_hwdep_cal_send(adev->snd_card, my_data->acdb_handle);

    /* init audio device arbitration */
    audio_extn_dev_arbi_init();

    default_rx_backend = strdup("SLIMBUS_0_RX");

    /* initialize backend config */
    for (idx = 0; idx < MAX_CODEC_BACKENDS; idx++) {
        my_data->current_backend_cfg[idx].sample_rate = CODEC_BACKEND_DEFAULT_SAMPLE_RATE;
        if (idx == HEADPHONE_44_1_BACKEND)
            my_data->current_backend_cfg[idx].sample_rate = OUTPUT_SAMPLING_RATE_44100;
        my_data->current_backend_cfg[idx].bit_width = CODEC_BACKEND_DEFAULT_BIT_WIDTH;
        my_data->current_backend_cfg[idx].channels = CODEC_BACKEND_DEFAULT_CHANNELS;
        if (idx > MAX_RX_CODEC_BACKENDS)
            my_data->current_backend_cfg[idx].channels = CODEC_BACKEND_DEFAULT_TX_CHANNELS;
        my_data->current_backend_cfg[idx].format = AUDIO_FORMAT_PCM;
        my_data->current_backend_cfg[idx].bitwidth_mixer_ctl = NULL;
        my_data->current_backend_cfg[idx].samplerate_mixer_ctl = NULL;
        my_data->current_backend_cfg[idx].channels_mixer_ctl = NULL;
    }

    my_data->current_backend_cfg[DEFAULT_CODEC_BACKEND].bitwidth_mixer_ctl =
        strdup("SLIM_0_RX Format");
    my_data->current_backend_cfg[DEFAULT_CODEC_BACKEND].samplerate_mixer_ctl =
        strdup("SLIM_0_RX SampleRate");
    my_data->current_backend_cfg[DEFAULT_CODEC_BACKEND].channels_mixer_ctl =
        strdup("SLIM_0_RX Channels");

    my_data->current_backend_cfg[DSD_NATIVE_BACKEND].bitwidth_mixer_ctl =
        strdup("SLIM_2_RX Format");
    my_data->current_backend_cfg[DSD_NATIVE_BACKEND].samplerate_mixer_ctl =
        strdup("SLIM_2_RX SampleRate");

    my_data->current_backend_cfg[HEADPHONE_44_1_BACKEND].bitwidth_mixer_ctl =
        strdup("SLIM_5_RX Format");
    my_data->current_backend_cfg[HEADPHONE_44_1_BACKEND].samplerate_mixer_ctl =
        strdup("SLIM_5_RX SampleRate");

    if (!my_data->is_slimbus_interface) {
        //TODO:: make generic interfaceface to check Slimbus/I2S/CDC_DMA
        if (!strncmp(snd_card_name, "sm6150", strlen("sm6150")) ||
            !strncmp(snd_card_name, "kona", strlen("kona")) ||
            !strncmp(snd_card_name, "trinket", strlen("trinket"))) {
            my_data->current_backend_cfg[DEFAULT_CODEC_BACKEND].bitwidth_mixer_ctl =
                strdup("WSA_CDC_DMA_RX_0 Format");
            my_data->current_backend_cfg[DEFAULT_CODEC_BACKEND].samplerate_mixer_ctl =
                strdup("WSA_CDC_DMA_RX_0 SampleRate");
            my_data->current_backend_cfg[DEFAULT_CODEC_TX_BACKEND].bitwidth_mixer_ctl =
                strdup("TX_CDC_DMA_TX_3 Format");
            my_data->current_backend_cfg[DEFAULT_CODEC_TX_BACKEND].samplerate_mixer_ctl =
                strdup("TX_CDC_DMA_TX_3 SampleRate");
            my_data->current_backend_cfg[HEADPHONE_BACKEND].bitwidth_mixer_ctl =
                strdup("RX_CDC_DMA_RX_0 Format");
            my_data->current_backend_cfg[HEADPHONE_BACKEND].samplerate_mixer_ctl =
                strdup("RX_CDC_DMA_RX_0 SampleRate");

            if (default_rx_backend)
                free(default_rx_backend);
            default_rx_backend = strdup("WSA_CDC_DMA_RX_0");
        } else if (!strncmp(snd_card_name, "sdm660", strlen("sdm660")) ||
               !strncmp(snd_card_name, "sdm670", strlen("sdm670")) ||
               !strncmp(snd_card_name, "qcs605", strlen("qcs605"))) {


            my_data->current_backend_cfg[DEFAULT_CODEC_BACKEND].bitwidth_mixer_ctl =
                strdup("INT4_MI2S_RX Format");
            my_data->current_backend_cfg[DEFAULT_CODEC_BACKEND].samplerate_mixer_ctl =
                strdup("INT4_MI2S_RX SampleRate");

            my_data->current_backend_cfg[DEFAULT_CODEC_TX_BACKEND].bitwidth_mixer_ctl =
                strdup("INT3_MI2S_TX Format");
            my_data->current_backend_cfg[DEFAULT_CODEC_TX_BACKEND].samplerate_mixer_ctl =
                strdup("INT3_MI2S_TX SampleRate");
            my_data->current_backend_cfg[HEADPHONE_BACKEND].bitwidth_mixer_ctl =
                strdup("INT0_MI2S_RX Format");
            my_data->current_backend_cfg[HEADPHONE_BACKEND].samplerate_mixer_ctl =
                strdup("INT0_MI2S_RX SampleRate");

            if (default_rx_backend)
                free(default_rx_backend);
            default_rx_backend = strdup("INT4_MI2S_RX");
        } else {
            my_data->current_backend_cfg[DEFAULT_CODEC_BACKEND].bitwidth_mixer_ctl =
                strdup("MI2S_RX Format");
            my_data->current_backend_cfg[DEFAULT_CODEC_BACKEND].samplerate_mixer_ctl =
                strdup("MI2S_RX SampleRate");
            my_data->current_backend_cfg[DEFAULT_CODEC_BACKEND].channels_mixer_ctl =
                strdup("MI2S_RX Channels");
            my_data->current_backend_cfg[DEFAULT_CODEC_TX_BACKEND].bitwidth_mixer_ctl =
                strdup("MI2S_TX Format");
            my_data->current_backend_cfg[DEFAULT_CODEC_TX_BACKEND].samplerate_mixer_ctl =
                strdup("MI2S_TX SampleRate");
            my_data->current_backend_cfg[HEADPHONE_BACKEND].bitwidth_mixer_ctl =
                strdup("INT0_MI2S_RX Format");
            my_data->current_backend_cfg[HEADPHONE_BACKEND].samplerate_mixer_ctl =
                strdup("INT0_MI2S_RX SampleRate");
        }
    } else {
        if (!strncmp(snd_card_name, "qcs405", strlen("qcs405"))) {

            if (!strncmp(snd_card_name, "qcs405-csra", strlen("qcs405-csra"))) {
               my_data->current_backend_cfg[DEFAULT_CODEC_BACKEND].bitwidth_mixer_ctl =
                   strdup("PRIM_MI2S_RX Format");
               my_data->current_backend_cfg[DEFAULT_CODEC_BACKEND].samplerate_mixer_ctl =
                   strdup("PRIM_MI2S_RX SampleRate");
            } else {
               my_data->current_backend_cfg[DEFAULT_CODEC_BACKEND].bitwidth_mixer_ctl =
                   strdup("WSA_CDC_DMA_RX_0 Format");
               my_data->current_backend_cfg[DEFAULT_CODEC_BACKEND].samplerate_mixer_ctl =
                   strdup("WSA_CDC_DMA_RX_0 SampleRate");
            }
            my_data->current_backend_cfg[DEFAULT_CODEC_TX_BACKEND].bitwidth_mixer_ctl =
                strdup("VA_CDC_DMA_TX_0 Format");
            my_data->current_backend_cfg[DEFAULT_CODEC_TX_BACKEND].samplerate_mixer_ctl =
                strdup("VA_CDC_DMA_TX_0 SampleRate");
        } else {
            my_data->current_backend_cfg[DEFAULT_CODEC_TX_BACKEND].bitwidth_mixer_ctl =
                strdup("SLIM_0_TX Format");
            my_data->current_backend_cfg[DEFAULT_CODEC_TX_BACKEND].samplerate_mixer_ctl =
                strdup("SLIM_0_TX SampleRate");
        }
        my_data->current_backend_cfg[HEADPHONE_BACKEND].bitwidth_mixer_ctl =
            strdup("SLIM_6_RX Format");
        my_data->current_backend_cfg[HEADPHONE_BACKEND].samplerate_mixer_ctl =
            strdup("SLIM_6_RX SampleRate");
        //TODO: enable CONCURRENT_CAPTURE_ENABLED flag only if separate backend is defined
        //for headset-mic. This is to capture separate data from headset-mic and handset-mic.
        if(audio_extn_is_concurrent_capture_enabled())
            my_data->current_backend_cfg[HEADSET_TX_BACKEND].bitwidth_mixer_ctl =
                                                            strdup("SLIM_1_TX Format");
        else
            my_data->current_backend_cfg[HEADSET_TX_BACKEND].samplerate_mixer_ctl =
                                                            strdup("SLIM_1_TX SampleRate");
    }

    my_data->current_backend_cfg[USB_AUDIO_TX_BACKEND].bitwidth_mixer_ctl =
        strdup("USB_AUDIO_TX Format");
    my_data->current_backend_cfg[USB_AUDIO_TX_BACKEND].samplerate_mixer_ctl =
        strdup("USB_AUDIO_TX SampleRate");
    my_data->current_backend_cfg[USB_AUDIO_TX_BACKEND].channels_mixer_ctl =
        strdup("USB_AUDIO_TX Channels");
    my_data->current_backend_cfg[DEFAULT_CODEC_BACKEND].channels_mixer_ctl =
        strdup("SLIM_0_RX Channels");
    my_data->current_backend_cfg[SLIMBUS_0_TX].bitwidth_mixer_ctl =
        strdup("SLIM_0_TX Format");
    my_data->current_backend_cfg[SLIMBUS_0_TX].samplerate_mixer_ctl =
        strdup("SLIM_0_TX SampleRate");

    if (!strncmp(platform_get_snd_device_backend_interface(SND_DEVICE_IN_HDMI_MIC),
        "SEC_MI2S_TX", sizeof("SEC_MI2S_TX"))) {
        my_data->current_backend_cfg[HDMI_TX_BACKEND].bitwidth_mixer_ctl =
            strdup("SEC_MI2S_TX Format");
        my_data->current_backend_cfg[HDMI_TX_BACKEND].samplerate_mixer_ctl =
            strdup("SEC_MI2S_TX SampleRate");
        my_data->current_backend_cfg[HDMI_TX_BACKEND].channels_mixer_ctl =
            strdup("SEC_MI2S_TX Channels");
    } else {
        my_data->current_backend_cfg[HDMI_TX_BACKEND].bitwidth_mixer_ctl =
            strdup("QUAT_MI2S_TX Format");
        my_data->current_backend_cfg[HDMI_TX_BACKEND].samplerate_mixer_ctl =
            strdup("QUAT_MI2S_TX SampleRate");
        my_data->current_backend_cfg[HDMI_TX_BACKEND].channels_mixer_ctl =
            strdup("QUAT_MI2S_TX Channels");
    }

    my_data->current_backend_cfg[SPDIF_TX_BACKEND].bitwidth_mixer_ctl =
        strdup("PRIM_SPDIF_TX Format");
    my_data->current_backend_cfg[SPDIF_TX_BACKEND].samplerate_mixer_ctl =
        strdup("PRIM_SPDIF_TX SampleRate");
    my_data->current_backend_cfg[SPDIF_TX_BACKEND].channels_mixer_ctl =
        strdup("PRIM_SPDIF_TX Channels");

    my_data->current_backend_cfg[HDMI_ARC_TX_BACKEND].bitwidth_mixer_ctl =
        strdup("SEC_SPDIF_TX Format");
    my_data->current_backend_cfg[HDMI_ARC_TX_BACKEND].samplerate_mixer_ctl =
        strdup("SEC_SPDIF_TX SampleRate");
    my_data->current_backend_cfg[HDMI_ARC_TX_BACKEND].channels_mixer_ctl =
        strdup("SEC_SPDIF_TX Channels");

    my_data->current_backend_cfg[HDMI_RX_BACKEND].bitwidth_mixer_ctl =
        strdup("HDMI_RX Bit Format");
    my_data->current_backend_cfg[HDMI_RX_BACKEND].samplerate_mixer_ctl =
        strdup("HDMI_RX SampleRate");
    my_data->current_backend_cfg[HDMI_RX_BACKEND].channels_mixer_ctl =
        strdup("HDMI_RX Channels");
    my_data->current_backend_cfg[DISP_PORT_RX_BACKEND].bitwidth_mixer_ctl =
        strdup("Display Port RX Bit Format");
    my_data->current_backend_cfg[DISP_PORT_RX_BACKEND].samplerate_mixer_ctl =
        strdup("Display Port RX SampleRate");
    my_data->current_backend_cfg[DISP_PORT_RX_BACKEND].channels_mixer_ctl =
        strdup("Display Port RX Channels");

    my_data->current_backend_cfg[USB_AUDIO_RX_BACKEND].bitwidth_mixer_ctl =
        strdup("USB_AUDIO_RX Format");
    my_data->current_backend_cfg[USB_AUDIO_RX_BACKEND].samplerate_mixer_ctl =
        strdup("USB_AUDIO_RX SampleRate");
    my_data->current_backend_cfg[USB_AUDIO_RX_BACKEND].channels_mixer_ctl =
        strdup("USB_AUDIO_RX Channels");

    for (idx = 0; idx < MAX_CODEC_BACKENDS; idx++) {
        if (my_data->current_backend_cfg[idx].bitwidth_mixer_ctl) {
            ctl = mixer_get_ctl_by_name(adev->mixer,
                         my_data->current_backend_cfg[idx].bitwidth_mixer_ctl);
            id_string = platform_get_mixer_control(ctl);
            if (id_string) {
                cfg_value = audio_extn_utils_get_bit_width_from_string(id_string);
                if (cfg_value > 0)
                    my_data->current_backend_cfg[idx].bit_width = cfg_value;
            }
        }

        if (my_data->current_backend_cfg[idx].samplerate_mixer_ctl) {
            ctl = mixer_get_ctl_by_name(adev->mixer,
                         my_data->current_backend_cfg[idx].samplerate_mixer_ctl);
            id_string = platform_get_mixer_control(ctl);
            if (id_string) {
                cfg_value = audio_extn_utils_get_sample_rate_from_string(id_string);
                if (cfg_value > 0)
                    my_data->current_backend_cfg[idx].sample_rate = cfg_value;
            }
        }

        if (my_data->current_backend_cfg[idx].channels_mixer_ctl) {
            ctl = mixer_get_ctl_by_name(adev->mixer,
                         my_data->current_backend_cfg[idx].channels_mixer_ctl);
            id_string = platform_get_mixer_control(ctl);
            if (id_string) {
                cfg_value = audio_extn_utils_get_channels_from_string(id_string);
                if (cfg_value > 0)
                    my_data->current_backend_cfg[idx].channels = cfg_value;
            }
        }
    }

    ret = audio_extn_utils_get_codec_version(snd_card_name,
                                             my_data->adev->snd_card,
                                             my_data->codec_version);

    if (NATIVE_AUDIO_MODE_INVALID != platform_get_native_support()) {
        /*
         * Native playback is enabled from the UI.
         */
        if(strstr(snd_card_name, "tasha")) {
            if (strstr(my_data->codec_version, "WCD9335_1_0") ||
                strstr(my_data->codec_version, "WCD9335_1_1")) {
                ALOGD("%s:napb: TASHA 1.0 or 1.1 only SRC mode is supported",
                      __func__);
                platform_set_native_support(NATIVE_AUDIO_MODE_SRC);
            }
        }
        if (strstr(snd_card_name, "tavil")) {
            ALOGD("%s:DSD playback is supported", __func__);
            my_data->is_dsd_supported = true;
            my_data->is_asrc_supported = true;
            platform_set_native_support(NATIVE_AUDIO_MODE_MULTIPLE_44_1);
        }
    }

    if (property_get_bool("vendor.audio.apptype.multirec.enabled", false))
        my_data->use_generic_handset = true;

    /* Initialize keep alive for HDMI/loopback silence */
    audio_extn_keep_alive_init(adev);

    my_data->edid_info = NULL;
    free(snd_card_name);
    return my_data;
}

<<<<<<< HEAD
=======
struct audio_custom_mtmx_params *
    platform_get_custom_mtmx_params(void *platform,
                                    struct audio_custom_mtmx_params_info *info)
{
    struct platform_data *my_data = (struct platform_data *)platform;
    struct listnode *node = NULL;
    struct audio_custom_mtmx_params *params = NULL;

    list_for_each(node, &my_data->custom_mtmx_params_list) {
        params = node_to_item(node, struct audio_custom_mtmx_params, list);
        if (params &&
            params->info.id == info->id &&
            params->info.ip_channels == info->ip_channels &&
            params->info.op_channels == info->op_channels &&
            params->info.usecase_id == info->usecase_id &&
            params->info.snd_device == info->snd_device) {
            ALOGV("%s: found params with ip_ch %d op_ch %d uc_id %d snd_dev %d",
                  __func__, info->ip_channels, info->op_channels,
                  info->usecase_id, info->snd_device);
            return params;
        }
    }
    ALOGI("%s: no matching param with id %d ip_ch %d op_ch %d uc_id %d snd_dev %d",
          __func__, info->id, info->ip_channels, info->op_channels,
          info->usecase_id, info->snd_device);
    return NULL;
}

int platform_add_custom_mtmx_params(void *platform,
                                    struct audio_custom_mtmx_params_info *info)
{
    struct platform_data *my_data = (struct platform_data *)platform;
    struct audio_custom_mtmx_params *params = NULL;
    uint32_t size = sizeof(*params);

    if (info->ip_channels > AUDIO_CHANNEL_COUNT_MAX ||
        info->op_channels > AUDIO_CHANNEL_COUNT_MAX) {
        ALOGE("%s: unusupported channels in %d, out %d",
              __func__, info->ip_channels, info->op_channels);
        return -EINVAL;
    }

    size += sizeof(params->coeffs[0]) * info->ip_channels * info->op_channels;
    params = (struct audio_custom_mtmx_params *) calloc(1, size);
    if (!params) {
        ALOGE("%s: failed to add custom mtmx params", __func__);
        return -ENOMEM;
    }

    ALOGI("%s: adding mtmx params with id %d ip_ch %d op_ch %d uc_id %d snd_dev %d",
          __func__, info->id, info->ip_channels, info->op_channels,
          info->usecase_id, info->snd_device);

    params->info = *info;
    list_add_tail(&my_data->custom_mtmx_params_list, &params->list);
    return 0;
}

static void platform_release_custom_mtmx_params(void *platform)
{
    struct platform_data *my_data = (struct platform_data *)platform;
    struct listnode *node = NULL, *tempnode = NULL;

    list_for_each_safe(node, tempnode, &my_data->custom_mtmx_params_list) {
        list_remove(node);
        free(node_to_item(node, struct audio_custom_mtmx_params, list));
    }
}
>>>>>>> 3b8c7e87

void platform_release_acdb_metainfo_key(void *platform)
{
    struct platform_data *my_data = (struct platform_data *)platform;
    struct listnode *node, *tempnode;

    list_for_each_safe(node, tempnode, &my_data->acdb_meta_key_list) {
        list_remove(node);
        free(node_to_item(node, struct meta_key_list, list));
    }
}

void platform_deinit(void *platform)
{
    struct platform_data *my_data = (struct platform_data *)platform;
    struct operator_info *info_item;
    struct operator_specific_device *device_item;
    struct app_type_entry *ap;
    struct listnode *node;

    audio_extn_keep_alive_deinit();

    if (my_data->edid_info) {
        free(my_data->edid_info);
        my_data->edid_info = NULL;
    }

    if (be_dai_name_table) {
        free((void *)be_dai_name_table);
        be_dai_name_table = NULL;
    }

    if (my_data->hw_dep_fd >= 0) {
        close(my_data->hw_dep_fd);
        my_data->hw_dep_fd = -1;
    }
    if (default_rx_backend)
        free(default_rx_backend);

    hw_info_deinit(my_data->hw_info);
    close_csd_client(my_data->csd);

    int32_t dev;
    for (dev = 0; dev < SND_DEVICE_MAX; dev++) {
        if (backend_tag_table[dev]) {
            free(backend_tag_table[dev]);
            backend_tag_table[dev]= NULL;
        }

        if (hw_interface_table[dev]) {
            free(hw_interface_table[dev]);
            hw_interface_table[dev] = NULL;
        }

        if (operator_specific_device_table[dev]) {
            while (!list_empty(operator_specific_device_table[dev])) {
                node = list_head(operator_specific_device_table[dev]);
                list_remove(node);
                device_item = node_to_item(node,
                               struct operator_specific_device, list);
                free(device_item->operator);
                device_item->operator = NULL;
                free(device_item->mixer_path);
                device_item->mixer_path = NULL;
                free(device_item);
                device_item = NULL;
            }
            free(operator_specific_device_table[dev]);
            operator_specific_device_table[dev] = NULL;
        }
    }

    while (!list_empty(&operator_info_list)) {
        node = list_head(&operator_info_list);
        list_remove(node);
        info_item = node_to_item(node, struct operator_info, list);
        free(info_item->name);
        info_item->name = NULL;
        free(info_item->mccmnc);
        info_item->mccmnc = NULL;
        free(info_item);
        info_item = NULL;
    }

    while (!list_empty(&app_type_entry_list)) {
        node = list_head(&app_type_entry_list);
        list_remove(node);
        ap = node_to_item(node, struct app_type_entry, node);
        if (ap->mode) {
            free(ap->mode);
            ap->mode = NULL;
        }
        free(ap);
        ap = NULL;
     }

    /* deinit audio device arbitration */
    audio_extn_dev_arbi_deinit();

    if (my_data->edid_info) {
        free(my_data->edid_info);
        my_data->edid_info = NULL;
    }

    if (my_data->adev->mixer) {
        audio_extn_utils_close_snd_mixer(my_data->adev->mixer);
        my_data->adev->mixer = NULL;
    }



    if (my_data->spkr_ch_map) {
        free(my_data->spkr_ch_map);
        my_data->spkr_ch_map = NULL;
    }

    int32_t idx;

    for (idx = 0; idx < MAX_CODEC_BACKENDS; idx++) {
         if (my_data->current_backend_cfg[idx].bitwidth_mixer_ctl) {
             free(my_data->current_backend_cfg[idx].bitwidth_mixer_ctl);
             my_data->current_backend_cfg[idx].bitwidth_mixer_ctl = NULL;
         }

         if (my_data->current_backend_cfg[idx].samplerate_mixer_ctl) {
             free(my_data->current_backend_cfg[idx].samplerate_mixer_ctl);
             my_data->current_backend_cfg[idx].samplerate_mixer_ctl = NULL;
         }

         if (my_data->current_backend_cfg[idx].channels_mixer_ctl) {
             free(my_data->current_backend_cfg[idx].channels_mixer_ctl);
             my_data->current_backend_cfg[idx].channels_mixer_ctl = NULL;
         }
    }

    /* free acdb_meta_key_list */
    platform_release_acdb_metainfo_key(platform);
    platform_release_custom_mtmx_params(platform);

    if (my_data->acdb_deallocate)
        my_data->acdb_deallocate();

    free(platform);
    /* deinit usb */
    audio_extn_usb_deinit();
    audio_extn_dap_hal_deinit();
    if (audio_extn_spkr_prot_is_enabled())
        audio_extn_spkr_prot_deinit();
#ifdef DYNAMIC_LOG_ENABLED
    log_utils_deinit();
#endif
}

static int platform_is_acdb_initialized(void *platform)
{
    struct platform_data *my_data = (struct platform_data *)platform;
    ALOGD("%s: acdb initialized %d\n", __func__, my_data->is_acdb_initialized);
    return my_data->is_acdb_initialized;
}

void platform_snd_card_update(void *platform, card_status_t card_status)
{
    struct platform_data *my_data = (struct platform_data *)platform;

    if (card_status == CARD_STATUS_ONLINE) {
        if (!platform_is_acdb_initialized(my_data)) {
            if(platform_acdb_init(my_data))
                ALOGE("%s: acdb initialization is failed", __func__);
        } else if (my_data->acdb_send_common_top() < 0) {
                ALOGD("%s: acdb did not set common topology", __func__);
        }
    }
}

const char *platform_get_snd_device_name(snd_device_t snd_device)
{
    if (snd_device >= SND_DEVICE_MIN && snd_device < SND_DEVICE_MAX) {
        if (operator_specific_device_table[snd_device] != NULL) {
            return get_operator_specific_device_mixer_path(snd_device);
        }
        return device_table[snd_device];
    } else
        return "";
}

int platform_get_snd_device_name_extn(void *platform, snd_device_t snd_device,
                                      char *device_name)
{
    struct platform_data *my_data = (struct platform_data *)platform;

    if (snd_device >= SND_DEVICE_MIN && snd_device < SND_DEVICE_MAX) {
        if (operator_specific_device_table[snd_device] != NULL) {
            strlcpy(device_name, get_operator_specific_device_mixer_path(snd_device),
                    DEVICE_NAME_MAX_SIZE);
        } else
            strlcpy(device_name, device_table[snd_device], DEVICE_NAME_MAX_SIZE);
        hw_info_append_hw_type(my_data->hw_info, snd_device, device_name);
    } else {
        strlcpy(device_name, "", DEVICE_NAME_MAX_SIZE);
        return -EINVAL;
    }

    return 0;
}

void platform_add_backend_name(char *mixer_path, snd_device_t snd_device,
                               struct audio_usecase *usecase)
{
    if ((snd_device < SND_DEVICE_MIN) || (snd_device >= SND_DEVICE_MAX)) {
        ALOGE("%s: Invalid snd_device = %d", __func__, snd_device);
        return;
    }

    if ((snd_device == SND_DEVICE_OUT_VOICE_SPEAKER_VBAT ||
        snd_device == SND_DEVICE_OUT_VOICE_SPEAKER_2_VBAT) &&
        !(usecase->type == VOICE_CALL || usecase->type == VOIP_CALL)) {
        ALOGI("%s: Not adding vbat speaker device to non voice use cases", __func__);
        return;
    }

    const char * suffix = backend_tag_table[snd_device];

    if (suffix != NULL) {
        strlcat(mixer_path, " ", MIXER_PATH_MAX_LENGTH);
        strlcat(mixer_path, suffix, MIXER_PATH_MAX_LENGTH);

        /* if we can use display-port for voice call and usb mic
         * is connected, choose dp_rx, usb_tx audio route
         */
        if (usecase->type == VOICE_CALL) {
            struct audio_device *adev = usecase->stream.out->dev;
            if ((snd_device == SND_DEVICE_OUT_DISPLAY_PORT) &&
                adev->dp_allowed_for_voice &&
                (usecase->in_snd_device == SND_DEVICE_IN_VOICE_USB_HEADSET_MIC)) {
                strlcat(mixer_path, "-and-usb-headset-mic", MIXER_PATH_MAX_LENGTH);
            }
        }
    }
}

bool platform_check_backends_match(snd_device_t snd_device1, snd_device_t snd_device2)
{
    bool result = true;

    ALOGV("%s: snd_device1 = %s, snd_device2 = %s", __func__,
                platform_get_snd_device_name(snd_device1),
                platform_get_snd_device_name(snd_device2));

    if ((snd_device1 < SND_DEVICE_MIN) || (snd_device1 >= SND_DEVICE_OUT_END)) {
        ALOGE("%s: Invalid snd_device = %s", __func__,
                platform_get_snd_device_name(snd_device1));
        return false;
    }
    if ((snd_device2 < SND_DEVICE_MIN) || (snd_device2 >= SND_DEVICE_OUT_END)) {
        ALOGE("%s: Invalid snd_device = %s", __func__,
                platform_get_snd_device_name(snd_device2));
        return false;
    }
    const char * be_itf1 = hw_interface_table[snd_device1];
    const char * be_itf2 = hw_interface_table[snd_device2];

    if (NULL != be_itf1 && NULL != be_itf2) {
        if ((NULL == strstr(be_itf2, be_itf1)) && (NULL == strstr(be_itf1, be_itf2)))
            result = false;
    } else if (NULL == be_itf1 && NULL != be_itf2 && (NULL == strstr(be_itf2, default_rx_backend))) {
            result = false;
    } else if (NULL != be_itf1 && NULL == be_itf2 && (NULL == strstr(be_itf1, default_rx_backend))) {
            result = false;
    }

    ALOGV("%s: be_itf1 = %s, be_itf2 = %s, match %d", __func__, be_itf1, be_itf2, result);
    return result;
}

int platform_get_pcm_device_id(audio_usecase_t usecase, int device_type)
{
    int device_id;
    if (device_type == PCM_PLAYBACK)
        device_id = pcm_device_table[usecase][0];
    else
        device_id = pcm_device_table[usecase][1];
    return device_id;
}

int platform_get_haptics_pcm_device_id()
{
    return HAPTICS_PCM_DEVICE;
}

static int find_index(struct name_to_index * table, int32_t len, const char * name)
{
    int ret = 0;
    int32_t i;

    if (table == NULL) {
        ALOGE("%s: table is NULL", __func__);
        ret = -ENODEV;
        goto done;
    }

    if (name == NULL) {
        ALOGE("null key");
        ret = -ENODEV;
        goto done;
    }

    for (i=0; i < len; i++) {
        const char* tn = table[i].name;
        size_t len = strlen(tn);
        if (strncmp(tn, name, len) == 0) {
            if (strlen(name) != len) {
                continue; // substring
            }
            ret = table[i].index;
            goto done;
        }
    }
    ALOGE("%s: Could not find index for name = %s",
            __func__, name);
    ret = -ENODEV;
done:
    return ret;
}

int platform_set_fluence_type(void *platform, char *value)
{
    int ret = 0;
    int fluence_type = FLUENCE_NONE;
    int fluence_flag = NONE_FLAG;
    struct platform_data *my_data = (struct platform_data *)platform;
    struct audio_device *adev = my_data->adev;

    ALOGV("%s: fluence type:%d", __func__, my_data->fluence_type);

    /* only dual mic turn on and off is supported as of now through setparameters */
    if (!strncmp(AUDIO_PARAMETER_VALUE_DUALMIC,value, sizeof(AUDIO_PARAMETER_VALUE_DUALMIC))) {
        if (!strncmp("fluencepro", my_data->fluence_cap, sizeof("fluencepro")) ||
            !strncmp("fluence", my_data->fluence_cap, sizeof("fluence"))) {
            ALOGV("fluence dualmic feature enabled \n");
            fluence_type = FLUENCE_DUAL_MIC;
            fluence_flag = DMIC_FLAG;
        } else {
            ALOGE("%s: Failed to set DUALMIC", __func__);
            ret = -1;
            goto done;
        }
    } else if (!strncmp(AUDIO_PARAMETER_KEY_NO_FLUENCE, value, sizeof(AUDIO_PARAMETER_KEY_NO_FLUENCE))) {
        ALOGV("fluence disabled");
        fluence_type = FLUENCE_NONE;
    } else {
        ALOGE("Invalid fluence value : %s",value);
        ret = -1;
        goto done;
    }

    if (fluence_type != my_data->fluence_type) {
        ALOGV("%s: Updating fluence_type to :%d", __func__, fluence_type);
        my_data->fluence_type = fluence_type;
        adev->acdb_settings = (adev->acdb_settings & FLUENCE_MODE_CLEAR) | fluence_flag;
    }
done:
    return ret;
}

int platform_get_fluence_type(void *platform, char *value, uint32_t len)
{
    int ret = 0;
    struct platform_data *my_data = (struct platform_data *)platform;

    if (my_data->fluence_type == FLUENCE_QUAD_MIC) {
        strlcpy(value, "quadmic", len);
    } else if (my_data->fluence_type == FLUENCE_TRI_MIC) {
        strlcpy(value, "trimic", len);
    } else if (my_data->fluence_type == FLUENCE_DUAL_MIC) {
        strlcpy(value, "dualmic", len);
    } else if (my_data->fluence_type == FLUENCE_NONE) {
        strlcpy(value, "none", len);
    } else
        ret = -1;

    return ret;
}

int platform_get_snd_device_index(char *device_name)
{
    return find_index(snd_device_name_index, SND_DEVICE_MAX, device_name);
}

int platform_get_usecase_index(const char *usecase_name)
{
    return find_index(usecase_name_index, AUDIO_USECASE_MAX, usecase_name);
}

void platform_add_operator_specific_device(snd_device_t snd_device,
                                           const char *operator,
                                           const char *mixer_path,
                                           unsigned int acdb_id)
{
    struct operator_specific_device *device;

    if (operator_specific_device_table[snd_device] == NULL) {
        operator_specific_device_table[snd_device] =
            (struct listnode *)calloc(1, sizeof(struct listnode));
        list_init(operator_specific_device_table[snd_device]);
    }

    device = (struct operator_specific_device *)calloc(1, sizeof(struct operator_specific_device));

    device->operator = strdup(operator);
    device->mixer_path = strdup(mixer_path);
    device->acdb_id = acdb_id;

    list_add_tail(operator_specific_device_table[snd_device], &device->list);

    ALOGD("%s: device[%s] -> operator[%s] mixer_path[%s] acdb_id[%d]", __func__,
            platform_get_snd_device_name(snd_device), operator, mixer_path, acdb_id);

}

int platform_get_effect_config_data(snd_device_t snd_device,
                                      struct audio_effect_config *effect_config,
                                      effect_type_t effect_type)
{
    int ret = 0;

    if ((snd_device < SND_DEVICE_IN_BEGIN) || (snd_device >= SND_DEVICE_MAX) ||
        (effect_type <= EFFECT_NONE) || (effect_type >= EFFECT_MAX)) {
        ALOGE("%s: Invalid snd_device = %d",
            __func__, snd_device);
        ret = -EINVAL;
        goto done;
    }

    if(effect_config == NULL) {
        ALOGE("%s: Invalid effect_config", __func__);
        ret = -EINVAL;
        goto done;
    }

    ALOGV("%s: snd_device = %d module_id = %d",
            __func__, snd_device, effect_config_table[GET_IN_DEVICE_INDEX(snd_device)][effect_type].module_id);
    memcpy(effect_config, &effect_config_table[GET_IN_DEVICE_INDEX(snd_device)][effect_type],
           sizeof(struct audio_effect_config));

done:
    return ret;
}

int platform_set_snd_device_acdb_id(snd_device_t snd_device, unsigned int acdb_id)
{
    int ret = 0;

    if ((snd_device < SND_DEVICE_MIN) || (snd_device >= SND_DEVICE_MAX)) {
        ALOGE("%s: Invalid snd_device = %d",
            __func__, snd_device);
        ret = -EINVAL;
        goto done;
    }

    ALOGV("%s: acdb_device_table[%s]: old = %d new = %d", __func__,
          platform_get_snd_device_name(snd_device), acdb_device_table[snd_device], acdb_id);
    acdb_device_table[snd_device] = acdb_id;
done:
    return ret;
}

int platform_set_effect_config_data(snd_device_t snd_device,
                                      struct audio_effect_config effect_config,
                                      effect_type_t effect_type)
{
    int ret = 0;

    if ((snd_device < SND_DEVICE_IN_BEGIN) || (snd_device >= SND_DEVICE_MAX) ||
        (effect_type <= EFFECT_NONE) || (effect_type >= EFFECT_MAX)) {
        ALOGE("%s: Invalid snd_device = %d",
            __func__, snd_device);
        ret = -EINVAL;
        goto done;
    }

    ALOGV("%s 0x%x 0x%x 0x%x 0x%x", __func__, effect_config.module_id,
           effect_config.instance_id, effect_config.param_id,
           effect_config.param_value);
    effect_config_table[GET_IN_DEVICE_INDEX(snd_device)][effect_type] = effect_config;

done:
    return ret;
}

int platform_set_acdb_metainfo_key(void *platform, char *name, int key)
{
    struct meta_key_list *key_info;
    struct platform_data *pdata = (struct platform_data *)platform;

    key_info = (struct meta_key_list *)calloc(1, sizeof(struct meta_key_list));
    if (!key_info) {
        ALOGE("%s: Could not allocate memory for key %d", __func__, key);
        return -ENOMEM;
    }

    key_info->cal_info.nKey = key;
    strlcpy(key_info->name, name, sizeof(key_info->name));
    list_add_tail(&pdata->acdb_meta_key_list, &key_info->list);

    ALOGD("%s: successfully added module %s and key %d to the list", __func__,
               key_info->name, key_info->cal_info.nKey);
    return 0;
}

int platform_get_meta_info_key_from_list(void *platform, char *mod_name)
{
    struct listnode *node;
    struct meta_key_list *key_info;
    struct platform_data *pdata = (struct platform_data *)platform;
    int key = 0;

    ALOGV("%s: for module %s", __func__, mod_name);

    list_for_each(node, &pdata->acdb_meta_key_list) {
        key_info = node_to_item(node, struct meta_key_list, list);
        if (strcmp(key_info->name, mod_name) == 0) {
            key = key_info->cal_info.nKey;
            ALOGD("%s: Found key %d for module %s", __func__, key, mod_name);
            break;
        }
    }
    return key;
}

int platform_get_default_app_type(void *platform)
{
    struct platform_data *my_data = (struct platform_data *)platform;

    if (my_data->acdb_get_default_app_type)
        return my_data->acdb_get_default_app_type();
    else
        return DEFAULT_APP_TYPE_RX_PATH;
}

int platform_get_default_app_type_v2(void *platform, usecase_type_t  type)
{
    ALOGV("%s: Platform: %p, type: %d", __func__, platform, type);
    if(type == PCM_CAPTURE)
        return DEFAULT_APP_TYPE_TX_PATH;
    else
        return DEFAULT_APP_TYPE_RX_PATH;
}

int platform_get_snd_device_acdb_id(snd_device_t snd_device)
{
    if ((snd_device < SND_DEVICE_MIN) || (snd_device >= SND_DEVICE_MAX)) {
        ALOGE("%s: Invalid snd_device = %d", __func__, snd_device);
        return -EINVAL;
    }

    /*
     * If speaker protection is enabled, function returns supported
     * sound device for speaker. Else same sound device is returned.
     */
    snd_device = platform_get_spkr_prot_snd_device(snd_device);

    if (operator_specific_device_table[snd_device] != NULL)
        return get_operator_specific_device_acdb_id(snd_device);
    else
        return acdb_device_table[snd_device];
}

int platform_set_snd_device_bit_width(snd_device_t snd_device, unsigned int bit_width)
{
    int ret = 0;

    if ((snd_device < SND_DEVICE_MIN) || (snd_device >= SND_DEVICE_MAX)) {
        ALOGE("%s: Invalid snd_device = %d",
            __func__, snd_device);
        ret = -EINVAL;
        goto done;
    }

    backend_bit_width_table[snd_device] = bit_width;
done:
    return ret;
}

int platform_get_snd_device_bit_width(snd_device_t snd_device)
{
    if ((snd_device < SND_DEVICE_MIN) || (snd_device >= SND_DEVICE_MAX)) {
        ALOGE("%s: Invalid snd_device = %d", __func__, snd_device);
        return CODEC_BACKEND_DEFAULT_BIT_WIDTH;
    }
    return backend_bit_width_table[snd_device];
}

int platform_set_native_support(int na_mode)
{
    if (NATIVE_AUDIO_MODE_SRC == na_mode || NATIVE_AUDIO_MODE_TRUE_44_1 == na_mode
        || NATIVE_AUDIO_MODE_MULTIPLE_44_1 == na_mode) {
        na_props.platform_na_prop_enabled = na_props.ui_na_prop_enabled = true;
        na_props.na_mode = na_mode;
        ALOGD("%s:napb: native audio playback enabled in (%s) mode", __func__,
              ((na_mode == NATIVE_AUDIO_MODE_SRC)?"SRC":
               (na_mode == NATIVE_AUDIO_MODE_TRUE_44_1)?"True":"Multiple"));
    }
    else {
        na_props.platform_na_prop_enabled = false;
        na_props.na_mode = NATIVE_AUDIO_MODE_INVALID;
        ALOGD("%s:napb: native audio playback disabled", __func__);
    }

    return 0;
}

bool platform_check_codec_dsd_support(void *platform)
{
    struct platform_data *my_data = (struct platform_data *)platform;
    return my_data->is_dsd_supported;
}

bool platform_check_codec_asrc_support(void *platform)
{
    struct platform_data *my_data = (struct platform_data *)platform;
    return my_data->is_asrc_supported;
}

int platform_get_native_support()
{
    int ret = NATIVE_AUDIO_MODE_INVALID;
    if (na_props.platform_na_prop_enabled &&
        na_props.ui_na_prop_enabled) {
        ret = na_props.na_mode;
    }
    ALOGV("%s:napb: ui Prop enabled(%d) version(%d)", __func__,
           na_props.ui_na_prop_enabled, na_props.na_mode);
    return ret;
}

void native_audio_get_params(struct str_parms *query,
                             struct str_parms *reply,
                             char *value, int len)
{
    int ret;
    ret = str_parms_get_str(query, AUDIO_PARAMETER_KEY_NATIVE_AUDIO,
                            value, len);
    if (ret >= 0) {
        if (na_props.platform_na_prop_enabled) {
            str_parms_add_str(reply, AUDIO_PARAMETER_KEY_NATIVE_AUDIO,
                          na_props.ui_na_prop_enabled ? "true" : "false");
            ALOGV("%s:napb: na_props.ui_na_prop_enabled: %d", __func__,
                  na_props.ui_na_prop_enabled);
        } else {
            str_parms_add_str(reply, AUDIO_PARAMETER_KEY_NATIVE_AUDIO,
                              "false");
            ALOGV("%s:napb: native audio not supported: %d", __func__,
                  na_props.platform_na_prop_enabled);
        }
    }
}

int native_audio_set_params(struct platform_data *platform,
                            struct str_parms *parms, char *value, int len)
{
    int ret = -1;
    struct audio_usecase *usecase;
    struct listnode *node;
    int mode = NATIVE_AUDIO_MODE_INVALID;

    if (!value || !parms)
        return ret;

    ret = str_parms_get_str(parms, AUDIO_PARAMETER_KEY_NATIVE_AUDIO_MODE,
                             value, len);
    if (ret >= 0) {
        if (value && !strncmp(value, "src", sizeof("src")))
            mode = NATIVE_AUDIO_MODE_SRC;
        else if (value && !strncmp(value, "true", sizeof("true")))
            mode = NATIVE_AUDIO_MODE_TRUE_44_1;
        else if (value && !strncmp(value, "multiple", sizeof("multiple")))
            mode = NATIVE_AUDIO_MODE_MULTIPLE_44_1;
        else {
            mode = NATIVE_AUDIO_MODE_INVALID;
            ALOGE("%s:napb:native_audio_mode in platform info xml,invalid mode string",
                  __func__);
        }
        ALOGD("%s:napb updating mode (%d) from XML",__func__, mode);
        platform_set_native_support(mode);
    }



    ret = str_parms_get_str(parms, AUDIO_PARAMETER_KEY_NATIVE_AUDIO,
                             value, len);
    if (ret >= 0) {
        if (na_props.platform_na_prop_enabled) {
            if (!strncmp("true", value, sizeof("true"))) {
                na_props.ui_na_prop_enabled = true;
                ALOGD("%s:napb: native audio feature enabled from UI",
                    __func__);
            } else {
                na_props.ui_na_prop_enabled = false;
                ALOGD("%s:napb: native audio feature disabled from UI",
                      __func__);
            }

            str_parms_del(parms, AUDIO_PARAMETER_KEY_NATIVE_AUDIO);

            /*
             * Iterate through the usecase list and trigger device switch for
             * all the appropriate usecases
             */
            list_for_each(node, &(platform->adev)->usecase_list) {
                 usecase = node_to_item(node, struct audio_usecase, list);

                 if (is_offload_usecase(usecase->id) &&
                    (usecase->stream.out->devices & AUDIO_DEVICE_OUT_WIRED_HEADPHONE ||
                    usecase->stream.out->devices & AUDIO_DEVICE_OUT_WIRED_HEADSET) &&
                    OUTPUT_SAMPLING_RATE_44100 == usecase->stream.out->sample_rate) {
                         ALOGD("%s:napb: triggering dynamic device switch for usecase %d, %s"
                               " stream %p, device (%u)", __func__, usecase->id,
                               use_case_table[usecase->id],
                               (void*) usecase->stream.out,
                               usecase->stream.out->devices);
                         select_devices(platform->adev, usecase->id);
                 }
            }
        } else
              ALOGD("%s:napb: native audio cannot be enabled from UI",
                    __func__);
    }
    return ret;
}

int check_hdset_combo_device(snd_device_t snd_device)
{
    int ret = false;

    if (SND_DEVICE_OUT_SPEAKER_AND_HEADPHONES == snd_device ||
        SND_DEVICE_OUT_SPEAKER_AND_LINE == snd_device ||
        SND_DEVICE_OUT_SPEAKER_AND_HEADPHONES_EXTERNAL_1 == snd_device ||
        SND_DEVICE_OUT_SPEAKER_AND_HEADPHONES_EXTERNAL_2 == snd_device ||
        SND_DEVICE_OUT_SPEAKER_AND_ANC_HEADSET == snd_device ||
        SND_DEVICE_OUT_SPEAKER_AND_ANC_FB_HEADSET == snd_device)
        ret = true;

    return ret;
}

int codec_device_supports_native_playback(audio_devices_t out_device)
{
    int ret = false;

    if (out_device & AUDIO_DEVICE_OUT_WIRED_HEADPHONE ||
        out_device & AUDIO_DEVICE_OUT_WIRED_HEADSET ||
        out_device & AUDIO_DEVICE_OUT_LINE ||
        out_device & AUDIO_DEVICE_OUT_USB_HEADSET)
        ret = true;

    return ret;
}

int platform_get_backend_index(snd_device_t snd_device)
{
    int32_t port = DEFAULT_CODEC_BACKEND;

    if (snd_device >= SND_DEVICE_OUT_BEGIN && snd_device < SND_DEVICE_OUT_END) {
        if (backend_tag_table[snd_device] != NULL) {
                if (strncmp(backend_tag_table[snd_device], "headphones-44.1",
                            sizeof("headphones-44.1")) == 0)
                        port = HEADPHONE_44_1_BACKEND;
                else if (strncmp(backend_tag_table[snd_device], "headphones-dsd",
                            sizeof("headphones-dsd")) == 0)
                        port = DSD_NATIVE_BACKEND;
                else if (strncmp(backend_tag_table[snd_device], "headphones",
                            sizeof("headphones")) == 0)
                        port = HEADPHONE_BACKEND;
                else if (strcmp(backend_tag_table[snd_device], "hdmi") == 0)
                        port = HDMI_RX_BACKEND;
                else if (strcmp(backend_tag_table[snd_device], "display-port") == 0)
                        port = DISP_PORT_RX_BACKEND;
                else if ((strcmp(backend_tag_table[snd_device], "usb-headphones") == 0) ||
                           (strcmp(backend_tag_table[snd_device], "usb-headset") == 0))
                        port = USB_AUDIO_RX_BACKEND;
        }
    } else if (snd_device >= SND_DEVICE_IN_BEGIN && snd_device < SND_DEVICE_IN_END) {
        port = DEFAULT_CODEC_TX_BACKEND;
        if (backend_tag_table[snd_device] != NULL) {
                if (strcmp(backend_tag_table[snd_device], "usb-headset-mic") == 0)
                        port = USB_AUDIO_TX_BACKEND;
                else if (strstr(backend_tag_table[snd_device], "bt-sco") != NULL)
                        port = BT_SCO_TX_BACKEND;
                else if (strcmp(backend_tag_table[snd_device], "spdif-in") == 0)
                        port = SPDIF_TX_BACKEND;
                else if (strcmp(backend_tag_table[snd_device], "hdmi-in") == 0)
                        port = HDMI_TX_BACKEND;
                else if (strcmp(backend_tag_table[snd_device], "hdmi-arc-in") == 0)
                        port = HDMI_ARC_TX_BACKEND;
                else if (strcmp(backend_tag_table[snd_device], "headset-mic") == 0)
                        port = HEADSET_TX_BACKEND;
        }
    } else {
        ALOGW("%s:napb: Invalid device - %d ", __func__, snd_device);
    }

    ALOGV("%s:napb: backend port - %d device - %d ", __func__, port, snd_device);
    return port;
}

int platform_send_audio_calibration(void *platform, struct audio_usecase *usecase,
                                    int app_type, int sample_rate)
{
    struct platform_data *my_data = (struct platform_data *)platform;
    int acdb_dev_id, acdb_dev_type;
    int snd_device = SND_DEVICE_OUT_SPEAKER;
    int new_snd_device[SND_DEVICE_OUT_END] = {0};
    int i, num_devices = 1;
    bool is_incall_rec_usecase = false;
    snd_device_t incall_rec_device;

    if (voice_is_in_call(my_data->adev))
        is_incall_rec_usecase = voice_is_in_call_rec_stream(usecase->stream.in);

    if (usecase->type == PCM_PLAYBACK)
        snd_device = usecase->out_snd_device;
    else if ((usecase->type == PCM_CAPTURE) && is_incall_rec_usecase)
        snd_device = voice_get_incall_rec_snd_device(usecase->in_snd_device);
    else if ((usecase->type == PCM_HFP_CALL) || (usecase->type == PCM_CAPTURE))
        snd_device = usecase->in_snd_device;
    else if (usecase->type == TRANSCODE_LOOPBACK_RX)
        snd_device = usecase->out_snd_device;

    acdb_dev_id = acdb_device_table[platform_get_spkr_prot_snd_device(snd_device)];
    if (acdb_dev_id < 0) {
        ALOGE("%s: Could not find acdb id for device(%d)",
              __func__, snd_device);
        return -EINVAL;
    }

    if (!is_incall_rec_usecase) {
        if (platform_split_snd_device(my_data, snd_device,
                                      &num_devices, new_snd_device) < 0) {
            new_snd_device[0] = snd_device;
        }
    } else {
        incall_rec_device = voice_get_incall_rec_backend_device(usecase->stream.in);
        if (platform_split_snd_device(my_data, incall_rec_device,
                                      &num_devices, new_snd_device) < 0) {
            new_snd_device[0] = snd_device;
        }
    }

    for (i = 0; i < num_devices; i++) {
        if (!is_incall_rec_usecase)
            acdb_dev_id = acdb_device_table[platform_get_spkr_prot_snd_device(new_snd_device[i])];
        else
            // Use in_call_rec snd_device to extract the ACDB device ID instead of split snd devices
            acdb_dev_id = acdb_device_table[platform_get_spkr_prot_snd_device(snd_device)];

        // Do not use Rx path default app type for TX path
        if ((usecase->type == PCM_CAPTURE) && (app_type == DEFAULT_APP_TYPE_RX_PATH)) {
            ALOGD("Resetting app type for Tx path to default");
            app_type  = DEFAULT_APP_TYPE_TX_PATH;
        }

        if (acdb_dev_id < 0) {
            ALOGE("%s: Could not find acdb id for device(%d)",
                  __func__, new_snd_device[i]);
            return -EINVAL;
        }
        ALOGV("%s: sending audio calibration for snd_device(%d) acdb_id(%d)",
              __func__, new_snd_device[i], acdb_dev_id);
        if (new_snd_device[i] >= SND_DEVICE_OUT_BEGIN &&
                new_snd_device[i] < SND_DEVICE_OUT_END)
            acdb_dev_type = ACDB_DEV_TYPE_OUT;
        else
            acdb_dev_type = ACDB_DEV_TYPE_IN;

        if (my_data->acdb_send_audio_cal_v3) {
            my_data->acdb_send_audio_cal_v3(acdb_dev_id, acdb_dev_type,
                                            app_type, sample_rate, i);
        } else if (my_data->acdb_send_audio_cal) {
            my_data->acdb_send_audio_cal(acdb_dev_id, acdb_dev_type, app_type,
                                         sample_rate);
        }
    }

    return 0;
}

int platform_switch_voice_call_device_pre(void *platform)
{
    struct platform_data *my_data = (struct platform_data *)platform;
    int ret = 0;

    if (my_data->csd != NULL &&
        voice_is_in_call(my_data->adev)) {
        /* This must be called before disabling mixer controls on APQ side */
        ret = my_data->csd->disable_device();
        if (ret < 0) {
            ALOGE("%s: csd_client_disable_device, failed, error %d",
                  __func__, ret);
        }
    }
    return ret;
}

int platform_switch_voice_call_enable_device_config(void *platform,
                                                    snd_device_t out_snd_device,
                                                    snd_device_t in_snd_device)
{
    struct platform_data *my_data = (struct platform_data *)platform;
    int acdb_rx_id, acdb_tx_id;
    int ret = 0;

    if (my_data->csd == NULL)
        return ret;

    if ((out_snd_device == SND_DEVICE_OUT_VOICE_SPEAKER ||
         out_snd_device == SND_DEVICE_OUT_VOICE_SPEAKER_2 ||
         out_snd_device == SND_DEVICE_OUT_VOICE_SPEAKER_VBAT ||
         out_snd_device == SND_DEVICE_OUT_VOICE_SPEAKER_2_VBAT) &&
         audio_extn_spkr_prot_is_enabled()) {
        if (my_data->is_vbat_speaker || my_data->is_bcl_speaker)
            acdb_rx_id = acdb_device_table[SND_DEVICE_OUT_SPEAKER_PROTECTED_VBAT];
        else
            acdb_rx_id = acdb_device_table[SND_DEVICE_OUT_SPEAKER_PROTECTED];
    } else
        acdb_rx_id = platform_get_snd_device_acdb_id(out_snd_device);

    acdb_tx_id = platform_get_snd_device_acdb_id(in_snd_device);

    if (acdb_rx_id > 0 && acdb_tx_id > 0) {
        ret = my_data->csd->enable_device_config(acdb_rx_id, acdb_tx_id);
        if (ret < 0) {
            ALOGE("%s: csd_enable_device_config, failed, error %d",
                  __func__, ret);
        }
    } else {
        ALOGE("%s: Incorrect ACDB IDs (rx: %d tx: %d)", __func__,
              acdb_rx_id, acdb_tx_id);
    }

    return ret;
}

int platform_switch_voice_call_device_post(void *platform,
                                           snd_device_t out_snd_device,
                                           snd_device_t in_snd_device)
{
    struct platform_data *my_data = (struct platform_data *)platform;
    int acdb_rx_id, acdb_tx_id;

    if (my_data->acdb_send_voice_cal == NULL) {
        ALOGE("%s: dlsym error for acdb_send_voice_call", __func__);
    } else {
        if (audio_extn_spkr_prot_is_enabled()) {
            if (out_snd_device == SND_DEVICE_OUT_VOICE_SPEAKER ||
                out_snd_device == SND_DEVICE_OUT_VOICE_SPEAKER_WSA)
                out_snd_device = SND_DEVICE_OUT_VOICE_SPEAKER_PROTECTED;
            else if (out_snd_device == SND_DEVICE_OUT_VOICE_SPEAKER_STEREO)
                out_snd_device = SND_DEVICE_OUT_VOICE_SPEAKER_STEREO_PROTECTED;
            else if (out_snd_device == SND_DEVICE_OUT_VOICE_SPEAKER_VBAT)
                out_snd_device = SND_DEVICE_OUT_VOICE_SPEAKER_PROTECTED_VBAT;
            else if (out_snd_device == SND_DEVICE_OUT_VOICE_SPEAKER_2 ||
                out_snd_device == SND_DEVICE_OUT_VOICE_SPEAKER_2_WSA)
                out_snd_device = SND_DEVICE_OUT_VOICE_SPEAKER_2_PROTECTED;
            else if (out_snd_device == SND_DEVICE_OUT_VOICE_SPEAKER_2_VBAT)
                out_snd_device = SND_DEVICE_OUT_VOICE_SPEAKER_2_PROTECTED_VBAT;
        }

        acdb_rx_id = platform_get_snd_device_acdb_id(out_snd_device);
        acdb_tx_id = platform_get_snd_device_acdb_id(in_snd_device);

        if (acdb_rx_id > 0 && acdb_tx_id > 0)
            my_data->acdb_send_voice_cal(acdb_rx_id, acdb_tx_id);
        else
            ALOGE("%s: Incorrect ACDB IDs (rx: %d tx: %d)", __func__,
                  acdb_rx_id, acdb_tx_id);
    }

    return 0;
}

int platform_switch_voice_call_usecase_route_post(void *platform,
                                                  snd_device_t out_snd_device,
                                                  snd_device_t in_snd_device)
{
    struct platform_data *my_data = (struct platform_data *)platform;
    int acdb_rx_id, acdb_tx_id;
    int ret = 0;

    if (my_data->csd == NULL)
        return ret;

    if ((out_snd_device == SND_DEVICE_OUT_VOICE_SPEAKER ||
         out_snd_device == SND_DEVICE_OUT_VOICE_SPEAKER_2 ||
         out_snd_device == SND_DEVICE_OUT_VOICE_SPEAKER_STEREO ||
         out_snd_device == SND_DEVICE_OUT_VOICE_SPEAKER_VBAT ||
         out_snd_device == SND_DEVICE_OUT_VOICE_SPEAKER_2_VBAT) &&
         audio_extn_spkr_prot_is_enabled()) {
        if (my_data->is_vbat_speaker || my_data->is_bcl_speaker)
            acdb_rx_id = acdb_device_table[SND_DEVICE_OUT_SPEAKER_PROTECTED_VBAT];
         else
            acdb_rx_id = acdb_device_table[SND_DEVICE_OUT_SPEAKER_PROTECTED];
    } else
        acdb_rx_id = platform_get_snd_device_acdb_id(out_snd_device);

    acdb_tx_id = platform_get_snd_device_acdb_id(in_snd_device);

    if (acdb_rx_id > 0 && acdb_tx_id > 0) {
        ret = my_data->csd->enable_device(acdb_rx_id, acdb_tx_id,
                                          my_data->adev->acdb_settings);
        if (ret < 0) {
            ALOGE("%s: csd_enable_device, failed, error %d", __func__, ret);
        }
    } else {
        ALOGE("%s: Incorrect ACDB IDs (rx: %d tx: %d)", __func__,
              acdb_rx_id, acdb_tx_id);
    }

    return ret;
}

int platform_start_voice_call(void *platform, uint32_t vsid)
{
    struct platform_data *my_data = (struct platform_data *)platform;
    int ret = 0;

    if (my_data->csd != NULL) {
        ret = my_data->csd->start_voice(vsid);
        if (ret < 0) {
            ALOGE("%s: csd_start_voice error %d\n", __func__, ret);
        }
    }
    return ret;
}

int platform_stop_voice_call(void *platform, uint32_t vsid)
{
    struct platform_data *my_data = (struct platform_data *)platform;
    int ret = 0;

    if (my_data->csd != NULL) {
        ret = my_data->csd->stop_voice(vsid);
        if (ret < 0) {
            ALOGE("%s: csd_stop_voice error %d\n", __func__, ret);
        }
    }
    return ret;
}

int platform_set_mic_break_det(void *platform, bool enable)
{
    int ret = 0;
    struct platform_data *my_data = (struct platform_data *)platform;
    struct audio_device *adev = my_data->adev;
    const char *mixer_ctl_name = "Voice Mic Break Enable";
    struct mixer_ctl *ctl = mixer_get_ctl_by_name(adev->mixer, mixer_ctl_name);
    if (!ctl) {
        ALOGE("%s: Could not get ctl for mixer cmd - %s",
              __func__, mixer_ctl_name);
        return -EINVAL;
    }

    ret = mixer_ctl_set_value(ctl, 0, enable);
    if(ret)
        ALOGE("%s: Failed to set mixer ctl: %s", __func__, mixer_ctl_name);

    return ret;
}

int platform_get_sample_rate(void *platform, uint32_t *rate)
{
    struct platform_data *my_data = (struct platform_data *)platform;
    int ret = 0;

    if ((my_data->csd != NULL) && my_data->is_i2s_ext_modem) {
        ret = my_data->csd->get_sample_rate(rate);
        if (ret < 0) {
            ALOGE("%s: csd_get_sample_rate error %d\n", __func__, ret);
        }
    }
    return ret;
}

void platform_set_speaker_gain_in_combo(struct audio_device *adev,
                                        snd_device_t snd_device,
                                        bool enable)
{
    const char* name;
    switch (snd_device) {
        case SND_DEVICE_OUT_SPEAKER_AND_HEADPHONES:
            if (enable)
                name = "spkr-gain-in-headphone-combo";
            else
                name = "speaker-gain-default";
            break;
        case SND_DEVICE_OUT_SPEAKER_AND_LINE:
            if (enable)
                name = "spkr-gain-in-line-combo";
            else
                name = "speaker-gain-default";
            break;
        case SND_DEVICE_OUT_SPEAKER_SAFE_AND_HEADPHONES:
            if (enable)
                name = "spkr-safe-gain-in-headphone-combo";
            else
                name = "speaker-safe-gain-default";
            break;
        case SND_DEVICE_OUT_SPEAKER_SAFE_AND_LINE:
            if (enable)
                name = "spkr-safe-gain-in-line-combo";
            else
                name = "speaker-safe-gain-default";
            break;
        default:
            return;
    }

    audio_route_apply_and_update_path(adev->audio_route, name);
}

int platform_set_voice_volume(void *platform, int volume)
{
    struct platform_data *my_data = (struct platform_data *)platform;
    struct audio_device *adev = my_data->adev;
    struct mixer_ctl *ctl;
    const char *mixer_ctl_name = "Voice Rx Gain";
    const char *mute_mixer_ctl_name = "Voice Rx Device Mute";
    int vol_index = 0, ret = 0;
    long set_values[ ] = {0,
                          ALL_SESSION_VSID,
                          DEFAULT_VOLUME_RAMP_DURATION_MS};

    // Voice volume levels are mapped to adsp volume levels as follows.
    // 100 -> 5, 80 -> 4, 60 -> 3, 40 -> 2, 20 -> 1  0 -> 0
    // But this values don't changed in kernel. So, below change is need.
    vol_index = (int)percent_to_index(volume, MIN_VOL_INDEX, my_data->max_vol_index);
    set_values[0] = vol_index;

    ctl = mixer_get_ctl_by_name(adev->mixer, mixer_ctl_name);
    if (!ctl) {
        ALOGE("%s: Could not get ctl for mixer cmd - %s",
              __func__, mixer_ctl_name);
        return -EINVAL;
    }
    ALOGV("%s: Setting voice volume index: %ld", __func__, set_values[0]);
    mixer_ctl_set_array(ctl, set_values, ARRAY_SIZE(set_values));

    // Send mute command in case volume index is max since indexes are inverted
    // for mixer controls.
    if (vol_index == my_data->max_vol_index)
        set_values[0] = 1;
    else
        set_values[0] = 0;

    ctl = mixer_get_ctl_by_name(adev->mixer, mute_mixer_ctl_name);
    if (!ctl) {
        ALOGE("%s: Could not get ctl for mixer cmd - %s",
              __func__, mute_mixer_ctl_name);
        return -EINVAL;
    }
    ALOGV("%s: Setting RX Device Mute to: %ld", __func__, set_values[0]);
    mixer_ctl_set_array(ctl, set_values, ARRAY_SIZE(set_values));

    if (my_data->csd != NULL) {
        ret = my_data->csd->volume(ALL_SESSION_VSID, volume,
                                   DEFAULT_VOLUME_RAMP_DURATION_MS);
        if (ret < 0) {
            ALOGE("%s: csd_volume error %d", __func__, ret);
        }
    }
    return ret;
}

int platform_set_mic_mute(void *platform, bool state)
{
    struct platform_data *my_data = (struct platform_data *)platform;
    struct audio_device *adev = my_data->adev;
    struct mixer_ctl *ctl;
    const char *mixer_ctl_name = "Voice Tx Mute";
    int ret = 0;
    long set_values[ ] = {0,
                          ALL_SESSION_VSID,
                          DEFAULT_MUTE_RAMP_DURATION_MS};

    if (adev->mode != AUDIO_MODE_IN_CALL &&
        adev->mode != AUDIO_MODE_IN_COMMUNICATION)
        return 0;

    if (adev->enable_hfp)
        mixer_ctl_name = "HFP Tx Mute";

    set_values[0] = state;
    ctl = mixer_get_ctl_by_name(adev->mixer, mixer_ctl_name);
    if (!ctl) {
        ALOGE("%s: Could not get ctl for mixer cmd - %s",
              __func__, mixer_ctl_name);
        ret = -EINVAL;
    } else {
        ALOGV("%s Setting voice mute state: %d", __func__, state);
        mixer_ctl_set_array(ctl, set_values, ARRAY_SIZE(set_values));
    }

    if (my_data->csd != NULL) {
        ret = my_data->csd->mic_mute(ALL_SESSION_VSID, state,
                                     DEFAULT_MUTE_RAMP_DURATION_MS);
        if (ret < 0) {
            ALOGE("%s: csd_mic_mute error %d", __func__, ret);
        }
    }
    return ret;
}

int platform_set_device_mute(void *platform, bool state, char *dir)
{
    struct platform_data *my_data = (struct platform_data *)platform;
    struct audio_device *adev = my_data->adev;
    struct mixer_ctl *ctl;
    char *mixer_ctl_name = NULL;
    int ret = 0;
    long set_values[ ] = {0,
                          ALL_SESSION_VSID,
                          0};
    if(dir == NULL) {
        ALOGE("%s: Invalid direction:%s", __func__, dir);
        return -EINVAL;
    }

    if (!strncmp("rx", dir, sizeof("rx"))) {
        mixer_ctl_name = "Voice Rx Device Mute";
    } else if (!strncmp("tx", dir, sizeof("tx"))) {
        mixer_ctl_name = "Voice Tx Device Mute";
    } else {
        return -EINVAL;
    }

    set_values[0] = state;
    ctl = mixer_get_ctl_by_name(adev->mixer, mixer_ctl_name);
    if (!ctl) {
        ALOGE("%s: Could not get ctl for mixer cmd - %s",
              __func__, mixer_ctl_name);
        return -EINVAL;
    }

    ALOGV("%s: Setting device mute state: %d, mixer ctrl:%s",
          __func__,state, mixer_ctl_name);
    mixer_ctl_set_array(ctl, set_values, ARRAY_SIZE(set_values));

    return ret;
}

int platform_split_snd_device(void *platform,
                              snd_device_t snd_device,
                              int *num_devices,
                              snd_device_t *new_snd_devices)
{
    int ret = -EINVAL;
    struct platform_data *my_data = (struct platform_data *)platform;

    if ( NULL == num_devices || NULL == new_snd_devices || NULL == my_data) {
        ALOGE("%s: NULL pointer ..", __func__);
        return -EINVAL;
    }

    /*
     * If wired headset/headphones/line devices share the same backend
     * with speaker/earpiece this routine returns -EINVAL.
     */
    if (snd_device == SND_DEVICE_OUT_SPEAKER_AND_HEADPHONES &&
        !platform_check_backends_match(SND_DEVICE_OUT_SPEAKER, SND_DEVICE_OUT_HEADPHONES)) {
        *num_devices = 2;
         if (my_data->is_vbat_speaker)
             new_snd_devices[0] = SND_DEVICE_OUT_SPEAKER_VBAT;
         else if (my_data->is_wsa_speaker)
             new_snd_devices[0] = SND_DEVICE_OUT_SPEAKER_WSA;
         else
             new_snd_devices[0] = SND_DEVICE_OUT_SPEAKER;
        new_snd_devices[1] = SND_DEVICE_OUT_HEADPHONES;
        ret = 0;
    } else if (snd_device == SND_DEVICE_OUT_SPEAKER_AND_LINE &&
               !platform_check_backends_match(SND_DEVICE_OUT_SPEAKER, SND_DEVICE_OUT_LINE)) {
        *num_devices = 2;
        new_snd_devices[0] = SND_DEVICE_OUT_SPEAKER;
        new_snd_devices[1] = SND_DEVICE_OUT_LINE;
        ret = 0;
    } else if (snd_device == SND_DEVICE_OUT_SPEAKER_SAFE_AND_HEADPHONES &&
               !platform_check_backends_match(SND_DEVICE_OUT_SPEAKER_SAFE, SND_DEVICE_OUT_HEADPHONES)) {
        *num_devices = 2;
        new_snd_devices[0] = SND_DEVICE_OUT_SPEAKER_SAFE;
        new_snd_devices[1] = SND_DEVICE_OUT_HEADPHONES;
        ret = 0;
    } else if (snd_device == SND_DEVICE_OUT_SPEAKER_SAFE_AND_LINE &&
               !platform_check_backends_match(SND_DEVICE_OUT_SPEAKER_SAFE, SND_DEVICE_OUT_LINE)) {
        *num_devices = 2;
        new_snd_devices[0] = SND_DEVICE_OUT_SPEAKER_SAFE;
        new_snd_devices[1] = SND_DEVICE_OUT_LINE;
        ret = 0;
    } else if (snd_device == SND_DEVICE_OUT_SPEAKER_AND_ANC_HEADSET &&
               !platform_check_backends_match(SND_DEVICE_OUT_SPEAKER, SND_DEVICE_OUT_ANC_HEADSET)) {
        *num_devices = 2;
        new_snd_devices[0] = SND_DEVICE_OUT_SPEAKER;
        new_snd_devices[1] = SND_DEVICE_OUT_HEADPHONES;
        ret = 0;
    } else if (snd_device == SND_DEVICE_OUT_SPEAKER_AND_ANC_FB_HEADSET &&
               !platform_check_backends_match(SND_DEVICE_OUT_SPEAKER, SND_DEVICE_OUT_ANC_FB_HEADSET)) {
        *num_devices = 2;
        new_snd_devices[0] = SND_DEVICE_OUT_SPEAKER;
        new_snd_devices[1] = SND_DEVICE_OUT_HEADPHONES;
        ret = 0;
    } else if (snd_device == SND_DEVICE_OUT_VOICE_SPEAKER_AND_VOICE_HEADPHONES &&
               !platform_check_backends_match(SND_DEVICE_OUT_VOICE_SPEAKER, SND_DEVICE_OUT_VOICE_HEADPHONES)) {
        *num_devices = 2;
        new_snd_devices[0] = SND_DEVICE_OUT_VOICE_SPEAKER;
        new_snd_devices[1] = SND_DEVICE_OUT_VOICE_HEADPHONES;
        ret = 0;
    } else if (snd_device == SND_DEVICE_OUT_VOICE_SPEAKER_AND_VOICE_ANC_HEADSET &&
               !platform_check_backends_match(SND_DEVICE_OUT_VOICE_SPEAKER, SND_DEVICE_OUT_VOICE_ANC_HEADSET)) {
        *num_devices = 2;
        new_snd_devices[0] = SND_DEVICE_OUT_VOICE_SPEAKER;
        new_snd_devices[1] = SND_DEVICE_OUT_VOICE_ANC_HEADSET;
        ret = 0;
    } else if (snd_device == SND_DEVICE_OUT_VOICE_SPEAKER_AND_VOICE_ANC_FB_HEADSET &&
               !platform_check_backends_match(SND_DEVICE_OUT_VOICE_SPEAKER, SND_DEVICE_OUT_VOICE_ANC_FB_HEADSET)) {
        *num_devices = 2;
        new_snd_devices[0] = SND_DEVICE_OUT_VOICE_SPEAKER;
        new_snd_devices[1] = SND_DEVICE_OUT_VOICE_ANC_FB_HEADSET;
        ret = 0;
    } else if (snd_device == SND_DEVICE_OUT_VOICE_SPEAKER_STEREO_AND_VOICE_HEADPHONES &&
               !platform_check_backends_match(SND_DEVICE_OUT_VOICE_SPEAKER_STEREO, SND_DEVICE_OUT_VOICE_HEADPHONES)) {
        *num_devices = 2;
        new_snd_devices[0] = SND_DEVICE_OUT_VOICE_SPEAKER_STEREO;
        new_snd_devices[1] = SND_DEVICE_OUT_VOICE_HEADPHONES;
        ret = 0;
    } else if (snd_device == SND_DEVICE_OUT_VOICE_SPEAKER_STEREO_AND_VOICE_ANC_HEADSET &&
               !platform_check_backends_match(SND_DEVICE_OUT_VOICE_SPEAKER_STEREO, SND_DEVICE_OUT_VOICE_ANC_HEADSET)) {
        *num_devices = 2;
        new_snd_devices[0] = SND_DEVICE_OUT_VOICE_SPEAKER_STEREO;
        new_snd_devices[1] = SND_DEVICE_OUT_VOICE_ANC_HEADSET;
        ret = 0;
    } else if (snd_device == SND_DEVICE_OUT_VOICE_SPEAKER_STEREO_AND_VOICE_ANC_FB_HEADSET &&
               !platform_check_backends_match(SND_DEVICE_OUT_VOICE_SPEAKER_STEREO, SND_DEVICE_OUT_VOICE_ANC_FB_HEADSET)) {
        *num_devices = 2;
        new_snd_devices[0] = SND_DEVICE_OUT_VOICE_SPEAKER_STEREO;
        new_snd_devices[1] = SND_DEVICE_OUT_VOICE_ANC_FB_HEADSET;
        ret = 0;
    } else if (snd_device == SND_DEVICE_OUT_SPEAKER_AND_HDMI &&
               !platform_check_backends_match(SND_DEVICE_OUT_SPEAKER, SND_DEVICE_OUT_HDMI)) {
        *num_devices = 2;

        if (my_data->is_vbat_speaker)
            new_snd_devices[0] = SND_DEVICE_OUT_SPEAKER_VBAT;
        else if (my_data->is_wsa_speaker)
            new_snd_devices[0] = SND_DEVICE_OUT_SPEAKER_WSA;
        else
            new_snd_devices[0] = SND_DEVICE_OUT_SPEAKER;
        new_snd_devices[1] = SND_DEVICE_OUT_HDMI;
        ret = 0;
    } else if (snd_device == SND_DEVICE_OUT_SPEAKER_AND_DISPLAY_PORT &&
               !platform_check_backends_match(SND_DEVICE_OUT_SPEAKER, SND_DEVICE_OUT_DISPLAY_PORT)) {
        *num_devices = 2;
        if (my_data->is_vbat_speaker)
            new_snd_devices[0] = SND_DEVICE_OUT_SPEAKER_VBAT;
        else if (my_data->is_wsa_speaker)
            new_snd_devices[0] = SND_DEVICE_OUT_SPEAKER_WSA;
        else
            new_snd_devices[0] = SND_DEVICE_OUT_SPEAKER;
        new_snd_devices[1] = SND_DEVICE_OUT_DISPLAY_PORT;
        ret = 0;
    } else if (snd_device == SND_DEVICE_OUT_SPEAKER_AND_USB_HEADSET &&
               !platform_check_backends_match(SND_DEVICE_OUT_SPEAKER, SND_DEVICE_OUT_USB_HEADSET)) {
        *num_devices = 2;
        new_snd_devices[0] = SND_DEVICE_OUT_SPEAKER;
        new_snd_devices[1] = SND_DEVICE_OUT_USB_HEADSET;
        ret = 0;
    } else if (snd_device == SND_DEVICE_OUT_SPEAKER_AND_BT_SCO &&
               !platform_check_backends_match(SND_DEVICE_OUT_SPEAKER, SND_DEVICE_OUT_BT_SCO)) {
        *num_devices = 2;
        new_snd_devices[0] = SND_DEVICE_OUT_SPEAKER;
        new_snd_devices[1] = SND_DEVICE_OUT_BT_SCO;
        ret = 0;
    } else if (snd_device == SND_DEVICE_OUT_SPEAKER_SAFE_AND_BT_SCO &&
               !platform_check_backends_match(SND_DEVICE_OUT_SPEAKER_SAFE,
                                              SND_DEVICE_OUT_BT_SCO)) {
        *num_devices = 2;
        new_snd_devices[0] = SND_DEVICE_OUT_SPEAKER_SAFE;
        new_snd_devices[1] = SND_DEVICE_OUT_BT_SCO;
        ret = 0;
    } else if (snd_device == SND_DEVICE_OUT_SPEAKER_AND_BT_SCO_WB &&
               !platform_check_backends_match(SND_DEVICE_OUT_SPEAKER, SND_DEVICE_OUT_BT_SCO_WB)) {
        *num_devices = 2;
        new_snd_devices[0] = SND_DEVICE_OUT_SPEAKER;
        new_snd_devices[1] = SND_DEVICE_OUT_BT_SCO_WB;
        ret = 0;
    } else if (snd_device == SND_DEVICE_OUT_SPEAKER_SAFE_AND_BT_SCO_WB &&
               !platform_check_backends_match(SND_DEVICE_OUT_SPEAKER_SAFE,
                                              SND_DEVICE_OUT_BT_SCO_WB)) {
        *num_devices = 2;
        new_snd_devices[0] = SND_DEVICE_OUT_SPEAKER_SAFE;
        new_snd_devices[1] = SND_DEVICE_OUT_BT_SCO_WB;
        ret = 0;
    } else if (snd_device == SND_DEVICE_OUT_SPEAKER_SAFE_AND_USB_HEADSET &&
               !platform_check_backends_match(SND_DEVICE_OUT_SPEAKER_SAFE, SND_DEVICE_OUT_USB_HEADSET)) {
        *num_devices = 2;
        new_snd_devices[0] = SND_DEVICE_OUT_SPEAKER_SAFE;
        new_snd_devices[1] = SND_DEVICE_OUT_USB_HEADSET;
        ret = 0;
    } else if (snd_device == SND_DEVICE_OUT_SPEAKER_WSA_AND_BT_SCO &&
               !platform_check_backends_match(SND_DEVICE_OUT_SPEAKER_WSA, SND_DEVICE_OUT_BT_SCO)) {
        *num_devices = 2;
        new_snd_devices[0] = SND_DEVICE_OUT_SPEAKER_WSA;
        new_snd_devices[1] = SND_DEVICE_OUT_BT_SCO;
        ret = 0;
    } else if (snd_device == SND_DEVICE_OUT_SPEAKER_WSA_AND_BT_SCO_WB &&
               !platform_check_backends_match(SND_DEVICE_OUT_SPEAKER_WSA, SND_DEVICE_OUT_BT_SCO_WB)) {
        *num_devices = 2;
        new_snd_devices[0] = SND_DEVICE_OUT_SPEAKER_WSA;
        new_snd_devices[1] = SND_DEVICE_OUT_BT_SCO_WB;
        ret = 0;
    }
else if (SND_DEVICE_OUT_SPEAKER_AND_BT_A2DP == snd_device) {
        *num_devices = 2;
        new_snd_devices[0] = SND_DEVICE_OUT_SPEAKER;
        new_snd_devices[1] = SND_DEVICE_OUT_BT_A2DP;
        ret = 0;
    } else if (SND_DEVICE_OUT_SPEAKER_SAFE_AND_BT_A2DP == snd_device &&
               !platform_check_backends_match(SND_DEVICE_OUT_SPEAKER_SAFE,
                                              SND_DEVICE_OUT_BT_A2DP)) {
        *num_devices = 2;
        new_snd_devices[0] = SND_DEVICE_OUT_SPEAKER_SAFE;
        new_snd_devices[1] = SND_DEVICE_OUT_BT_A2DP;
        ret = 0;
    } else if (SND_DEVICE_IN_INCALL_REC_RX_TX == snd_device) {
        *num_devices = 2;
        new_snd_devices[0] = SND_DEVICE_IN_INCALL_REC_RX;
        new_snd_devices[1] = SND_DEVICE_IN_INCALL_REC_TX;
        ret = 0;
    }

    ALOGD("%s: snd_device(%d) num devices(%d) new_snd_devices(%d)", __func__,
        snd_device, *num_devices, *new_snd_devices);

    return ret;
}

int platform_get_ext_disp_type(void *platform)
{
    int disp_type;
    struct platform_data *my_data = (struct platform_data *)platform;

    if (my_data->ext_disp_type != EXT_DISPLAY_TYPE_NONE) {
         ALOGD("%s: Returning cached ext disp type:%s",
               __func__, (my_data->ext_disp_type == EXT_DISPLAY_TYPE_DP) ? "DisplayPort" : "HDMI");
         return my_data->ext_disp_type;
    }

    if (audio_extn_is_display_port_enabled()) {
        struct audio_device *adev = my_data->adev;
        struct mixer_ctl *ctl;
        char *mixer_ctl_name = "External Display Type";

        ctl = mixer_get_ctl_by_name(adev->mixer, mixer_ctl_name);
        if (!ctl) {
            ALOGE("%s: Could not get ctl for mixer cmd - %s",
                  __func__, mixer_ctl_name);
            return -EINVAL;
        }

        disp_type = mixer_ctl_get_value(ctl, 0);
        if (disp_type == EXT_DISPLAY_TYPE_NONE) {
             ALOGE("%s: Invalid external display type: %d", __func__, disp_type);
             return -EINVAL;
        }
    } else {
        disp_type = EXT_DISPLAY_TYPE_HDMI;
    }
    my_data->ext_disp_type = disp_type;
    ALOGD("%s: ext disp type:%s", __func__, (disp_type == EXT_DISPLAY_TYPE_DP) ? "DisplayPort" : "HDMI");
    return disp_type;
}

snd_device_t platform_get_output_snd_device(void *platform, struct stream_out *out)
{
    struct platform_data *my_data = (struct platform_data *)platform;
    struct audio_device *adev = my_data->adev;
    audio_mode_t mode = adev->mode;
    snd_device_t snd_device = SND_DEVICE_NONE;
    audio_devices_t devices = out->devices;
    unsigned int sample_rate = out->sample_rate;
    int na_mode = platform_get_native_support();

    audio_channel_mask_t channel_mask = (adev->active_input == NULL) ?
                                AUDIO_CHANNEL_IN_MONO : adev->active_input->channel_mask;
    int channel_count = popcount(channel_mask);

    ALOGV("%s: enter: output devices(%#x)", __func__, devices);
    if (devices == AUDIO_DEVICE_NONE ||
        devices & AUDIO_DEVICE_BIT_IN) {
        ALOGV("%s: Invalid output devices (%#x)", __func__, devices);
        goto exit;
    }

    if (popcount(devices) == 2) {
        bool is_active_voice_call = false;

        /*
        * This is special case handling for combo device use case during
        * voice call. APM route use case to combo device if stream type is
        * enforced audible (e.g. Camera shutter sound).
        */
        if ((mode == AUDIO_MODE_IN_CALL) ||
            voice_is_in_call(adev) ||
            voice_extn_compress_voip_is_active(adev))
                is_active_voice_call = true;

        if (devices == (AUDIO_DEVICE_OUT_WIRED_HEADPHONE |
                        AUDIO_DEVICE_OUT_SPEAKER)) {
            if (my_data->external_spk_1)
                snd_device = SND_DEVICE_OUT_SPEAKER_AND_HEADPHONES_EXTERNAL_1;
            else if (my_data->external_spk_2)
                snd_device = SND_DEVICE_OUT_SPEAKER_AND_HEADPHONES_EXTERNAL_2;
            else if (is_active_voice_call)
                snd_device = SND_DEVICE_OUT_VOICE_SPEAKER_AND_VOICE_HEADPHONES;
            else
                snd_device = SND_DEVICE_OUT_SPEAKER_AND_HEADPHONES;
        } else if (devices == (AUDIO_DEVICE_OUT_LINE |
                               AUDIO_DEVICE_OUT_SPEAKER)) {
                snd_device = SND_DEVICE_OUT_SPEAKER_AND_LINE;
        } else if (devices == (AUDIO_DEVICE_OUT_WIRED_HEADSET |
                               AUDIO_DEVICE_OUT_SPEAKER)) {
            if (audio_extn_get_anc_enabled()) {
                if (audio_extn_should_use_fb_anc()) {
                    if (is_active_voice_call)
                        snd_device = SND_DEVICE_OUT_VOICE_SPEAKER_AND_VOICE_ANC_FB_HEADSET;
                    else
                        snd_device = SND_DEVICE_OUT_SPEAKER_AND_ANC_FB_HEADSET;
                } else {
                    if (is_active_voice_call)
                        snd_device = SND_DEVICE_OUT_VOICE_SPEAKER_AND_VOICE_ANC_HEADSET;
                    else
                        snd_device = SND_DEVICE_OUT_SPEAKER_AND_ANC_HEADSET;
                }
            } else if (my_data->external_spk_1)
                snd_device = SND_DEVICE_OUT_SPEAKER_AND_HEADPHONES_EXTERNAL_1;
            else if (my_data->external_spk_2)
                snd_device = SND_DEVICE_OUT_SPEAKER_AND_HEADPHONES_EXTERNAL_2;
            else {
                if (is_active_voice_call)
                    snd_device = SND_DEVICE_OUT_VOICE_SPEAKER_AND_VOICE_HEADPHONES;
                else
                    snd_device = SND_DEVICE_OUT_SPEAKER_AND_HEADPHONES;
            }
        } else if (devices == (AUDIO_DEVICE_OUT_LINE |
                               AUDIO_DEVICE_OUT_SPEAKER)) {
            snd_device = SND_DEVICE_OUT_SPEAKER_AND_LINE;
        } else if (devices == (AUDIO_DEVICE_OUT_WIRED_HEADPHONE |
                               AUDIO_DEVICE_OUT_SPEAKER_SAFE) ||
                   devices == (AUDIO_DEVICE_OUT_WIRED_HEADSET |
                               AUDIO_DEVICE_OUT_SPEAKER_SAFE)) {
            snd_device = SND_DEVICE_OUT_SPEAKER_SAFE_AND_HEADPHONES;
        } else if (devices == (AUDIO_DEVICE_OUT_LINE |
                               AUDIO_DEVICE_OUT_SPEAKER_SAFE)) {
            snd_device = SND_DEVICE_OUT_SPEAKER_SAFE_AND_LINE;
        } else if (devices == (AUDIO_DEVICE_OUT_AUX_DIGITAL |
                               AUDIO_DEVICE_OUT_SPEAKER)) {
            switch(my_data->ext_disp_type) {
                case EXT_DISPLAY_TYPE_HDMI:
                    snd_device = SND_DEVICE_OUT_SPEAKER_AND_HDMI;
                    break;
                case EXT_DISPLAY_TYPE_DP:
                    snd_device = SND_DEVICE_OUT_SPEAKER_AND_DISPLAY_PORT;
                    break;
                default:
                    ALOGE("%s: Invalid disp_type %d", __func__, my_data->ext_disp_type);
                    goto exit;
            }
        } else if (devices == (AUDIO_DEVICE_OUT_ANLG_DOCK_HEADSET |
                               AUDIO_DEVICE_OUT_SPEAKER)) {
            snd_device = SND_DEVICE_OUT_SPEAKER_AND_USB_HEADSET;
        } else if ((devices == (AUDIO_DEVICE_OUT_USB_DEVICE |
                               AUDIO_DEVICE_OUT_SPEAKER)) ||
                   (devices == (AUDIO_DEVICE_OUT_USB_HEADSET |
                               AUDIO_DEVICE_OUT_SPEAKER))) {
            snd_device = SND_DEVICE_OUT_SPEAKER_AND_USB_HEADSET;
        } else if ((devices & AUDIO_DEVICE_OUT_SPEAKER) &&
                   (devices & AUDIO_DEVICE_OUT_ALL_A2DP)) {
            snd_device = SND_DEVICE_OUT_SPEAKER_AND_BT_A2DP;
        }  else if ((devices & AUDIO_DEVICE_OUT_SPEAKER_SAFE) &&
                   (devices & AUDIO_DEVICE_OUT_ALL_A2DP)) {
            snd_device = SND_DEVICE_OUT_SPEAKER_SAFE_AND_BT_A2DP;
        } else if ((devices & AUDIO_DEVICE_OUT_ALL_SCO) &&
                   ((devices & ~AUDIO_DEVICE_OUT_ALL_SCO) == AUDIO_DEVICE_OUT_SPEAKER)) {
            if (my_data->is_wsa_speaker)
                snd_device = adev->bt_wb_speech_enabled ?
                        SND_DEVICE_OUT_SPEAKER_WSA_AND_BT_SCO_WB :
                        SND_DEVICE_OUT_SPEAKER_WSA_AND_BT_SCO;
            else
                snd_device = adev->bt_wb_speech_enabled ?
                        SND_DEVICE_OUT_SPEAKER_AND_BT_SCO_WB :
                        SND_DEVICE_OUT_SPEAKER_AND_BT_SCO;
        } else if ((devices & AUDIO_DEVICE_OUT_ALL_SCO) &&
                         ((devices & ~AUDIO_DEVICE_OUT_ALL_SCO) == AUDIO_DEVICE_OUT_SPEAKER_SAFE)) {
            snd_device = adev->bt_wb_speech_enabled ?
                    SND_DEVICE_OUT_SPEAKER_SAFE_AND_BT_SCO_WB :
                    SND_DEVICE_OUT_SPEAKER_SAFE_AND_BT_SCO;
        } else if ((devices == (AUDIO_DEVICE_OUT_USB_DEVICE |
                               AUDIO_DEVICE_OUT_SPEAKER_SAFE)) ||
                (devices == (AUDIO_DEVICE_OUT_USB_HEADSET |
                                               AUDIO_DEVICE_OUT_SPEAKER_SAFE))) {
            snd_device = SND_DEVICE_OUT_SPEAKER_SAFE_AND_USB_HEADSET;
        } else {
            ALOGE("%s: Invalid combo device(%#x)", __func__, devices);
            goto exit;
        }
        if (snd_device != SND_DEVICE_NONE) {
            goto exit;
        }
    }

    if (popcount(devices) != 1) {
        ALOGE("%s: Invalid output devices(%#x)", __func__, devices);
        goto exit;
    }

    if ((mode == AUDIO_MODE_IN_CALL) ||
        voice_is_in_call(adev) ||
        voice_extn_compress_voip_is_active(adev) ||
        adev->enable_voicerx ||
        audio_extn_hfp_is_active(adev)) {
        if (devices & AUDIO_DEVICE_OUT_WIRED_HEADPHONE ||
            devices & AUDIO_DEVICE_OUT_WIRED_HEADSET ||
            devices & AUDIO_DEVICE_OUT_LINE) {
            if ((adev->voice.tty_mode != TTY_MODE_OFF) &&
                !voice_extn_compress_voip_is_active(adev)) {
                switch (adev->voice.tty_mode) {
                case TTY_MODE_FULL:
                    snd_device = SND_DEVICE_OUT_VOICE_TTY_FULL_HEADPHONES;
                    break;
                case TTY_MODE_VCO:
                    snd_device = SND_DEVICE_OUT_VOICE_TTY_VCO_HEADPHONES;
                    break;
                case TTY_MODE_HCO:
                    snd_device = SND_DEVICE_OUT_VOICE_TTY_HCO_HANDSET;
                    break;
                default:
                    ALOGE("%s: Invalid TTY mode (%#x)",
                          __func__, adev->voice.tty_mode);
                }
            } else if (devices & AUDIO_DEVICE_OUT_LINE) {
                snd_device = SND_DEVICE_OUT_VOICE_LINE;
            } else if (audio_extn_get_anc_enabled()) {
                if (audio_extn_should_use_fb_anc())
                    snd_device = SND_DEVICE_OUT_VOICE_ANC_FB_HEADSET;
                else
                    snd_device = SND_DEVICE_OUT_VOICE_ANC_HEADSET;
            } else {
                snd_device = SND_DEVICE_OUT_VOICE_HEADPHONES;
            }
        } else if (devices &
                    (AUDIO_DEVICE_OUT_USB_DEVICE |
                     AUDIO_DEVICE_OUT_USB_HEADSET)) {
            if (voice_is_in_call(adev)) {
                switch (adev->voice.tty_mode) {
                    case TTY_MODE_FULL:
                        snd_device = SND_DEVICE_OUT_VOICE_TTY_FULL_USB;
                        break;
                    case TTY_MODE_VCO:
                       snd_device = SND_DEVICE_OUT_VOICE_TTY_VCO_USB;
                        break;
                    case TTY_MODE_HCO:
                        // since Hearing will be on handset\speaker, use existing device
                        snd_device = SND_DEVICE_OUT_VOICE_TTY_HCO_HANDSET;
                        break;
                    case TTY_MODE_OFF:
                        break;
                    default:
                        ALOGE("%s: Invalid TTY mode (%#x)",
                              __func__, adev->voice.tty_mode);
                }
            }
            if (snd_device == SND_DEVICE_NONE) {
                    snd_device = audio_extn_usb_is_capture_supported() ?
                                 SND_DEVICE_OUT_VOICE_USB_HEADSET :
                                 SND_DEVICE_OUT_VOICE_USB_HEADPHONES;
            }
        } else if (devices & AUDIO_DEVICE_OUT_ALL_SCO) {
            if (adev->bt_wb_speech_enabled)
                snd_device = SND_DEVICE_OUT_BT_SCO_WB;
            else
                snd_device = SND_DEVICE_OUT_BT_SCO;
        } else if (devices & (AUDIO_DEVICE_OUT_SPEAKER | AUDIO_DEVICE_OUT_SPEAKER_SAFE)) {
            if (my_data->is_vbat_speaker || my_data->is_bcl_speaker) {
                if (hw_info_is_stereo_spkr(my_data->hw_info)) {
                    if (my_data->mono_speaker == SPKR_1)
                        snd_device = SND_DEVICE_OUT_VOICE_SPEAKER_VBAT;
                    else
                        snd_device = SND_DEVICE_OUT_VOICE_SPEAKER_2_VBAT;
                } else
                    snd_device = SND_DEVICE_OUT_VOICE_SPEAKER_VBAT;
            } else if (my_data->is_wsa_speaker) {
                    if (my_data->mono_speaker == SPKR_1)
                        snd_device = SND_DEVICE_OUT_VOICE_SPEAKER_WSA;
                    else
                        snd_device = SND_DEVICE_OUT_VOICE_SPEAKER_2_WSA;
            } else {
                if (hw_info_is_stereo_spkr(my_data->hw_info)) {
                    if (my_data->voice_speaker_stereo)
                        snd_device = SND_DEVICE_OUT_VOICE_SPEAKER_STEREO;
                    else if (adev->enable_hfp)
                        snd_device = SND_DEVICE_OUT_VOICE_SPEAKER_HFP;
                    else {
                        if (my_data->mono_speaker == SPKR_1)
                            snd_device = SND_DEVICE_OUT_VOICE_SPEAKER;
                        else
                            snd_device = SND_DEVICE_OUT_VOICE_SPEAKER_2;
                    }
                } else if (adev->enable_hfp)
                    snd_device = SND_DEVICE_OUT_VOICE_SPEAKER_HFP;
                else
                    snd_device = SND_DEVICE_OUT_VOICE_SPEAKER;
            }
        } else if (devices & AUDIO_DEVICE_OUT_ALL_A2DP) {
            snd_device = SND_DEVICE_OUT_BT_A2DP;
        } else if (devices & AUDIO_DEVICE_OUT_ANLG_DOCK_HEADSET ||
                   devices & AUDIO_DEVICE_OUT_DGTL_DOCK_HEADSET) {
            snd_device = SND_DEVICE_OUT_USB_HEADSET;
        } else if ((devices & AUDIO_DEVICE_OUT_AUX_DIGITAL) &&
                   adev->dp_allowed_for_voice) {
            switch(my_data->ext_disp_type) {
                case EXT_DISPLAY_TYPE_DP:
                    snd_device = SND_DEVICE_OUT_DISPLAY_PORT;
                    break;
                default:
                    ALOGE("%s: Invalid disp_type %d", __func__,
                           my_data->ext_disp_type);
                    goto exit;
            }
        } else if (devices & AUDIO_DEVICE_OUT_FM_TX) {
            snd_device = SND_DEVICE_OUT_TRANSMISSION_FM;
        } else if (devices & AUDIO_DEVICE_OUT_EARPIECE) {
            if(adev->voice.hac)
                snd_device = SND_DEVICE_OUT_VOICE_HAC_HANDSET;
            else if (is_operator_tmus())
                snd_device = SND_DEVICE_OUT_VOICE_HANDSET_TMUS;
            else if (audio_extn_should_use_handset_anc(channel_count))
                snd_device = SND_DEVICE_OUT_ANC_HANDSET;
            else
                snd_device = SND_DEVICE_OUT_VOICE_HANDSET;
        } else if (devices & AUDIO_DEVICE_OUT_TELEPHONY_TX)
            snd_device = SND_DEVICE_OUT_VOICE_TX;

        if (snd_device != SND_DEVICE_NONE) {
            goto exit;
        }
    }

    if (devices & AUDIO_DEVICE_OUT_WIRED_HEADPHONE ||
        devices & AUDIO_DEVICE_OUT_WIRED_HEADSET ||
        devices & AUDIO_DEVICE_OUT_LINE) {
        if (OUTPUT_SAMPLING_RATE_44100 == sample_rate &&
            NATIVE_AUDIO_MODE_SRC == na_mode &&
            !audio_extn_get_anc_enabled()) {

            snd_device = SND_DEVICE_OUT_HEADPHONES_44_1;

        } else if (devices & AUDIO_DEVICE_OUT_WIRED_HEADSET
            && audio_extn_get_anc_enabled()) {
                if (audio_extn_should_use_fb_anc())
                    snd_device = SND_DEVICE_OUT_ANC_FB_HEADSET;
                else
                    snd_device = SND_DEVICE_OUT_ANC_HEADSET;
        } else if (NATIVE_AUDIO_MODE_SRC == na_mode &&
                   OUTPUT_SAMPLING_RATE_44100 == sample_rate) {
                snd_device = SND_DEVICE_OUT_HEADPHONES_44_1;
        } else if (NATIVE_AUDIO_MODE_MULTIPLE_44_1 == na_mode &&
                   (sample_rate % OUTPUT_SAMPLING_RATE_44100 == 0) &&
                   (out->format != AUDIO_FORMAT_DSD)) {
                snd_device = SND_DEVICE_OUT_HEADPHONES_44_1;
        } else if (out->format == AUDIO_FORMAT_DSD) {
                snd_device = SND_DEVICE_OUT_HEADPHONES_DSD;
        } else if (devices & AUDIO_DEVICE_OUT_LINE) {
                snd_device = SND_DEVICE_OUT_LINE;
        } else
                snd_device = SND_DEVICE_OUT_HEADPHONES;
    } else if (devices & AUDIO_DEVICE_OUT_LINE) {
        snd_device = SND_DEVICE_OUT_LINE;
    } else if (devices & AUDIO_DEVICE_OUT_SPEAKER_SAFE) {
        snd_device = SND_DEVICE_OUT_SPEAKER_SAFE;
    } else if (devices & AUDIO_DEVICE_OUT_SPEAKER) {
        if (my_data->external_spk_1)
            snd_device = SND_DEVICE_OUT_SPEAKER_EXTERNAL_1;
        else if (my_data->external_spk_2)
            snd_device = SND_DEVICE_OUT_SPEAKER_EXTERNAL_2;
        else if (adev->speaker_lr_swap) {
            /*
             * Perform device switch only if acdb tuning is
             * different between SPEAKER & SPEAKER_REVERSE,
             * Or there will be a small pause while performing
             * device switch.
            */
            if (acdb_device_table[SND_DEVICE_OUT_SPEAKER] !=
                acdb_device_table[SND_DEVICE_OUT_SPEAKER_REVERSE])
                snd_device = SND_DEVICE_OUT_SPEAKER_REVERSE;
            else
                snd_device = SND_DEVICE_OUT_SPEAKER;
        } else if (my_data->is_vbat_speaker || my_data->is_bcl_speaker)
            snd_device = SND_DEVICE_OUT_SPEAKER_VBAT;
          else if (my_data->is_wsa_speaker)
            snd_device = SND_DEVICE_OUT_SPEAKER_WSA;
        else
            snd_device = SND_DEVICE_OUT_SPEAKER;
    } else if (devices & AUDIO_DEVICE_OUT_ALL_SCO) {
        if (adev->bt_wb_speech_enabled)
            snd_device = SND_DEVICE_OUT_BT_SCO_WB;
        else
            snd_device = SND_DEVICE_OUT_BT_SCO;
    } else if (devices & AUDIO_DEVICE_OUT_ALL_A2DP) {
        snd_device = SND_DEVICE_OUT_BT_A2DP;
    } else if (devices & AUDIO_DEVICE_OUT_AUX_DIGITAL) {
            switch(my_data->ext_disp_type) {
                case EXT_DISPLAY_TYPE_HDMI:
                    snd_device = SND_DEVICE_OUT_HDMI;
                    break;
                case EXT_DISPLAY_TYPE_DP:
                    snd_device = SND_DEVICE_OUT_DISPLAY_PORT;
                    break;
                default:
                    ALOGE("%s: Invalid disp_type %d", __func__, my_data->ext_disp_type);
                    goto exit;
            }
    } else if (devices & AUDIO_DEVICE_OUT_ANLG_DOCK_HEADSET ||
               devices & AUDIO_DEVICE_OUT_DGTL_DOCK_HEADSET) {
        ALOGD("%s: setting USB hadset channel capability(2) for Proxy", __func__);
        snd_device = SND_DEVICE_OUT_USB_HEADSET;
        audio_extn_set_afe_proxy_channel_mixer(adev, 2, snd_device);
    } else if (devices &
                (AUDIO_DEVICE_OUT_USB_DEVICE |
                 AUDIO_DEVICE_OUT_USB_HEADSET)) {
        if (audio_extn_qdsp_supported_usb())
            snd_device = SND_DEVICE_OUT_USB_HEADSET_SPEC;
        else if (audio_extn_usb_is_capture_supported())
            snd_device = SND_DEVICE_OUT_USB_HEADSET;
        else
            snd_device = SND_DEVICE_OUT_USB_HEADPHONES;
    } else if (devices & AUDIO_DEVICE_OUT_FM_TX) {
        snd_device = SND_DEVICE_OUT_TRANSMISSION_FM;
    } else if (devices & AUDIO_DEVICE_OUT_EARPIECE) {
        /*HAC support for voice-ish audio (eg visual voicemail)*/
        if(adev->voice.hac)
            snd_device = SND_DEVICE_OUT_VOICE_HAC_HANDSET;
        else
            snd_device = SND_DEVICE_OUT_HANDSET;
    } else if (devices & AUDIO_DEVICE_OUT_PROXY) {
        channel_count = audio_extn_get_afe_proxy_channel_count();
        ALOGD("%s: setting sink capability(%d) for Proxy", __func__, channel_count);
        snd_device = SND_DEVICE_OUT_AFE_PROXY;
        audio_extn_set_afe_proxy_channel_mixer(adev, channel_count, snd_device);
    } else {
        ALOGE("%s: Unknown device(s) %#x", __func__, devices);
    }
exit:
    ALOGV("%s: exit: snd_device(%s)", __func__, device_table[snd_device]);
    return snd_device;
}

static snd_device_t get_snd_device_for_voice_comm_ecns_enabled(struct platform_data *my_data,
                                                  audio_devices_t out_device,
                                                  audio_devices_t in_device)
{
    struct audio_device *adev = my_data->adev;
    snd_device_t snd_device = SND_DEVICE_NONE;

    if (in_device & AUDIO_DEVICE_IN_BACK_MIC) {
        if (my_data->fluence_in_spkr_mode) {
            if ((my_data->fluence_type & FLUENCE_QUAD_MIC) &&
                (my_data->source_mic_type & SOURCE_QUAD_MIC)) {
                snd_device = SND_DEVICE_IN_SPEAKER_QMIC_AEC_NS;
            } else if ((my_data->fluence_type & FLUENCE_TRI_MIC) &&
                       (my_data->source_mic_type & SOURCE_THREE_MIC)) {
                    snd_device = SND_DEVICE_IN_SPEAKER_TMIC_AEC_NS;
            } else if ((my_data->fluence_type & FLUENCE_DUAL_MIC) &&
                       (my_data->source_mic_type & SOURCE_DUAL_MIC)) {
                if (my_data->fluence_mode == FLUENCE_BROADSIDE)
                    snd_device = SND_DEVICE_IN_SPEAKER_DMIC_AEC_NS_BROADSIDE;
                else
                    snd_device = my_data->fluence_sb_enabled ?
                                     SND_DEVICE_IN_SPEAKER_DMIC_AEC_NS_SB
                                     : SND_DEVICE_IN_SPEAKER_DMIC_AEC_NS;
            }
            adev->acdb_settings |= DMIC_FLAG;
        } else
            snd_device = my_data->fluence_sb_enabled ?
                             SND_DEVICE_IN_SPEAKER_MIC_SB
                             : SND_DEVICE_IN_SPEAKER_MIC;
    } else if (in_device & AUDIO_DEVICE_IN_BUILTIN_MIC) {
        if ((my_data->fluence_type & FLUENCE_TRI_MIC) &&
            (my_data->source_mic_type & SOURCE_THREE_MIC)) {
            snd_device = SND_DEVICE_IN_HANDSET_TMIC_AEC_NS;
            adev->acdb_settings |= TMIC_FLAG;
        } else if ((my_data->fluence_type & FLUENCE_DUAL_MIC) &&
            (my_data->source_mic_type & SOURCE_DUAL_MIC)) {
            snd_device = my_data->fluence_sb_enabled ?
                             SND_DEVICE_IN_HANDSET_DMIC_AEC_NS_SB
                             : SND_DEVICE_IN_HANDSET_DMIC_AEC_NS;
            adev->acdb_settings |= DMIC_FLAG;
        } else
            snd_device = my_data->fluence_sb_enabled ?
                             SND_DEVICE_IN_HANDSET_MIC_SB
                             : SND_DEVICE_IN_HANDSET_MIC;
    } else if (in_device & AUDIO_DEVICE_IN_WIRED_HEADSET) {
        snd_device = SND_DEVICE_IN_HEADSET_MIC;
    }
    platform_set_echo_reference(adev, true, out_device);

    return snd_device;
}

static snd_device_t get_snd_device_for_voice_comm_ecns_disabled(struct platform_data *my_data,
                                                  audio_devices_t out_device,
                                                  audio_devices_t in_device)
{
    struct audio_device *adev = my_data->adev;
    snd_device_t snd_device = SND_DEVICE_NONE;

    if (adev->active_input->enable_aec &&
        adev->active_input->enable_ns) {
        if (in_device & AUDIO_DEVICE_IN_BACK_MIC) {
            if (my_data->fluence_in_spkr_mode) {
                if ((my_data->fluence_type & FLUENCE_QUAD_MIC) &&
                    (my_data->source_mic_type & SOURCE_QUAD_MIC)) {
                    snd_device = SND_DEVICE_IN_SPEAKER_QMIC_AEC_NS;
                } else if ((my_data->fluence_type & FLUENCE_TRI_MIC) &&
                           (my_data->source_mic_type & SOURCE_THREE_MIC)) {
                        snd_device = SND_DEVICE_IN_SPEAKER_TMIC_AEC_NS;
                } else if ((my_data->fluence_type & FLUENCE_DUAL_MIC) &&
                           (my_data->source_mic_type & SOURCE_DUAL_MIC) &&
                           my_data->fluence_in_voice_comm) {
                    if (my_data->fluence_mode == FLUENCE_BROADSIDE)
                        snd_device = SND_DEVICE_IN_SPEAKER_DMIC_AEC_NS_BROADSIDE;
                    else
                        snd_device = my_data->fluence_sb_enabled ?
                                         SND_DEVICE_IN_SPEAKER_DMIC_AEC_NS_SB
                                         : SND_DEVICE_IN_SPEAKER_DMIC_AEC_NS;
                }
                adev->acdb_settings |= DMIC_FLAG;
            } else
                snd_device = my_data->fluence_sb_enabled ?
                                 SND_DEVICE_IN_SPEAKER_MIC_AEC_NS_SB
                                 : SND_DEVICE_IN_SPEAKER_MIC_AEC_NS;
        } else if (in_device & AUDIO_DEVICE_IN_BUILTIN_MIC) {
            if ((my_data->fluence_type & FLUENCE_TRI_MIC) &&
                (my_data->source_mic_type & SOURCE_THREE_MIC)) {
                snd_device = SND_DEVICE_IN_HANDSET_TMIC_AEC_NS;
                adev->acdb_settings |= TMIC_FLAG;
            } else if ((my_data->fluence_type & FLUENCE_DUAL_MIC) &&
                (my_data->source_mic_type & SOURCE_DUAL_MIC) &&
                my_data->fluence_in_voice_comm) {
                snd_device = my_data->fluence_sb_enabled ?
                                 SND_DEVICE_IN_HANDSET_DMIC_AEC_NS_SB
                                 : SND_DEVICE_IN_HANDSET_DMIC_AEC_NS;
                adev->acdb_settings |= DMIC_FLAG;
            } else
                snd_device = my_data->fluence_sb_enabled ?
                                 SND_DEVICE_IN_HANDSET_MIC_AEC_NS_SB
                                 : SND_DEVICE_IN_HANDSET_MIC_AEC_NS;
        } else if (in_device & AUDIO_DEVICE_IN_WIRED_HEADSET) {
            snd_device = SND_DEVICE_IN_HEADSET_MIC_FLUENCE;
        } else if (audio_extn_usb_connected(NULL) && audio_is_usb_in_device(in_device | AUDIO_DEVICE_BIT_IN)) {
            snd_device = SND_DEVICE_IN_USB_HEADSET_MIC_AEC;
        }
        platform_set_echo_reference(adev, true, out_device);
    } else if (adev->active_input->enable_aec) {
        if (in_device & AUDIO_DEVICE_IN_BACK_MIC) {
            if (my_data->fluence_in_spkr_mode) {
                if ((my_data->fluence_type & FLUENCE_QUAD_MIC) &&
                    (my_data->source_mic_type & SOURCE_QUAD_MIC)) {
                    snd_device = SND_DEVICE_IN_SPEAKER_QMIC_AEC;
                } else if ((my_data->fluence_type & FLUENCE_TRI_MIC) &&
                           (my_data->source_mic_type & SOURCE_THREE_MIC)) {
                        snd_device = SND_DEVICE_IN_SPEAKER_TMIC_AEC;
                } else if ((my_data->fluence_type & FLUENCE_DUAL_MIC) &&
                           (my_data->source_mic_type & SOURCE_DUAL_MIC) &&
                           my_data->fluence_in_voice_comm) {
                    if (my_data->fluence_mode == FLUENCE_BROADSIDE)
                        snd_device = SND_DEVICE_IN_SPEAKER_DMIC_AEC_BROADSIDE;
                    else
                        snd_device = my_data->fluence_sb_enabled ?
                                         SND_DEVICE_IN_SPEAKER_DMIC_AEC_SB
                                         : SND_DEVICE_IN_SPEAKER_DMIC_AEC;
                }
                adev->acdb_settings |= DMIC_FLAG;
            } else
                snd_device = my_data->fluence_sb_enabled ?
                                 SND_DEVICE_IN_SPEAKER_MIC_AEC_SB
                                 : SND_DEVICE_IN_SPEAKER_MIC_AEC;
        } else if (in_device & AUDIO_DEVICE_IN_BUILTIN_MIC) {
            if ((my_data->fluence_type & FLUENCE_TRI_MIC) &&
                (my_data->source_mic_type & SOURCE_THREE_MIC)) {
                snd_device = SND_DEVICE_IN_HANDSET_TMIC_AEC;
                adev->acdb_settings |= TMIC_FLAG;
            } else if ((my_data->fluence_type & FLUENCE_DUAL_MIC) &&
                (my_data->source_mic_type & SOURCE_DUAL_MIC) &&
                my_data->fluence_in_voice_comm) {
                snd_device = my_data->fluence_sb_enabled ?
                                 SND_DEVICE_IN_HANDSET_DMIC_AEC_SB
                                 : SND_DEVICE_IN_HANDSET_DMIC_AEC;
                adev->acdb_settings |= DMIC_FLAG;
            } else
                snd_device = SND_DEVICE_IN_HANDSET_MIC_AEC;
        } else if (in_device & AUDIO_DEVICE_IN_WIRED_HEADSET) {
            snd_device = SND_DEVICE_IN_HEADSET_MIC_FLUENCE;
        } else if (audio_extn_usb_connected(NULL) && audio_is_usb_in_device(in_device | AUDIO_DEVICE_BIT_IN)) {
            snd_device = SND_DEVICE_IN_USB_HEADSET_MIC_AEC;
        }
        platform_set_echo_reference(adev, true, out_device);
    } else if (adev->active_input->enable_ns) {
        if (in_device & AUDIO_DEVICE_IN_BACK_MIC) {
            if (my_data->fluence_in_spkr_mode) {
                if ((my_data->fluence_type & FLUENCE_QUAD_MIC) &&
                    (my_data->source_mic_type & SOURCE_QUAD_MIC)) {
                    snd_device = SND_DEVICE_IN_SPEAKER_QMIC_NS;
                } else if ((my_data->fluence_type & FLUENCE_TRI_MIC) &&
                           (my_data->source_mic_type & SOURCE_THREE_MIC)) {
                        snd_device = SND_DEVICE_IN_SPEAKER_TMIC_NS;
                } else if ((my_data->fluence_type & FLUENCE_DUAL_MIC) &&
                           (my_data->source_mic_type & SOURCE_DUAL_MIC) &&
                           my_data->fluence_in_voice_comm) {
                    if (my_data->fluence_mode == FLUENCE_BROADSIDE)
                        snd_device = SND_DEVICE_IN_SPEAKER_DMIC_NS_BROADSIDE;
                    else
                        snd_device = my_data->fluence_sb_enabled ?
                                         SND_DEVICE_IN_SPEAKER_DMIC_NS_SB
                                         : SND_DEVICE_IN_SPEAKER_DMIC_NS;
                }
                adev->acdb_settings |= DMIC_FLAG;
            } else
                snd_device = my_data->fluence_sb_enabled ?
                                 SND_DEVICE_IN_SPEAKER_MIC_NS_SB
                                 : SND_DEVICE_IN_SPEAKER_MIC_NS;
        } else if (in_device & AUDIO_DEVICE_IN_BUILTIN_MIC) {
            if ((my_data->fluence_type & FLUENCE_TRI_MIC) &&
                (my_data->source_mic_type & SOURCE_THREE_MIC)) {
                snd_device = SND_DEVICE_IN_HANDSET_TMIC_NS;
                adev->acdb_settings |= TMIC_FLAG;
            } else if ((my_data->fluence_type & FLUENCE_DUAL_MIC) &&
                (my_data->source_mic_type & SOURCE_DUAL_MIC) &&
                my_data->fluence_in_voice_comm) {
                snd_device = my_data->fluence_sb_enabled ?
                                 SND_DEVICE_IN_HANDSET_DMIC_NS_SB
                                 : SND_DEVICE_IN_HANDSET_DMIC_NS;
                adev->acdb_settings |= DMIC_FLAG;
            } else
                snd_device = SND_DEVICE_IN_HANDSET_MIC_NS;
        } else if (in_device & AUDIO_DEVICE_IN_WIRED_HEADSET) {
            snd_device = SND_DEVICE_IN_HEADSET_MIC_FLUENCE;
        }
        platform_set_echo_reference(adev, false, out_device);
    } else
        platform_set_echo_reference(adev, false, out_device);

    return snd_device;
}

static snd_device_t get_snd_device_for_voice_comm(struct platform_data *my_data,
                                                  audio_devices_t out_device,
                                                  audio_devices_t in_device)
{
    if(voice_extn_is_dynamic_ecns_enabled())
        return get_snd_device_for_voice_comm_ecns_enabled(my_data, out_device, in_device);
    else
        return get_snd_device_for_voice_comm_ecns_disabled(my_data, out_device, in_device);
}

snd_device_t platform_get_input_snd_device(void *platform, audio_devices_t out_device)
{
    struct platform_data *my_data = (struct platform_data *)platform;
    struct audio_device *adev = my_data->adev;
    /*
     * TODO: active_input always points to last opened input. Source returned will
     * be wrong if more than one active inputs are present.
     */
    audio_source_t  source = (adev->active_input == NULL) ?
                                AUDIO_SOURCE_DEFAULT : adev->active_input->source;

    audio_mode_t    mode   = adev->mode;
    audio_devices_t in_device = ((adev->active_input == NULL) ?
                                    AUDIO_DEVICE_NONE : adev->active_input->device)
                                & ~AUDIO_DEVICE_BIT_IN;
    audio_channel_mask_t channel_mask = (adev->active_input == NULL) ?
                                AUDIO_CHANNEL_IN_MONO : adev->active_input->channel_mask;
    snd_device_t snd_device = SND_DEVICE_NONE;
    int channel_count = popcount(channel_mask);
    int str_bitwidth = (adev->active_input == NULL) ?
                 CODEC_BACKEND_DEFAULT_BIT_WIDTH : adev->active_input->bit_width;

    ALOGV("%s: enter: out_device(%#x) in_device(%#x) channel_count (%d) channel_mask (0x%x)",
          __func__, out_device, in_device, channel_count, channel_mask);
    if (my_data->external_mic) {
        if ((out_device != AUDIO_DEVICE_NONE) && ((mode == AUDIO_MODE_IN_CALL) || voice_is_in_call(adev) ||
            voice_extn_compress_voip_is_active(adev) || audio_extn_hfp_is_active(adev))) {
            if (out_device & AUDIO_DEVICE_OUT_WIRED_HEADPHONE ||
               out_device & AUDIO_DEVICE_OUT_EARPIECE ||
               out_device & AUDIO_DEVICE_OUT_SPEAKER )
                snd_device = SND_DEVICE_IN_HANDSET_MIC_EXTERNAL;
        } else if (in_device & AUDIO_DEVICE_IN_BUILTIN_MIC ||
                   in_device & AUDIO_DEVICE_IN_BACK_MIC) {
            snd_device = SND_DEVICE_IN_HANDSET_MIC_EXTERNAL;
        }
    }

    if (snd_device != AUDIO_DEVICE_NONE)
        goto exit;

    if ((out_device != AUDIO_DEVICE_NONE) && ((mode == AUDIO_MODE_IN_CALL) || voice_is_in_call(adev) ||
        voice_extn_compress_voip_is_active(adev) || audio_extn_hfp_is_active(adev))) {
        if ((adev->voice.tty_mode != TTY_MODE_OFF) &&
            !voice_extn_compress_voip_is_active(adev)) {
            if (out_device & AUDIO_DEVICE_OUT_WIRED_HEADPHONE ||
                out_device & AUDIO_DEVICE_OUT_WIRED_HEADSET ||
                out_device & AUDIO_DEVICE_OUT_LINE) {
                switch (adev->voice.tty_mode) {
                    case TTY_MODE_FULL:
                        snd_device = SND_DEVICE_IN_VOICE_TTY_FULL_HEADSET_MIC;
                        break;
                    case TTY_MODE_VCO:
                        snd_device = SND_DEVICE_IN_VOICE_TTY_VCO_HANDSET_MIC;
                        break;
                    case TTY_MODE_HCO:
                        snd_device = SND_DEVICE_IN_VOICE_TTY_HCO_HEADSET_MIC;
                        break;
                    default:
                        ALOGE("%s: Invalid TTY mode (%#x)", __func__, adev->voice.tty_mode);
                }
                goto exit;
            } else if (out_device &
                        (AUDIO_DEVICE_OUT_USB_DEVICE |
                         AUDIO_DEVICE_OUT_USB_HEADSET)) {
                switch (adev->voice.tty_mode) {
                    case TTY_MODE_FULL:
                        snd_device = SND_DEVICE_IN_VOICE_TTY_FULL_USB_MIC;
                        break;
                    case TTY_MODE_VCO:
                        // since voice will be captured from handset mic, use existing device
                        snd_device = SND_DEVICE_IN_VOICE_TTY_VCO_HANDSET_MIC;
                        break;
                    case TTY_MODE_HCO:
                        snd_device = SND_DEVICE_IN_VOICE_TTY_HCO_USB_MIC;
                        break;
                    default:
                        ALOGE("%s: Invalid TTY mode (%#x)", __func__, adev->voice.tty_mode);
                }
                goto exit;
            }
        }
        if (out_device & AUDIO_DEVICE_OUT_EARPIECE ||
            out_device & AUDIO_DEVICE_OUT_WIRED_HEADPHONE ||
                out_device & AUDIO_DEVICE_OUT_LINE) {
            if (out_device & AUDIO_DEVICE_OUT_EARPIECE &&
                audio_extn_should_use_handset_anc(channel_count)) {
                if ((my_data->fluence_type != FLUENCE_NONE) &&
                    (my_data->source_mic_type & SOURCE_DUAL_MIC)) {
                    snd_device = SND_DEVICE_IN_VOICE_FLUENCE_DMIC_AANC;
                    adev->acdb_settings |= DMIC_FLAG;
                } else {
                    snd_device = SND_DEVICE_IN_AANC_HANDSET_MIC;
                }
                adev->acdb_settings |= ANC_FLAG;
            } else if (my_data->fluence_type == FLUENCE_NONE ||
                (my_data->fluence_in_voice_call == false &&
                 my_data->fluence_in_hfp_call == false)) {
                 if (out_device & AUDIO_DEVICE_OUT_LINE &&
                     audio_extn_hfp_is_active(adev)) {
                     snd_device = my_data->fluence_sb_enabled ?
                                      SND_DEVICE_IN_VOICE_SPEAKER_MIC_SB
                                      : SND_DEVICE_IN_VOICE_SPEAKER_MIC;
                 } else {
                     snd_device = my_data->fluence_sb_enabled ?
                                     SND_DEVICE_IN_HANDSET_MIC_SB
                                     : SND_DEVICE_IN_HANDSET_MIC;
                 }
                 if (audio_extn_hfp_is_active(adev))
                     platform_set_echo_reference(adev, true, out_device);
            } else {
                if ((my_data->fluence_type & FLUENCE_TRI_MIC) &&
                    (my_data->source_mic_type & SOURCE_THREE_MIC)) {
                    snd_device = SND_DEVICE_IN_HANDSET_TMIC;
                    adev->acdb_settings |= TMIC_FLAG;
                } else if (is_operator_tmus())
                    snd_device = SND_DEVICE_IN_VOICE_DMIC_TMUS;
                else { /* for FLUENCE_DUAL_MIC and SOURCE_DUAL_MIC */
                    snd_device = my_data->fluence_sb_enabled ?
                                     SND_DEVICE_IN_VOICE_DMIC_SB
                                     : SND_DEVICE_IN_VOICE_DMIC;
                    adev->acdb_settings |= DMIC_FLAG;
                }
            }
        } else if (out_device & AUDIO_DEVICE_OUT_WIRED_HEADSET) {
            snd_device = SND_DEVICE_IN_VOICE_HEADSET_MIC;
            if (audio_extn_hfp_is_active(adev))
                platform_set_echo_reference(adev, true, out_device);
        } else if (out_device & AUDIO_DEVICE_OUT_ALL_SCO) {
            if (adev->bt_wb_speech_enabled) {
                if (adev->bluetooth_nrec)
                    snd_device = SND_DEVICE_IN_BT_SCO_MIC_WB_NREC;
                else
                    snd_device = SND_DEVICE_IN_BT_SCO_MIC_WB;
            } else {
                if (adev->bluetooth_nrec)
                    snd_device = SND_DEVICE_IN_BT_SCO_MIC_NREC;
                else
                    snd_device = SND_DEVICE_IN_BT_SCO_MIC;
            }
        } else if ((out_device & AUDIO_DEVICE_OUT_AUX_DIGITAL) &&
                   adev->dp_allowed_for_voice) {
            if (audio_extn_usb_is_capture_supported())
                snd_device = SND_DEVICE_IN_VOICE_USB_HEADSET_MIC;
            else
                snd_device = my_data->fluence_sb_enabled ?
                                SND_DEVICE_IN_HANDSET_MIC_SB
                                 : SND_DEVICE_IN_HANDSET_MIC;

            if (voice_is_in_call(adev))
                platform_set_echo_reference(adev, true, out_device);
        } else if (out_device & AUDIO_DEVICE_OUT_SPEAKER ||
                   out_device & AUDIO_DEVICE_OUT_SPEAKER_SAFE ||
                   out_device & AUDIO_DEVICE_OUT_WIRED_HEADPHONE ||
                   out_device & AUDIO_DEVICE_OUT_LINE) {
            if (my_data->fluence_type != FLUENCE_NONE &&
                (my_data->fluence_in_voice_call ||
                 my_data->fluence_in_hfp_call) &&
                my_data->fluence_in_spkr_mode) {
                if((my_data->fluence_type & FLUENCE_QUAD_MIC) &&
                   (my_data->source_mic_type & SOURCE_QUAD_MIC)) {
                    adev->acdb_settings |= QMIC_FLAG;
                    snd_device = SND_DEVICE_IN_VOICE_SPEAKER_QMIC;
                } else if ((my_data->fluence_type & FLUENCE_TRI_MIC) &&
                           (my_data->source_mic_type & SOURCE_THREE_MIC)) {
                    adev->acdb_settings |= TMIC_FLAG;
                    snd_device = SND_DEVICE_IN_VOICE_SPEAKER_TMIC;
                } else {
                    adev->acdb_settings |= DMIC_FLAG;
                    if (my_data->fluence_mode == FLUENCE_BROADSIDE)
                       snd_device = SND_DEVICE_IN_VOICE_SPEAKER_DMIC_BROADSIDE;
                    else
                       snd_device = my_data->fluence_sb_enabled ?
                                        SND_DEVICE_IN_VOICE_SPEAKER_DMIC_SB
                                        : SND_DEVICE_IN_VOICE_SPEAKER_DMIC;
                }
                if (audio_extn_hfp_is_active(adev))
                    platform_set_echo_reference(adev, true, out_device);
            } else {
                if (adev->enable_hfp) {
                    snd_device = SND_DEVICE_IN_VOICE_SPEAKER_MIC_HFP;
                    platform_set_echo_reference(adev, true, out_device);
                } else {
                    snd_device = my_data->fluence_sb_enabled ?
                                     SND_DEVICE_IN_VOICE_SPEAKER_MIC_SB
                                     : SND_DEVICE_IN_VOICE_SPEAKER_MIC;
                    if (audio_extn_hfp_is_active(adev))
                        platform_set_echo_reference(adev, true, out_device);
                }
            }
        } else if (out_device & AUDIO_DEVICE_OUT_TELEPHONY_TX) {
            snd_device = SND_DEVICE_IN_VOICE_RX;
        } else if (out_device &
                    (AUDIO_DEVICE_OUT_USB_DEVICE |
                     AUDIO_DEVICE_OUT_USB_HEADSET)) {
            if (audio_extn_usb_is_capture_supported()) {
                snd_device = SND_DEVICE_IN_VOICE_USB_HEADSET_MIC;
            } else if (my_data->fluence_in_voice_call && my_data->fluence_in_spkr_mode) {
                if (my_data->source_mic_type & SOURCE_DUAL_MIC) {
                    snd_device = SND_DEVICE_IN_VOICE_SPEAKER_DMIC;
                } else {
                    snd_device = SND_DEVICE_IN_VOICE_SPEAKER_MIC;
                }
            } else {
                snd_device = SND_DEVICE_IN_HANDSET_MIC;
            }
        }
    } else if (my_data->use_generic_handset == true &&  //     system prop is enabled
               (my_data->source_mic_type & SOURCE_QUAD_MIC) &&  // AND 4mic is available
               ((in_device & AUDIO_DEVICE_IN_BUILTIN_MIC) ||    // AND device is buit-in mic or back mic
                (in_device & AUDIO_DEVICE_IN_BACK_MIC)) &&
               (my_data->fluence_in_audio_rec == true &&       //  AND fluencepro is enabled
                my_data->fluence_type & FLUENCE_QUAD_MIC) &&
               (source == AUDIO_SOURCE_CAMCORDER ||           // AND source is cam/mic/unprocessed
                source == AUDIO_SOURCE_UNPROCESSED ||
                source == AUDIO_SOURCE_MIC)) {
                snd_device = SND_DEVICE_IN_HANDSET_GENERIC_QMIC;
                platform_set_echo_reference(adev, true, out_device);
    } else if (my_data->use_generic_handset == true &&          // System prop is enabled
               (my_data->ambisonic_capture == true) &&          // Enable Ambisonic capture
               (my_data->source_mic_type & SOURCE_QUAD_MIC) &&  // AND 4mic is available
               ((in_device & AUDIO_DEVICE_IN_BUILTIN_MIC) ||    // AND device is Built-in
               (in_device & AUDIO_DEVICE_IN_BACK_MIC)) &&       // OR Back-mic
               (source == AUDIO_SOURCE_MIC ||                   // AND source is MIC for 16bit
                source == AUDIO_SOURCE_UNPROCESSED ||           // OR unprocessed for 24bit
                source == AUDIO_SOURCE_CAMCORDER)) {            // OR camera usecase
                snd_device = SND_DEVICE_IN_HANDSET_GENERIC_QMIC;
                /* Below check is true only in LA build to set
                   ambisonic profile. In LE hal client will set profile
                 */
                if (my_data->ambisonic_profile == true) {
                    strlcpy(adev->active_input->profile, "record_ambisonic",
                            sizeof(adev->active_input->profile));
                }

                if (!strncmp(adev->active_input->profile, "record_ambisonic",
                            strlen("record_ambisonic"))) {
                    /* Validate input stream configuration for
                       Ambisonic capture.
                     */
                    if (((int)channel_mask != (int)AUDIO_CHANNEL_INDEX_MASK_4) ||
                         (adev->active_input->sample_rate != 48000)) {
                          snd_device = SND_DEVICE_NONE;
                          ALOGW("Unsupported Input configuration for ambisonic capture");
                          goto exit;
                    }
                }
    } else if (source == AUDIO_SOURCE_CAMCORDER) {
        if (in_device & AUDIO_DEVICE_IN_BUILTIN_MIC ||
            in_device & AUDIO_DEVICE_IN_BACK_MIC) {

            if (str_bitwidth == 16) {
                if ((my_data->fluence_type & FLUENCE_DUAL_MIC) &&
                    (my_data->source_mic_type & SOURCE_DUAL_MIC) &&
                    (channel_count == 2))
                    snd_device = SND_DEVICE_IN_HANDSET_DMIC_STEREO;
                else
                    snd_device = SND_DEVICE_IN_CAMCORDER_MIC;
            }
            /*
             * for other bit widths
             */
            else {
                if (((channel_mask == AUDIO_CHANNEL_IN_FRONT_BACK) ||
                    (channel_mask == AUDIO_CHANNEL_IN_STEREO)) &&
                    (my_data->source_mic_type & SOURCE_DUAL_MIC)) {
                    snd_device = SND_DEVICE_IN_UNPROCESSED_STEREO_MIC;
                }
                else if (((int)channel_mask == (int)AUDIO_CHANNEL_INDEX_MASK_3) &&
                         (my_data->source_mic_type & SOURCE_THREE_MIC)) {
                         snd_device = SND_DEVICE_IN_UNPROCESSED_THREE_MIC;
               } else if (((int)channel_mask == (int)AUDIO_CHANNEL_INDEX_MASK_4) &&
                          (my_data->source_mic_type & SOURCE_QUAD_MIC)) {
                          snd_device = SND_DEVICE_IN_UNPROCESSED_QUAD_MIC;
               } else {
                          snd_device = SND_DEVICE_IN_UNPROCESSED_MIC;
               }
           }
       }
    }  else if (source == AUDIO_SOURCE_VOICE_RECOGNITION) {
        if (in_device & AUDIO_DEVICE_IN_BUILTIN_MIC) {
            if (my_data->fluence_in_voice_rec && channel_count == 1) {
                if ((my_data->fluence_type & FLUENCE_QUAD_MIC) &&
                    (my_data->source_mic_type & SOURCE_QUAD_MIC)) {
                    if (adev->active_input->enable_aec)
                        snd_device = SND_DEVICE_IN_HANDSET_QMIC_AEC;
                    else
                        snd_device = SND_DEVICE_IN_VOICE_REC_QMIC_FLUENCE;
                } else if ((my_data->fluence_type & FLUENCE_QUAD_MIC) &&
                    (my_data->source_mic_type & SOURCE_THREE_MIC)) {
                    if (adev->active_input->enable_aec)
                        snd_device = SND_DEVICE_IN_HANDSET_TMIC_AEC;
                    else
                        snd_device = SND_DEVICE_IN_VOICE_REC_TMIC;
                } else if ((my_data->fluence_type & FLUENCE_DUAL_MIC) &&
                    (my_data->source_mic_type & SOURCE_DUAL_MIC)) {
                    if (adev->active_input->enable_aec)
                        snd_device = SND_DEVICE_IN_HANDSET_DMIC_AEC;
                    else
                        snd_device = SND_DEVICE_IN_VOICE_REC_DMIC_FLUENCE;
                }
                platform_set_echo_reference(adev, true, out_device);
            } else if (((channel_mask == AUDIO_CHANNEL_IN_FRONT_BACK) ||
                       (channel_mask == AUDIO_CHANNEL_IN_STEREO)) &&
                       (my_data->source_mic_type & SOURCE_DUAL_MIC)) {
                snd_device = SND_DEVICE_IN_VOICE_REC_DMIC_STEREO;
            } else if (((int)channel_mask == (int)AUDIO_CHANNEL_INDEX_MASK_3) &&
                       (my_data->source_mic_type & SOURCE_THREE_MIC)) {
                snd_device = SND_DEVICE_IN_THREE_MIC;
            } else if (((int)channel_mask == (int)AUDIO_CHANNEL_INDEX_MASK_4) &&
                       (my_data->source_mic_type & SOURCE_QUAD_MIC)) {
                snd_device = SND_DEVICE_IN_QUAD_MIC;
            }
            if (snd_device == SND_DEVICE_NONE) {
                if (adev->active_input->enable_aec) {
                    if (adev->active_input->enable_ns) {
                        snd_device = SND_DEVICE_IN_VOICE_REC_MIC_AEC_NS;
                    } else {
                        snd_device = SND_DEVICE_IN_VOICE_REC_MIC_AEC;
                    }
                    platform_set_echo_reference(adev, true, out_device);
                } else if (adev->active_input->enable_ns)
                    snd_device = SND_DEVICE_IN_VOICE_REC_MIC_NS;
                else
                    snd_device = SND_DEVICE_IN_VOICE_REC_MIC;
            }
        } else if (in_device & AUDIO_DEVICE_IN_WIRED_HEADSET) {
            snd_device = SND_DEVICE_IN_VOICE_REC_HEADSET_MIC;
        } else if (audio_is_usb_in_device(in_device | AUDIO_DEVICE_BIT_IN)) {
            snd_device = fixup_usb_headset_mic_snd_device(platform,
                                      SND_DEVICE_IN_VOICE_RECOG_USB_HEADSET_MIC,
                                      SND_DEVICE_IN_VOICE_RECOG_USB_HEADSET_MULTI_CHANNEL_MIC);
        }
    } else if (source == AUDIO_SOURCE_UNPROCESSED) {
         if (in_device & AUDIO_DEVICE_IN_BUILTIN_MIC) {
             if (((channel_mask == AUDIO_CHANNEL_IN_FRONT_BACK) ||
                 (channel_mask == AUDIO_CHANNEL_IN_STEREO)) &&
                 (my_data->source_mic_type & SOURCE_DUAL_MIC)) {
                 snd_device = SND_DEVICE_IN_UNPROCESSED_STEREO_MIC;
             } else if (((int)channel_mask == (int)AUDIO_CHANNEL_INDEX_MASK_3) &&
                 (my_data->source_mic_type & SOURCE_THREE_MIC)) {
                 snd_device = SND_DEVICE_IN_UNPROCESSED_THREE_MIC;
             } else if (((int)channel_mask == (int)AUDIO_CHANNEL_INDEX_MASK_4) &&
                 (my_data->source_mic_type & SOURCE_QUAD_MIC)) {
                 snd_device = SND_DEVICE_IN_UNPROCESSED_QUAD_MIC;
             } else {
                 snd_device = SND_DEVICE_IN_UNPROCESSED_MIC;
             }
         } else if (in_device & AUDIO_DEVICE_IN_WIRED_HEADSET) {
                 snd_device = SND_DEVICE_IN_UNPROCESSED_HEADSET_MIC;
         } else if (audio_is_usb_in_device(in_device | AUDIO_DEVICE_BIT_IN)) {
             snd_device = fixup_usb_headset_mic_snd_device(platform,
                                          SND_DEVICE_IN_UNPROCESSED_USB_HEADSET_MIC,
                                          SND_DEVICE_IN_UNPROCESSED_USB_HEADSET_MULTI_CHANNEL_MIC);
         }
    } else if ((source == AUDIO_SOURCE_VOICE_COMMUNICATION) ||
              (mode == AUDIO_MODE_IN_COMMUNICATION)) {
        if (out_device & (AUDIO_DEVICE_OUT_SPEAKER | AUDIO_DEVICE_OUT_SPEAKER_SAFE) ||
            out_device & AUDIO_DEVICE_OUT_WIRED_HEADPHONE ||
            (out_device & (AUDIO_DEVICE_OUT_USB_DEVICE | AUDIO_DEVICE_OUT_USB_HEADSET) &&
            !audio_extn_usb_is_capture_supported()))
            in_device = AUDIO_DEVICE_IN_BACK_MIC;
        else if (out_device & AUDIO_DEVICE_OUT_EARPIECE)
            in_device = AUDIO_DEVICE_IN_BUILTIN_MIC;
        else if (out_device & AUDIO_DEVICE_OUT_WIRED_HEADSET)
            in_device = AUDIO_DEVICE_IN_WIRED_HEADSET;
        else if (out_device & AUDIO_DEVICE_OUT_USB_DEVICE)
            in_device = AUDIO_DEVICE_IN_USB_DEVICE;

        in_device = ((out_device == AUDIO_DEVICE_NONE) ?
                      AUDIO_DEVICE_IN_BUILTIN_MIC : in_device) & ~AUDIO_DEVICE_BIT_IN;

        if (adev->active_input) {
            snd_device = get_snd_device_for_voice_comm(my_data, out_device, in_device);
        }
    } else if (source == AUDIO_SOURCE_MIC) {
        if (in_device & AUDIO_DEVICE_IN_BUILTIN_MIC &&
                channel_count == 1 ) {
            if(my_data->fluence_in_audio_rec) {
               if ((my_data->fluence_type & FLUENCE_QUAD_MIC) &&
                    (my_data->source_mic_type & SOURCE_QUAD_MIC)) {
                    snd_device = SND_DEVICE_IN_HANDSET_QMIC;
                    platform_set_echo_reference(adev, true, out_device);
                } else if ((my_data->fluence_type & FLUENCE_QUAD_MIC) &&
                    (my_data->source_mic_type & SOURCE_THREE_MIC)) {
                    snd_device = SND_DEVICE_IN_HANDSET_TMIC_FLUENCE_PRO;
                } else if ((my_data->fluence_type & FLUENCE_TRI_MIC) &&
                           (my_data->source_mic_type & SOURCE_THREE_MIC)) {
                    snd_device = SND_DEVICE_IN_HANDSET_TMIC;
                } else if ((my_data->fluence_type & FLUENCE_DUAL_MIC) &&
                    (my_data->source_mic_type & SOURCE_DUAL_MIC)) {
                    snd_device = SND_DEVICE_IN_HANDSET_DMIC;
                    platform_set_echo_reference(adev, true, out_device);
                }
            }
        }
    } else if (source == AUDIO_SOURCE_FM_TUNER) {
        snd_device = SND_DEVICE_IN_CAPTURE_FM;
    } else if (source == AUDIO_SOURCE_DEFAULT) {
        goto exit;
    }

    if (adev->active_input && (audio_extn_ssr_get_stream() == adev->active_input))
        snd_device = SND_DEVICE_IN_THREE_MIC;

    if (snd_device != SND_DEVICE_NONE) {
        goto exit;
    }

    if (in_device != AUDIO_DEVICE_NONE &&
            !(in_device & AUDIO_DEVICE_IN_VOICE_CALL) &&
            !(in_device & AUDIO_DEVICE_IN_COMMUNICATION)) {
        if (in_device & AUDIO_DEVICE_IN_BUILTIN_MIC) {
            if ((adev->active_input && (audio_extn_ssr_get_stream() == adev->active_input)) ||
                ((my_data->source_mic_type & SOURCE_QUAD_MIC) &&
                 channel_mask == AUDIO_CHANNEL_INDEX_MASK_4))
                snd_device = SND_DEVICE_IN_QUAD_MIC;
            else if ((my_data->source_mic_type & SOURCE_THREE_MIC) &&
                       channel_mask == AUDIO_CHANNEL_INDEX_MASK_3)
                snd_device = SND_DEVICE_IN_THREE_MIC;
            else if ((my_data->fluence_type & (FLUENCE_DUAL_MIC | FLUENCE_TRI_MIC | FLUENCE_QUAD_MIC)) &&
                    (channel_count == 2) && (my_data->source_mic_type & SOURCE_DUAL_MIC))
                snd_device = SND_DEVICE_IN_HANDSET_DMIC_STEREO;
            else
                snd_device = my_data->fluence_sb_enabled ? SND_DEVICE_IN_HANDSET_MIC_SB
                                 : SND_DEVICE_IN_HANDSET_MIC;
        } else if (in_device & AUDIO_DEVICE_IN_BACK_MIC) {
            if ((my_data->source_mic_type & SOURCE_DUAL_MIC) &&
                    channel_count == 2)
                snd_device = SND_DEVICE_IN_SPEAKER_DMIC_STEREO;
            else
                snd_device = my_data->fluence_sb_enabled ?
                                 SND_DEVICE_IN_SPEAKER_MIC_SB
                                 : SND_DEVICE_IN_SPEAKER_MIC;
        } else if (in_device & AUDIO_DEVICE_IN_LINE) {
            snd_device = SND_DEVICE_IN_LINE;
        } else if (in_device & AUDIO_DEVICE_IN_WIRED_HEADSET) {
            snd_device = SND_DEVICE_IN_HEADSET_MIC;
        } else if (in_device & AUDIO_DEVICE_IN_BLUETOOTH_SCO_HEADSET) {
            if (adev->bt_wb_speech_enabled) {
                if (adev->bluetooth_nrec)
                    snd_device = SND_DEVICE_IN_BT_SCO_MIC_WB_NREC;
                else
                    snd_device = SND_DEVICE_IN_BT_SCO_MIC_WB;
            } else {
                if (adev->bluetooth_nrec)
                    snd_device = SND_DEVICE_IN_BT_SCO_MIC_NREC;
                else
                    snd_device = SND_DEVICE_IN_BT_SCO_MIC;
            }
        } else if (in_device & AUDIO_DEVICE_IN_SPDIF) {
            snd_device = SND_DEVICE_IN_SPDIF;
        } else if (in_device & AUDIO_DEVICE_IN_BLUETOOTH_A2DP) {
            snd_device = SND_DEVICE_IN_BT_A2DP;
        } else if (in_device & AUDIO_DEVICE_IN_AUX_DIGITAL) {
            snd_device = SND_DEVICE_IN_HDMI_MIC;
        } else if (in_device & AUDIO_DEVICE_IN_HDMI_ARC) {
            snd_device = SND_DEVICE_IN_HDMI_ARC;
        } else if (in_device & AUDIO_DEVICE_IN_ANLG_DOCK_HEADSET ||
                   in_device & AUDIO_DEVICE_IN_DGTL_DOCK_HEADSET) {
            snd_device = SND_DEVICE_IN_USB_HEADSET_MIC;
        } else if (in_device & AUDIO_DEVICE_IN_FM_TUNER) {
            snd_device = SND_DEVICE_IN_CAPTURE_FM;
        } else if (audio_extn_usb_connected(NULL) && audio_is_usb_in_device(in_device | AUDIO_DEVICE_BIT_IN)) {
            snd_device = fixup_usb_headset_mic_snd_device(platform,
                                                  SND_DEVICE_IN_USB_HEADSET_MIC,
                                                  SND_DEVICE_IN_USB_HEADSET_MULTI_CHANNEL_MIC);
        } else {
            ALOGE("%s: Unknown input device(s) %#x", __func__, in_device);
            ALOGW("%s: Using default handset-mic", __func__);
            snd_device = my_data->fluence_sb_enabled ? SND_DEVICE_IN_HANDSET_MIC_SB
                             : SND_DEVICE_IN_HANDSET_MIC;
        }
    } else {
        if (out_device & AUDIO_DEVICE_OUT_EARPIECE) {
            snd_device = my_data->fluence_sb_enabled ? SND_DEVICE_IN_HANDSET_MIC_SB
                             : SND_DEVICE_IN_HANDSET_MIC;
        } else if (out_device & AUDIO_DEVICE_OUT_WIRED_HEADSET) {
            snd_device = SND_DEVICE_IN_HEADSET_MIC;
        } else if (out_device & AUDIO_DEVICE_OUT_SPEAKER ||
                   out_device & AUDIO_DEVICE_OUT_SPEAKER_SAFE) {
            if ((my_data->source_mic_type & SOURCE_DUAL_MIC) &&
                (channel_count == 2)) {
                snd_device = SND_DEVICE_IN_SPEAKER_DMIC_STEREO;
            } else if ((my_data->source_mic_type & SOURCE_MONO_MIC) &&
                       (channel_count == 1)) {
                snd_device = my_data->fluence_sb_enabled ?
                                 SND_DEVICE_IN_SPEAKER_MIC_SB
                                 : SND_DEVICE_IN_SPEAKER_MIC;
            } else {
                ALOGE("%s: something wrong: source type (%d) channel_count (%d) .."
                      " no combination found .. setting to mono", __func__,
                      my_data->source_mic_type, channel_count);
                snd_device = my_data->fluence_sb_enabled ?
                                 SND_DEVICE_IN_SPEAKER_MIC_SB
                                 : SND_DEVICE_IN_SPEAKER_MIC;
            }
        } else if (out_device & AUDIO_DEVICE_OUT_WIRED_HEADPHONE ||
                        out_device & AUDIO_DEVICE_OUT_LINE) {
            snd_device = my_data->fluence_sb_enabled ? SND_DEVICE_IN_HANDSET_MIC_SB
                             : SND_DEVICE_IN_HANDSET_MIC;
        } else if (out_device & AUDIO_DEVICE_OUT_BLUETOOTH_SCO_HEADSET) {
            if (adev->bt_wb_speech_enabled) {
                if (adev->bluetooth_nrec)
                    snd_device = SND_DEVICE_IN_BT_SCO_MIC_WB_NREC;
                else
                    snd_device = SND_DEVICE_IN_BT_SCO_MIC_WB;
            } else {
                if (adev->bluetooth_nrec)
                    snd_device = SND_DEVICE_IN_BT_SCO_MIC_NREC;
                else
                    snd_device = SND_DEVICE_IN_BT_SCO_MIC;
            }
        } else if (out_device & AUDIO_DEVICE_OUT_AUX_DIGITAL) {
            snd_device = SND_DEVICE_IN_HDMI_MIC;
        } else if (out_device & AUDIO_DEVICE_OUT_ANLG_DOCK_HEADSET ||
                   out_device & AUDIO_DEVICE_OUT_DGTL_DOCK_HEADSET) {
            snd_device = SND_DEVICE_IN_USB_HEADSET_MIC;
        } else if (out_device &
                    (AUDIO_DEVICE_OUT_USB_DEVICE |
                     AUDIO_DEVICE_OUT_USB_HEADSET)) {
            if (audio_extn_usb_is_capture_supported() && audio_extn_usb_connected(NULL))
                snd_device = fixup_usb_headset_mic_snd_device(platform,
                                                      SND_DEVICE_IN_USB_HEADSET_MIC,
                                                      SND_DEVICE_IN_USB_HEADSET_MULTI_CHANNEL_MIC);
            else
              snd_device = SND_DEVICE_IN_HANDSET_MIC;

        } else {
            ALOGE("%s: Unknown output device(s) %#x", __func__, out_device);
            ALOGW("%s: Using default handset-mic", __func__);
            snd_device = my_data->fluence_sb_enabled ? SND_DEVICE_IN_HANDSET_MIC_SB
                             : SND_DEVICE_IN_HANDSET_MIC;
        }
    }
exit:
    ALOGV("%s: exit: in_snd_device(%s)", __func__, device_table[snd_device]);
    return snd_device;
}

int platform_set_hdmi_channels(void *platform,  int channel_count)
{
    struct platform_data *my_data = (struct platform_data *)platform;
    struct audio_device *adev = my_data->adev;
    struct mixer_ctl *ctl;
    const char *channel_cnt_str = NULL;
    char *mixer_ctl_name;
    switch (channel_count) {
    case 8:
        channel_cnt_str = "Eight"; break;
    case 7:
        channel_cnt_str = "Seven"; break;
    case 6:
        channel_cnt_str = "Six"; break;
    case 5:
        channel_cnt_str = "Five"; break;
    case 4:
        channel_cnt_str = "Four"; break;
    case 3:
        channel_cnt_str = "Three"; break;
    default:
        channel_cnt_str = "Two"; break;
    }

    switch(my_data->ext_disp_type) {
        case EXT_DISPLAY_TYPE_HDMI:
            mixer_ctl_name = "HDMI_RX Channels";
            break;
        case EXT_DISPLAY_TYPE_DP:
            mixer_ctl_name = "Display Port RX Channels";
            break;
        default:
            ALOGE("%s: Invalid disp_type %d", __func__, my_data->ext_disp_type);
            return -EINVAL;
    }

    ctl = mixer_get_ctl_by_name(adev->mixer, mixer_ctl_name);
    if (!ctl) {
        ALOGE("%s: Could not get ctl for mixer cmd - %s",
              __func__, mixer_ctl_name);
        return -EINVAL;
    }
    ALOGV("Ext disp channel count: %s", channel_cnt_str);
    mixer_ctl_set_enum_by_string(ctl, channel_cnt_str);
    return 0;
}

int platform_edid_get_max_channels(void *platform)
{
    int channel_count;
    int max_channels = 2;
    int i = 0, ret = 0;
    struct platform_data *my_data = (struct platform_data *)platform;
    edid_audio_info *info = NULL;
    ret = platform_get_edid_info(platform);
    info = (edid_audio_info *)my_data->edid_info;

    if(ret == 0 && info != NULL) {
        for (i = 0; i < info->audio_blocks && i < MAX_EDID_BLOCKS; i++) {
            ALOGV("%s:format %d channel %d", __func__,
                   info->audio_blocks_array[i].format_id,
                   info->audio_blocks_array[i].channels);
            if (info->audio_blocks_array[i].format_id == LPCM) {
                channel_count = info->audio_blocks_array[i].channels;
                if (channel_count > max_channels) {
                   max_channels = channel_count;
                }
            }
        }
    }
    return max_channels;
}

static int platform_set_slowtalk(struct platform_data *my_data, bool state)
{
    int ret = 0;
    struct audio_device *adev = my_data->adev;
    struct mixer_ctl *ctl;
    const char *mixer_ctl_name = "Slowtalk Enable";
    long set_values[ ] = {0,
                          ALL_SESSION_VSID};

    set_values[0] = state;
    ctl = mixer_get_ctl_by_name(adev->mixer, mixer_ctl_name);
    if (!ctl) {
        ALOGE("%s: Could not get ctl for mixer cmd - %s",
              __func__, mixer_ctl_name);
        ret = -EINVAL;
    } else {
        ALOGV("Setting slowtalk state: %d", state);
        ret = mixer_ctl_set_array(ctl, set_values, ARRAY_SIZE(set_values));
        my_data->slowtalk = state;
    }

    if (my_data->csd != NULL) {
        ret = my_data->csd->slow_talk(ALL_SESSION_VSID, state);
        if (ret < 0) {
            ALOGE("%s: csd_client_disable_device, failed, error %d",
                  __func__, ret);
        }
    }
    return ret;
}

static int set_hd_voice(struct platform_data *my_data, bool state)
{
    struct audio_device *adev = my_data->adev;
    struct mixer_ctl *ctl;
    char *mixer_ctl_name = "HD Voice Enable";
    int ret = 0;
    long set_values[ ] = {0,
                          ALL_SESSION_VSID};

    set_values[0] = state;
    ctl = mixer_get_ctl_by_name(adev->mixer, mixer_ctl_name);
    if (!ctl) {
        ALOGE("%s: Could not get ctl for mixer cmd - %s",
              __func__, mixer_ctl_name);
        return -EINVAL;
    } else {
        ALOGV("Setting HD Voice state: %d", state);
        ret = mixer_ctl_set_array(ctl, set_values, ARRAY_SIZE(set_values));
        my_data->hd_voice = state;
    }

    return ret;
}

static int update_external_device_status(struct platform_data *my_data,
                                 char* event_name, bool status)
{
    int ret = 0;
    struct audio_usecase *usecase;
    struct listnode *node;

    ALOGD("Recieved  external event switch %s", event_name);

    if (!strcmp(event_name, EVENT_EXTERNAL_SPK_1))
        my_data->external_spk_1 = status;
    else if (!strcmp(event_name, EVENT_EXTERNAL_SPK_2))
        my_data->external_spk_2 = status;
    else if (!strcmp(event_name, EVENT_EXTERNAL_MIC))
        my_data->external_mic = status;
    else {
        ALOGE("The audio event type is not found");
        return -EINVAL;
    }

    list_for_each(node, &my_data->adev->usecase_list) {
        usecase = node_to_item(node, struct audio_usecase, list);
        select_devices(my_data->adev, usecase->id);
    }

    return ret;
}

static int parse_audiocal_cfg(struct str_parms *parms, acdb_audio_cal_cfg_t *cal)
{
    int err;
    char value[64];
    int ret = 0;

    if(parms == NULL || cal == NULL)
        return ret;

    err = str_parms_get_str(parms, "cal_persist", value, sizeof(value));
    if (err >= 0) {
        str_parms_del(parms, "cal_persist");
        cal->persist = (uint32_t) strtoul(value, NULL, 0);
        ret = ret | 0x1;
    }
    err = str_parms_get_str(parms, "cal_apptype", value, sizeof(value));
    if (err >= 0) {
        str_parms_del(parms, "cal_apptype");
        cal->app_type = (uint32_t) strtoul(value, NULL, 0);
        ret = ret | 0x2;
    }
    err = str_parms_get_str(parms, "cal_caltype", value, sizeof(value));
    if (err >= 0) {
        str_parms_del(parms, "cal_caltype");
        cal->cal_type = (uint32_t) strtoul(value, NULL, 0);
        ret = ret | 0x4;
    }
    err = str_parms_get_str(parms, "cal_samplerate", value, sizeof(value));
    if (err >= 0) {
        str_parms_del(parms, "cal_samplerate");
        cal->sampling_rate = (uint32_t) strtoul(value, NULL, 0);
        ret = ret | 0x8;
    }
    err = str_parms_get_str(parms, "cal_devid", value, sizeof(value));
    if (err >= 0) {
        str_parms_del(parms, "cal_devid");
        cal->dev_id = (uint32_t) strtoul(value, NULL, 0);
        ret = ret | 0x10;
    }
    err = str_parms_get_str(parms, "cal_snddevid", value, sizeof(value));
    if (err >= 0) {
        str_parms_del(parms, "cal_snddevid");
        cal->snd_dev_id = (uint32_t) strtoul(value, NULL, 0);
        ret = ret | 0x20;
    }
    err = str_parms_get_str(parms, "cal_topoid", value, sizeof(value));
    if (err >= 0) {
        str_parms_del(parms, "cal_topoid");
        cal->topo_id = (uint32_t) strtoul(value, NULL, 0);
        ret = ret | 0x40;
    }
    err = str_parms_get_str(parms, "cal_moduleid", value, sizeof(value));
    if (err >= 0) {
        str_parms_del(parms, "cal_moduleid");
        cal->module_id = (uint32_t) strtoul(value, NULL, 0);
        ret = ret | 0x80;
    }
#ifdef INSTANCE_ID_ENABLED
    err = str_parms_get_str(parms, "cal_instanceid", value, sizeof(value));
    if (err >= 0) {
        str_parms_del(parms, "cal_instanceid");
        cal->instance_id = (uint32_t) strtoul(value, NULL, 0);
        ret = ret | 0x100;
    }
#endif
    err = str_parms_get_str(parms, "cal_paramid", value, sizeof(value));
    if (err >= 0) {
        str_parms_del(parms, "cal_paramid");
        cal->param_id = (uint32_t) strtoul(value, NULL, 0);
        ret = ret | 0x200;
    }
    return ret;
}

static void set_audiocal(void *platform, struct str_parms *parms, char *value, int len) {
    struct platform_data *my_data = (struct platform_data *)platform;
    struct stream_out out;
    acdb_audio_cal_cfg_t cal;
    uint8_t *dptr = NULL;
    int32_t dlen;
    int err, ret;
    if(value == NULL || platform == NULL || parms == NULL) {
        ALOGE("[%s] received null pointer, failed",__func__);
        goto done_key_audcal;
    }

    memset(&cal, 0, sizeof(acdb_audio_cal_cfg_t));
    /* parse audio calibration keys */
    ret = parse_audiocal_cfg(parms, &cal);

    /* handle audio calibration data now */
    err = str_parms_get_str(parms, AUDIO_PARAMETER_KEY_AUD_CALDATA, value, len);
    if (err >= 0) {
        str_parms_del(parms, AUDIO_PARAMETER_KEY_AUD_CALDATA);
        dlen = strlen(value);
        if(dlen <= 0) {
            ALOGE("[%s] null data received",__func__);
            goto done_key_audcal;
        }
        dptr = (uint8_t*) calloc(dlen, sizeof(uint8_t));
        if(dptr == NULL) {
            ALOGE("[%s] memory allocation failed for %d",__func__, dlen);
            goto done_key_audcal;
        }
        dlen = b64_pton(value, dptr, dlen);
        if(dlen<=0) {
            ALOGE("[%s] data decoding failed %d", __func__, dlen);
            goto done_key_audcal;
        }

        if(cal.dev_id) {
          if(audio_is_input_device(cal.dev_id)) {
              cal.snd_dev_id = platform_get_input_snd_device(platform, cal.dev_id);
          } else {
              out.devices = cal.dev_id;
              out.sample_rate = cal.sampling_rate;
              cal.snd_dev_id = platform_get_output_snd_device(platform, &out);
          }
        }
        cal.acdb_dev_id = platform_get_snd_device_acdb_id(cal.snd_dev_id);
        ALOGD("Setting audio calibration for snd_device(%d) acdb_id(%d)",
                cal.snd_dev_id, cal.acdb_dev_id);
        if(cal.acdb_dev_id == -EINVAL) {
            ALOGE("[%s] Invalid acdb_device id %d for snd device id %d",
                       __func__, cal.acdb_dev_id, cal.snd_dev_id);
            goto done_key_audcal;
        }
        if(my_data->acdb_set_audio_cal) {
            ret = my_data->acdb_set_audio_cal((void *)&cal, (void*)dptr, dlen);
        }
    }
done_key_audcal:
    if(dptr != NULL)
        free(dptr);
}

static void true_32_bit_set_params(struct str_parms *parms,
                                 char *value, int len)
{
    int ret = 0;

    ret = str_parms_get_str(parms, AUDIO_PARAMETER_KEY_TRUE_32_BIT,
                            value,len);
    if (ret >= 0) {
        if (value && !strncmp(value, "true", sizeof("src")))
            supports_true_32_bit = true;
        else
            supports_true_32_bit = false;
        str_parms_del(parms, AUDIO_PARAMETER_KEY_TRUE_32_BIT);
    }

}

bool platform_supports_true_32bit()
{
   return supports_true_32_bit;
}

static void perf_lock_set_params(struct platform_data *platform,
                          struct str_parms *parms,
                          char *value, int len)
{
    int err = 0, i = 0, num_opts = 0;
    char *test_r = NULL;
    char *opts = NULL;
    char *opts_size = NULL;

    err = str_parms_get_str(parms, AUDIO_PARAMETER_KEY_PERF_LOCK_OPTS,
                            value, len);
    if (err >= 0) {
        opts_size = strtok_r(value, ", ", &test_r);
        if (opts_size == NULL) {
            ALOGE("%s: incorrect perf lock opts\n", __func__);
            return;
        }
        num_opts = atoi(opts_size);
        if (num_opts > 0) {
            if (num_opts > MAX_PERF_LOCK_OPTS) {
                ALOGD("%s: num_opts %d exceeds max %d, setting to max\n",
                      __func__, num_opts, MAX_PERF_LOCK_OPTS);
                num_opts = MAX_PERF_LOCK_OPTS;
            }
            for (i = 0; i < num_opts; i++) {
                opts = strtok_r(NULL, ", ", &test_r);
                if (opts == NULL) {
                    ALOGE("%s: incorrect perf lock opts\n", __func__);
                    break;
                }
                platform->adev->perf_lock_opts[i] = strtoul(opts, NULL, 16);
            }
            platform->adev->perf_lock_opts_size = i;
        }
        str_parms_del(parms, AUDIO_PARAMETER_KEY_PERF_LOCK_OPTS);
    }
}

static void platform_spkr_device_set_params(struct platform_data *platform,
                                            struct str_parms *parms,
                                            char *value, int len)
{
    int err = 0, i = 0, num_ch = 0;
    char *test_r = NULL;
    char *opts = NULL;
    char *ch_count = NULL;

    err = str_parms_get_str(parms, AUDIO_PARAMETER_KEY_SPKR_DEVICE_CHMAP,
                            value, len);
    if (err >= 0) {
        platform->spkr_ch_map = calloc(1, sizeof(struct spkr_device_chmap));
        if (!platform->spkr_ch_map) {
            ALOGE("%s: failed to allocate mem for adm channel map\n", __func__);
            str_parms_del(parms, AUDIO_PARAMETER_KEY_SPKR_DEVICE_CHMAP);
            return ;
        }

        ch_count = strtok_r(value, ", ", &test_r);
        if (ch_count == NULL) {
            ALOGE("%s: incorrect ch_map\n", __func__);
            free(platform->spkr_ch_map);
            platform->spkr_ch_map = NULL;
            str_parms_del(parms, AUDIO_PARAMETER_KEY_SPKR_DEVICE_CHMAP);
            return;
        }

        num_ch = atoi(ch_count);
        if ((num_ch > 0) && (num_ch <= AUDIO_CHANNEL_COUNT_MAX) ) {
            platform->spkr_ch_map->num_ch = num_ch;
            for (i = 0; i < num_ch; i++) {
                opts = strtok_r(NULL, ", ", &test_r);
                if (opts == NULL) {
                    ALOGE("%s: incorrect ch_map\n", __func__);
                    free(platform->spkr_ch_map);
                    platform->spkr_ch_map = NULL;
                    str_parms_del(parms, AUDIO_PARAMETER_KEY_SPKR_DEVICE_CHMAP);
                    return;
                } else {
                    platform->spkr_ch_map->chmap[i] = strtoul(opts, NULL, 16);
                }
            }
        }
        str_parms_del(parms, AUDIO_PARAMETER_KEY_SPKR_DEVICE_CHMAP);
    }
}

static void platform_set_fluence_params(void *platform, struct str_parms *parms, char *value, int len)
{
    struct platform_data *my_data = (struct platform_data *)platform;
    int err = str_parms_get_str(parms, AUDIO_PARAMETER_KEY_FLUENCE_TYPE, value, len);

    if (err >= 0) {
        if (!strncmp("fluence", value, sizeof("fluence")))
            my_data->fluence_type = FLUENCE_DUAL_MIC;
        else if (!strncmp("fluencepro", value, sizeof("fluencepro")))
                 my_data->fluence_type = FLUENCE_QUAD_MIC | FLUENCE_DUAL_MIC;
        else if (!strncmp("none", value, sizeof("none")))
                 my_data->fluence_type = FLUENCE_NONE;

        str_parms_del(parms, AUDIO_PARAMETER_KEY_FLUENCE_TYPE);
    }

    err = str_parms_get_str(parms, AUDIO_PARAMETER_KEY_FLUENCE_TRI_MIC, value, len);
    if (err >= 0) {
        if (!strncmp("true", value, sizeof("true")))
            my_data->fluence_type |= FLUENCE_TRI_MIC;

        str_parms_del(parms, AUDIO_PARAMETER_KEY_FLUENCE_TRI_MIC);
    }

    err = str_parms_get_str(parms, AUDIO_PARAMETER_KEY_FLUENCE_VOICE_CALL, value, len);
    if (err >= 0) {
        if (!strncmp("true", value, sizeof("true")))
            my_data->fluence_in_voice_call = true;
        else
            my_data->fluence_in_voice_call = false;

        str_parms_del(parms, AUDIO_PARAMETER_KEY_FLUENCE_VOICE_CALL);
    }

    err = str_parms_get_str(parms, AUDIO_PARAMETER_KEY_FLUENCE_VOICE_REC, value, len);
    if (err >= 0) {
        if (!strncmp("true", value, sizeof("true")))
            my_data->fluence_in_voice_rec = true;
        else
            my_data->fluence_in_voice_rec = false;

        str_parms_del(parms, AUDIO_PARAMETER_KEY_FLUENCE_VOICE_REC);
    }

    err = str_parms_get_str(parms, AUDIO_PARAMETER_KEY_FLUENCE_AUDIO_REC, value, len);
    if (err >= 0) {
        if (!strncmp("true", value, sizeof("true")))
            my_data->fluence_in_audio_rec = true;
        else
            my_data->fluence_in_audio_rec = false;

        str_parms_del(parms, AUDIO_PARAMETER_KEY_FLUENCE_AUDIO_REC);
    }

    err = str_parms_get_str(parms, AUDIO_PARAMETER_KEY_FLUENCE_SPEAKER, value, len);
    if (err >= 0) {
        if (!strncmp("true", value, sizeof("true")))
            my_data->fluence_in_spkr_mode = true;
        else
            my_data->fluence_in_spkr_mode = false;

        str_parms_del(parms, AUDIO_PARAMETER_KEY_FLUENCE_SPEAKER);
    }

    err = str_parms_get_str(parms, AUDIO_PARAMETER_KEY_FLUENCE_MODE, value, len);
    if (err >= 0) {
        if (!strncmp("broadside", value, sizeof("broadside")))
            my_data->fluence_mode = FLUENCE_BROADSIDE;
        else if (!strncmp("endfire", value, sizeof("endfire")))
            my_data->fluence_mode = FLUENCE_ENDFIRE;

        str_parms_del(parms, AUDIO_PARAMETER_KEY_FLUENCE_MODE);
    }

    err = str_parms_get_str(parms, AUDIO_PARAMETER_KEY_FLUENCE_HFPCALL, value, len);
    if (err >= 0) {
        if (!strncmp("true", value, sizeof("true")))
            my_data->fluence_in_hfp_call = true;
        else
            my_data->fluence_in_hfp_call = false;

        str_parms_del(parms, AUDIO_PARAMETER_KEY_FLUENCE_HFPCALL);
    }
}

int platform_set_parameters(void *platform, struct str_parms *parms)
{
    struct platform_data *my_data = (struct platform_data *)platform;
    char *value=NULL;
    int len;
    int ret = 0, err;
    char *kv_pairs = str_parms_to_str(parms);
    struct listnode *node;
    struct meta_key_list *key_info;
    int key = 0;

    if(kv_pairs == NULL) {
        ret = -ENOMEM;
        ALOGE("[%s] key-value pair is NULL",__func__);
        goto done;
    }

    ALOGV_IF(kv_pairs != NULL, "%s: enter: %s", __func__, kv_pairs);

    len = strlen(kv_pairs);
    value = (char*)calloc(len, sizeof(char));
    if(value == NULL) {
        ret = -ENOMEM;
        ALOGE("[%s] failed to allocate memory",__func__);
        goto done;
    }
    err = str_parms_get_str(parms, AUDIO_PARAMETER_KEY_SLOWTALK, value, len);
    if (err >= 0) {
        bool state = false;
        if (!strncmp("true", value, sizeof("true"))) {
            state = true;
        }

        str_parms_del(parms, AUDIO_PARAMETER_KEY_SLOWTALK);
        ret = platform_set_slowtalk(my_data, state);
        if (ret)
            ALOGE("%s: Failed to set slow talk err: %d", __func__, ret);
    }

    err = str_parms_get_str(parms, AUDIO_PARAMETER_KEY_HD_VOICE, value, len);
    if (err >= 0) {
        bool state = false;
        if (!strncmp("true", value, sizeof("true"))) {
            state = true;
        }

        str_parms_del(parms, AUDIO_PARAMETER_KEY_HD_VOICE);
        if (my_data->hd_voice != state) {
            ret = set_hd_voice(my_data, state);
            if (ret)
                ALOGE("%s: Failed to set HD voice err: %d", __func__, ret);
        } else {
            ALOGV("%s: HD Voice already set to %d", __func__, state);
        }
    }

    err = str_parms_get_str(parms, AUDIO_PARAMETER_KEY_VOLUME_BOOST,
                            value, len);
    if (err >= 0) {
        str_parms_del(parms, AUDIO_PARAMETER_KEY_VOLUME_BOOST);

        if (my_data->acdb_reload_vocvoltable == NULL) {
            ALOGE("%s: acdb_reload_vocvoltable is NULL", __func__);
        } else if (!strcmp(value, "on")) {
            if (!my_data->acdb_reload_vocvoltable(VOICE_FEATURE_SET_VOLUME_BOOST)) {
                my_data->voice_feature_set = 1;
            }
        } else {
            if (!my_data->acdb_reload_vocvoltable(VOICE_FEATURE_SET_DEFAULT)) {
                my_data->voice_feature_set = 0;
            }
        }
    }

    err = str_parms_get_str(parms, AUDIO_PARAMETER_KEY_RELOAD_ACDB,
                            value, len);
    if (err >= 0) {
        str_parms_del(parms, AUDIO_PARAMETER_KEY_RELOAD_ACDB);

        if (my_data->acdb_reload_v2) {
            my_data->acdb_reload_v2(value, my_data->snd_card_name,
                                  my_data->cvd_version, &my_data->acdb_meta_key_list);
        } else if (my_data->acdb_reload) {
            node = list_head(&my_data->acdb_meta_key_list);
            key_info = node_to_item(node, struct meta_key_list, list);
            key = key_info->cal_info.nKey;
            my_data->acdb_reload(value, my_data->snd_card_name,
                                  my_data->cvd_version, key);
        }
    }

    if (hw_info_is_stereo_spkr(my_data->hw_info)) {
        err = str_parms_get_str(parms, AUDIO_PARAMETER_KEY_MONO_SPEAKER, value, len);
        if (err >= 0) {
            if (!strncmp("left", value, sizeof("left")))
                my_data->mono_speaker = SPKR_1;
            else if (!strncmp("right", value, sizeof("right")))
                my_data->mono_speaker = SPKR_2;

            str_parms_del(parms, AUDIO_PARAMETER_KEY_MONO_SPEAKER);
        }
    }
    err = str_parms_get_str(parms, AUDIO_PARAMETER_KEY_EXT_AUDIO_DEVICE,
                            value, len);
    if (err >= 0) {
        char *event_name, *status_str;
        bool status = false;
        str_parms_del(parms, AUDIO_PARAMETER_KEY_EXT_AUDIO_DEVICE);
        event_name = strtok_r(value, ",", &status_str);
        if (!event_name) {
            ret = -EINVAL;
            ALOGE("%s: event_name is NULL", __func__);
            goto done;
        }
        ALOGV("%s: recieved update of external audio device %s %s",
                         __func__,
                         event_name, status_str);
        if (!strncmp(status_str, "ON", sizeof("ON")))
            status = true;
        else if (!strncmp(status_str, "OFF", sizeof("OFF")))
            status = false;
        update_external_device_status(my_data, event_name, status);
    }

    err = str_parms_get_str(parms, PLATFORM_CONFIG_KEY_OPERATOR_INFO,
                            value, len);
    if (err >= 0) {
        struct operator_info *info;
        char *str = value;
        char *name;

        str_parms_del(parms, PLATFORM_CONFIG_KEY_OPERATOR_INFO);
        info = (struct operator_info *)calloc(1, sizeof(struct operator_info));
        name = strtok(str, ";");
        info->name = strdup(name);
        info->mccmnc = strdup(str + strlen(name) + 1);

        list_add_tail(&operator_info_list, &info->list);
        ALOGV("%s: add operator[%s] mccmnc[%s]", __func__, info->name, info->mccmnc);
    }

    err = str_parms_get_str(parms, PLATFORM_MAX_MIC_COUNT,
                            value, sizeof(value));
    if (err >= 0) {
        str_parms_del(parms, PLATFORM_MAX_MIC_COUNT);
        my_data->max_mic_count = atoi(value);
        ALOGV("%s: max_mic_count %d", __func__, my_data->max_mic_count);
    }

    platform_set_fluence_params(platform, parms, value, len);

    /* handle audio calibration parameters */
    set_audiocal(platform, parms, value, len);
    native_audio_set_params(platform, parms, value, len);
    audio_extn_spkr_prot_set_parameters(parms, value, len);
    audio_extn_usb_set_sidetone_gain(parms, value, len);
    audio_extn_hfp_set_parameters(my_data->adev, parms);
    perf_lock_set_params(platform, parms, value, len);
    true_32_bit_set_params(parms, value, len);
    platform_spkr_device_set_params(platform, parms, value, len);
done:
    ALOGV("%s: exit with code(%d)", __func__, ret);
    if(kv_pairs != NULL)
        free(kv_pairs);
    if(value != NULL)
        free(value);
    return ret;
}

int platform_set_incall_recording_session_id(void *platform,
                                             uint32_t session_id, int rec_mode)
{
    int ret = 0;
    struct platform_data *my_data = (struct platform_data *)platform;
    struct audio_device *adev = my_data->adev;
    struct mixer_ctl *ctl;
    const char *mixer_ctl_name = "Voc VSID";
    int num_ctl_values;
    int i;

    ctl = mixer_get_ctl_by_name(adev->mixer, mixer_ctl_name);
    if (!ctl) {
        ALOGE("%s: Could not get ctl for mixer cmd - %s",
              __func__, mixer_ctl_name);
        ret = -EINVAL;
    } else {
        num_ctl_values = mixer_ctl_get_num_values(ctl);
        for (i = 0; i < num_ctl_values; i++) {
            if (mixer_ctl_set_value(ctl, i, session_id)) {
                ALOGV("Error: invalid session_id: %x", session_id);
                ret = -EINVAL;
                break;
            }
        }
    }

    if (my_data->csd != NULL) {
        ret = my_data->csd->start_record(ALL_SESSION_VSID, rec_mode);
        if (ret < 0) {
            ALOGE("%s: csd_client_start_record failed, error %d",
                  __func__, ret);
        }
    }

    return ret;
}

#ifdef INCALL_STEREO_CAPTURE_ENABLED
int platform_set_incall_recording_session_channels(void *platform,
                                             uint32_t channel_count)
{
    int ret = 0;
    struct platform_data *my_data = (struct platform_data *)platform;
    struct audio_device *adev = my_data->adev;
    const char *mixer_ctl_name = "Voc Rec Config";
    int num_ctl_values;
    int i;
    struct mixer_ctl *ctl = mixer_get_ctl_by_name(adev->mixer, mixer_ctl_name);

    if (!ctl) {
        ALOGE("%s: Could not get ctl for mixer cmd - %s",
              __func__, mixer_ctl_name);
        ret = -EINVAL;
    } else {
        num_ctl_values = mixer_ctl_get_num_values(ctl);
        for (i = 0; i < num_ctl_values; i++) {
            if (mixer_ctl_set_value(ctl, i, channel_count)) {
                ALOGE("Error: invalid channel count: %x", channel_count);
                ret = -EINVAL;
                break;
            }
        }
    }

    return ret;
}
#endif /* INCALL_STEREO_CAPTURE_ENABLED end */

int platform_stop_incall_recording_usecase(void *platform)
{
    int ret = 0;
    struct platform_data *my_data = (struct platform_data *)platform;

    if (my_data->csd != NULL) {
        ret = my_data->csd->stop_record(ALL_SESSION_VSID);
        if (ret < 0) {
            ALOGE("%s: csd_client_stop_record failed, error %d",
                  __func__, ret);
        }
    }

    return ret;
}

int platform_start_incall_music_usecase(void *platform)
{
    int ret = 0;
    struct platform_data *my_data = (struct platform_data *)platform;

    if (my_data->csd != NULL) {
        ret = my_data->csd->start_playback(ALL_SESSION_VSID);
        if (ret < 0) {
            ALOGE("%s: csd_client_start_playback failed, error %d",
                  __func__, ret);
        }
    }

    return ret;
}

int platform_stop_incall_music_usecase(void *platform)
{
    int ret = 0;
    struct platform_data *my_data = (struct platform_data *)platform;

    if (my_data->csd != NULL) {
        ret = my_data->csd->stop_playback(ALL_SESSION_VSID);
        if (ret < 0) {
            ALOGE("%s: csd_client_stop_playback failed, error %d",
                  __func__, ret);
        }
    }

    return ret;
}

int platform_update_lch(void *platform, struct voice_session *session,
                        enum voice_lch_mode lch_mode)
{
    int ret = 0;
    struct platform_data *my_data = (struct platform_data *)platform;

    if ((my_data->csd != NULL) && (my_data->csd->set_lch != NULL))
        ret = my_data->csd->set_lch(session->vsid, lch_mode);
    else
        ret = pcm_ioctl(session->pcm_tx, SNDRV_VOICE_IOCTL_LCH, &lch_mode);

    return ret;
}

static void get_audiocal(void *platform, void *keys, void *pReply) {
    struct platform_data *my_data = (struct platform_data *)platform;
    struct stream_out out;
    struct str_parms *query = (struct str_parms *)keys;
    struct str_parms *reply=(struct str_parms *)pReply;
    acdb_audio_cal_cfg_t cal;
    uint8_t *dptr = NULL;
    char value[512] = {0};
    char *rparms=NULL;
    int ret=0, err;
    uint32_t param_len;

    if(query==NULL || platform==NULL || reply==NULL) {
        ALOGE("[%s] received null pointer",__func__);
        ret=-EINVAL;
        goto done;
    }

    memset(&cal, 0, sizeof(acdb_audio_cal_cfg_t));
    /* parse audiocal configuration keys */
    ret = parse_audiocal_cfg(query, &cal);
    if(ret == 0) {
        /* No calibration keys found */
        goto done;
    }
    err = str_parms_get_str(query, AUDIO_PARAMETER_KEY_AUD_CALDATA, value, sizeof(value));
    if (err >= 0) {
        str_parms_del(query, AUDIO_PARAMETER_KEY_AUD_CALDATA);
    } else {
        goto done;
    }

    if(cal.dev_id & AUDIO_DEVICE_BIT_IN) {
        cal.snd_dev_id = platform_get_input_snd_device(platform, cal.dev_id);
    } else if(cal.dev_id) {
        out.devices = cal.dev_id;
        out.sample_rate = cal.sampling_rate;
        cal.snd_dev_id = platform_get_output_snd_device(platform, &out);
    }
    cal.acdb_dev_id =  platform_get_snd_device_acdb_id(cal.snd_dev_id);
    if (cal.acdb_dev_id < 0) {
        ALOGE("%s: Failed. Could not find acdb id for snd device(%d)",
              __func__, cal.snd_dev_id);
        ret = -EINVAL;
        goto done_key_audcal;
    }
    ALOGD("[%s] Getting audio calibration for snd_device(%d) acdb_id(%d)",
           __func__, cal.snd_dev_id, cal.acdb_dev_id);

    param_len = MAX_SET_CAL_BYTE_SIZE;
    dptr = (uint8_t*)calloc(param_len, sizeof(uint8_t));
    if(dptr == NULL) {
        ALOGE("[%s] Memory allocation failed for length %d",__func__,param_len);
        ret = -ENOMEM;
        goto done_key_audcal;
    }
    if (my_data->acdb_get_audio_cal != NULL) {
        ret = my_data->acdb_get_audio_cal((void*)&cal, (void*)dptr, &param_len);
        if (ret == 0) {
            if(param_len == 0 || param_len == MAX_SET_CAL_BYTE_SIZE) {
                ret = -EINVAL;
                goto done_key_audcal;
            }
            /* Allocate memory for encoding */
            rparms = (char*)calloc((param_len*2), sizeof(char));
            if(rparms == NULL) {
                ALOGE("[%s] Memory allocation failed for size %d",
                            __func__, param_len*2);
                ret = -ENOMEM;
                goto done_key_audcal;
            }
            if(cal.persist==0 && cal.module_id && cal.param_id) {
                err = b64encode(dptr+12, param_len-12, rparms);
            } else {
                err = b64encode(dptr, param_len, rparms);
            }
            if(err < 0) {
                ALOGE("[%s] failed to convert data to string", __func__);
                ret = -EINVAL;
                goto done_key_audcal;
            }
            str_parms_add_int(reply, AUDIO_PARAMETER_KEY_AUD_CALRESULT, ret);
            str_parms_add_str(reply, AUDIO_PARAMETER_KEY_AUD_CALDATA, rparms);
        }
    }
done_key_audcal:
    if(ret != 0) {
        str_parms_add_int(reply, AUDIO_PARAMETER_KEY_AUD_CALRESULT, ret);
        str_parms_add_str(reply, AUDIO_PARAMETER_KEY_AUD_CALDATA, "");
    }
done:
    if(dptr != NULL)
        free(dptr);
    if(rparms != NULL)
        free(rparms);
}

void platform_get_parameters(void *platform,
                            struct str_parms *query,
                            struct str_parms *reply)
{
    struct platform_data *my_data = (struct platform_data *)platform;
    struct audio_device *adev = my_data->adev;
    char value[512] = {0};
    int ret;
    char *kv_pairs = NULL;
    char propValue[PROPERTY_VALUE_MAX]={0};
    bool prop_playback_enabled = false;

    ret = str_parms_get_str(query, AUDIO_PARAMETER_KEY_SLOWTALK,
                            value, sizeof(value));
    if (ret >= 0) {
        str_parms_add_str(reply, AUDIO_PARAMETER_KEY_SLOWTALK,
                          my_data->slowtalk?"true":"false");
    }

    ret = str_parms_get_str(query, AUDIO_PARAMETER_KEY_HD_VOICE,
                            value, sizeof(value));
    if (ret >= 0) {
        str_parms_add_str(reply, AUDIO_PARAMETER_KEY_HD_VOICE,
                          my_data->hd_voice?"true":"false");
    }

    ret = str_parms_get_str(query, AUDIO_PARAMETER_KEY_VOLUME_BOOST,
                            value, sizeof(value));
    if (ret >= 0) {
        if (my_data->voice_feature_set == VOICE_FEATURE_SET_VOLUME_BOOST) {
            strlcpy(value, "on", sizeof(value));
        } else {
            strlcpy(value, "off", sizeof(value));
        }

        str_parms_add_str(reply, AUDIO_PARAMETER_KEY_VOLUME_BOOST, value);
    }

    ret = str_parms_get_str(query, AUDIO_PARAMETER_KEY_DP_FOR_VOICE_USECASE,
                            value, sizeof(value));

    if (ret >= 0) {
        if (my_data->ext_disp_type == EXT_DISPLAY_TYPE_DP &&
            adev->dp_allowed_for_voice)
            strlcpy(value, "true", sizeof(value));
        else
            strlcpy(value, "false", sizeof(value));

        str_parms_add_str(reply, AUDIO_PARAMETER_KEY_DP_FOR_VOICE_USECASE, value);
    }

    ret = str_parms_get_str(query, AUDIO_PARAMETER_KEY_DP_CHANNEL_MASK,
                            value, sizeof(value));
    if (ret >= 0) {
        ret = platform_get_edid_info(platform);
        edid_audio_info *info = (edid_audio_info *)my_data->edid_info;
        if (ret == 0 && info != NULL) {
            str_parms_add_int(reply, AUDIO_PARAMETER_KEY_DP_CHANNEL_MASK, info->channel_mask);
        }
    }

    /* Handle audio calibration keys */
    get_audiocal(platform, query, reply);
    native_audio_get_params(query, reply, value, sizeof(value));

    ret = str_parms_get_str(query, AUDIO_PARAMETER_IS_HW_DECODER_SESSION_ALLOWED,
                                    value, sizeof(value));
    if (ret >= 0) {
        int isallowed = 1; /*true*/

        if (property_get("vendor.voice.playback.conc.disabled", propValue, NULL)) {
            prop_playback_enabled = atoi(propValue) ||
                !strncmp("true", propValue, 4);
        }

        if ((prop_playback_enabled && (voice_is_in_call(my_data->adev))) ||
             (CARD_STATUS_OFFLINE == my_data->adev->card_status)) {
            char *decoder_mime_type = value;

            //check if unsupported mime type or not
            if(decoder_mime_type) {
                unsigned int i = 0;
                for (i = 0; i < sizeof(dsp_only_decoders_mime)/sizeof(dsp_only_decoders_mime[0]); i++) {
                    if (!strncmp(decoder_mime_type, dsp_only_decoders_mime[i],
                    strlen(dsp_only_decoders_mime[i]))) {
                       ALOGD("Rejecting request for DSP only session from HAL during voice call/SSR state");
                       isallowed = 0;
                       break;
                    }
                }
            }
        }
        str_parms_add_int(reply, AUDIO_PARAMETER_IS_HW_DECODER_SESSION_ALLOWED, isallowed);
    }

    kv_pairs = str_parms_to_str(reply);
    ALOGV_IF(kv_pairs != NULL, "%s: exit: returns - %s", __func__, kv_pairs);
    free(kv_pairs);
}

unsigned char* platform_get_license(void *platform, int *size)
{
    struct platform_data *my_data = (struct platform_data *)platform;
    char value[PROPERTY_VALUE_MAX] = {0};
    acdb_audio_cal_cfg_t cal;
    unsigned char *dptr = NULL;
    int ret=0;
    uint32_t param_len;

    if (platform == NULL) {
        ALOGE("[%s] received null pointer %d ",__func__, __LINE__);
        ret = -EINVAL;
        goto done;
    }
    memset(&cal, 0, sizeof(cal));
    cal.persist = 1;
    cal.cal_type = AUDIO_CORE_METAINFO_CAL_TYPE;
    if (!property_get("vendor.audio.qaf.acdbid", value , "") && !atoi(value)) {
        ALOGE("[%s] vendor.audio.qaf.acdbid is not set %d ",__func__, __LINE__);
        ret = -EINVAL;
        goto done;
    }
    cal.acdb_dev_id = (uint32_t) atoi (value);
    param_len = MAX_SET_CAL_BYTE_SIZE;
    dptr = (unsigned char*) calloc(param_len, sizeof(unsigned char));
    if (dptr == NULL) {
        ALOGE("[%s] Memory allocation failed for length %d",__func__,param_len);
        ret = -ENOMEM;
        goto done;
    }
    if (my_data->acdb_get_audio_cal != NULL) {
        ret = my_data->acdb_get_audio_cal((void*)&cal, (void*)dptr, &param_len);
        ALOGE("%s, ret[%d], param_len[%d] line %d", __func__, ret, param_len, __LINE__);
        if (ret == 0) {
            *size = param_len;
            return dptr;
        } else {
            *size = 0;
        }
    }
done:
    if (dptr != NULL)
        free(dptr);

    return NULL;
}

/* Delay in Us */
/* Delay in Us, only to be used for PCM formats */
int64_t platform_render_latency(audio_usecase_t usecase)
{
    switch (usecase) {
        case USECASE_AUDIO_PLAYBACK_DEEP_BUFFER:
            return DEEP_BUFFER_PLATFORM_DELAY;
        case USECASE_AUDIO_PLAYBACK_LOW_LATENCY:
        case USECASE_AUDIO_PLAYBACK_WITH_HAPTICS:
            return LOW_LATENCY_PLATFORM_DELAY;
        case USECASE_AUDIO_PLAYBACK_OFFLOAD:
        case USECASE_AUDIO_PLAYBACK_OFFLOAD2:
             return PCM_OFFLOAD_PLATFORM_DELAY;
        case USECASE_AUDIO_PLAYBACK_ULL:
             return ULL_PLATFORM_DELAY;
        case USECASE_AUDIO_PLAYBACK_MMAP:
             return MMAP_PLATFORM_DELAY;
        default:
            return 0;
    }
}

int platform_update_usecase_from_source(int source, int usecase)
{
    ALOGV("%s: input source :%d", __func__, source);
    if (source == AUDIO_SOURCE_FM_TUNER)
        usecase = USECASE_AUDIO_RECORD_FM_VIRTUAL;
    return usecase;
}

bool platform_listen_device_needs_event(snd_device_t snd_device)
{
    bool needs_event = false;

    if ((snd_device >= SND_DEVICE_IN_BEGIN) &&
        (snd_device < SND_DEVICE_IN_END) &&
        (snd_device != SND_DEVICE_IN_CAPTURE_FM) &&
        (snd_device != SND_DEVICE_IN_CAPTURE_VI_FEEDBACK) &&
        (snd_device != SND_DEVICE_IN_CAPTURE_VI_FEEDBACK_MONO_1) &&
        (snd_device != SND_DEVICE_IN_CAPTURE_VI_FEEDBACK_MONO_2))
        needs_event = true;

    return needs_event;
}

bool platform_listen_usecase_needs_event(audio_usecase_t uc_id __unused)
{
    return false;
}

bool platform_sound_trigger_device_needs_event(snd_device_t snd_device)
{
    bool needs_event = false;

    if ((snd_device >= SND_DEVICE_IN_BEGIN) &&
        (snd_device < SND_DEVICE_IN_END) &&
        (snd_device != SND_DEVICE_IN_CAPTURE_FM) &&
        (snd_device != SND_DEVICE_IN_CAPTURE_VI_FEEDBACK) &&
        (snd_device != SND_DEVICE_IN_CAPTURE_VI_FEEDBACK_MONO_1) &&
        (snd_device != SND_DEVICE_IN_CAPTURE_VI_FEEDBACK_MONO_2))
        needs_event = true;

    return needs_event;
}

bool platform_sound_trigger_usecase_needs_event(audio_usecase_t uc_id)
{
    bool needs_event = false;

    switch(uc_id){
    /* concurrent playback usecases needs event */
    case USECASE_AUDIO_PLAYBACK_DEEP_BUFFER:
    case USECASE_AUDIO_PLAYBACK_MULTI_CH:
    case USECASE_AUDIO_PLAYBACK_OFFLOAD:
    case USECASE_AUDIO_PLAYBACK_OFFLOAD2:
        needs_event = true;
        break;
    /* concurrent playback in low latency allowed */
    case USECASE_AUDIO_PLAYBACK_LOW_LATENCY:
        break;
    /* concurrent playback FM needs event */
    case USECASE_AUDIO_PLAYBACK_FM:
        needs_event = true;
        break;

    /* concurrent capture usecases which needs event */
    case USECASE_AUDIO_RECORD:
    case USECASE_AUDIO_RECORD_LOW_LATENCY:
    case USECASE_AUDIO_RECORD_COMPRESS:
    case USECASE_AUDIO_RECORD_MMAP:
    case USECASE_AUDIO_RECORD_HIFI:
    case USECASE_VOICE_CALL:
    case USECASE_VOICE2_CALL:
    case USECASE_VOLTE_CALL:
    case USECASE_QCHAT_CALL:
    case USECASE_VOWLAN_CALL:
    case USECASE_VOICEMMODE1_CALL:
    case USECASE_VOICEMMODE2_CALL:
    case USECASE_COMPRESS_VOIP_CALL:
    case USECASE_INCALL_REC_UPLINK:
    case USECASE_INCALL_REC_DOWNLINK:
    case USECASE_INCALL_REC_UPLINK_AND_DOWNLINK:
    case USECASE_INCALL_REC_UPLINK_COMPRESS:
    case USECASE_INCALL_REC_DOWNLINK_COMPRESS:
    case USECASE_INCALL_REC_UPLINK_AND_DOWNLINK_COMPRESS:
    case USECASE_INCALL_MUSIC_UPLINK:
    case USECASE_INCALL_MUSIC_UPLINK2:
    case USECASE_AUDIO_RECORD_VOIP:
    case USECASE_AUDIO_RECORD_FM_VIRTUAL:
    case USECASE_AUDIO_SPKR_CALIB_RX:
    case USECASE_AUDIO_SPKR_CALIB_TX:
        needs_event = true;
        break;
    default:
        ALOGV("%s:usecase_id[%d] no need to raise event.", __func__, uc_id);
    }
    return needs_event;
}

/* Read  offload buffer size from a property.
 * If value is not power of 2  round it to
 * power of 2.
 */
uint32_t platform_get_compress_offload_buffer_size(audio_offload_info_t* info)
{
    char value[PROPERTY_VALUE_MAX] = {0};
    uint32_t fragment_size = COMPRESS_OFFLOAD_FRAGMENT_SIZE;
    if((property_get("vendor.audio.offload.buffer.size.kb", value, "")) &&
            atoi(value)) {
        fragment_size =  atoi(value) * 1024;
    }

    /* Use incoming offload buffer size if default buffer size is less */
    if ((info != NULL) && (fragment_size < info->offload_buffer_size)) {
        ALOGI("%s:: Overwriting offload buffer size default:%d new:%d", __func__,
              fragment_size,
              info->offload_buffer_size);
        fragment_size = info->offload_buffer_size;
    }

    if (info != NULL) {
        if (info->is_streaming && info->has_video) {
            fragment_size = COMPRESS_OFFLOAD_FRAGMENT_SIZE_FOR_AV_STREAMING;
            ALOGV("%s: offload fragment size reduced for AV streaming to %d",
                   __func__, fragment_size);
        } else if (info->format == AUDIO_FORMAT_FLAC) {
            fragment_size = FLAC_COMPRESS_OFFLOAD_FRAGMENT_SIZE;
            ALOGV("FLAC fragment size %d", fragment_size);
        } else if (info->format == AUDIO_FORMAT_DSD) {
            fragment_size = MAX_COMPRESS_OFFLOAD_FRAGMENT_SIZE;
            if((property_get("vendor.audio.native.dsd.buffer.size.kb", value, "")) &&
                    atoi(value))
                fragment_size =  atoi(value) * 1024;
            ALOGV("DSD fragment size %d", fragment_size);
        }
    }

    fragment_size = ALIGN( fragment_size, 1024);

    if(fragment_size < MIN_COMPRESS_OFFLOAD_FRAGMENT_SIZE)
        fragment_size = MIN_COMPRESS_OFFLOAD_FRAGMENT_SIZE;
    else if(fragment_size > MAX_COMPRESS_OFFLOAD_FRAGMENT_SIZE)
        fragment_size = MAX_COMPRESS_OFFLOAD_FRAGMENT_SIZE;
    ALOGV("%s: fragment_size %d", __func__, fragment_size);
    return fragment_size;
}

/*
 * return backend_idx on which voice call is active
 */
static int platform_get_voice_call_backend(struct audio_device* adev)
{
   struct audio_usecase *uc = NULL;
   struct listnode *node;
   snd_device_t out_snd_device = SND_DEVICE_NONE;

   int backend_idx = -1;

   if (voice_is_in_call(adev) || adev->mode == AUDIO_MODE_IN_COMMUNICATION) {
       list_for_each(node, &adev->usecase_list) {
           uc =  node_to_item(node, struct audio_usecase, list);
           if (uc && uc->stream.out &&
               (uc->type == VOICE_CALL ||
                uc->type == VOIP_CALL ||
                uc->id == USECASE_AUDIO_PLAYBACK_VOIP)) {
               out_snd_device = platform_get_output_snd_device(adev->platform, uc->stream.out);
               backend_idx = platform_get_backend_index(out_snd_device);
               break;
           }
       }
   }
   return backend_idx;
}

/*
 * configures afe with bit width and Sample Rate
 */
static int platform_set_codec_backend_cfg(struct audio_device* adev,
                         snd_device_t snd_device, struct audio_backend_cfg backend_cfg)
{
    int ret = -EINVAL;
    int backend_idx = platform_get_backend_index(snd_device);
    struct platform_data *my_data = (struct platform_data *)adev->platform;
    backend_idx = platform_get_backend_index(snd_device);
    unsigned int bit_width = backend_cfg.bit_width;
    unsigned int sample_rate = backend_cfg.sample_rate;
    unsigned int channels = backend_cfg.channels;
    audio_format_t format = backend_cfg.format;
    bool passthrough_enabled = backend_cfg.passthrough_enabled;
    struct audio_device_config_param *adev_device_cfg_ptr = adev->device_cfg_params;

    /* Override the config params if client has already set them */
    adev_device_cfg_ptr += backend_idx;
    if (adev_device_cfg_ptr->use_client_dev_cfg) {
        ALOGV("%s::: Updating with the config set by client "
              "bitwidth %d, samplerate %d,  channels %d  format %d",
              __func__, adev_device_cfg_ptr->dev_cfg_params.bit_width,
              adev_device_cfg_ptr->dev_cfg_params.sample_rate,
              adev_device_cfg_ptr->dev_cfg_params.channels,
              adev_device_cfg_ptr->dev_cfg_params.format);

        bit_width = adev_device_cfg_ptr->dev_cfg_params.bit_width;
        sample_rate = adev_device_cfg_ptr->dev_cfg_params.sample_rate;
        channels = adev_device_cfg_ptr->dev_cfg_params.channels;
        format = adev_device_cfg_ptr->dev_cfg_params.format;
    }

    ALOGI("%s:becf: afe: bitwidth %d, samplerate %d channels %d format %d"
          ", backend_idx %d device (%s)", __func__,  bit_width,
          sample_rate, channels, format, backend_idx,
          platform_get_snd_device_name(snd_device));

    if ((my_data->current_backend_cfg[backend_idx].bitwidth_mixer_ctl) &&
        (bit_width != my_data->current_backend_cfg[backend_idx].bit_width)) {

        struct  mixer_ctl *ctl = NULL;
        ctl = mixer_get_ctl_by_name(adev->mixer,
                    my_data->current_backend_cfg[backend_idx].bitwidth_mixer_ctl);
        if (!ctl) {
            ALOGE("%s:becf: afe: Could not get ctl for mixer command - %s",
                  __func__,
                  my_data->current_backend_cfg[backend_idx].bitwidth_mixer_ctl);
            return -EINVAL;
        }

        if (bit_width == 24) {
            if (format == AUDIO_FORMAT_PCM_24_BIT_PACKED)
                 ret = mixer_ctl_set_enum_by_string(ctl, "S24_3LE");
            else
                 ret = mixer_ctl_set_enum_by_string(ctl, "S24_LE");
        } else if (bit_width == 32) {
            ret = mixer_ctl_set_enum_by_string(ctl, "S32_LE");
        } else {
            ret = mixer_ctl_set_enum_by_string(ctl, "S16_LE");
        }
        if ( ret < 0) {
            ALOGE("%s:becf: afe: fail for %s mixer set to %d bit for %x format", __func__,
                  my_data->current_backend_cfg[backend_idx].bitwidth_mixer_ctl, bit_width, format);
        } else {
            my_data->current_backend_cfg[backend_idx].bit_width = bit_width;
            ALOGD("%s:becf: afe: %s mixer set to %d bit for %x format", __func__,
                  my_data->current_backend_cfg[backend_idx].bitwidth_mixer_ctl, bit_width, format);
        }
        /* set the ret as 0 and not pass back to upper layer */
        ret = 0;
    }

    if ((my_data->current_backend_cfg[backend_idx].samplerate_mixer_ctl) &&
        (passthrough_enabled || (sample_rate != my_data->current_backend_cfg[backend_idx].sample_rate))) {
            char *rate_str = NULL;
            struct  mixer_ctl *ctl = NULL;

            if (backend_idx == USB_AUDIO_RX_BACKEND ||
                    backend_idx == USB_AUDIO_TX_BACKEND) {
                switch (sample_rate) {
                case 32000:
                        rate_str = "KHZ_32";
                        break;
                case 8000:
                        rate_str = "KHZ_8";
                        break;
                case 11025:
                        rate_str = "KHZ_11P025";
                        break;
                case 16000:
                        rate_str = "KHZ_16";
                        break;
                case 22050:
                        rate_str = "KHZ_22P05";
                        break;
                }
            }

            if (rate_str == NULL) {
                switch (sample_rate) {
                case 32000:
                    if (passthrough_enabled || (backend_idx == SPDIF_TX_BACKEND ) ||
                        (backend_idx == HDMI_TX_BACKEND ) ||
                        (backend_idx == HDMI_ARC_TX_BACKEND )) {
                        rate_str = "KHZ_32";
                        break;
                    }
                case 48000:
                    rate_str = "KHZ_48";
                    break;
                case 44100:
                    rate_str = "KHZ_44P1";
                    break;
                case 64000:
                case 96000:
                    rate_str = "KHZ_96";
                    break;
                case 88200:
                    rate_str = "KHZ_88P2";
                    break;
                case 176400:
                    rate_str = "KHZ_176P4";
                    break;
                case 192000:
                    rate_str = "KHZ_192";
                    break;
                case 352800:
                    rate_str = "KHZ_352P8";
                    break;
                case 384000:
                    rate_str = "KHZ_384";
                    break;
                case 144000:
                    if (passthrough_enabled) {
                        rate_str = "KHZ_144";
                        break;
                    }
                default:
                    rate_str = "KHZ_48";
                    break;
                }
            }

            ctl = mixer_get_ctl_by_name(adev->mixer,
                my_data->current_backend_cfg[backend_idx].samplerate_mixer_ctl);
            if(!ctl) {
                ALOGE("%s:becf: afe: Could not get ctl for mixer command - %s",
                      __func__,
                      my_data->current_backend_cfg[backend_idx].samplerate_mixer_ctl);
                return -EINVAL;
            }

            ALOGD("%s:becf: afe: %s set to %s", __func__,
                  my_data->current_backend_cfg[backend_idx].samplerate_mixer_ctl, rate_str);
            mixer_ctl_set_enum_by_string(ctl, rate_str);
            my_data->current_backend_cfg[backend_idx].sample_rate = sample_rate;
            ret = 0;
    }
    if ((my_data->current_backend_cfg[backend_idx].channels_mixer_ctl) &&
        (channels != my_data->current_backend_cfg[backend_idx].channels)) {
        struct  mixer_ctl *ctl = NULL;
        char *channel_cnt_str = NULL;

        switch (channels) {
        case 8:
            channel_cnt_str = "Eight"; break;
        case 7:
            channel_cnt_str = "Seven"; break;
        case 6:
            channel_cnt_str = "Six"; break;
        case 5:
            channel_cnt_str = "Five"; break;
        case 4:
            channel_cnt_str = "Four"; break;
        case 3:
            channel_cnt_str = "Three"; break;
        case 1:
            channel_cnt_str = "One"; break;
        case 2:
        default:
            channel_cnt_str = "Two"; break;
        }

        ctl = mixer_get_ctl_by_name(adev->mixer,
           my_data->current_backend_cfg[backend_idx].channels_mixer_ctl);
        if (!ctl) {
            ALOGE("%s:becf: afe: Could not get ctl for mixer command - %s",
                   __func__,
                   my_data->current_backend_cfg[backend_idx].channels_mixer_ctl);
            return -EINVAL;
        }
        mixer_ctl_set_enum_by_string(ctl, channel_cnt_str);
        my_data->current_backend_cfg[backend_idx].channels = channels;

        if ((backend_idx == HDMI_RX_BACKEND) ||
                (backend_idx == DISP_PORT_RX_BACKEND))
            platform_set_edid_channels_configuration(adev->platform, channels, backend_idx, snd_device);

        ALOGD("%s:becf: afe: %s set to %s ", __func__,
               my_data->current_backend_cfg[backend_idx].channels_mixer_ctl,
               channel_cnt_str);
        ret = 0;
    }

    bool set_ext_disp_format = false, set_mi2s_tx_data_format = false;
    char *ext_disp_format = NULL;

    if (backend_idx == HDMI_RX_BACKEND) {
        ext_disp_format = "HDMI RX Format";
        set_ext_disp_format = true;
    } else if (backend_idx == DISP_PORT_RX_BACKEND) {
        ext_disp_format = "Display Port RX Format";
        set_ext_disp_format = true;
    } else if (backend_idx == SPDIF_TX_BACKEND) {
        ext_disp_format = "PRI SPDIF TX Format";
        set_mi2s_tx_data_format = true;
    } else if (backend_idx == HDMI_TX_BACKEND) {
        if (!strncmp(platform_get_snd_device_backend_interface(snd_device),
            "SEC_MI2S_TX", sizeof("SEC_MI2S_TX")))
            ext_disp_format = "SEC MI2S TX Format";
        else
            ext_disp_format = "QUAT MI2S TX Format";
        set_mi2s_tx_data_format = true;
    } else if (backend_idx == HDMI_ARC_TX_BACKEND) {
        ext_disp_format = "SEC SPDIF TX Format";
        set_mi2s_tx_data_format = true;
    } else {
        ALOGV("%s: Format doesnt have to be set", __func__);
    }

    format = format & AUDIO_FORMAT_MAIN_MASK;
    /* Set data format only if there is a change from PCM to compressed
       and vice versa */
    if (set_mi2s_tx_data_format && (format ^ my_data->current_backend_cfg[backend_idx].format)) {
        struct mixer_ctl *ctl = mixer_get_ctl_by_name(adev->mixer, ext_disp_format);
        if (!ctl) {
            ALOGE("%s:becf: afe: Could not get ctl for mixer command - %s",
                  __func__, ext_disp_format);
            return -EINVAL;
        }
        if (format == AUDIO_FORMAT_PCM) {
            ALOGE("%s:Set %s to LPCM", __func__, ext_disp_format);
            mixer_ctl_set_enum_by_string(ctl, "LPCM");
        } else {
            ALOGE("%s:Set %s to Compr", __func__, ext_disp_format);
            mixer_ctl_set_enum_by_string(ctl, "Compr");
        }
        my_data->current_backend_cfg[backend_idx].format = format;
    }
    if (set_ext_disp_format) {
        struct mixer_ctl *ctl = mixer_get_ctl_by_name(adev->mixer, ext_disp_format);
        if (!ctl) {
            ALOGE("%s:becf: afe: Could not get ctl for mixer command - %s",
                  __func__, ext_disp_format);
            return -EINVAL;
        }

        if (passthrough_enabled) {
            ALOGD("%s:Ext display compress format", __func__);
            mixer_ctl_set_enum_by_string(ctl, "Compr");
        } else {
            ALOGD("%s: Ext display PCM format", __func__);
            mixer_ctl_set_enum_by_string(ctl, "LPCM");
        }
        ret = 0;
    }
    return ret;
}

/*
 * Get the backend configuration for current snd device
 */
int platform_get_codec_backend_cfg(struct audio_device* adev,
                         snd_device_t snd_device,
                         struct audio_backend_cfg *backend_cfg)
{
    int backend_idx = platform_get_backend_index(snd_device);
    struct platform_data *my_data = (struct platform_data *)adev->platform;

    backend_cfg->bit_width = my_data->current_backend_cfg[backend_idx].bit_width;
    backend_cfg->sample_rate =
                       my_data->current_backend_cfg[backend_idx].sample_rate;
    backend_cfg->channels =
                       my_data->current_backend_cfg[backend_idx].channels;
    backend_cfg->format =
                       my_data->current_backend_cfg[backend_idx].format;

    ALOGV("%s:becf: afe: bitwidth %d, samplerate %d channels %d format %d"
          ", backend_idx %d device (%s)", __func__,  backend_cfg->bit_width,
          backend_cfg->sample_rate, backend_cfg->channels, backend_cfg->format,
          backend_idx, platform_get_snd_device_name(snd_device));

   return 0;
}

/*
 *Validate the selected bit_width, sample_rate and channels using the edid
 *of the connected sink device.
 */
static void platform_check_hdmi_backend_cfg(struct audio_device* adev,
                                   struct audio_usecase* usecase,
                                   int backend_idx,
                                   struct audio_backend_cfg *hdmi_backend_cfg)
{
    unsigned int bit_width;
    unsigned int sample_rate;
    int channels, max_supported_channels = 0;
    struct platform_data *my_data = (struct platform_data *)adev->platform;
    edid_audio_info *edid_info = (edid_audio_info *)my_data->edid_info;
    bool passthrough_enabled = false;

    bit_width = hdmi_backend_cfg->bit_width;
    sample_rate = hdmi_backend_cfg->sample_rate;
    channels = hdmi_backend_cfg->channels;


    ALOGI("%s:becf: HDMI: bitwidth %d, samplerate %d, channels %d"
          ", usecase = %d", __func__, bit_width,
          sample_rate, channels, usecase->id);

    if (audio_extn_passthru_is_enabled() && audio_extn_passthru_is_active()
        && (usecase->stream.out->compr_config.codec->compr_passthr != 0)) {
        passthrough_enabled = true;
        ALOGI("passthrough is enabled for this stream");
    }

    // For voice calls use default configuration i.e. 16b/48K, only applicable to
    // default backend
    if (!passthrough_enabled) {

        max_supported_channels = platform_edid_get_max_channels(my_data);

        //Check EDID info for supported samplerate
        if (!audio_extn_edid_is_supported_sr(edid_info,sample_rate)) {
            //check to see if current BE sample rate is supported by EDID
            //else assign the highest sample rate supported by EDID
            if (audio_extn_edid_is_supported_sr(edid_info,my_data->current_backend_cfg[backend_idx].sample_rate))
                sample_rate = my_data->current_backend_cfg[backend_idx].sample_rate;
            else
                sample_rate = audio_extn_edid_get_highest_supported_sr(edid_info);
        }

        //Check EDID info for supported bit width
        if (!audio_extn_edid_is_supported_bps(edid_info,bit_width)) {
            //reset to current sample rate
            bit_width = my_data->current_backend_cfg[backend_idx].bit_width;
        }

        if (channels > max_supported_channels)
            channels = max_supported_channels;

    } else {
        channels = audio_extn_passthru_get_channel_count(usecase->stream.out);
        if (channels <= 0) {
            ALOGE("%s: becf: afe: HDMI backend using defalut channel %u",
                  __func__, DEFAULT_HDMI_OUT_CHANNELS);
            channels = DEFAULT_HDMI_OUT_CHANNELS;
        }
        if (((usecase->stream.out->format == AUDIO_FORMAT_E_AC3) ||
            (usecase->stream.out->format == AUDIO_FORMAT_E_AC3_JOC) ||
            (usecase->stream.out->format == AUDIO_FORMAT_DOLBY_TRUEHD))
            && (usecase->stream.out->compr_config.codec->compr_passthr == PASSTHROUGH)) {
            sample_rate = sample_rate * 4;
            if (sample_rate > HDMI_PASSTHROUGH_MAX_SAMPLE_RATE)
                sample_rate = HDMI_PASSTHROUGH_MAX_SAMPLE_RATE;
        }

        bit_width = CODEC_BACKEND_DEFAULT_BIT_WIDTH;
        /* We force route so that the BE format can be set to Compr */
    }

    ALOGI("%s:becf: afe: HDMI backend: passthrough %d updated bit width: %d and sample rate: %d"
           "channels %d", __func__, passthrough_enabled , bit_width,
           sample_rate, channels);

    hdmi_backend_cfg->bit_width = bit_width;
    hdmi_backend_cfg->sample_rate = sample_rate;
    hdmi_backend_cfg->channels = channels;
    hdmi_backend_cfg->passthrough_enabled = passthrough_enabled;
}

/*
 * goes through all the current usecases and picks the highest
 * bitwidth & samplerate
 */
static bool platform_check_codec_backend_cfg(struct audio_device* adev,
                                   struct audio_usecase* usecase,
                                   snd_device_t snd_device,
                                   struct audio_backend_cfg *backend_cfg)
{
    bool backend_change = false;
    struct listnode *node;
    unsigned int bit_width;
    unsigned int sample_rate;
    unsigned int channels;
    unsigned long service_interval = 0;
    bool service_interval_update = false;
    bool passthrough_enabled = false;
    bool voice_call_active = false;
    int backend_idx = DEFAULT_CODEC_BACKEND;
    struct platform_data *my_data = (struct platform_data *)adev->platform;
    int na_mode = platform_get_native_support();
    bool channels_updated = false;
    struct audio_device_config_param *adev_device_cfg_ptr = adev->device_cfg_params;

    /*BT devices backend is not configured from HAL hence skip*/
    if (snd_device == SND_DEVICE_OUT_BT_A2DP ||
        snd_device == SND_DEVICE_OUT_BT_SCO ||
        snd_device == SND_DEVICE_OUT_BT_SCO_WB ||
        snd_device == SND_DEVICE_IN_BT_A2DP ||
        snd_device == SND_DEVICE_OUT_AFE_PROXY) {
        backend_change = false;
        return backend_change;
    }

    backend_idx = platform_get_backend_index(snd_device);

    bit_width = backend_cfg->bit_width;
    sample_rate = backend_cfg->sample_rate;
    channels = backend_cfg->channels;

    ALOGI("%s:becf: afe: bitwidth %d, samplerate %d channels %d"
          ", backend_idx %d usecase = %d device (%s)", __func__, bit_width,
          sample_rate, channels, backend_idx, usecase->id,
          platform_get_snd_device_name(snd_device));

    // For voice calls use default configuration i.e. 16b/48K, only applicable to
    // default backend
    // force routing is not required here, caller will do it anyway
    if (backend_idx == platform_get_voice_call_backend(adev)) {
        ALOGW("%s:becf: afe:Use default bw and sr for voice/voip calls ",
              __func__);
        bit_width = CODEC_BACKEND_DEFAULT_BIT_WIDTH;
        sample_rate =  CODEC_BACKEND_DEFAULT_SAMPLE_RATE;
        channels = CODEC_BACKEND_DEFAULT_CHANNELS;
        voice_call_active = true;
    } else {
        /*
         * The backend should be configured at highest bit width and/or
         * sample rate amongst all playback usecases.
         * If the selected sample rate and/or bit width differ with
         * current backend sample rate and/or bit width, then, we set the
         * backend re-configuration flag.
         *
         * Exception: 16 bit playbacks is allowed through 16 bit/48/44.1 khz backend only
         */
        int i =0;
        list_for_each(node, &adev->usecase_list) {
            struct audio_usecase *uc;
            uc = node_to_item(node, struct audio_usecase, list);
            struct stream_out *out = (struct stream_out*) uc->stream.out;
            if (uc->type == PCM_PLAYBACK && out && usecase != uc) {
                unsigned int out_channels = audio_channel_count_from_out_mask(out->channel_mask);

                ALOGD("%s:napb: (%d) - (%s)id (%d) sr %d bw "
                      "(%d) ch (%d) device %s", __func__, i++, use_case_table[uc->id],
                      uc->id, out->sample_rate,
                      out->bit_width, out_channels,
                      platform_get_snd_device_name(uc->out_snd_device));

                if (platform_check_backends_match(snd_device, uc->out_snd_device)) {
                        if (bit_width < out->bit_width)
                            bit_width = out->bit_width;
                        if (sample_rate < out->sample_rate)
                            sample_rate = out->sample_rate;
                        /*
                         * TODO: Add Support for Backend configuration for devices which support
                         * sample rate less than 44.1
                         */
                        if (sample_rate < OUTPUT_SAMPLING_RATE_44100)
                            sample_rate = CODEC_BACKEND_DEFAULT_SAMPLE_RATE;
                        if (channels < out_channels)
                            channels = out_channels;
                }
            }
        }
    }

    /* Native playback is preferred for Headphone/HS device over 192Khz */
    if (!voice_call_active && codec_device_supports_native_playback(usecase->devices)) {
        if (audio_is_true_native_stream_active(adev)) {
            if (check_hdset_combo_device(snd_device)) {
                /*
                 * In true native mode Tasha has a limitation that one port at 44.1 khz
                 * cannot drive both spkr and hdset, to simiplify the solution lets
                 * move the AFE to 48khzwhen a ring tone selects combo device.
                 * or if NATIVE playback is not enabled.
                 */
                    sample_rate = CODEC_BACKEND_DEFAULT_SAMPLE_RATE;
                    bit_width = CODEC_BACKEND_DEFAULT_BIT_WIDTH;
                    ALOGD("%s:becf: afe: port to run at 48k if combo device or in voice call"
                           , __func__);
            } else {
             /*
              * in single BE mode, if native audio playback
              * is active then it will take priority
              */
                 sample_rate = OUTPUT_SAMPLING_RATE_44100;
                 ALOGD("%s:becf: afe: true napb active set rate to 44.1 khz",
                       __func__);
            }
        } else if (na_mode != NATIVE_AUDIO_MODE_MULTIPLE_44_1) {
            /*
             * Map native sampling rates to upper limit range
             * if multiple of native sampling rates are not supported.
             * This check also indicates that this is not tavil codec
             * And 32bit/384kHz is only supported on tavil
             * Hence reset 32b/384kHz to 24b/192kHz.
             */
            switch (sample_rate) {
                case 44100:
                    sample_rate = 48000;
                    break;
                case 88200:
                    sample_rate = 96000;
                    break;
                case 176400:
                case 352800:
                case 384000:
                    sample_rate = 192000;
                    break;
            }
            if (bit_width > 24)
                bit_width = 24;

            ALOGD("%s:becf: afe: napb not active - set non fractional rate",
                       __func__);
        }
        /*reset sample rate to 48khz if sample rate less than 44.1khz, or device backend dose not support 44.1 khz*/
        if ((sample_rate == OUTPUT_SAMPLING_RATE_44100 &&
             backend_idx != HEADPHONE_44_1_BACKEND &&
             backend_idx != HEADPHONE_BACKEND &&
             backend_idx != USB_AUDIO_RX_BACKEND) ||
            sample_rate < OUTPUT_SAMPLING_RATE_44100) {
            sample_rate = CODEC_BACKEND_DEFAULT_SAMPLE_RATE;
            ALOGD("%s:becf: afe: set sample rate to default Sample Rate(48k)",__func__);
        }
    }

    /*
     * Handset and speaker may have diffrent backend. Check if the device is speaker or handset,
     * and these devices are restricited to 48kHz.
     */
    if (!codec_device_supports_native_playback(usecase->devices) &&
        (platform_check_backends_match(SND_DEVICE_OUT_SPEAKER, snd_device) ||
         platform_check_backends_match(SND_DEVICE_OUT_HANDSET, snd_device))) {
        int bw = platform_get_snd_device_bit_width(SND_DEVICE_OUT_SPEAKER);
        if ((-ENOSYS != bw) && (bit_width > (uint32_t)bw)) {
            bit_width = (uint32_t)bw;
            ALOGD("%s:becf: afe: reset bitwidth to %d (based on supported"
                  " value for this platform)", __func__, bit_width);
        } else if (-ENOSYS == bw) {
            bit_width = CODEC_BACKEND_DEFAULT_BIT_WIDTH;
            ALOGD("%s:becf: afe: reset to default bitwidth %d", __func__, bit_width);
        }
        /*
         * In case of CSRA speaker out, all sample rates are supported, so
         *  check platform here
         */
        if (platform_spkr_use_default_sample_rate(adev->platform)) {
            sample_rate = CODEC_BACKEND_DEFAULT_SAMPLE_RATE;
            ALOGD("%s:becf: afe: playback on codec device not supporting native playback set "
            "default Sample Rate(48k)", __func__);
        }
    }

    if (backend_idx == USB_AUDIO_RX_BACKEND) {
        audio_extn_usb_is_config_supported(&bit_width, &sample_rate, &channels, true);
        ALOGV("%s: USB BE configured as bit_width(%d)sample_rate(%d)channels(%d)",
                   __func__, bit_width, sample_rate, channels);

        if (audio_extn_usb_get_service_interval(true,
                                                &service_interval) == 0) {
            /* overwrite with best altset for this service interval */
            int ret =
                    audio_extn_usb_altset_for_service_interval(true /*playback*/,
                                                               service_interval,
                                                               &bit_width,
                                                               &sample_rate,
                                                               &channels);
            ALOGD("%s: Override USB BE configured as bit_width(%d)sample_rate(%d)channels(%d)SI(%lu)",
           __func__, bit_width, sample_rate, channels, service_interval);
            if (ret < 0) {
                ALOGW("Failed to find altset for service interval %lu, skip reconfig",
                      service_interval);
                return false;
            }
            service_interval_update = audio_extn_usb_is_reconfig_req();
            audio_extn_usb_set_reconfig(false);
        }

        if (channels != my_data->current_backend_cfg[backend_idx].channels)
            channels_updated = true;
    }

    if (backend_idx == HDMI_RX_BACKEND || backend_idx == DISP_PORT_RX_BACKEND) {
        struct audio_backend_cfg hdmi_backend_cfg;
        hdmi_backend_cfg.bit_width = bit_width;
        hdmi_backend_cfg.sample_rate = sample_rate;
        hdmi_backend_cfg.channels = channels;
        hdmi_backend_cfg.passthrough_enabled = false;

        /*
         * HDMI does not support 384Khz/32bit playback hence configure BE to 24b/192Khz
         * TODO: Instead have the validation against edid return the next best match
         */
        if (bit_width > 24)
            hdmi_backend_cfg.bit_width = 24;
        if (sample_rate > 192000)
            hdmi_backend_cfg.sample_rate = 192000;

        platform_check_hdmi_backend_cfg(adev, usecase, backend_idx, &hdmi_backend_cfg);

        bit_width = hdmi_backend_cfg.bit_width;
        sample_rate = hdmi_backend_cfg.sample_rate;
        channels = hdmi_backend_cfg.channels;
        passthrough_enabled = hdmi_backend_cfg.passthrough_enabled;

        if (channels != my_data->current_backend_cfg[backend_idx].channels)
            channels_updated = true;

        platform_set_edid_channels_configuration(adev->platform, channels, backend_idx, snd_device);
    }

    ALOGI("%s:becf: afe: Codec selected backend: %d updated bit width: %d and sample rate: %d",
          __func__, backend_idx , bit_width, sample_rate);

    // Force routing if the expected bitwdith or samplerate
    // is not same as current backend comfiguration
    if ((bit_width != my_data->current_backend_cfg[backend_idx].bit_width) ||
        (sample_rate != my_data->current_backend_cfg[backend_idx].sample_rate) ||
         passthrough_enabled || channels_updated || service_interval_update ) {
        backend_cfg->bit_width = bit_width;
        backend_cfg->sample_rate = sample_rate;
        backend_cfg->channels = channels;
        backend_cfg->passthrough_enabled = passthrough_enabled;
        backend_change = true;
        ALOGI("%s:becf: afe: Codec backend needs to be updated. new bit width: %d"
               "new sample rate: %d new channels: %d",
              __func__, backend_cfg->bit_width, backend_cfg->sample_rate, backend_cfg->channels);
    }

    // Force routing if the client sends config params for this backend
    adev_device_cfg_ptr += backend_idx;
    if (adev_device_cfg_ptr->use_client_dev_cfg) {
        ALOGV("%s: Codec backend needs to be updated as Client provided "
              "config params", __func__);
        backend_change = true;
    }

    if (snd_device == SND_DEVICE_OUT_HEADPHONES || snd_device ==
        SND_DEVICE_OUT_HEADPHONES_44_1) {
        if (sample_rate > 48000 ||
            (bit_width >= 24 && (sample_rate == 48000  || sample_rate == 44100))) {
            ALOGI("%s: apply HPH HQ mode\n", __func__);
            audio_route_apply_and_update_path(adev->audio_route, "hph-highquality-mode");
        } else {
            ALOGI("%s: apply HPH LP mode\n", __func__);
            audio_route_apply_and_update_path(adev->audio_route, "hph-lowpower-mode");
        }
    }

    return backend_change;
}

bool platform_check_and_set_codec_backend_cfg(struct audio_device* adev,
    struct audio_usecase *usecase, snd_device_t snd_device)
{
    int backend_idx = DEFAULT_CODEC_BACKEND;
    int new_snd_devices[SND_DEVICE_OUT_END] = {0};
    int i, num_devices = 1;
    int device_be_idx = -1;
    bool ret = false;
    struct platform_data *my_data = (struct platform_data *)adev->platform;
    struct audio_backend_cfg backend_cfg;

    backend_idx = platform_get_backend_index(snd_device);
    device_be_idx = platform_get_snd_device_backend_index(snd_device);

    if (usecase->type == TRANSCODE_LOOPBACK_RX) {
        backend_cfg.bit_width = usecase->stream.inout->out_config.bit_width;
        backend_cfg.sample_rate = usecase->stream.inout->out_config.sample_rate;
        backend_cfg.format = usecase->stream.inout->out_config.format;
        backend_cfg.channels = audio_channel_count_from_out_mask(
                usecase->stream.inout->out_config.channel_mask);
    } else {
        backend_cfg.bit_width = usecase->stream.out->bit_width;
        backend_cfg.sample_rate = usecase->stream.out->sample_rate;
        backend_cfg.format = usecase->stream.out->format;
        backend_cfg.channels = audio_channel_count_from_out_mask(usecase->stream.out->channel_mask);
    }
    if (audio_extn_is_dsp_bit_width_enforce_mode_supported(usecase->stream.out->flags) &&
                (adev->dsp_bit_width_enforce_mode > backend_cfg.bit_width))
        backend_cfg.bit_width = adev->dsp_bit_width_enforce_mode;

    /*this is populated by check_codec_backend_cfg hence set default value to false*/
    backend_cfg.passthrough_enabled = false;

    /* Set Backend sampling rate to 176.4 for DSD64 and
     * 352.8Khz for DSD128.
     * Set Bit Width to 16
     */
    if ((backend_idx == DSD_NATIVE_BACKEND) && (backend_cfg.format == AUDIO_FORMAT_DSD)) {
        backend_cfg.bit_width = 16;
        if (backend_cfg.sample_rate == INPUT_SAMPLING_RATE_DSD64)
            backend_cfg.sample_rate = OUTPUT_SAMPLING_RATE_DSD64;
        else if (backend_cfg.sample_rate == INPUT_SAMPLING_RATE_DSD128)
            backend_cfg.sample_rate = OUTPUT_SAMPLING_RATE_DSD128;
    }
    ALOGI("%s:becf: afe: bitwidth %d, samplerate %d channels %d"
          ", backend_idx %d usecase = %d device (%s)", __func__, backend_cfg.bit_width,
          backend_cfg.sample_rate, backend_cfg.channels, backend_idx, usecase->id,
          platform_get_snd_device_name(snd_device));

    if ((my_data->spkr_ch_map != NULL) &&
        (platform_get_backend_index(snd_device) == DEFAULT_CODEC_BACKEND))
        platform_set_channel_map(my_data, my_data->spkr_ch_map->num_ch,
                                 my_data->spkr_ch_map->chmap, -1, device_be_idx);

    if (platform_split_snd_device(my_data, snd_device, &num_devices,
                                  new_snd_devices) < 0)
        new_snd_devices[0] = snd_device;

    for (i = 0; i < num_devices; i++) {
        ALOGI("%s: new_snd_devices[%d] is %d", __func__, i, new_snd_devices[i]);
        if ((platform_check_codec_backend_cfg(adev, usecase, new_snd_devices[i],
                                             &backend_cfg))) {
            ret = platform_set_codec_backend_cfg(adev, new_snd_devices[i],
                                           backend_cfg);
            if (!ret) {
                ret = true;
            } else {
                ret = false;
            }
        }
    }
    return ret;
}

/*
 * goes through all the current usecases and picks the highest
 * bitwidth & samplerate
 */
static bool platform_check_capture_codec_backend_cfg(struct audio_device* adev,
                                   int backend_idx,
                                   struct audio_backend_cfg *backend_cfg,
                                   snd_device_t snd_device)
{
    bool backend_change = false;
    unsigned int bit_width;
    unsigned int sample_rate;
    unsigned int channels;
    unsigned int format;
    struct platform_data *my_data = (struct platform_data *)adev->platform;

    bit_width = backend_cfg->bit_width;
    sample_rate = backend_cfg->sample_rate;
    channels = backend_cfg->channels;
    format = backend_cfg->format;

    ALOGI("%s:txbecf: afe: Codec selected backend: %d current bit width: %d and "
          "sample rate: %d, channels %d format %d",__func__,backend_idx, bit_width,
          sample_rate, channels,format);

    // For voice calls use default configuration i.e. 16b/48K, only applicable to
    // default backend
    // force routing is not required here, caller will do it anyway
    if ((voice_is_in_call(adev) || adev->mode == AUDIO_MODE_IN_COMMUNICATION)) {

        ALOGW("%s:txbecf: afe: Use default bw and sr for voice/voip calls and "
              "for unprocessed/camera source", __func__);
        bit_width = CODEC_BACKEND_DEFAULT_BIT_WIDTH;
        sample_rate =  CODEC_BACKEND_DEFAULT_SAMPLE_RATE;
        channels = CODEC_BACKEND_DEFAULT_TX_CHANNELS;
    } else if (my_data->is_internal_codec && !audio_is_usb_in_device(snd_device)) {
        sample_rate =  CODEC_BACKEND_DEFAULT_SAMPLE_RATE;
        channels = CODEC_BACKEND_DEFAULT_TX_CHANNELS;
        if (adev->active_input->bit_width == 24)
            bit_width = platform_get_snd_device_bit_width(snd_device);
    } else {
        struct listnode *node;
        struct audio_usecase *uc = NULL;
        unsigned int uc_channels = 0;
        struct stream_in *in = NULL;
        /* update cfg against other existing capture usecases on same backend */
        list_for_each(node, &adev->usecase_list) {
            uc = node_to_item(node, struct audio_usecase, list);
            in = (struct stream_in *) uc->stream.in;
            if (in != NULL && uc->type == PCM_CAPTURE &&
                backend_idx == platform_get_backend_index(uc->in_snd_device)) {
                uc_channels = audio_channel_count_from_in_mask(in->channel_mask);

                ALOGV("%s:txbecf: uc %s, id %d, sr %d, bw %d, ch %d, device %s",
                      __func__, use_case_table[uc->id], uc->id, in->sample_rate,
                      in->bit_width, uc_channels,
                      platform_get_snd_device_name(uc->in_snd_device));

                if (sample_rate < in->sample_rate)
                    sample_rate = in->sample_rate;
                if (bit_width < in->bit_width)
                    bit_width = in->bit_width;
                if (channels < uc_channels)
                    channels = uc_channels;
            }
        }
    }
    if (backend_idx == USB_AUDIO_TX_BACKEND) {
        audio_extn_usb_is_config_supported(&bit_width, &sample_rate, &channels, false);
        ALOGV("%s:txbecf: afe: USB BE configured as bit_width(%d)sample_rate(%d)channels(%d)",
              __func__, bit_width, sample_rate, channels);
    }

    ALOGI("%s:txbecf: afe: Codec selected backend: %d updated bit width: %d and "
          "sample rate: %d", __func__, backend_idx, bit_width, sample_rate);
    // Force routing if the expected bitwdith or samplerate
    // is not same as current backend comfiguration
    if ((bit_width != my_data->current_backend_cfg[backend_idx].bit_width) ||
        (sample_rate != my_data->current_backend_cfg[backend_idx].sample_rate) ||
        (channels != my_data->current_backend_cfg[backend_idx].channels) ||
        ((format & AUDIO_FORMAT_MAIN_MASK) != my_data->current_backend_cfg[backend_idx].format)) {
        backend_cfg->bit_width = bit_width;
        backend_cfg->sample_rate= sample_rate;
        backend_cfg->channels = channels;
        backend_cfg->format = format & AUDIO_FORMAT_MAIN_MASK;
        backend_change = true;
        ALOGI("%s:txbecf: afe: Codec backend needs to be updated. new bit width: %d "
              "new sample rate: %d new channel: %d new format: %d",
              __func__, backend_cfg->bit_width,
              backend_cfg->sample_rate, backend_cfg->channels, backend_cfg->format);
    }

    return backend_change;
}

bool platform_check_and_set_capture_codec_backend_cfg(struct audio_device* adev,
    struct audio_usecase *usecase, snd_device_t snd_device)
{
    int backend_idx = platform_get_backend_index(snd_device);
    int ret = 0;
    struct audio_backend_cfg backend_cfg;

    backend_cfg.passthrough_enabled = false;

    if (usecase->type == TRANSCODE_LOOPBACK_TX) {
        backend_cfg.bit_width = usecase->stream.inout->in_config.bit_width;
        backend_cfg.sample_rate = usecase->stream.inout->in_config.sample_rate;
        backend_cfg.format = usecase->stream.inout->in_config.format;
        backend_cfg.channels = audio_channel_count_from_out_mask(
                usecase->stream.inout->in_config.channel_mask);
    } else if (usecase->type == PCM_CAPTURE) {
        backend_cfg.sample_rate= usecase->stream.in->sample_rate;
        backend_cfg.bit_width= usecase->stream.in->bit_width;
        backend_cfg.format= usecase->stream.in->format;
        backend_cfg.channels = audio_channel_count_from_in_mask(usecase->stream.in->channel_mask);
    } else {
        backend_cfg.bit_width = CODEC_BACKEND_DEFAULT_BIT_WIDTH;
        backend_cfg.sample_rate =  CODEC_BACKEND_DEFAULT_SAMPLE_RATE;
        backend_cfg.format = AUDIO_FORMAT_PCM_16_BIT;
        backend_cfg.channels = 1;
    }

    ALOGI("%s:txbecf: afe: bitwidth %d, samplerate %d, channel %d format %d"
          ", backend_idx %d usecase = %d device (%s)", __func__,
          backend_cfg.bit_width,
          backend_cfg.sample_rate,
          backend_cfg.channels,
          backend_cfg.format,
          backend_idx, usecase->id,
          platform_get_snd_device_name(snd_device));
    if (platform_check_capture_codec_backend_cfg(adev, backend_idx,
                                                 &backend_cfg, snd_device)) {
        ret = platform_set_codec_backend_cfg(adev, snd_device,
                                             backend_cfg);
        if(!ret)
            return true;
    }

    return false;
}

int platform_set_snd_device_backend(snd_device_t device, const char *backend_tag,
                                    const char * hw_interface)
{
    int ret = 0;

    if ((device < SND_DEVICE_MIN) || (device >= SND_DEVICE_MAX)) {
        ALOGE("%s: Invalid snd_device = %d",
            __func__, device);
        ret = -EINVAL;
        goto done;
    }

    ALOGD("%s: backend_tag_table[%s]: old = %s new = %s", __func__,
          platform_get_snd_device_name(device),
          backend_tag_table[device] != NULL ? backend_tag_table[device]: "null",
          backend_tag);

    if (backend_tag != NULL ) {
        if (backend_tag_table[device]) {
           free(backend_tag_table[device]);
        }
        backend_tag_table[device] = strdup(backend_tag);
    }

    if (hw_interface != NULL) {
        if (hw_interface_table[device])
            free(hw_interface_table[device]);

        ALOGD("%s: hw_interface_table[%d] = %s", __func__, device, hw_interface);
        hw_interface_table[device] = strdup(hw_interface);
    }
done:
    return ret;
}

const char *platform_get_snd_device_backend_interface(snd_device_t device)
{
    const char *hw_interface_name = NULL;

    if ((device < SND_DEVICE_MIN) || (device >= SND_DEVICE_MAX)) {
        ALOGE("%s: Invalid snd_device = %d",
            __func__, device);
        goto done;
    }

    /* Get string value of necessary backend for device */
    hw_interface_name = hw_interface_table[device];
    if (hw_interface_name == NULL)
        ALOGE("%s: no hw_interface set for device %d\n", __func__, device);
    else
        ALOGD("%s: hw_interface set for device %s\n", __func__, hw_interface_name);
done:
    return hw_interface_name;
}

int platform_get_snd_device_backend_index(snd_device_t device)
{
    int i, be_dai_id;
    const char * hw_interface_name = NULL;

    ALOGV("%s: enter with device %d\n", __func__, device);

    if ((device < SND_DEVICE_MIN) || (device >= SND_DEVICE_MAX)) {
        ALOGE("%s: Invalid snd_device = %d",
              __func__, device);
        be_dai_id = -EINVAL;
        goto done;
    }

    /* Get string value of necessary backend for device */
    hw_interface_name = hw_interface_table[device];
    if (hw_interface_name == NULL) {
        ALOGE("%s: no hw_interface set for device %d\n", __func__, device);
        be_dai_id = -EINVAL;
        goto done;
    }

    /* Check if be dai name table was retrieved successfully */
    if (be_dai_name_table == NULL) {
        ALOGE("%s: BE DAI Name Table is not present\n", __func__);
        be_dai_id = -EFAULT;
        goto done;
    }

    /* Get backend ID for device specified */
    for (i = 0; i < max_be_dai_names; i++) {
        if (strcmp(hw_interface_name, be_dai_name_table[i].be_name) == 0) {
            be_dai_id = be_dai_name_table[i].be_id;
            goto done;
        }
    }
    ALOGE("%s: no interface matching name %s\n", __func__, hw_interface_name);
    be_dai_id = -EINVAL;
    goto done;

done:
    return be_dai_id;
}

int platform_set_usecase_pcm_id(audio_usecase_t usecase, int32_t type, int32_t pcm_id)
{
    int ret = 0;
    if ((usecase <= USECASE_INVALID) || (usecase >= AUDIO_USECASE_MAX)) {
        ALOGE("%s: invalid usecase case idx %d", __func__, usecase);
        ret = -EINVAL;
        goto done;
    }

    if ((type != 0) && (type != 1)) {
        ALOGE("%s: invalid usecase type", __func__);
        ret = -EINVAL;
    }
    ALOGV("%s: pcm_device_table[%d][%d] = %d", __func__, usecase, type, pcm_id);
    pcm_device_table[usecase][type] = pcm_id;
done:
    return ret;
}

void platform_get_device_to_be_id_map(int **device_to_be_id, int *length)
{
     *device_to_be_id = (int*) msm_device_to_be_id;
     *length = msm_be_id_array_len;
}

int platform_set_stream_pan_scale_params(void *platform,
                                         int snd_id,
                                         struct mix_matrix_params mm_params)
{
    struct platform_data *my_data = (struct platform_data *)platform;
    struct audio_device *adev = my_data->adev;
    struct mixer_ctl *ctl = NULL;
    char mixer_ctl_name[MIXER_PATH_MAX_LENGTH] = {0};
    int ret = 0;
    int iter_i = 0;
    int iter_j = 0;
    int length = 0;
    char *pan_scale_data = NULL;

    snprintf(mixer_ctl_name, sizeof(mixer_ctl_name),
                          "Audio Stream %d Pan Scale Control", snd_id);
    ALOGD("%s mixer_ctl_name:%s", __func__, mixer_ctl_name);

    ctl = mixer_get_ctl_by_name(adev->mixer, mixer_ctl_name);
    if (!ctl) {
        ALOGE("%s: Could not get ctl for mixer cmd - %s",
              __func__, mixer_ctl_name);
        ret = -EINVAL;
        goto end;
    }
    pan_scale_data = (char *) calloc(1, sizeof(mm_params));
    if (!pan_scale_data) {
        ret = -ENOMEM;
        goto end;
    }
    memcpy(&pan_scale_data[length], &mm_params.num_output_channels,
                              sizeof(mm_params.num_output_channels));
    length += sizeof(mm_params.num_output_channels);
    memcpy(&pan_scale_data[length], &mm_params.num_input_channels,
                              sizeof(mm_params.num_input_channels));
    length += sizeof(mm_params.num_input_channels);

    memcpy(&pan_scale_data[length], &mm_params.has_output_channel_map,
                              sizeof(mm_params.has_output_channel_map));
    length += sizeof(mm_params.has_output_channel_map);
    if (mm_params.has_output_channel_map &&
        mm_params.num_output_channels <= MAX_CHANNELS_SUPPORTED &&
        mm_params.num_output_channels > 0) {
        memcpy(&pan_scale_data[length], mm_params.output_channel_map,
                (mm_params.num_output_channels * sizeof(mm_params.output_channel_map[0])));
        length += (mm_params.num_output_channels * sizeof(mm_params.output_channel_map[0]));
    } else {
        ret = -EINVAL;
        goto end;
    }

    memcpy(&pan_scale_data[length], &mm_params.has_input_channel_map,
                                sizeof(mm_params.has_input_channel_map));
    length += sizeof(mm_params.has_input_channel_map);
    if (mm_params.has_input_channel_map &&
        mm_params.num_input_channels <= MAX_CHANNELS_SUPPORTED &&
        mm_params.num_input_channels > 0) {
        memcpy(&pan_scale_data[length], mm_params.input_channel_map,
               (mm_params.num_input_channels * sizeof(mm_params.input_channel_map[0])));
            length += (mm_params.num_input_channels * sizeof(mm_params.input_channel_map[0]));
    } else {
        ret = -EINVAL;
        goto end;
    }
    pan_scale_data[length] = mm_params.has_mixer_coeffs;
    length += sizeof(mm_params.has_mixer_coeffs);
    if (mm_params.has_mixer_coeffs)
        for (iter_i = 0; iter_i < mm_params.num_output_channels; iter_i++)
            for (iter_j = 0; iter_j < mm_params.num_input_channels; iter_j++) {
                 memcpy(&pan_scale_data[length],
                        &mm_params.mixer_coeffs[iter_i][iter_j],
                        (sizeof(mm_params.mixer_coeffs[0][0])));
                 length += (sizeof(mm_params.mixer_coeffs[0][0]));
            }

    ret = mixer_ctl_set_array(ctl, pan_scale_data, length);
end:
    if (pan_scale_data)
        free(pan_scale_data);
    return ret;
}

int platform_set_stream_downmix_params(void *platform,
                                       int snd_id,
                                       snd_device_t snd_device,
                                       struct mix_matrix_params mm_params)
{
    struct platform_data *my_data = (struct platform_data *)platform;
    struct audio_device *adev = my_data->adev;
    struct mixer_ctl *ctl;
    char mixer_ctl_name[MIXER_PATH_MAX_LENGTH] = {0};
    char *downmix_param_data = NULL;
    int ret = 0;
    int iter_i = 0;
    int iter_j = 0;
    int length = 0;
    int be_idx = 0;

    snprintf(mixer_ctl_name, sizeof(mixer_ctl_name),
                          "Audio Device %d Downmix Control", snd_id);
    ALOGD("%s mixer_ctl_name:%s", __func__, mixer_ctl_name);

    ctl = mixer_get_ctl_by_name(adev->mixer, mixer_ctl_name);
    if (!ctl) {
        ALOGE("%s: Could not get ctl for mixer cmd - %s",
              __func__, mixer_ctl_name);
        ret = -EINVAL;
    }

    downmix_param_data = (char *) calloc(1, sizeof(mm_params) + sizeof(be_idx));
    if (!downmix_param_data) {
        ret = -ENOMEM;
        goto end;
    }
    be_idx = platform_get_snd_device_backend_index(snd_device);
    memcpy(&downmix_param_data[length], &be_idx, sizeof(be_idx));
    length += sizeof(be_idx);
    memcpy(&downmix_param_data[length], &mm_params.num_output_channels,
                                    sizeof(mm_params.num_output_channels));
    length += sizeof(mm_params.num_output_channels);
    memcpy(&downmix_param_data[length], &mm_params.num_input_channels,
                                    sizeof(mm_params.num_input_channels));
    length += sizeof(mm_params.num_input_channels);

    memcpy(&downmix_param_data[length], &mm_params.has_output_channel_map,
                                   sizeof(mm_params.has_output_channel_map));
    length += sizeof(mm_params.has_output_channel_map);
    if (mm_params.has_output_channel_map &&
        mm_params.num_output_channels <= MAX_CHANNELS_SUPPORTED &&
        mm_params.num_output_channels > 0) {
        memcpy(&downmix_param_data[length], mm_params.output_channel_map,
                (mm_params.num_output_channels * sizeof(mm_params.output_channel_map[0])));
        length += (mm_params.num_output_channels * sizeof(mm_params.output_channel_map[0]));
    } else {
        ret = -EINVAL;
        goto end;
    }

    memcpy(&downmix_param_data[length], &mm_params.has_input_channel_map,
                                   sizeof(mm_params.has_input_channel_map));
    length += sizeof(mm_params.has_input_channel_map);
    if (mm_params.has_input_channel_map &&
        mm_params.num_input_channels <= MAX_CHANNELS_SUPPORTED &&
        mm_params.num_input_channels > 0) {
        memcpy(&downmix_param_data[length], mm_params.input_channel_map,
                (mm_params.num_input_channels * sizeof(mm_params.input_channel_map[0])));
            length += (mm_params.num_input_channels * sizeof(mm_params.input_channel_map[0]));
    } else {
        ret = -EINVAL;
        goto end;
    }
    memcpy(&downmix_param_data[length], &mm_params.has_mixer_coeffs,
                                    sizeof(mm_params.has_mixer_coeffs));
    length += sizeof(mm_params.has_mixer_coeffs);
    if (mm_params.has_mixer_coeffs)
        for (iter_i = 0; iter_i < mm_params.num_output_channels; iter_i++)
            for (iter_j = 0; iter_j < mm_params.num_input_channels; iter_j++) {
                memcpy((uint32_t *) &downmix_param_data[length],
                        &mm_params.mixer_coeffs[iter_i][iter_j],
                        (sizeof(mm_params.mixer_coeffs[0][0])));
                length += (sizeof(mm_params.mixer_coeffs[0][0]));
            }

    ret = mixer_ctl_set_array(ctl, downmix_param_data, length);
end:
    if (downmix_param_data)
        free(downmix_param_data);
    return ret;
}

int platform_set_stream_channel_map(void *platform, audio_channel_mask_t channel_mask,
                                               int snd_id, uint8_t *input_channel_map)
{
    int ret = 0, i = 0;
    int channels = audio_channel_count_from_out_mask(channel_mask);

    char channel_map[AUDIO_CHANNEL_COUNT_MAX];
    memset(channel_map, 0, sizeof(channel_map));
    if (*input_channel_map) {
        for (i = 0; i < channels; i++) {
             ALOGV("%s:: Channel Map channel_map[%d] - %d", __func__, i, *input_channel_map);
             channel_map[i] = *input_channel_map;
             input_channel_map++;
        }
    } else {
        /* Following are all most common standard WAV channel layouts
           overridden by channel mask if its allowed and different */
        switch (channels) {
            case 1:
                /* AUDIO_CHANNEL_OUT_MONO */
                channel_map[0] = PCM_CHANNEL_FC;
                break;
            case 2:
                /* AUDIO_CHANNEL_OUT_STEREO */
                channel_map[0] = PCM_CHANNEL_FL;
                channel_map[1] = PCM_CHANNEL_FR;
                break;
            case 3:
                /* AUDIO_CHANNEL_OUT_2POINT1 */
                channel_map[0] = PCM_CHANNEL_FL;
                channel_map[1] = PCM_CHANNEL_FR;
                channel_map[2] = PCM_CHANNEL_FC;
                break;
            case 4:
                /* AUDIO_CHANNEL_OUT_QUAD_SIDE */
                channel_map[0] = PCM_CHANNEL_FL;
                channel_map[1] = PCM_CHANNEL_FR;
                channel_map[2] = PCM_CHANNEL_LS;
                channel_map[3] = PCM_CHANNEL_RS;
                if (channel_mask == AUDIO_CHANNEL_OUT_QUAD_BACK) {
                    channel_map[2] = PCM_CHANNEL_LB;
                    channel_map[3] = PCM_CHANNEL_RB;
                }
                if (channel_mask == AUDIO_CHANNEL_OUT_SURROUND) {
                    channel_map[2] = PCM_CHANNEL_FC;
                    channel_map[3] = PCM_CHANNEL_CS;
                }
                break;
            case 5:
                /* AUDIO_CHANNEL_OUT_PENTA */
                channel_map[0] = PCM_CHANNEL_FL;
                channel_map[1] = PCM_CHANNEL_FR;
                channel_map[2] = PCM_CHANNEL_FC;
                channel_map[3] = PCM_CHANNEL_LB;
                channel_map[4] = PCM_CHANNEL_RB;
                break;
            case 6:
                /* AUDIO_CHANNEL_OUT_5POINT1 */
                channel_map[0] = PCM_CHANNEL_FL;
                channel_map[1] = PCM_CHANNEL_FR;
                channel_map[2] = PCM_CHANNEL_FC;
                channel_map[3] = PCM_CHANNEL_LFE;
                channel_map[4] = PCM_CHANNEL_LB;
                channel_map[5] = PCM_CHANNEL_RB;
                if (channel_mask == AUDIO_CHANNEL_OUT_5POINT1_SIDE) {
                    channel_map[4] = PCM_CHANNEL_LS;
                    channel_map[5] = PCM_CHANNEL_RS;
                }
                break;
            case 7:
                /* AUDIO_CHANNEL_OUT_6POINT1 */
                channel_map[0] = PCM_CHANNEL_FL;
                channel_map[1] = PCM_CHANNEL_FR;
                channel_map[2] = PCM_CHANNEL_FC;
                channel_map[3] = PCM_CHANNEL_LFE;
                channel_map[4] = PCM_CHANNEL_LB;
                channel_map[5] = PCM_CHANNEL_RB;
                channel_map[6] = PCM_CHANNEL_CS;
                break;
            case 8:
                /* AUDIO_CHANNEL_OUT_7POINT1 */
                channel_map[0] = PCM_CHANNEL_FL;
                channel_map[1] = PCM_CHANNEL_FR;
                channel_map[2] = PCM_CHANNEL_FC;
                channel_map[3] = PCM_CHANNEL_LFE;
                channel_map[4] = PCM_CHANNEL_LB;
                channel_map[5] = PCM_CHANNEL_RB;
                if (channel_mask == AUDIO_CHANNEL_OUT_5POINT1POINT2) {
                    channel_map[6] = PCM_CHANNEL_TFL;
                    channel_map[7] = PCM_CHANNEL_TFR;
                } else {
                    channel_map[6] = PCM_CHANNEL_LS;
                    channel_map[7] = PCM_CHANNEL_RS;
                }
                break;
           case 12:
                /* AUDIO_CHANNEL_OUT_7POINT1POINT4 */
                channel_map[0] = PCM_CHANNEL_FL;
                channel_map[1] = PCM_CHANNEL_FR;
                channel_map[2] = PCM_CHANNEL_FC;
                channel_map[3] = PCM_CHANNEL_LFE;
                channel_map[4] = PCM_CHANNEL_LB;
                channel_map[5] = PCM_CHANNEL_RB;
                channel_map[6] = PCM_CHANNEL_LS;
                channel_map[7] = PCM_CHANNEL_RS;
                channel_map[8] = PCM_CHANNEL_TFL;
                channel_map[9] = PCM_CHANNEL_TFR;
                channel_map[10] = PCM_CHANNEL_TSL;
                channel_map[11] = PCM_CHANNEL_TSR;
                break;
          case 16:
                /* 16 channels */
                channel_map[0] = PCM_CHANNEL_FL;
                channel_map[1] = PCM_CHANNEL_FR;
                channel_map[2] = PCM_CHANNEL_FC;
                channel_map[3] = PCM_CHANNEL_LFE;
                channel_map[4] = PCM_CHANNEL_LB;
                channel_map[5] = PCM_CHANNEL_RB;
                channel_map[6] = PCM_CHANNEL_LS;
                channel_map[7] = PCM_CHANNEL_RS;
                channel_map[8] = PCM_CHANNEL_TFL;
                channel_map[9] = PCM_CHANNEL_TFR;
                channel_map[10] = PCM_CHANNEL_TSL;
                channel_map[11] = PCM_CHANNEL_TSR;
                channel_map[12] = PCM_CHANNEL_FLC;
                channel_map[13] = PCM_CHANNEL_FRC;
                channel_map[14] = PCM_CHANNEL_RLC;
                channel_map[15] = PCM_CHANNEL_RRC;
                break;
            default:
                ALOGE("unsupported channels %d for setting channel map", channels);
                return -1;
        }
    }
    ret = platform_set_channel_map(platform, channels, channel_map, snd_id, -1);
    return ret;
}

int platform_get_edid_info(void *platform)
{
    struct platform_data *my_data = (struct platform_data *)platform;
    struct audio_device *adev = my_data->adev;
    char block[MAX_SAD_BLOCKS * SAD_BLOCK_SIZE];
    int ret, count;
    char *mix_ctl_name;
    struct mixer_ctl *ctl;
    char edid_data[MAX_SAD_BLOCKS * SAD_BLOCK_SIZE + 1] = {0};
    edid_audio_info *info;

    if (my_data->edid_valid) {
        /* use cached edid */
        return 0;
    }

    switch(my_data->ext_disp_type) {
        case EXT_DISPLAY_TYPE_HDMI:
            mix_ctl_name = "HDMI EDID";
            break;
        case EXT_DISPLAY_TYPE_DP:
            mix_ctl_name = "Display Port EDID";
            break;
        default:
            ALOGE("%s: Invalid disp_type %d", __func__, my_data->ext_disp_type);
            return -EINVAL;
    }

    if (my_data->edid_info == NULL) {
        my_data->edid_info =
            (struct edid_audio_info *)calloc(1, sizeof(struct edid_audio_info));
    }

    info = my_data->edid_info;
    ctl = mixer_get_ctl_by_name(adev->mixer, mix_ctl_name);
    if (!ctl) {
        ALOGE("%s: Could not get ctl for mixer cmd - %s",
              __func__, mix_ctl_name);
        goto fail;
    }

    mixer_ctl_update(ctl);

    count = mixer_ctl_get_num_values(ctl);

    /* Read SAD blocks, clamping the maximum size for safety */
    if (count > (int)sizeof(block))
        count = (int)sizeof(block);

    ret = mixer_ctl_get_array(ctl, block, count);
    if (ret != 0) {
        ALOGE("%s: mixer_ctl_get_array() failed to get EDID info", __func__);
        goto fail;
    }
    edid_data[0] = count;
    memcpy(&edid_data[1], block, count);

    if (!audio_extn_edid_get_sink_caps(info, edid_data)) {
        ALOGE("%s: Failed to get extn disp sink capabilities", __func__);
        goto fail;
    }
    my_data->edid_valid = true;
    return 0;
fail:
    if (my_data->edid_info) {
        free(my_data->edid_info);
        my_data->edid_info = NULL;
        my_data->edid_valid = false;
    }
    ALOGE("%s: return -EINVAL", __func__);
    return -EINVAL;
}


int platform_set_channel_allocation(void *platform, int channel_alloc)
{
    struct mixer_ctl *ctl;
    char *mixer_ctl_name;
    int ret;
    struct platform_data *my_data = (struct platform_data *)platform;
    struct audio_device *adev = my_data->adev;

    switch(my_data->ext_disp_type) {
        case EXT_DISPLAY_TYPE_HDMI:
            mixer_ctl_name = "HDMI RX CA";
        break;
        case EXT_DISPLAY_TYPE_DP:
            mixer_ctl_name = "Display Port RX CA";
            break;
        default:
            ALOGE("%s: Invalid disp_type %d", __func__, my_data->ext_disp_type);
            return -EINVAL;
    }

    ctl = mixer_get_ctl_by_name(adev->mixer, mixer_ctl_name);
    if (!ctl) {
        ALOGE("%s: Could not get ctl for mixer cmd - %s",
              __func__, mixer_ctl_name);
        return -EINVAL;
    }
    ALOGD(":%s channel allocation = 0x%x", __func__, channel_alloc);
    ret = mixer_ctl_set_value(ctl, 0, channel_alloc);

    if (ret < 0) {
        ALOGE("%s: Could not set ctl, error:%d ", __func__, ret);
    }

    return ret;
}

int platform_set_channel_map(void *platform, int ch_count, char *ch_map, int snd_id, int be_idx)
{
    struct mixer_ctl *ctl, *be_ctl = NULL;
    char mixer_ctl_name[44] = {0}; // max length of name is 44 as defined
    char be_mixer_ctl_name[] = "Backend Device Channel Map";
    int ret;
    int i=0, n=0;
    int be_id_count = 0;
    long set_values[AUDIO_MAX_DSP_CHANNELS];
    long be_set_values[AUDIO_MAX_DSP_CHANNELS + 1] = {0};
    struct platform_data *my_data = (struct platform_data *)platform;
    struct audio_device *adev = my_data->adev;
    ALOGV("%s channel_count:%d",__func__, ch_count);

    /*
     * FIXME:
     * Currently the channel mask in audio.h is limited to 30 channels,
     * (=AUDIO_CHANNEL_COUNT_MAX), whereas the mixer controls already
     * allow up to AUDIO_MAX_DSP_CHANNELS channels as per final requirement.
     * Until channel mask definition is not changed from a uint32_t value
     * to something else, a sanity check is needed here.
     */
    if (NULL == ch_map || (ch_count < 1) || (ch_count > AUDIO_CHANNEL_COUNT_MAX)) {
        ALOGE("%s: Invalid channel mapping or channel count value", __func__);
        return -EINVAL;
    }

    /*
     * If snd_id is greater than 0, stream channel mapping
     * If snd_id is below 0, typically -1, device channel mapping
     */
    if (snd_id >= 0) {
        snprintf(mixer_ctl_name, sizeof(mixer_ctl_name), "Playback Channel Map%d", snd_id);
    } else {
        if (be_idx >= 0) {
            be_ctl = mixer_get_ctl_by_name(adev->mixer, be_mixer_ctl_name);
            if (!be_ctl) {
                ALOGD("%s: Could not get ctl for mixer cmd - %s, using default control",
                       __func__, be_mixer_ctl_name);
                strlcpy(mixer_ctl_name, "Playback Device Channel Map", sizeof(mixer_ctl_name));
                be_idx = -1;
            } else {
                strlcpy(mixer_ctl_name, "Backend Device Channel Map", sizeof(mixer_ctl_name));
                be_id_count = 1;
            }
        } else {
            strlcpy(mixer_ctl_name, "Playback Device Channel Map", sizeof(mixer_ctl_name));
        }
    }

    ALOGD("%s mixer_ctl_name:%s", __func__, mixer_ctl_name);

    ctl = mixer_get_ctl_by_name(adev->mixer, mixer_ctl_name);

    if (!ctl) {
        ALOGE("%s: Could not get ctl for mixer cmd - %s",
              __func__, mixer_ctl_name);
        return -EINVAL;
    }

    /* find out how many values the control can set */
    n = mixer_ctl_get_num_values(ctl);

    if (n != ch_count)
        ALOGV("%s chcnt %d != mixerctl elem size %d",__func__, ch_count, n);

    if (n < ch_count) {
        ALOGE("%s chcnt %d > mixerctl elem size %d",__func__, ch_count, n);
        return -EINVAL;
    }

    if (n > (AUDIO_MAX_DSP_CHANNELS + be_id_count)) {
        ALOGE("%s mixerctl elem size %d > AUDIO_MAX_DSP_CHANNELS %d",__func__, n, AUDIO_MAX_DSP_CHANNELS);
        return -EINVAL;
    }

    /* initialize all set_values to zero */
    memset (set_values, 0, sizeof(set_values));

    /* copy only as many values as corresponding mixer_ctrl allows */
    for (i = 0; i < ch_count; i++) {
        set_values[i] = ch_map[i];
    }

    ALOGD("%s: set mapping(%ld %ld %ld %ld %ld %ld %ld %ld) for channel:%d", __func__,
        set_values[0], set_values[1], set_values[2], set_values[3], set_values[4],
        set_values[5], set_values[6], set_values[7], ch_count);

    if (be_idx >= 0) {
        be_set_values[0] = be_idx;
        memcpy(&be_set_values[1], set_values, sizeof(long) * ch_count);
        ret = mixer_ctl_set_array(ctl, be_set_values, ARRAY_SIZE(be_set_values));
    } else {
        ret = mixer_ctl_set_array(ctl, set_values, ARRAY_SIZE(set_values));
    }

    if (ret < 0) {
        ALOGE("%s: Could not set ctl, error:%d ch_count:%d",
              __func__, ret, ch_count);
    }
    return ret;
}

unsigned char platform_map_to_edid_format(int audio_format)
{
    unsigned char format;
    switch (audio_format & AUDIO_FORMAT_MAIN_MASK) {
    case AUDIO_FORMAT_AC3:
        ALOGV("%s: AC3", __func__);
        format = AC3;
        break;
    case AUDIO_FORMAT_AAC:
        ALOGV("%s:AAC", __func__);
        format = AAC;
        break;
    case AUDIO_FORMAT_AAC_ADTS:
        ALOGV("%s:AAC_ADTS", __func__);
        format = AAC;
        break;
    case AUDIO_FORMAT_E_AC3:
    case AUDIO_FORMAT_E_AC3_JOC:
        ALOGV("%s:E_AC3", __func__);
        format = DOLBY_DIGITAL_PLUS;
        break;
    case AUDIO_FORMAT_DOLBY_TRUEHD:
        ALOGV("%s:MAT", __func__);
        format = MAT;
        break;
    case AUDIO_FORMAT_DTS:
        ALOGV("%s:DTS", __func__);
        format = DTS;
        break;
    case AUDIO_FORMAT_DTS_HD:
        ALOGV("%s:DTS_HD", __func__);
        format = DTS_HD;
        break;
    case AUDIO_FORMAT_PCM_16_BIT:
    case AUDIO_FORMAT_PCM_24_BIT_PACKED:
    case AUDIO_FORMAT_PCM_8_24_BIT:
        ALOGV("%s:PCM", __func__);
        format = LPCM;
        break;
    case AUDIO_FORMAT_IEC61937:
        ALOGV("%s:IEC61937", __func__);
        format = 0;
        break;
    default:
        format =  -1;
        ALOGE("%s:invalid format: 0x%x", __func__, audio_format);
        break;
    }
    return format;
}

void platform_check_and_update_copp_sample_rate(void* platform, snd_device_t snd_device,
                                                unsigned int stream_sr, int* sample_rate)
{
    struct platform_data* my_data = (struct platform_data *)platform;
    int backend_idx = platform_get_backend_index(snd_device);
    int device_sr = my_data->current_backend_cfg[backend_idx].sample_rate;
    /*
     *Check if device SR is multiple of 8K or 11.025 Khz
     *check if the stream SR is multiple of same base, if yes
     *then have copp SR equal to stream SR, this ensures that
     *post processing happens at stream SR, else have
     *copp SR equal to device SR.
     */
     if (!(((sample_rate_multiple(device_sr, SAMPLE_RATE_8000)) &&
                 (sample_rate_multiple(stream_sr, SAMPLE_RATE_8000))) ||
           ((sample_rate_multiple(device_sr, SAMPLE_RATE_11025)) &&
                 (sample_rate_multiple(stream_sr, SAMPLE_RATE_11025))))) {
         *sample_rate = device_sr;
     } else
         *sample_rate = stream_sr;

    if ((snd_device == SND_DEVICE_OUT_HDMI) || (snd_device == SND_DEVICE_OUT_DISPLAY_PORT) ||
                  (snd_device == SND_DEVICE_OUT_USB_HEADSET))
        *sample_rate = platform_get_supported_copp_sampling_rate(stream_sr);

     ALOGI("sn_device %d device sr %d stream sr %d copp sr %d", snd_device, device_sr, stream_sr, *sample_rate);

}

// called from info parser
void platform_add_app_type(const char *uc_type,
                           const char *mode,
                           int bw,
                           int app_type, int max_rate) {
    struct app_type_entry *ap =
            (struct app_type_entry *)calloc(1, sizeof(struct app_type_entry));

    if (!ap) {
        ALOGE("%s failed to allocate mem for app type", __func__);
        return;
    }

    ap->uc_type = -1;
    for (int i=0; i<USECASE_TYPE_MAX; i++) {
        if (!strcmp(uc_type, usecase_type_index[i].name)) {
            ap->uc_type = usecase_type_index[i].index;
            break;
        }
    }

    if (ap->uc_type == -1) {
        free(ap);
        return;
    }

    ALOGI("%s uc %s mode %s bw %d app_type %d max_rate %d",
          __func__, uc_type, mode, bw, app_type, max_rate);
    ap->bit_width = bw;
    ap->app_type = app_type;
    ap->max_rate = max_rate;
    ap->mode = strdup(mode);
    list_add_tail(&app_type_entry_list, &ap->node);
}

void platform_reset_edid_info(void *platform) {

    ALOGV("%s:", __func__);
    struct platform_data *my_data = (struct platform_data *)platform;
    if (my_data->edid_info) {
        ALOGV("%s :free edid", __func__);
        free(my_data->edid_info);
        my_data->edid_info = NULL;
    }
}

bool platform_is_edid_supported_format(void *platform, int format)
{
    struct platform_data *my_data = (struct platform_data *)platform;
    edid_audio_info *info = NULL;
    int i, ret;
    unsigned char format_id = platform_map_to_edid_format(format);

    if (format == AUDIO_FORMAT_IEC61937)
        return true;

    if (format_id <= 0) {
        ALOGE("%s invalid edid format mappting for :%x" ,__func__, format);
        return false;
    }

    ret = platform_get_edid_info(platform);
    info = (edid_audio_info *)my_data->edid_info;
    if (ret == 0 && info != NULL) {
        for (i = 0; i < info->audio_blocks && i < MAX_EDID_BLOCKS; i++) {
             /*
              * To check
              *  is there any special for CONFIG_HDMI_PASSTHROUGH_CONVERT
              *  & DOLBY_DIGITAL_PLUS
              */
            if (info->audio_blocks_array[i].format_id == format_id) {
                ALOGV("%s:returns true %x",
                      __func__, format);
                return true;
            }
        }
    }
    ALOGV("%s:returns false %x",
           __func__, format);
    return false;
}

bool platform_is_edid_supported_sample_rate(void *platform, int sample_rate)
{
    struct platform_data *my_data = (struct platform_data *)platform;
    edid_audio_info *info = NULL;
    int ret = 0;

    ret = platform_get_edid_info(platform);
    info = (edid_audio_info *)my_data->edid_info;
    if (ret == 0 && info != NULL) {
        return audio_extn_edid_is_supported_sr(info, sample_rate);
    }

    return false;
}

int platform_edid_get_highest_supported_sr(void *platform)
{
    struct platform_data *my_data = (struct platform_data *)platform;
    edid_audio_info *info = NULL;
    int ret = 0;

    ret = platform_get_edid_info(platform);
    info = (edid_audio_info *)my_data->edid_info;
    if (ret == 0 && info != NULL) {
        return audio_extn_edid_get_highest_supported_sr(info);
    }

    return 0;
}

bool platform_spkr_use_default_sample_rate(void *platform) {
    struct platform_data *my_data = (struct platform_data *)platform;
    return my_data->use_sprk_default_sample_rate;
}

int platform_set_edid_channels_configuration(void *platform, int channels, int backend_idx, snd_device_t snd_device) {

    struct platform_data *my_data = (struct platform_data *)platform;
    struct audio_device *adev = my_data->adev;
    edid_audio_info *info = NULL;
    int channel_count = 2;
    int i, ret;
    char default_channelMap[MAX_CHANNELS_SUPPORTED] = {0};
    struct audio_device_config_param *adev_device_cfg_ptr = adev->device_cfg_params;
    int be_idx = -1;

    if ((backend_idx != HDMI_RX_BACKEND) &&
            (backend_idx != DISP_PORT_RX_BACKEND)) {
        ALOGE("%s: Invalid backend idx %d", __func__, backend_idx);
        return -EINVAL;
    }

    be_idx = platform_get_snd_device_backend_index(snd_device);
    ret = platform_get_edid_info(platform);
    info = (edid_audio_info *)my_data->edid_info;
    adev_device_cfg_ptr += backend_idx;
    if(ret == 0 && info != NULL) {
        if (channels > 2) {
            ALOGV("%s:able to get HDMI/DP sink capabilities multi channel playback",
                   __func__);
            for (i = 0; i < info->audio_blocks && i < MAX_EDID_BLOCKS; i++) {
                if (info->audio_blocks_array[i].format_id == LPCM &&
                      info->audio_blocks_array[i].channels > channel_count &&
                      info->audio_blocks_array[i].channels <= MAX_HDMI_CHANNEL_CNT) {
                    channel_count = info->audio_blocks_array[i].channels;
                }
            }
            ALOGVV("%s:channel_count:%d", __func__, channel_count);
            /*
             * Channel map is set for supported hdmi max channel count even
             * though the input channel count set on adm is less than or equal to
             * max supported channel count
             */
            if (adev_device_cfg_ptr->use_client_dev_cfg) {
                platform_set_channel_map(platform, adev_device_cfg_ptr->dev_cfg_params.channels,
                                   (char *)adev_device_cfg_ptr->dev_cfg_params.channel_map, -1, be_idx);
            } else {
                platform_set_channel_map(platform, channel_count, info->channel_map, -1, be_idx);
            }

            if (adev_device_cfg_ptr->use_client_dev_cfg) {
                ALOGV("%s:: Setting client selected CA %d", __func__,
                            adev_device_cfg_ptr->dev_cfg_params.channel_allocation);
                platform_set_channel_allocation(platform,
                       adev_device_cfg_ptr->dev_cfg_params.channel_allocation);
            } else {
                platform_set_channel_allocation(platform, info->channel_allocation);
           }
        } else {
            if (adev_device_cfg_ptr->use_client_dev_cfg) {
                default_channelMap[0] = adev_device_cfg_ptr->dev_cfg_params.channel_map[0];
                default_channelMap[1] = adev_device_cfg_ptr->dev_cfg_params.channel_map[1];
            } else {
                default_channelMap[0] = PCM_CHANNEL_FL;
                default_channelMap[1] = PCM_CHANNEL_FR;
            }
            platform_set_channel_map(platform, 2, default_channelMap, -1, be_idx);
            platform_set_channel_allocation(platform,0);
        }
    }

    return 0;
}

void platform_cache_edid(void * platform)
{
    platform_get_edid_info(platform);
}

void platform_invalidate_backend_config(void * platform,snd_device_t snd_device)
{
    struct platform_data *my_data = (struct platform_data *)platform;
    struct audio_device *adev = my_data->adev;
    struct audio_backend_cfg backend_cfg;
    int backend_idx;

    backend_cfg.sample_rate = CODEC_BACKEND_DEFAULT_SAMPLE_RATE;
    backend_cfg.channels = CODEC_BACKEND_DEFAULT_CHANNELS;
    backend_cfg.bit_width = CODEC_BACKEND_DEFAULT_BIT_WIDTH;
    backend_cfg.format = AUDIO_FORMAT_PCM_16_BIT;
    backend_cfg.passthrough_enabled = false;

    backend_idx = platform_get_backend_index(snd_device);
    platform_set_codec_backend_cfg(adev, snd_device, backend_cfg);
    my_data->current_backend_cfg[backend_idx].sample_rate = CODEC_BACKEND_DEFAULT_SAMPLE_RATE;
    my_data->current_backend_cfg[backend_idx].channels = CODEC_BACKEND_DEFAULT_CHANNELS;
    my_data->current_backend_cfg[backend_idx].bit_width = CODEC_BACKEND_DEFAULT_BIT_WIDTH;
    my_data->current_backend_cfg[backend_idx].format = AUDIO_FORMAT_PCM_16_BIT;
}

void platform_invalidate_hdmi_config(void * platform)
{
    //reset ext display EDID info
    struct platform_data *my_data = (struct platform_data *)platform;
    struct audio_device *adev = my_data->adev;
    struct audio_backend_cfg backend_cfg;
    int backend_idx;
    snd_device_t snd_device;

    backend_cfg.sample_rate = CODEC_BACKEND_DEFAULT_SAMPLE_RATE;
    backend_cfg.channels = DEFAULT_HDMI_OUT_CHANNELS;
    backend_cfg.bit_width = CODEC_BACKEND_DEFAULT_BIT_WIDTH;
    backend_cfg.format = 0;
    backend_cfg.passthrough_enabled = false;

    my_data->edid_valid = false;
    if (my_data->edid_info) {
        memset(my_data->edid_info, 0, sizeof(struct edid_audio_info));
    }

    if (my_data->ext_disp_type == EXT_DISPLAY_TYPE_HDMI) {
        //reset HDMI_RX_BACKEND to default values
        backend_idx = HDMI_RX_BACKEND;
        snd_device = SND_DEVICE_OUT_HDMI;
    } else {
        //reset Display port BACKEND to default values
        backend_idx = DISP_PORT_RX_BACKEND;
        snd_device = SND_DEVICE_OUT_DISPLAY_PORT;
    }
    platform_set_codec_backend_cfg(adev, snd_device, backend_cfg);
    my_data->current_backend_cfg[backend_idx].sample_rate = CODEC_BACKEND_DEFAULT_SAMPLE_RATE;
    my_data->current_backend_cfg[backend_idx].channels = DEFAULT_HDMI_OUT_CHANNELS;
    my_data->current_backend_cfg[backend_idx].bit_width = CODEC_BACKEND_DEFAULT_BIT_WIDTH;
    my_data->ext_disp_type = EXT_DISPLAY_TYPE_NONE;
}

int platform_set_mixer_control(struct stream_out *out, const char * mixer_ctl_name,
                      const char *mixer_val)
{
    struct audio_device *adev = out->dev;
    struct mixer_ctl *ctl = NULL;
    ALOGD("setting mixer ctl %s with value %s", mixer_ctl_name, mixer_val);
    ctl = mixer_get_ctl_by_name(adev->mixer, mixer_ctl_name);
    if (!ctl) {
        ALOGE("%s: could not get ctl for mixer cmd - %s",
              __func__, mixer_ctl_name);
        return -EINVAL;
    }

    return mixer_ctl_set_enum_by_string(ctl, mixer_val);
}

int platform_set_device_params(struct stream_out *out, int param, int value)
{
    struct audio_device *adev = out->dev;
    struct mixer_ctl *ctl;
    char *mixer_ctl_name = "Device PP Params";
    int ret = 0;
    long set_values[] = {0,0};

    set_values[0] = param;
    set_values[1] = value;

    ctl = mixer_get_ctl_by_name(adev->mixer, mixer_ctl_name);
    if (!ctl) {
        ALOGE("%s: Could not get ctl for mixer cmd - %s",
              __func__, mixer_ctl_name);
        ret = -EINVAL;
        goto end;
    }

    ALOGV("%s: Setting device pp params param: %d, value %d mixer ctrl:%s",
          __func__,param, value, mixer_ctl_name);
    mixer_ctl_set_array(ctl, set_values, ARRAY_SIZE(set_values));

end:
    return ret;
}

bool platform_can_enable_spkr_prot_on_device(snd_device_t snd_device)
{
    bool ret = false;

    if (snd_device == SND_DEVICE_OUT_SPEAKER ||
        snd_device == SND_DEVICE_OUT_SPEAKER_REVERSE ||
        snd_device == SND_DEVICE_OUT_SPEAKER_WSA ||
        snd_device == SND_DEVICE_OUT_SPEAKER_VBAT ||
        snd_device == SND_DEVICE_OUT_VOICE_SPEAKER_VBAT ||
        snd_device == SND_DEVICE_OUT_VOICE_SPEAKER_2_VBAT ||
        snd_device == SND_DEVICE_OUT_VOICE_SPEAKER_STEREO ||
        snd_device == SND_DEVICE_OUT_VOICE_SPEAKER ||
        snd_device == SND_DEVICE_OUT_VOICE_SPEAKER_2 ||
        snd_device == SND_DEVICE_OUT_VOICE_SPEAKER_WSA ||
        snd_device == SND_DEVICE_OUT_VOICE_SPEAKER_2_WSA) {
        ret = true;
    }

    return ret;
}

int platform_get_spkr_prot_acdb_id(snd_device_t snd_device)
{
    int acdb_id;

    switch(snd_device) {
        case SND_DEVICE_OUT_SPEAKER:
        case SND_DEVICE_OUT_SPEAKER_WSA:
             acdb_id = platform_get_snd_device_acdb_id(SND_DEVICE_OUT_SPEAKER_PROTECTED);
             break;
        case SND_DEVICE_OUT_VOICE_SPEAKER:
        case SND_DEVICE_OUT_VOICE_SPEAKER_WSA:
             acdb_id = platform_get_snd_device_acdb_id(SND_DEVICE_OUT_VOICE_SPEAKER_PROTECTED);
             break;
        case SND_DEVICE_OUT_VOICE_SPEAKER_2:
        case SND_DEVICE_OUT_VOICE_SPEAKER_2_WSA:
             acdb_id = platform_get_snd_device_acdb_id(SND_DEVICE_OUT_VOICE_SPEAKER_2_PROTECTED);
             break;
        case SND_DEVICE_OUT_VOICE_SPEAKER_STEREO:
             acdb_id = platform_get_snd_device_acdb_id(SND_DEVICE_OUT_VOICE_SPEAKER_STEREO_PROTECTED);
             break;
        case SND_DEVICE_OUT_SPEAKER_VBAT:
             acdb_id = platform_get_snd_device_acdb_id(SND_DEVICE_OUT_SPEAKER_PROTECTED_VBAT);
             break;
        case SND_DEVICE_OUT_VOICE_SPEAKER_VBAT:
             acdb_id = platform_get_snd_device_acdb_id(SND_DEVICE_OUT_VOICE_SPEAKER_PROTECTED_VBAT);
             break;
        case SND_DEVICE_OUT_VOICE_SPEAKER_2_VBAT:
             acdb_id = platform_get_snd_device_acdb_id(SND_DEVICE_OUT_VOICE_SPEAKER_2_PROTECTED_VBAT);
             break;
        default:
             acdb_id = -EINVAL;
             break;
    }
    return acdb_id;
}

int platform_get_spkr_prot_snd_device(snd_device_t snd_device)
{
    if (!audio_extn_spkr_prot_is_enabled())
        return snd_device;

    switch(snd_device) {
        case SND_DEVICE_OUT_SPEAKER:
        case SND_DEVICE_OUT_SPEAKER_REVERSE:
        case SND_DEVICE_OUT_SPEAKER_WSA:
             return SND_DEVICE_OUT_SPEAKER_PROTECTED;
        case SND_DEVICE_OUT_SPEAKER_SAFE:
             return SND_DEVICE_OUT_SPEAKER_SAFE;
        case SND_DEVICE_OUT_VOICE_SPEAKER:
        case SND_DEVICE_OUT_VOICE_SPEAKER_WSA:
             return SND_DEVICE_OUT_VOICE_SPEAKER_PROTECTED;
        case SND_DEVICE_OUT_VOICE_SPEAKER_2:
        case SND_DEVICE_OUT_VOICE_SPEAKER_2_WSA:
             return SND_DEVICE_OUT_VOICE_SPEAKER_2_PROTECTED;
        case SND_DEVICE_OUT_VOICE_SPEAKER_STEREO:
             return SND_DEVICE_OUT_VOICE_SPEAKER_STEREO_PROTECTED;
        case SND_DEVICE_OUT_SPEAKER_VBAT:
             return SND_DEVICE_OUT_SPEAKER_PROTECTED_VBAT;
        case SND_DEVICE_OUT_VOICE_SPEAKER_VBAT:
             return SND_DEVICE_OUT_VOICE_SPEAKER_PROTECTED_VBAT;
        case SND_DEVICE_OUT_VOICE_SPEAKER_2_VBAT:
             return SND_DEVICE_OUT_VOICE_SPEAKER_2_PROTECTED_VBAT;
        default:
             return snd_device;
    }
}
int platform_get_vi_feedback_snd_device(snd_device_t snd_device)
{
    switch(snd_device) {
        case SND_DEVICE_OUT_SPEAKER_PROTECTED:
        case SND_DEVICE_OUT_SPEAKER_PROTECTED_VBAT:
        case SND_DEVICE_OUT_VOICE_SPEAKER_STEREO_PROTECTED:
             return SND_DEVICE_IN_CAPTURE_VI_FEEDBACK;
        case SND_DEVICE_OUT_VOICE_SPEAKER_PROTECTED:
        case SND_DEVICE_OUT_VOICE_SPEAKER_PROTECTED_VBAT:
             return SND_DEVICE_IN_CAPTURE_VI_FEEDBACK_MONO_1;
        case SND_DEVICE_OUT_VOICE_SPEAKER_2_PROTECTED:
        case SND_DEVICE_OUT_VOICE_SPEAKER_2_PROTECTED_VBAT:
             return SND_DEVICE_IN_CAPTURE_VI_FEEDBACK_MONO_2;
        default:
             return SND_DEVICE_IN_CAPTURE_VI_FEEDBACK;
    }
}

int platform_spkr_prot_is_wsa_analog_mode(void *adev __unused)
{
    return 0;
}

/*
 * This is a lookup table to map android audio input device to audio h/w interface (backend).
 * The table can be extended for other input devices by adding appropriate entries.
 * Also the audio interface for a particular input device can be overriden by adding
 * corresponding entry in audio_platform_info.xml file.
 */
struct audio_device_to_audio_interface audio_device_to_interface_table[] = {
    {AUDIO_DEVICE_IN_BUILTIN_MIC, ENUM_TO_STRING(AUDIO_DEVICE_IN_BUILTIN_MIC), "SLIMBUS_0"},
    {AUDIO_DEVICE_IN_BACK_MIC, ENUM_TO_STRING(AUDIO_DEVICE_IN_BACK_MIC), "SLIMBUS_0"},
};

int audio_device_to_interface_table_len  =
    sizeof(audio_device_to_interface_table) / sizeof(audio_device_to_interface_table[0]);

int platform_set_audio_device_interface(const char *device_name, const char *intf_name,
                                        const char *codec_type __unused)
{
    int ret = 0;
    int i;

    if (device_name == NULL || intf_name == NULL) {
        ALOGE("%s: Invalid input", __func__);

        ret = -EINVAL;
        goto done;
    }

    ALOGD("%s: Enter, device name:%s, intf name:%s", __func__, device_name, intf_name);

    size_t device_name_len = strlen(device_name);
    for (i = 0; i < audio_device_to_interface_table_len; i++) {
        char* name = audio_device_to_interface_table[i].device_name;
        size_t name_len = strlen(name);
        if ((name_len == device_name_len) &&
            (strncmp(device_name, name, name_len) == 0)) {
            ALOGD("%s: Matched device name:%s, overwrite intf name with %s",
                  __func__, device_name, intf_name);

            strlcpy(audio_device_to_interface_table[i].interface_name, intf_name,
                    sizeof(audio_device_to_interface_table[i].interface_name));
            goto done;
        }
    }
    ALOGE("%s: Could not find matching device name %s",
            __func__, device_name);

    ret = -EINVAL;

done:
    return ret;
}

int platform_set_sidetone(struct audio_device *adev,
                          snd_device_t out_snd_device,
                          bool enable,
                          char *str)
{
    int ret;
    if ((out_snd_device == SND_DEVICE_OUT_USB_HEADSET) ||
        (out_snd_device == SND_DEVICE_OUT_USB_HEADPHONES) ||
        (out_snd_device == SND_DEVICE_OUT_VOICE_USB_HEADSET)) {
        if (property_get_bool("vendor.audio.usb.disable.sidetone", 0)) {
            ALOGI("Debug: Disable sidetone");
        } else {
            ret = audio_extn_usb_enable_sidetone(out_snd_device, enable);
            if (ret) {
                /*fall back to AFE sidetone*/
                ALOGV("%s: No USB sidetone supported, switching to AFE sidetone",
                        __func__);

                if (enable)
                    audio_route_apply_and_update_path(adev->audio_route, AFE_SIDETONE_MIXER_PATH);
                else
                    audio_route_reset_and_update_path(adev->audio_route, AFE_SIDETONE_MIXER_PATH);
            }
        }
    } else {
        ALOGV("%s: sidetone out device(%d) mixer cmd = %s\n",
              __func__, out_snd_device, str);

        if (enable) {
            ret = audio_route_apply_and_update_path(adev->audio_route, str);
            if (ret) {
                ALOGV("%s: No device sidetone supported, switching to AFE sidetone",
                        __func__);
                audio_route_apply_and_update_path(adev->audio_route, AFE_SIDETONE_MIXER_PATH);
            }
        }
        else {
            ret = audio_route_reset_and_update_path(adev->audio_route, str);
            if (ret) {
                 ALOGV("%s: No device sidetone supported, switching to AFE sidetone",
                        __func__);
                audio_route_reset_and_update_path(adev->audio_route, AFE_SIDETONE_MIXER_PATH);
            }
        }
    }
    return 0;
}

void platform_update_aanc_path(struct audio_device *adev,
                               snd_device_t out_snd_device,
                               bool enable,
                               char *str)
{
    ALOGD("%s: aanc out device(%d) mixer cmd = %s, enable = %d\n",
          __func__, out_snd_device, str, enable);

    if (enable)
        audio_route_apply_and_update_path(adev->audio_route, str);
    else
        audio_route_reset_and_update_path(adev->audio_route, str);

    return;
}

#ifdef INSTANCE_ID_ENABLED
void platform_make_cal_cfg(acdb_audio_cal_cfg_t* cal, int acdb_dev_id,
        int acdb_device_type, int app_type, int topology_id,
        int sample_rate, uint32_t module_id, uint16_t instance_id,
        uint32_t param_id, bool persist)
{
    int persist_send_flags = 1;

    if (!cal) {
        return;
    }

    if (persist)
        persist_send_flags |= 0x2;

    memset(cal, 0, sizeof(acdb_audio_cal_cfg_t));

    cal->persist = persist;
    cal->app_type = app_type;
    cal->acdb_dev_id = acdb_dev_id;
    cal->sampling_rate = sample_rate;
    cal->topo_id = topology_id;
    //if module and param id is set to 0, the whole blob will be stored
    //or sent to the DSP
    cal->module_id = module_id;
    cal->instance_id = instance_id;
    cal->param_id = param_id;
    cal->cal_type = acdb_device_type;
}
#else
void platform_make_cal_cfg(acdb_audio_cal_cfg_t* cal, int acdb_dev_id,
        int acdb_device_type, int app_type, int topology_id,
        int sample_rate, uint32_t module_id, uint32_t param_id, bool persist)
{
    int persist_send_flags = 1;

    if (!cal) {
        return;
    }

    if (persist)
        persist_send_flags |= 0x2;

    memset(cal, 0, sizeof(acdb_audio_cal_cfg_t));

    cal->persist = persist;
    cal->app_type = app_type;
    cal->acdb_dev_id = acdb_dev_id;
    cal->sampling_rate = sample_rate;
    cal->topo_id = topology_id;
    //if module and param id is set to 0, the whole blob will be stored
    //or sent to the DSP
    cal->module_id = module_id;
    cal->param_id = param_id;
    cal->cal_type = acdb_device_type;
}
#endif

int platform_send_audio_cal(void* platform, acdb_audio_cal_cfg_t* cal,
       void* data, int length, bool persist)
{
    int ret = 0;
    struct platform_data *my_data = (struct platform_data *)platform;

    if (!my_data) {
        ret = -EINVAL;
        goto ERROR_RETURN;
    }

    if (my_data->acdb_set_audio_cal) {
        // persist audio cal in local cache
        if (persist) {
            ret = my_data->acdb_set_audio_cal((void*)cal, data, (uint32_t)length);
        }
        // send audio cal to dsp
        if (ret == 0) {
            cal->persist = false;
            ret = my_data->acdb_set_audio_cal((void*)cal, data, (uint32_t)length);
            if (persist && (ret != 0)) {
                ALOGV("[%s] audio cal stored with success, ignore set cal failure", __func__);
                ret = 0;
            }
        }
    }

ERROR_RETURN:
    return ret;
}

int platform_get_audio_cal(void* platform, acdb_audio_cal_cfg_t* cal,
       void* data, int* length, bool persist)
{
    int ret = 0;
    struct platform_data *my_data = (struct platform_data *)platform;

    if (!my_data) {
        ret = -EINVAL;
        goto ERROR_RETURN;
    }

    if (my_data->acdb_get_audio_cal) {
        // get cal from dsp
        ret = my_data->acdb_get_audio_cal((void*)cal, data, (uint32_t*)length);
        // get cached cal if prevoius attempt fails and persist flag is set
        if ((ret != 0) && persist) {
            cal->persist = true;
            ret = my_data->acdb_get_audio_cal((void*)cal, data, (uint32_t*)length);
        }
    }

ERROR_RETURN:
    return ret;
}

int platform_store_audio_cal(void* platform, acdb_audio_cal_cfg_t* cal,
       void* data, int length)
{
    int ret = 0;
    struct platform_data *my_data = (struct platform_data *)platform;

    if (!my_data) {
        ret = -EINVAL;
        goto ERROR_RETURN;
    }

    if (my_data->acdb_set_audio_cal) {
        ret = my_data->acdb_set_audio_cal((void*)cal, data, (uint32_t)length);
    }

ERROR_RETURN:
    return ret;
}

int platform_retrieve_audio_cal(void* platform, acdb_audio_cal_cfg_t* cal,
        void* data, int* length)
{
    int ret = 0;
    struct platform_data *my_data = (struct platform_data *)platform;

    if (!my_data) {
        ret = -EINVAL;
        goto ERROR_RETURN;
    }

    if (my_data->acdb_get_audio_cal) {
        ret = my_data->acdb_get_audio_cal((void*)cal, data, (uint32_t*)length);
    }

ERROR_RETURN:
    return ret;
}

int platform_get_max_mic_count(void *platform) {
    struct platform_data *my_data = (struct platform_data *)platform;
    return my_data->max_mic_count;
}

#define DEFAULT_NOMINAL_SPEAKER_GAIN 20
int ramp_speaker_gain(struct audio_device *adev, bool ramp_up, int target_ramp_up_gain) {
    // backup_gain: gain to try to set in case of an error during ramp
    int start_gain, end_gain, step, backup_gain, i;
    bool error = false;
    const char *mixer_ctl_name_gain_left = "Left Speaker Gain";
    const char *mixer_ctl_name_gain_right = "Right Speaker Gain";
    struct mixer_ctl *ctl_left = mixer_get_ctl_by_name(adev->mixer, mixer_ctl_name_gain_left);
    struct mixer_ctl *ctl_right = mixer_get_ctl_by_name(adev->mixer, mixer_ctl_name_gain_right);
    if (!ctl_left || !ctl_right) {
        ALOGE("%s: Could not get ctl for mixer cmd - %s or %s, not applying speaker gain ramp",
                      __func__, mixer_ctl_name_gain_left, mixer_ctl_name_gain_right);
        return -EINVAL;
    } else if ((mixer_ctl_get_num_values(ctl_left) != 1)
            || (mixer_ctl_get_num_values(ctl_right) != 1)) {
        ALOGE("%s: Unexpected num values for mixer cmd - %s or %s, not applying speaker gain ramp",
                              __func__, mixer_ctl_name_gain_left, mixer_ctl_name_gain_right);
        return -EINVAL;
    }
    if (ramp_up) {
        start_gain = 0;
        end_gain = target_ramp_up_gain > 0 ? target_ramp_up_gain : DEFAULT_NOMINAL_SPEAKER_GAIN;
        step = +1;
        backup_gain = end_gain;
    } else {
        // using same gain on left and right
        const int left_gain = mixer_ctl_get_value(ctl_left, 0);
        start_gain = left_gain > 0 ? left_gain : DEFAULT_NOMINAL_SPEAKER_GAIN;
        end_gain = 0;
        step = -1;
        backup_gain = start_gain;
    }
    for (i = start_gain ; i != (end_gain + step) ; i += step) {
        if (mixer_ctl_set_value(ctl_left, 0, i)) {
            ALOGE("%s: error setting %s to %d during gain ramp",
                    __func__, mixer_ctl_name_gain_left, i);
            error = true;
            break;
        }
        if (mixer_ctl_set_value(ctl_right, 0, i)) {
            ALOGE("%s: error setting %s to %d during gain ramp",
                    __func__, mixer_ctl_name_gain_right, i);
            error = true;
            break;
        }
        usleep(1000);
    }
    if (error) {
        // an error occured during the ramp, let's still try to go back to a safe volume
        if (mixer_ctl_set_value(ctl_left, 0, backup_gain)) {
            ALOGE("%s: error restoring left gain to %d", __func__, backup_gain);
        }
        if (mixer_ctl_set_value(ctl_right, 0, backup_gain)) {
            ALOGE("%s: error restoring right gain to %d", __func__, backup_gain);
        }
    }
    return start_gain;
}

int platform_set_swap_mixer(struct audio_device *adev, bool swap_channels)
{
    const char *mixer_ctl_name = "Swap channel";
    struct mixer_ctl *ctl;
    const char *mixer_path;
    struct platform_data *my_data = (struct platform_data *)adev->platform;

    // forced to set to swap, but device not rotated ... ignore set
    if (swap_channels && !my_data->speaker_lr_swap)
        return 0;

    ALOGV("%s:", __func__);

    if (swap_channels) {
        mixer_path = platform_get_snd_device_name(SND_DEVICE_OUT_SPEAKER_REVERSE);
        audio_route_apply_and_update_path(adev->audio_route, mixer_path);
    } else {
        mixer_path = platform_get_snd_device_name(SND_DEVICE_OUT_SPEAKER);
        audio_route_apply_and_update_path(adev->audio_route, mixer_path);
    }

    ctl = mixer_get_ctl_by_name(adev->mixer, mixer_ctl_name);
    if (!ctl) {
        ALOGE("%s: Could not get ctl for mixer cmd - %s",__func__, mixer_ctl_name);
        return -EINVAL;
    }

    if (mixer_ctl_set_value(ctl, 0, swap_channels) < 0) {
        ALOGE("%s: Could not set reverse cotrol %d",__func__, swap_channels);
        return -EINVAL;
    }

    ALOGV("platfor_force_swap_channel :: Channel orientation ( %s ) ",
           swap_channels?"R --> L":"L --> R");

    return 0;
}

int platform_check_and_set_swap_lr_channels(struct audio_device *adev, bool swap_channels)
{
    // only update if there is active pcm playback on speaker
    struct platform_data *my_data = (struct platform_data *)adev->platform;

    my_data->speaker_lr_swap = swap_channels;

    return platform_set_swap_channels(adev, swap_channels);
}

int platform_set_swap_channels(struct audio_device *adev, bool swap_channels)
{
    // only update if there is active pcm playback on speaker
    struct audio_usecase *usecase;
    struct listnode *node;

    //swap channels only for stereo spkr
    struct platform_data *my_data = (struct platform_data *)adev->platform;
    if (my_data) {
        if (!hw_info_is_stereo_spkr(my_data->hw_info)) {
            ALOGV("%s: will not swap due to it is not stereo spkr", __func__);
            return 0;
        }
    } else {
        ALOGE("%s: failed to allocate platform data", __func__);
        return -EINVAL;
    }

    // do not swap channels in audio modes with concurrent capture and playback
    // as this may break the echo reference
    if ((adev->mode == AUDIO_MODE_IN_COMMUNICATION) || (adev->mode == AUDIO_MODE_IN_CALL)) {
        ALOGV("%s: will not swap due to audio mode %d", __func__, adev->mode);
        return 0;
    }

    list_for_each(node, &adev->usecase_list) {
        usecase = node_to_item(node, struct audio_usecase, list);
        if (usecase->type == PCM_PLAYBACK &&
                usecase->stream.out->devices & AUDIO_DEVICE_OUT_SPEAKER) {
            /*
             * If acdb tuning is different for SPEAKER_REVERSE, it is must
             * to perform device switch to disable the current backend to
             * enable it with new acdb data.
             */
            if (my_data->speaker_lr_swap &&
                (acdb_device_table[SND_DEVICE_OUT_SPEAKER] !=
                acdb_device_table[SND_DEVICE_OUT_SPEAKER_REVERSE])) {
                const int initial_skpr_gain = ramp_speaker_gain(adev, false /*ramp_up*/, -1);
                select_devices(adev, usecase->id);
                if (initial_skpr_gain != -EINVAL)
                    ramp_speaker_gain(adev, true /*ramp_up*/, initial_skpr_gain);

            } else {
                platform_set_swap_mixer(adev, swap_channels);
            }
            break;
        }
    }

    return 0;
}

static struct amp_db_and_gain_table tbl_mapping[MAX_VOLUME_CAL_STEPS];
static int num_gain_tbl_entry = 0;

bool platform_add_gain_level_mapping(struct amp_db_and_gain_table *tbl_entry) {

    ALOGV("%s: enter .. add %f %f %d", __func__, tbl_entry->amp, tbl_entry->db, tbl_entry->level);
    if (num_gain_tbl_entry == -1) {
        ALOGE("%s: num entry beyond valid step levels or corrupted..rejecting custom mapping",
               __func__);
        return false;
    }

    if (num_gain_tbl_entry >= MAX_VOLUME_CAL_STEPS) {
        ALOGE("%s: max entry reached max[%d] current index[%d]  .. rejecting", __func__,
               MAX_VOLUME_CAL_STEPS, num_gain_tbl_entry);
        num_gain_tbl_entry  = -1; // indicates error and no more info will be cached
        return false;
    }

    if (num_gain_tbl_entry > 0 && tbl_mapping[num_gain_tbl_entry - 1].amp >= tbl_entry->amp) {
        ALOGE("%s: value not in ascending order .. rejecting custom mapping", __func__);
        num_gain_tbl_entry  = -1; // indicates error and no more info will be cached
        return false;
    }

    tbl_mapping[num_gain_tbl_entry] = *tbl_entry;
    ++num_gain_tbl_entry;

    return true;
}

int platform_get_gain_level_mapping(struct amp_db_and_gain_table *mapping_tbl,
                                    int table_size) {
    int itt = 0;
    ALOGV("platform_get_gain_level_mapping called ");

    if (num_gain_tbl_entry <= 0 || num_gain_tbl_entry > MAX_VOLUME_CAL_STEPS) {
        ALOGD("%s: empty or currupted gain_mapping_table", __func__);
        return 0;
    }

    for (; itt < num_gain_tbl_entry && itt <= table_size; itt++) {
        mapping_tbl[itt] = tbl_mapping[itt];
        ALOGV("%s: added amp[%f] db[%f] level[%d]", __func__,
               mapping_tbl[itt].amp, mapping_tbl[itt].db, mapping_tbl[itt].level);
    }

    return num_gain_tbl_entry;
}

int platform_get_max_codec_backend() {

    return MAX_CODEC_BACKENDS;
}
int platform_get_supported_copp_sampling_rate(uint32_t stream_sr)
{
    int sample_rate;
    switch (stream_sr){
        case 8000:
        case 11025:
        case 16000:
        case 22050:
        case 32000:
        case 48000:
            sample_rate = 48000;
            break;
        case 44100:
            sample_rate = 44100;
            break;
        case 64000:
        case 96000:
            sample_rate = 96000;
            break;
        case 88200:
            sample_rate = 88200;
            break;
        case 176400:
            sample_rate = 176400;
            break;
        case 192000:
            sample_rate = 192000;
            break;
        case 352800:
            sample_rate = 352800;
            break;
        case 384000:
            sample_rate = 384000;
            break;
        case 144000:
        default:
            sample_rate = 48000;
            break;
    }
    return sample_rate;
}

#if defined (PLATFORM_MSM8998) || (PLATFORM_SDM845) || (PLATFORM_SDM710) || \
    defined (PLATFORM_QCS605) || defined (PLATFORM_MSMNILE) || \
    defined (PLATFORM_KONA) || defined (PLATFORM_MSMSTEPPE) || \
    defined (PLATFORM_QCS405) || defined (PLATFORM_TRINKET) || \
    defined (PLATFORM_LITO) || defined (PLATFORM_MSMFALCON)
int platform_get_mmap_data_fd(void *platform, int fe_dev, int dir, int *fd,
                              uint32_t *size)
{
    struct platform_data *my_data = (struct platform_data *)platform;
    struct audio_device *adev = my_data->adev;
    int hw_fd = -1;
    char dev_name[128];
    struct snd_pcm_mmap_fd mmap_fd;
    memset(&mmap_fd, 0, sizeof(mmap_fd));
    mmap_fd.dir = dir;
    snprintf(dev_name, sizeof(dev_name), "/dev/snd/hwC%uD%u",
             adev->snd_card, HWDEP_FE_BASE+fe_dev);
    hw_fd = open(dev_name, O_RDONLY);
    if (hw_fd < 0) {
        ALOGE("fe hw dep node open %d/%d failed", adev->snd_card, fe_dev);
        return -1;
    }
    if (ioctl(hw_fd, SNDRV_PCM_IOCTL_MMAP_DATA_FD, &mmap_fd) < 0) {
        ALOGE("fe hw dep node ioctl failed");
        close(hw_fd);
        return -1;
    }
    *fd = mmap_fd.fd;
    *size = mmap_fd.size;
    close(hw_fd); // mmap_fd should still be valid
    return 0;
}
#else
int platform_get_mmap_data_fd(void *platform __unused, int fe_dev __unused,
                              int dir __unused, int *fd __unused,
                              uint32_t *size __unused)
{
    return -1;
}
#endif

static const char *platform_get_mixer_control(struct mixer_ctl *ctl)
{
    int id = -1;
    const char *id_string = NULL;

    if (!ctl) {
        ALOGD("%s: mixer ctl not obtained", __func__);
    } else {
        id = mixer_ctl_get_value(ctl, 0);
        if (id >= 0) {
            id_string = mixer_ctl_get_enum_string(ctl, id);
        }
    }

    return id_string;
}

bool platform_set_microphone_characteristic(void *platform,
                                            struct audio_microphone_characteristic_t mic) {
    struct platform_data *my_data = (struct platform_data *)platform;
    if (my_data->declared_mic_count >= AUDIO_MICROPHONE_MAX_COUNT) {
        ALOGE("mic number is more than maximum number");
        return false;
    }
    for (size_t ch = 0; ch < AUDIO_CHANNEL_COUNT_MAX; ch++) {
        mic.channel_mapping[ch] = AUDIO_MICROPHONE_CHANNEL_MAPPING_UNUSED;
    }
    my_data->microphones[my_data->declared_mic_count++] = mic;
    return true;
}

int platform_get_microphones(void *platform,
                             struct audio_microphone_characteristic_t *mic_array,
                             size_t *mic_count) {
    struct platform_data *my_data = (struct platform_data *)platform;
    if (mic_count == NULL) {
        return -EINVAL;
    }
    if (mic_array == NULL) {
        return -EINVAL;
    }

    if (*mic_count == 0) {
        *mic_count = my_data->declared_mic_count;
        return 0;
    }

    size_t max_mic_count = *mic_count;
    size_t actual_mic_count = 0;
    for (size_t i = 0; i < max_mic_count && i < my_data->declared_mic_count; i++) {
        mic_array[i] = my_data->microphones[i];
        actual_mic_count++;
    }
    *mic_count = actual_mic_count;
    return 0;
}

bool platform_set_microphone_map(void *platform, snd_device_t in_snd_device,
                                 const struct mic_info *info) {
    struct platform_data *my_data = (struct platform_data *)platform;
    if (in_snd_device < SND_DEVICE_IN_BEGIN || in_snd_device >= SND_DEVICE_IN_END) {
        ALOGE("%s: Sound device not valid", __func__);
        return false;
    }
    size_t m_count = my_data->mic_map[in_snd_device].mic_count++;
    if (m_count >= AUDIO_MICROPHONE_MAX_COUNT) {
        ALOGE("%s: Microphone count is greater than max allowed value", __func__);
        my_data->mic_map[in_snd_device].mic_count--;
        return false;
    }
    my_data->mic_map[in_snd_device].microphones[m_count] = *info;
    return true;
}

int platform_get_active_microphones(void *platform, unsigned int channels,
                                    audio_usecase_t uc_id,
                                    struct audio_microphone_characteristic_t *mic_array,
                                    size_t *mic_count) {
    struct platform_data *my_data = (struct platform_data *)platform;
    struct audio_usecase *usecase = get_usecase_from_list(my_data->adev, uc_id);
    if (mic_count == NULL || mic_array == NULL || usecase == NULL) {
        return -EINVAL;
    }
    size_t max_mic_count = my_data->declared_mic_count;
    size_t actual_mic_count = 0;

    snd_device_t active_input_snd_device =
            platform_get_input_snd_device(platform, usecase->stream.in->device);
    if (active_input_snd_device == SND_DEVICE_NONE) {
        ALOGI("%s: No active microphones found", __func__);
        goto end;
    }

    size_t  active_mic_count = my_data->mic_map[active_input_snd_device].mic_count;
    struct mic_info *m_info = my_data->mic_map[active_input_snd_device].microphones;

    for (size_t i = 0; i < active_mic_count; i++) {
        unsigned int channels_for_active_mic = channels;
        if (channels_for_active_mic > m_info[i].channel_count) {
            channels_for_active_mic = m_info[i].channel_count;
        }
        for (size_t j = 0; j < max_mic_count; j++) {
            if (strcmp(my_data->microphones[j].device_id,
                       m_info[i].device_id) == 0) {
                mic_array[actual_mic_count] = my_data->microphones[j];
                for (size_t ch = 0; ch < channels_for_active_mic; ch++) {
                     mic_array[actual_mic_count].channel_mapping[ch] =
                             m_info[i].channel_mapping[ch];
                }
                actual_mic_count++;
                break;
            }
        }
    }
end:
    *mic_count = actual_mic_count;
    return 0;
}

int platform_get_license_by_product(void *platform __unused,
                                    const char* product_name __unused,
                                    int *product_id __unused,
                                    char* product_license __unused)
{
    return -ENOSYS;
}<|MERGE_RESOLUTION|>--- conflicted
+++ resolved
@@ -3470,8 +3470,6 @@
     return my_data;
 }
 
-<<<<<<< HEAD
-=======
 struct audio_custom_mtmx_params *
     platform_get_custom_mtmx_params(void *platform,
                                     struct audio_custom_mtmx_params_info *info)
@@ -3540,7 +3538,6 @@
         free(node_to_item(node, struct audio_custom_mtmx_params, list));
     }
 }
->>>>>>> 3b8c7e87
 
 void platform_release_acdb_metainfo_key(void *platform)
 {
