--- conflicted
+++ resolved
@@ -1344,18 +1344,17 @@
             ALOGE("%s: Could not find the symbol acdb_get_default_app_type from %s",
                   __func__, LIB_ACDB_LOADER);
 
-<<<<<<< HEAD
         my_data->acdb_send_gain_dep_cal = (acdb_send_gain_dep_cal_t)dlsym(my_data->acdb_handle,
                                                     "acdb_loader_send_gain_dep_cal");
         if (!my_data->acdb_send_gain_dep_cal)
             ALOGV("%s: Could not find the symbol acdb_loader_send_gain_dep_cal from %s",
-=======
+                  __func__, LIB_ACDB_LOADER);
+
         my_data->acdb_send_common_top = (acdb_send_common_top_t)dlsym(
                                                     my_data->acdb_handle,
                                                     "acdb_loader_send_common_custom_topology");
         if (!my_data->acdb_send_common_top)
             ALOGE("%s: Could not find the symbol acdb_get_default_app_type from %s",
->>>>>>> feca4b81
                   __func__, LIB_ACDB_LOADER);
 
         my_data->acdb_init = (acdb_init_t)dlsym(my_data->acdb_handle,
