/*
 * Copyright (c) 2013-2014, The Linux Foundation. All rights reserved.
 * Not a Contribution.
 *
 * Copyright (C) 2013 The Android Open Source Project
 *
 * Licensed under the Apache License, Version 2.0 (the "License");
 * you may not use this file except in compliance with the License.
 * You may obtain a copy of the License at
 *
 *      http://www.apache.org/licenses/LICENSE-2.0
 *
 * Unless required by applicable law or agreed to in writing, software
 * distributed under the License is distributed on an "AS IS" BASIS,
 * WITHOUT WARRANTIES OR CONDITIONS OF ANY KIND, either express or implied.
 * See the License for the specific language governing permissions and
 * limitations under the License.
 */

#define LOG_TAG "msm8974_platform"
/*#define LOG_NDEBUG 0*/
#define LOG_NDDEBUG 0

#include <stdlib.h>
#include <dlfcn.h>
#include <sys/ioctl.h>
#include <cutils/log.h>
#include <cutils/properties.h>
#include <cutils/str_parms.h>
#include <audio_hw.h>
#include <platform_api.h>
#include "platform.h"
#include "audio_extn.h"
#include "voice_extn.h"
#include "sound/compress_params.h"

#define MIXER_XML_PATH "/system/etc/mixer_paths.xml"
#define MIXER_XML_PATH_AUXPCM "/system/etc/mixer_paths_auxpcm.xml"
#define MIXER_XML_PATH_I2S "/system/etc/mixer_paths_i2s.xml"

#define PLATFORM_INFO_XML_PATH      "/system/etc/audio_platform_info.xml"
#define PLATFORM_INFO_XML_PATH_I2S  "/system/etc/audio_platform_info_i2s.xml"

#define LIB_ACDB_LOADER "libacdbloader.so"
#define AUDIO_DATA_BLOCK_MIXER_CTL "HDMI EDID"

#define MAX_COMPRESS_OFFLOAD_FRAGMENT_SIZE (256 * 1024)
#define MIN_COMPRESS_OFFLOAD_FRAGMENT_SIZE (2 * 1024)
#define COMPRESS_OFFLOAD_FRAGMENT_SIZE_FOR_AV_STREAMING (2 * 1024)
#define COMPRESS_OFFLOAD_FRAGMENT_SIZE (32 * 1024)

/* Used in calculating fragment size for pcm offload */
#define PCM_OFFLOAD_BUFFER_DURATION_FOR_AV 1000 /* 1 sec */
#define PCM_OFFLOAD_BUFFER_DURATION_FOR_AV_STREAMING 80 /* 80 millisecs */

/* MAX PCM fragment size cannot be increased  further due
 * to flinger's cblk size of 1mb,and it has to be a multiple of
 * 24 - lcm of channels supported by DSP
 */
#define MAX_PCM_OFFLOAD_FRAGMENT_SIZE (240 * 1024)
#define MIN_PCM_OFFLOAD_FRAGMENT_SIZE (4 * 1024)

#define ALIGN( num, to ) (((num) + (to-1)) & (~(to-1)))
/*
 * This file will have a maximum of 38 bytes:
 *
 * 4 bytes: number of audio blocks
 * 4 bytes: total length of Short Audio Descriptor (SAD) blocks
 * Maximum 10 * 3 bytes: SAD blocks
 */
#define MAX_SAD_BLOCKS      10
#define SAD_BLOCK_SIZE      3

/* EDID format ID for LPCM audio */
#define EDID_FORMAT_LPCM    1

/* fallback app type if the default app type from acdb loader fails */
#define DEFAULT_APP_TYPE  0x11130

/* Retry for delay in FW loading*/
#define RETRY_NUMBER 10
#define RETRY_US 500000
#define MAX_SND_CARD 8

#define SAMPLE_RATE_8KHZ  8000
#define SAMPLE_RATE_16KHZ 16000

#define AUDIO_PARAMETER_KEY_FLUENCE_TYPE  "fluence"
#define AUDIO_PARAMETER_KEY_SLOWTALK      "st_enable"
#define AUDIO_PARAMETER_KEY_VOLUME_BOOST  "volume_boost"
/* Query external audio device connection status */
#define AUDIO_PARAMETER_KEY_EXT_AUDIO_DEVICE "ext_audio_device"

#define EVENT_EXTERNAL_SPK_1 "qc_ext_spk_1"
#define EVENT_EXTERNAL_SPK_2 "qc_ext_spk_2"
#define EVENT_EXTERNAL_MIC   "qc_ext_mic"

enum {
	VOICE_FEATURE_SET_DEFAULT,
	VOICE_FEATURE_SET_VOLUME_BOOST
};

struct audio_block_header
{
    int reserved;
    int length;
};

/* Audio calibration related functions */
typedef void (*acdb_deallocate_t)();
typedef int  (*acdb_init_t)(char *);
typedef void (*acdb_send_audio_cal_t)(int, int, int , int);
typedef void (*acdb_send_voice_cal_t)(int, int);
typedef int (*acdb_reload_vocvoltable_t)(int);
typedef int  (*acdb_get_default_app_type_t)(void);

struct platform_data {
    struct audio_device *adev;
    bool fluence_in_spkr_mode;
    bool fluence_in_voice_call;
    bool fluence_in_voice_rec;
    bool fluence_in_audio_rec;
    bool external_spk_1;
    bool external_spk_2;
    bool external_mic;
    int  fluence_type;
    int  fluence_mode;
    char fluence_cap[PROPERTY_VALUE_MAX];
    bool slowtalk;
    bool is_i2s_ext_modem;
    /* Audio calibration related functions */
    void                       *acdb_handle;
    int                        voice_feature_set;
    acdb_init_t                acdb_init;
    acdb_deallocate_t          acdb_deallocate;
    acdb_send_audio_cal_t      acdb_send_audio_cal;
    acdb_send_voice_cal_t      acdb_send_voice_cal;
    acdb_reload_vocvoltable_t  acdb_reload_vocvoltable;
    acdb_get_default_app_type_t acdb_get_default_app_type;

    void *hw_info;
    struct csd_data *csd;
};

static int pcm_device_table[AUDIO_USECASE_MAX][2] = {
    [USECASE_AUDIO_PLAYBACK_DEEP_BUFFER] = {DEEP_BUFFER_PCM_DEVICE,
                                            DEEP_BUFFER_PCM_DEVICE},
    [USECASE_AUDIO_PLAYBACK_LOW_LATENCY] = {LOWLATENCY_PCM_DEVICE,
                                           LOWLATENCY_PCM_DEVICE},
    [USECASE_AUDIO_PLAYBACK_MULTI_CH] = {MULTIMEDIA2_PCM_DEVICE,
                                        MULTIMEDIA2_PCM_DEVICE},
    [USECASE_AUDIO_PLAYBACK_OFFLOAD] =
                     {PLAYBACK_OFFLOAD_DEVICE, PLAYBACK_OFFLOAD_DEVICE},
#ifdef MULTIPLE_OFFLOAD_ENABLED
    [USECASE_AUDIO_PLAYBACK_OFFLOAD2] =
                     {PLAYBACK_OFFLOAD_DEVICE2, PLAYBACK_OFFLOAD_DEVICE2},
    [USECASE_AUDIO_PLAYBACK_OFFLOAD3] =
                     {PLAYBACK_OFFLOAD_DEVICE3, PLAYBACK_OFFLOAD_DEVICE3},
    [USECASE_AUDIO_PLAYBACK_OFFLOAD4] =
                     {PLAYBACK_OFFLOAD_DEVICE4, PLAYBACK_OFFLOAD_DEVICE4},
    [USECASE_AUDIO_PLAYBACK_OFFLOAD5] =
                     {PLAYBACK_OFFLOAD_DEVICE5, PLAYBACK_OFFLOAD_DEVICE5},
    [USECASE_AUDIO_PLAYBACK_OFFLOAD6] =
                     {PLAYBACK_OFFLOAD_DEVICE6, PLAYBACK_OFFLOAD_DEVICE6},
    [USECASE_AUDIO_PLAYBACK_OFFLOAD7] =
                     {PLAYBACK_OFFLOAD_DEVICE7, PLAYBACK_OFFLOAD_DEVICE7},
    [USECASE_AUDIO_PLAYBACK_OFFLOAD8] =
                     {PLAYBACK_OFFLOAD_DEVICE8, PLAYBACK_OFFLOAD_DEVICE8},
    [USECASE_AUDIO_PLAYBACK_OFFLOAD9] =
                     {PLAYBACK_OFFLOAD_DEVICE9, PLAYBACK_OFFLOAD_DEVICE9},
#endif
    [USECASE_AUDIO_RECORD] = {AUDIO_RECORD_PCM_DEVICE, AUDIO_RECORD_PCM_DEVICE},
    [USECASE_AUDIO_RECORD_COMPRESS] = {COMPRESS_CAPTURE_DEVICE, COMPRESS_CAPTURE_DEVICE},
    [USECASE_AUDIO_RECORD_LOW_LATENCY] = {LOWLATENCY_PCM_DEVICE,
                                          LOWLATENCY_PCM_DEVICE},
    [USECASE_AUDIO_RECORD_FM_VIRTUAL] = {MULTIMEDIA2_PCM_DEVICE,
                                  MULTIMEDIA2_PCM_DEVICE},
    [USECASE_AUDIO_PLAYBACK_FM] = {FM_PLAYBACK_PCM_DEVICE, FM_CAPTURE_PCM_DEVICE},
    [USECASE_AUDIO_HFP_SCO] = {HFP_PCM_RX, HFP_SCO_RX},
    [USECASE_AUDIO_HFP_SCO_WB] = {HFP_PCM_RX, HFP_SCO_RX},
    [USECASE_VOICE_CALL] = {VOICE_CALL_PCM_DEVICE, VOICE_CALL_PCM_DEVICE},
    [USECASE_VOICE2_CALL] = {VOICE2_CALL_PCM_DEVICE, VOICE2_CALL_PCM_DEVICE},
    [USECASE_VOLTE_CALL] = {VOLTE_CALL_PCM_DEVICE, VOLTE_CALL_PCM_DEVICE},
    [USECASE_QCHAT_CALL] = {QCHAT_CALL_PCM_DEVICE, QCHAT_CALL_PCM_DEVICE},
    [USECASE_VOWLAN_CALL] = {VOWLAN_CALL_PCM_DEVICE, VOWLAN_CALL_PCM_DEVICE},
    [USECASE_COMPRESS_VOIP_CALL] = {COMPRESS_VOIP_CALL_PCM_DEVICE, COMPRESS_VOIP_CALL_PCM_DEVICE},
    [USECASE_INCALL_REC_UPLINK] = {AUDIO_RECORD_PCM_DEVICE,
                                   AUDIO_RECORD_PCM_DEVICE},
    [USECASE_INCALL_REC_DOWNLINK] = {AUDIO_RECORD_PCM_DEVICE,
                                     AUDIO_RECORD_PCM_DEVICE},
    [USECASE_INCALL_REC_UPLINK_AND_DOWNLINK] = {AUDIO_RECORD_PCM_DEVICE,
                                                AUDIO_RECORD_PCM_DEVICE},
    [USECASE_INCALL_REC_UPLINK_COMPRESS] = {COMPRESS_CAPTURE_DEVICE,
                                            COMPRESS_CAPTURE_DEVICE},
    [USECASE_INCALL_REC_DOWNLINK_COMPRESS] = {COMPRESS_CAPTURE_DEVICE,
                                              COMPRESS_CAPTURE_DEVICE},
    [USECASE_INCALL_REC_UPLINK_AND_DOWNLINK_COMPRESS] = {COMPRESS_CAPTURE_DEVICE,
                                                         COMPRESS_CAPTURE_DEVICE},
    [USECASE_INCALL_MUSIC_UPLINK] = {INCALL_MUSIC_UPLINK_PCM_DEVICE,
                                     INCALL_MUSIC_UPLINK_PCM_DEVICE},
    [USECASE_INCALL_MUSIC_UPLINK2] = {INCALL_MUSIC_UPLINK2_PCM_DEVICE,
                                      INCALL_MUSIC_UPLINK2_PCM_DEVICE},
    [USECASE_AUDIO_SPKR_CALIB_RX] = {SPKR_PROT_CALIB_RX_PCM_DEVICE, -1},
    [USECASE_AUDIO_SPKR_CALIB_TX] = {-1, SPKR_PROT_CALIB_TX_PCM_DEVICE},
};

/* Array to store sound devices */
static const char * const device_table[SND_DEVICE_MAX] = {
    [SND_DEVICE_NONE] = "none",
    /* Playback sound devices */
    [SND_DEVICE_OUT_HANDSET] = "handset",
    [SND_DEVICE_OUT_SPEAKER] = "speaker",
    [SND_DEVICE_OUT_SPEAKER_EXTERNAL_1] = "speaker-ext-1",
    [SND_DEVICE_OUT_SPEAKER_EXTERNAL_2] = "speaker-ext-2",
    [SND_DEVICE_OUT_SPEAKER_REVERSE] = "speaker-reverse",
    [SND_DEVICE_OUT_HEADPHONES] = "headphones",
    [SND_DEVICE_OUT_SPEAKER_AND_HEADPHONES] = "speaker-and-headphones",
    [SND_DEVICE_OUT_SPEAKER_AND_HEADPHONES_EXTERNAL_1] = "speaker-and-headphones-ext-1",
    [SND_DEVICE_OUT_SPEAKER_AND_HEADPHONES_EXTERNAL_2] = "speaker-and-headphones-ext-2",
    [SND_DEVICE_OUT_VOICE_HANDSET] = "voice-handset",
    [SND_DEVICE_OUT_VOICE_SPEAKER] = "voice-speaker",
    [SND_DEVICE_OUT_VOICE_HEADPHONES] = "voice-headphones",
    [SND_DEVICE_OUT_HDMI] = "hdmi",
    [SND_DEVICE_OUT_SPEAKER_AND_HDMI] = "speaker-and-hdmi",
    [SND_DEVICE_OUT_BT_SCO] = "bt-sco-headset",
    [SND_DEVICE_OUT_BT_SCO_WB] = "bt-sco-headset-wb",
    [SND_DEVICE_OUT_VOICE_TTY_FULL_HEADPHONES] = "voice-tty-full-headphones",
    [SND_DEVICE_OUT_VOICE_TTY_VCO_HEADPHONES] = "voice-tty-vco-headphones",
    [SND_DEVICE_OUT_VOICE_TTY_HCO_HANDSET] = "voice-tty-hco-handset",
    [SND_DEVICE_OUT_AFE_PROXY] = "afe-proxy",
    [SND_DEVICE_OUT_USB_HEADSET] = "usb-headphones",
    [SND_DEVICE_OUT_SPEAKER_AND_USB_HEADSET] = "speaker-and-usb-headphones",
    [SND_DEVICE_OUT_TRANSMISSION_FM] = "transmission-fm",
    [SND_DEVICE_OUT_ANC_HEADSET] = "anc-headphones",
    [SND_DEVICE_OUT_ANC_FB_HEADSET] = "anc-fb-headphones",
    [SND_DEVICE_OUT_VOICE_ANC_HEADSET] = "voice-anc-headphones",
    [SND_DEVICE_OUT_VOICE_ANC_FB_HEADSET] = "voice-anc-fb-headphones",
    [SND_DEVICE_OUT_SPEAKER_AND_ANC_HEADSET] = "speaker-and-anc-headphones",
    [SND_DEVICE_OUT_ANC_HANDSET] = "anc-handset",
    [SND_DEVICE_OUT_SPEAKER_PROTECTED] = "speaker-protected",

    /* Capture sound devices */
    [SND_DEVICE_IN_HANDSET_MIC] = "handset-mic",
    [SND_DEVICE_IN_HANDSET_MIC_EXTERNAL] = "handset-mic-ext",
    [SND_DEVICE_IN_HANDSET_MIC_AEC] = "handset-mic",
    [SND_DEVICE_IN_HANDSET_MIC_NS] = "handset-mic",
    [SND_DEVICE_IN_HANDSET_MIC_AEC_NS] = "handset-mic",
    [SND_DEVICE_IN_HANDSET_DMIC] = "dmic-endfire",
    [SND_DEVICE_IN_HANDSET_DMIC_AEC] = "dmic-endfire",
    [SND_DEVICE_IN_HANDSET_DMIC_NS] = "dmic-endfire",
    [SND_DEVICE_IN_HANDSET_DMIC_AEC_NS] = "dmic-endfire",
    [SND_DEVICE_IN_SPEAKER_MIC] = "speaker-mic",
    [SND_DEVICE_IN_SPEAKER_MIC_AEC] = "speaker-mic",
    [SND_DEVICE_IN_SPEAKER_MIC_NS] = "speaker-mic",
    [SND_DEVICE_IN_SPEAKER_MIC_AEC_NS] = "speaker-mic",
    [SND_DEVICE_IN_SPEAKER_DMIC] = "speaker-dmic-endfire",
    [SND_DEVICE_IN_SPEAKER_DMIC_AEC] = "speaker-dmic-endfire",
    [SND_DEVICE_IN_SPEAKER_DMIC_NS] = "speaker-dmic-endfire",
    [SND_DEVICE_IN_SPEAKER_DMIC_AEC_NS] = "speaker-dmic-endfire",
    [SND_DEVICE_IN_HEADSET_MIC] = "headset-mic",
    [SND_DEVICE_IN_HEADSET_MIC_FLUENCE] = "headset-mic",
    [SND_DEVICE_IN_VOICE_SPEAKER_MIC] = "voice-speaker-mic",
    [SND_DEVICE_IN_VOICE_HEADSET_MIC] = "voice-headset-mic",
    [SND_DEVICE_IN_HDMI_MIC] = "hdmi-mic",
    [SND_DEVICE_IN_BT_SCO_MIC] = "bt-sco-mic",
    [SND_DEVICE_IN_BT_SCO_MIC_WB] = "bt-sco-mic-wb",
    [SND_DEVICE_IN_CAMCORDER_MIC] = "camcorder-mic",
    [SND_DEVICE_IN_VOICE_DMIC] = "voice-dmic-ef",
    [SND_DEVICE_IN_VOICE_SPEAKER_DMIC] = "voice-speaker-dmic-ef",
    [SND_DEVICE_IN_VOICE_SPEAKER_QMIC] = "voice-speaker-qmic",
    [SND_DEVICE_IN_VOICE_TTY_FULL_HEADSET_MIC] = "voice-tty-full-headset-mic",
    [SND_DEVICE_IN_VOICE_TTY_VCO_HANDSET_MIC] = "voice-tty-vco-handset-mic",
    [SND_DEVICE_IN_VOICE_TTY_HCO_HEADSET_MIC] = "voice-tty-hco-headset-mic",
    [SND_DEVICE_IN_VOICE_REC_MIC] = "voice-rec-mic",
    [SND_DEVICE_IN_VOICE_REC_MIC_NS] = "voice-rec-mic",
    [SND_DEVICE_IN_VOICE_REC_DMIC_STEREO] = "voice-rec-dmic-ef",
    [SND_DEVICE_IN_VOICE_REC_DMIC_FLUENCE] = "voice-rec-dmic-ef-fluence",
    [SND_DEVICE_IN_USB_HEADSET_MIC] = "usb-headset-mic",
    [SND_DEVICE_IN_CAPTURE_FM] = "capture-fm",
    [SND_DEVICE_IN_AANC_HANDSET_MIC] = "aanc-handset-mic",
    [SND_DEVICE_IN_QUAD_MIC] = "quad-mic",
    [SND_DEVICE_IN_HANDSET_STEREO_DMIC] = "handset-stereo-dmic-ef",
    [SND_DEVICE_IN_SPEAKER_STEREO_DMIC] = "speaker-stereo-dmic-ef",
    [SND_DEVICE_IN_CAPTURE_VI_FEEDBACK] = "vi-feedback",
    [SND_DEVICE_IN_VOICE_SPEAKER_DMIC_BROADSIDE] = "voice-speaker-dmic-broadside",
    [SND_DEVICE_IN_SPEAKER_DMIC_BROADSIDE] = "speaker-dmic-broadside",
    [SND_DEVICE_IN_SPEAKER_DMIC_AEC_BROADSIDE] = "speaker-dmic-broadside",
    [SND_DEVICE_IN_SPEAKER_DMIC_NS_BROADSIDE] = "speaker-dmic-broadside",
    [SND_DEVICE_IN_SPEAKER_DMIC_AEC_NS_BROADSIDE] = "speaker-dmic-broadside",
};

/* ACDB IDs (audio DSP path configuration IDs) for each sound device */
static int acdb_device_table[SND_DEVICE_MAX] = {
    [SND_DEVICE_NONE] = -1,
    [SND_DEVICE_OUT_HANDSET] = 7,
    [SND_DEVICE_OUT_SPEAKER] = 14,
    [SND_DEVICE_OUT_SPEAKER_EXTERNAL_1] = 14,
    [SND_DEVICE_OUT_SPEAKER_EXTERNAL_2] = 14,
    [SND_DEVICE_OUT_SPEAKER_REVERSE] = 14,
    [SND_DEVICE_OUT_HEADPHONES] = 10,
    [SND_DEVICE_OUT_SPEAKER_AND_HEADPHONES] = 10,
    [SND_DEVICE_OUT_SPEAKER_AND_HEADPHONES_EXTERNAL_1] = 10,
    [SND_DEVICE_OUT_SPEAKER_AND_HEADPHONES_EXTERNAL_2] = 10,
    [SND_DEVICE_OUT_VOICE_HANDSET] = 7,
    [SND_DEVICE_OUT_VOICE_SPEAKER] = 14,
    [SND_DEVICE_OUT_VOICE_HEADPHONES] = 10,
    [SND_DEVICE_OUT_HDMI] = 18,
    [SND_DEVICE_OUT_SPEAKER_AND_HDMI] = 14,
    [SND_DEVICE_OUT_BT_SCO] = 22,
    [SND_DEVICE_OUT_BT_SCO_WB] = 39,
    [SND_DEVICE_OUT_VOICE_TTY_FULL_HEADPHONES] = 17,
    [SND_DEVICE_OUT_VOICE_TTY_VCO_HEADPHONES] = 17,
    [SND_DEVICE_OUT_VOICE_TTY_HCO_HANDSET] = 37,
    [SND_DEVICE_OUT_AFE_PROXY] = 0,
    [SND_DEVICE_OUT_USB_HEADSET] = 45,
    [SND_DEVICE_OUT_SPEAKER_AND_USB_HEADSET] = 14,
    [SND_DEVICE_OUT_TRANSMISSION_FM] = 0,
    [SND_DEVICE_OUT_ANC_HEADSET] = 26,
    [SND_DEVICE_OUT_ANC_FB_HEADSET] = 27,
    [SND_DEVICE_OUT_VOICE_ANC_HEADSET] = 26,
    [SND_DEVICE_OUT_VOICE_ANC_FB_HEADSET] = 27,
    [SND_DEVICE_OUT_SPEAKER_AND_ANC_HEADSET] = 26,
    [SND_DEVICE_OUT_ANC_HANDSET] = 103,
    [SND_DEVICE_OUT_SPEAKER_PROTECTED] = 101,

    [SND_DEVICE_IN_HANDSET_MIC] = 4,
    [SND_DEVICE_IN_HANDSET_MIC_EXTERNAL] = 4,
    [SND_DEVICE_IN_HANDSET_MIC_AEC] = 106,
    [SND_DEVICE_IN_HANDSET_MIC_NS] = 107,
    [SND_DEVICE_IN_HANDSET_MIC_AEC_NS] = 108,
    [SND_DEVICE_IN_HANDSET_DMIC] = 41,
    [SND_DEVICE_IN_HANDSET_DMIC_AEC] = 109,
    [SND_DEVICE_IN_HANDSET_DMIC_NS] = 110,
    [SND_DEVICE_IN_HANDSET_DMIC_AEC_NS] = 111,
    [SND_DEVICE_IN_SPEAKER_MIC] = 11,
    [SND_DEVICE_IN_SPEAKER_MIC_AEC] = 112,
    [SND_DEVICE_IN_SPEAKER_MIC_NS] = 113,
    [SND_DEVICE_IN_SPEAKER_MIC_AEC_NS] = 114,
    [SND_DEVICE_IN_SPEAKER_DMIC] = 43,
    [SND_DEVICE_IN_SPEAKER_DMIC_AEC] = 115,
    [SND_DEVICE_IN_SPEAKER_DMIC_NS] = 116,
    [SND_DEVICE_IN_SPEAKER_DMIC_AEC_NS] = 117,
    [SND_DEVICE_IN_HEADSET_MIC] = 8,
    [SND_DEVICE_IN_HEADSET_MIC_FLUENCE] = 47,
    [SND_DEVICE_IN_VOICE_SPEAKER_MIC] = 11,
    [SND_DEVICE_IN_VOICE_HEADSET_MIC] = 8,
    [SND_DEVICE_IN_HDMI_MIC] = 4,
    [SND_DEVICE_IN_BT_SCO_MIC] = 21,
    [SND_DEVICE_IN_BT_SCO_MIC_WB] = 38,
    [SND_DEVICE_IN_CAMCORDER_MIC] = 4,
    [SND_DEVICE_IN_VOICE_DMIC] = 41,
    [SND_DEVICE_IN_VOICE_SPEAKER_DMIC] = 43,
    [SND_DEVICE_IN_VOICE_SPEAKER_QMIC] = 19,
    [SND_DEVICE_IN_VOICE_TTY_FULL_HEADSET_MIC] = 16,
    [SND_DEVICE_IN_VOICE_TTY_VCO_HANDSET_MIC] = 36,
    [SND_DEVICE_IN_VOICE_TTY_HCO_HEADSET_MIC] = 16,
    [SND_DEVICE_IN_VOICE_REC_MIC] = 4,
    [SND_DEVICE_IN_VOICE_REC_MIC_NS] = 107,
    [SND_DEVICE_IN_VOICE_REC_DMIC_STEREO] = 34,
    [SND_DEVICE_IN_VOICE_REC_DMIC_FLUENCE] = 41,
    [SND_DEVICE_IN_USB_HEADSET_MIC] = 44,
    [SND_DEVICE_IN_CAPTURE_FM] = 0,
    [SND_DEVICE_IN_AANC_HANDSET_MIC] = 104,
    [SND_DEVICE_IN_QUAD_MIC] = 46,
    [SND_DEVICE_IN_HANDSET_STEREO_DMIC] = 34,
    [SND_DEVICE_IN_SPEAKER_STEREO_DMIC] = 35,
    [SND_DEVICE_IN_CAPTURE_VI_FEEDBACK] = 102,
    [SND_DEVICE_IN_VOICE_SPEAKER_DMIC_BROADSIDE] = 12,
    [SND_DEVICE_IN_SPEAKER_DMIC_BROADSIDE] = 12,
    [SND_DEVICE_IN_SPEAKER_DMIC_AEC_BROADSIDE] = 119,
    [SND_DEVICE_IN_SPEAKER_DMIC_NS_BROADSIDE] = 121,
    [SND_DEVICE_IN_SPEAKER_DMIC_AEC_NS_BROADSIDE] = 120,
};

struct name_to_index {
    char name[100];
    unsigned int index;
};

#define TO_NAME_INDEX(X)   #X, X

/* Used to get index from parsed sting */
static struct name_to_index snd_device_name_index[SND_DEVICE_MAX] = {
    {TO_NAME_INDEX(SND_DEVICE_OUT_HANDSET)},
    {TO_NAME_INDEX(SND_DEVICE_OUT_SPEAKER)},
    {TO_NAME_INDEX(SND_DEVICE_OUT_SPEAKER_EXTERNAL_1)},
    {TO_NAME_INDEX(SND_DEVICE_OUT_SPEAKER_EXTERNAL_2)},
    {TO_NAME_INDEX(SND_DEVICE_OUT_SPEAKER_REVERSE)},
    {TO_NAME_INDEX(SND_DEVICE_OUT_HEADPHONES)},
    {TO_NAME_INDEX(SND_DEVICE_OUT_SPEAKER_AND_HEADPHONES)},
    {TO_NAME_INDEX(SND_DEVICE_OUT_SPEAKER_AND_HEADPHONES_EXTERNAL_1)},
    {TO_NAME_INDEX(SND_DEVICE_OUT_SPEAKER_AND_HEADPHONES_EXTERNAL_2)},
    {TO_NAME_INDEX(SND_DEVICE_OUT_VOICE_HANDSET)},
    {TO_NAME_INDEX(SND_DEVICE_OUT_VOICE_SPEAKER)},
    {TO_NAME_INDEX(SND_DEVICE_OUT_VOICE_HEADPHONES)},
    {TO_NAME_INDEX(SND_DEVICE_OUT_HDMI)},
    {TO_NAME_INDEX(SND_DEVICE_OUT_SPEAKER_AND_HDMI)},
    {TO_NAME_INDEX(SND_DEVICE_OUT_BT_SCO)},
    {TO_NAME_INDEX(SND_DEVICE_OUT_BT_SCO_WB)},
    {TO_NAME_INDEX(SND_DEVICE_OUT_VOICE_TTY_FULL_HEADPHONES)},
    {TO_NAME_INDEX(SND_DEVICE_OUT_VOICE_TTY_VCO_HEADPHONES)},
    {TO_NAME_INDEX(SND_DEVICE_OUT_VOICE_TTY_HCO_HANDSET)},
    {TO_NAME_INDEX(SND_DEVICE_OUT_AFE_PROXY)},
    {TO_NAME_INDEX(SND_DEVICE_OUT_USB_HEADSET)},
    {TO_NAME_INDEX(SND_DEVICE_OUT_SPEAKER_AND_USB_HEADSET)},
    {TO_NAME_INDEX(SND_DEVICE_OUT_TRANSMISSION_FM)},
    {TO_NAME_INDEX(SND_DEVICE_OUT_ANC_HEADSET)},
    {TO_NAME_INDEX(SND_DEVICE_OUT_ANC_FB_HEADSET)},
    {TO_NAME_INDEX(SND_DEVICE_OUT_VOICE_ANC_HEADSET)},
    {TO_NAME_INDEX(SND_DEVICE_OUT_VOICE_ANC_FB_HEADSET)},
    {TO_NAME_INDEX(SND_DEVICE_OUT_SPEAKER_AND_ANC_HEADSET)},
    {TO_NAME_INDEX(SND_DEVICE_OUT_ANC_HANDSET)},
    {TO_NAME_INDEX(SND_DEVICE_OUT_SPEAKER_PROTECTED)},
    {TO_NAME_INDEX(SND_DEVICE_IN_HANDSET_MIC)},
    {TO_NAME_INDEX(SND_DEVICE_IN_HANDSET_MIC_EXTERNAL)},
    {TO_NAME_INDEX(SND_DEVICE_IN_HANDSET_MIC_AEC)},
    {TO_NAME_INDEX(SND_DEVICE_IN_HANDSET_MIC_NS)},
    {TO_NAME_INDEX(SND_DEVICE_IN_HANDSET_MIC_AEC_NS)},
    {TO_NAME_INDEX(SND_DEVICE_IN_HANDSET_DMIC)},
    {TO_NAME_INDEX(SND_DEVICE_IN_HANDSET_DMIC_AEC)},
    {TO_NAME_INDEX(SND_DEVICE_IN_HANDSET_DMIC_NS)},
    {TO_NAME_INDEX(SND_DEVICE_IN_HANDSET_DMIC_AEC_NS)},
    {TO_NAME_INDEX(SND_DEVICE_IN_SPEAKER_MIC)},
    {TO_NAME_INDEX(SND_DEVICE_IN_SPEAKER_MIC_AEC)},
    {TO_NAME_INDEX(SND_DEVICE_IN_SPEAKER_MIC_NS)},
    {TO_NAME_INDEX(SND_DEVICE_IN_SPEAKER_MIC_AEC_NS)},
    {TO_NAME_INDEX(SND_DEVICE_IN_SPEAKER_DMIC)},
    {TO_NAME_INDEX(SND_DEVICE_IN_SPEAKER_DMIC_AEC)},
    {TO_NAME_INDEX(SND_DEVICE_IN_SPEAKER_DMIC_NS)},
    {TO_NAME_INDEX(SND_DEVICE_IN_SPEAKER_DMIC_AEC_NS)},
    {TO_NAME_INDEX(SND_DEVICE_IN_HEADSET_MIC)},
    {TO_NAME_INDEX(SND_DEVICE_IN_HEADSET_MIC_FLUENCE)},
    {TO_NAME_INDEX(SND_DEVICE_IN_VOICE_SPEAKER_MIC)},
    {TO_NAME_INDEX(SND_DEVICE_IN_VOICE_HEADSET_MIC)},
    {TO_NAME_INDEX(SND_DEVICE_IN_HDMI_MIC)},
    {TO_NAME_INDEX(SND_DEVICE_IN_BT_SCO_MIC)},
    {TO_NAME_INDEX(SND_DEVICE_IN_BT_SCO_MIC_WB)},
    {TO_NAME_INDEX(SND_DEVICE_IN_CAMCORDER_MIC)},
    {TO_NAME_INDEX(SND_DEVICE_IN_VOICE_DMIC)},
    {TO_NAME_INDEX(SND_DEVICE_IN_VOICE_SPEAKER_DMIC)},
    {TO_NAME_INDEX(SND_DEVICE_IN_VOICE_SPEAKER_QMIC)},
    {TO_NAME_INDEX(SND_DEVICE_IN_VOICE_TTY_FULL_HEADSET_MIC)},
    {TO_NAME_INDEX(SND_DEVICE_IN_VOICE_TTY_VCO_HANDSET_MIC)},
    {TO_NAME_INDEX(SND_DEVICE_IN_VOICE_TTY_HCO_HEADSET_MIC)},
    {TO_NAME_INDEX(SND_DEVICE_IN_VOICE_REC_MIC)},
    {TO_NAME_INDEX(SND_DEVICE_IN_VOICE_REC_MIC_NS)},
    {TO_NAME_INDEX(SND_DEVICE_IN_VOICE_REC_DMIC_STEREO)},
    {TO_NAME_INDEX(SND_DEVICE_IN_VOICE_REC_DMIC_FLUENCE)},
    {TO_NAME_INDEX(SND_DEVICE_IN_USB_HEADSET_MIC)},
    {TO_NAME_INDEX(SND_DEVICE_IN_CAPTURE_FM)},
    {TO_NAME_INDEX(SND_DEVICE_IN_AANC_HANDSET_MIC)},
    {TO_NAME_INDEX(SND_DEVICE_IN_QUAD_MIC)},
    {TO_NAME_INDEX(SND_DEVICE_IN_HANDSET_STEREO_DMIC)},
    {TO_NAME_INDEX(SND_DEVICE_IN_SPEAKER_STEREO_DMIC)},
    {TO_NAME_INDEX(SND_DEVICE_IN_CAPTURE_VI_FEEDBACK)},
    {TO_NAME_INDEX(SND_DEVICE_IN_VOICE_SPEAKER_DMIC_BROADSIDE)},
    {TO_NAME_INDEX(SND_DEVICE_IN_SPEAKER_DMIC_BROADSIDE)},
    {TO_NAME_INDEX(SND_DEVICE_IN_SPEAKER_DMIC_AEC_BROADSIDE)},
    {TO_NAME_INDEX(SND_DEVICE_IN_SPEAKER_DMIC_NS_BROADSIDE)},
    {TO_NAME_INDEX(SND_DEVICE_IN_SPEAKER_DMIC_AEC_NS_BROADSIDE)},
};

static char * backend_table[SND_DEVICE_MAX] = {0};

static struct name_to_index usecase_name_index[AUDIO_USECASE_MAX] = {
    {TO_NAME_INDEX(USECASE_AUDIO_PLAYBACK_DEEP_BUFFER)},
    {TO_NAME_INDEX(USECASE_AUDIO_PLAYBACK_LOW_LATENCY)},
    {TO_NAME_INDEX(USECASE_AUDIO_PLAYBACK_MULTI_CH)},
    {TO_NAME_INDEX(USECASE_AUDIO_PLAYBACK_OFFLOAD)},
    {TO_NAME_INDEX(USECASE_AUDIO_RECORD)},
    {TO_NAME_INDEX(USECASE_AUDIO_RECORD_LOW_LATENCY)},
    {TO_NAME_INDEX(USECASE_VOICE_CALL)},
    {TO_NAME_INDEX(USECASE_VOICE2_CALL)},
    {TO_NAME_INDEX(USECASE_VOLTE_CALL)},
    {TO_NAME_INDEX(USECASE_QCHAT_CALL)},
    {TO_NAME_INDEX(USECASE_VOWLAN_CALL)},
    {TO_NAME_INDEX(USECASE_INCALL_REC_UPLINK)},
    {TO_NAME_INDEX(USECASE_INCALL_REC_DOWNLINK)},
    {TO_NAME_INDEX(USECASE_INCALL_REC_UPLINK_AND_DOWNLINK)},
    {TO_NAME_INDEX(USECASE_AUDIO_HFP_SCO)},
};

#define DEEP_BUFFER_PLATFORM_DELAY (29*1000LL)
#define LOW_LATENCY_PLATFORM_DELAY (13*1000LL)

static void set_echo_reference(struct audio_device *adev, bool enable)
{
    if (enable)
        audio_route_apply_and_update_path(adev->audio_route, "echo-reference");
    else
        audio_route_reset_and_update_path(adev->audio_route, "echo-reference");

    ALOGV("Setting EC Reference: %d", enable);
}

static struct csd_data *open_csd_client(bool i2s_ext_modem)
{
    struct csd_data *csd = calloc(1, sizeof(struct csd_data));

    if (!csd) {
        ALOGE("failed to allocate csd_data mem");
        return NULL;
    }

    csd->csd_client = dlopen(LIB_CSD_CLIENT, RTLD_NOW);
    if (csd->csd_client == NULL) {
        ALOGE("%s: DLOPEN failed for %s", __func__, LIB_CSD_CLIENT);
        goto error;
    } else {
        ALOGV("%s: DLOPEN successful for %s", __func__, LIB_CSD_CLIENT);

        csd->deinit = (deinit_t)dlsym(csd->csd_client,
                                             "csd_client_deinit");
        if (csd->deinit == NULL) {
            ALOGE("%s: dlsym error %s for csd_client_deinit", __func__,
                  dlerror());
            goto error;
        }
        csd->disable_device = (disable_device_t)dlsym(csd->csd_client,
                                             "csd_client_disable_device");
        if (csd->disable_device == NULL) {
            ALOGE("%s: dlsym error %s for csd_client_disable_device",
                  __func__, dlerror());
            goto error;
        }
        csd->enable_device_config = (enable_device_config_t)dlsym(csd->csd_client,
                                               "csd_client_enable_device_config");
        if (csd->enable_device_config == NULL) {
            ALOGE("%s: dlsym error %s for csd_client_enable_device_config",
                  __func__, dlerror());
            goto error;
        }
        csd->enable_device = (enable_device_t)dlsym(csd->csd_client,
                                             "csd_client_enable_device");
        if (csd->enable_device == NULL) {
            ALOGE("%s: dlsym error %s for csd_client_enable_device",
                  __func__, dlerror());
            goto error;
        }
        csd->start_voice = (start_voice_t)dlsym(csd->csd_client,
                                             "csd_client_start_voice");
        if (csd->start_voice == NULL) {
            ALOGE("%s: dlsym error %s for csd_client_start_voice",
                  __func__, dlerror());
            goto error;
        }
        csd->stop_voice = (stop_voice_t)dlsym(csd->csd_client,
                                             "csd_client_stop_voice");
        if (csd->stop_voice == NULL) {
            ALOGE("%s: dlsym error %s for csd_client_stop_voice",
                  __func__, dlerror());
            goto error;
        }
        csd->volume = (volume_t)dlsym(csd->csd_client,
                                             "csd_client_volume");
        if (csd->volume == NULL) {
            ALOGE("%s: dlsym error %s for csd_client_volume",
                  __func__, dlerror());
            goto error;
        }
        csd->mic_mute = (mic_mute_t)dlsym(csd->csd_client,
                                             "csd_client_mic_mute");
        if (csd->mic_mute == NULL) {
            ALOGE("%s: dlsym error %s for csd_client_mic_mute",
                  __func__, dlerror());
            goto error;
        }
        csd->slow_talk = (slow_talk_t)dlsym(csd->csd_client,
                                             "csd_client_slow_talk");
        if (csd->slow_talk == NULL) {
            ALOGE("%s: dlsym error %s for csd_client_slow_talk",
                  __func__, dlerror());
            goto error;
        }
        csd->start_playback = (start_playback_t)dlsym(csd->csd_client,
                                             "csd_client_start_playback");
        if (csd->start_playback == NULL) {
            ALOGE("%s: dlsym error %s for csd_client_start_playback",
                  __func__, dlerror());
            goto error;
        }
        csd->stop_playback = (stop_playback_t)dlsym(csd->csd_client,
                                             "csd_client_stop_playback");
        if (csd->stop_playback == NULL) {
            ALOGE("%s: dlsym error %s for csd_client_stop_playback",
                  __func__, dlerror());
            goto error;
        }
        csd->set_lch = (set_lch_t)dlsym(csd->csd_client, "csd_client_set_lch");
        if (csd->set_lch == NULL) {
            ALOGE("%s: dlsym error %s for csd_client_set_lch",
                  __func__, dlerror());
            /* Ignore the error as this is not mandatory function for
             * basic voice call to work.
             */
        }
        csd->start_record = (start_record_t)dlsym(csd->csd_client,
                                             "csd_client_start_record");
        if (csd->start_record == NULL) {
            ALOGE("%s: dlsym error %s for csd_client_start_record",
                  __func__, dlerror());
            goto error;
        }
        csd->stop_record = (stop_record_t)dlsym(csd->csd_client,
                                             "csd_client_stop_record");
        if (csd->stop_record == NULL) {
            ALOGE("%s: dlsym error %s for csd_client_stop_record",
                  __func__, dlerror());
            goto error;
        }

        csd->get_sample_rate = (get_sample_rate_t)dlsym(csd->csd_client,
                                             "csd_client_get_sample_rate");
        if (csd->get_sample_rate == NULL) {
            ALOGE("%s: dlsym error %s for csd_client_get_sample_rate",
                  __func__, dlerror());

            goto error;
        }

        csd->init = (init_t)dlsym(csd->csd_client, "csd_client_init");

        if (csd->init == NULL) {
            ALOGE("%s: dlsym error %s for csd_client_init",
                  __func__, dlerror());
            goto error;
        } else {
            csd->init(i2s_ext_modem);
        }
    }
    return csd;

error:
    free(csd);
    csd = NULL;
    return csd;
}

void close_csd_client(struct csd_data *csd)
{
    if (csd != NULL) {
        csd->deinit();
        dlclose(csd->csd_client);
        free(csd);
        csd = NULL;
    }
}

static bool platform_is_i2s_ext_modem(const char *snd_card_name,
                                      struct platform_data *plat_data)
{
    plat_data->is_i2s_ext_modem = false;

    if (!strncmp(snd_card_name, "apq8084-taiko-i2s-mtp-snd-card",
                 sizeof("apq8084-taiko-i2s-mtp-snd-card")) ||
        !strncmp(snd_card_name, "apq8084-taiko-i2s-cdp-snd-card",
                 sizeof("apq8084-taiko-i2s-cdp-snd-card"))) {
        plat_data->is_i2s_ext_modem = true;
    }
    ALOGV("%s, is_i2s_ext_modem:%d",__func__, plat_data->is_i2s_ext_modem);

    return plat_data->is_i2s_ext_modem;
}

static void set_platform_defaults(struct platform_data * my_data)
{
    int32_t dev;
    for (dev = 0; dev < SND_DEVICE_MAX; dev++) {
        backend_table[dev] = NULL;
    }

    // TBD - do these go to the platform-info.xml file.
    // will help in avoiding strdups here
    backend_table[SND_DEVICE_IN_BT_SCO_MIC] = strdup("bt-sco");
    backend_table[SND_DEVICE_IN_BT_SCO_MIC_WB] = strdup("bt-sco-wb");
    backend_table[SND_DEVICE_OUT_BT_SCO] = strdup("bt-sco");
    backend_table[SND_DEVICE_OUT_BT_SCO_WB] = strdup("bt-sco-wb");
    backend_table[SND_DEVICE_OUT_HDMI] = strdup("hdmi");
    backend_table[SND_DEVICE_OUT_SPEAKER_AND_HDMI] = strdup("speaker-and-hdmi");
    backend_table[SND_DEVICE_OUT_AFE_PROXY] = strdup("afe-proxy");
    backend_table[SND_DEVICE_OUT_USB_HEADSET] = strdup("usb-headphones");
    backend_table[SND_DEVICE_OUT_SPEAKER_AND_USB_HEADSET] =
        strdup("speaker-and-usb-headphones");
    backend_table[SND_DEVICE_IN_USB_HEADSET_MIC] = strdup("usb-headset-mic");
    backend_table[SND_DEVICE_IN_CAPTURE_FM] = strdup("capture-fm");
    backend_table[SND_DEVICE_OUT_TRANSMISSION_FM] = strdup("transmission-fm");
}

void *platform_init(struct audio_device *adev)
{
    char platform[PROPERTY_VALUE_MAX];
    char baseband[PROPERTY_VALUE_MAX];
    char value[PROPERTY_VALUE_MAX];
    struct platform_data *my_data = NULL;
    int retry_num = 0, snd_card_num = 0;
    const char *snd_card_name;

    my_data = calloc(1, sizeof(struct platform_data));

    if (!my_data) {
        ALOGE("failed to allocate platform data");
        return NULL;
    }

    while (snd_card_num < MAX_SND_CARD) {
        adev->mixer = mixer_open(snd_card_num);

        while (!adev->mixer && retry_num < RETRY_NUMBER) {
            usleep(RETRY_US);
            adev->mixer = mixer_open(snd_card_num);
            retry_num++;
        }

        if (!adev->mixer) {
            ALOGE("%s: Unable to open the mixer card: %d", __func__,
                   snd_card_num);
            retry_num = 0;
            snd_card_num++;
            continue;
        }

        snd_card_name = mixer_get_name(adev->mixer);
        ALOGV("%s: snd_card_name: %s", __func__, snd_card_name);

        my_data->hw_info = hw_info_init(snd_card_name);
        if (!my_data->hw_info) {
            ALOGE("%s: Failed to init hardware info", __func__);
        } else {
            if (platform_is_i2s_ext_modem(snd_card_name, my_data)) {
                ALOGD("%s: Call MIXER_XML_PATH_I2S", __func__);

                adev->audio_route = audio_route_init(snd_card_num,
                                                     MIXER_XML_PATH_I2S);
            } else if (audio_extn_read_xml(adev, snd_card_num, MIXER_XML_PATH,
                                    MIXER_XML_PATH_AUXPCM) == -ENOSYS) {
                adev->audio_route = audio_route_init(snd_card_num,
                                                 MIXER_XML_PATH);
            }
            if (!adev->audio_route) {
                ALOGE("%s: Failed to init audio route controls, aborting.",
                       __func__);
                free(my_data);
                return NULL;
            }
            adev->snd_card = snd_card_num;
            ALOGD("%s: Opened sound card:%d", __func__, snd_card_num);
            break;
        }
        retry_num = 0;
        snd_card_num++;
    }

    if (snd_card_num >= MAX_SND_CARD) {
        ALOGE("%s: Unable to find correct sound card, aborting.", __func__);
        free(my_data);
        return NULL;
    }

    my_data->adev = adev;
    my_data->fluence_in_spkr_mode = false;
    my_data->fluence_in_voice_call = false;
    my_data->fluence_in_voice_rec = false;
    my_data->fluence_in_audio_rec = false;
    my_data->external_spk_1 = false;
    my_data->external_spk_2 = false;
    my_data->external_mic = false;
    my_data->fluence_type = FLUENCE_NONE;
    my_data->fluence_mode = FLUENCE_ENDFIRE;

    property_get("ro.qc.sdk.audio.fluencetype", my_data->fluence_cap, "");
    if (!strncmp("fluencepro", my_data->fluence_cap, sizeof("fluencepro"))) {
        my_data->fluence_type = FLUENCE_QUAD_MIC | FLUENCE_DUAL_MIC;
    } else if (!strncmp("fluence", my_data->fluence_cap, sizeof("fluence"))) {
        my_data->fluence_type = FLUENCE_DUAL_MIC;
    } else {
        my_data->fluence_type = FLUENCE_NONE;
    }

    if (my_data->fluence_type != FLUENCE_NONE) {
        property_get("persist.audio.fluence.voicecall",value,"");
        if (!strncmp("true", value, sizeof("true"))) {
            my_data->fluence_in_voice_call = true;
        }

        property_get("persist.audio.fluence.voicerec",value,"");
        if (!strncmp("true", value, sizeof("true"))) {
            my_data->fluence_in_voice_rec = true;
        }

        property_get("persist.audio.fluence.audiorec",value,"");
        if (!strncmp("true", value, sizeof("true"))) {
            my_data->fluence_in_audio_rec = true;
        }

        property_get("persist.audio.fluence.speaker",value,"");
        if (!strncmp("true", value, sizeof("true"))) {
            my_data->fluence_in_spkr_mode = true;
        }

        property_get("persist.audio.fluence.mode",value,"");
        if (!strncmp("broadside", value, sizeof("broadside"))) {
            my_data->fluence_mode = FLUENCE_BROADSIDE;
        }
    }

    my_data->voice_feature_set = VOICE_FEATURE_SET_DEFAULT;
    my_data->acdb_handle = dlopen(LIB_ACDB_LOADER, RTLD_NOW);
    if (my_data->acdb_handle == NULL) {
        ALOGE("%s: DLOPEN failed for %s", __func__, LIB_ACDB_LOADER);
    } else {
        ALOGV("%s: DLOPEN successful for %s", __func__, LIB_ACDB_LOADER);
        my_data->acdb_deallocate = (acdb_deallocate_t)dlsym(my_data->acdb_handle,
                                                    "acdb_loader_deallocate_ACDB");
        if (!my_data->acdb_deallocate)
            ALOGE("%s: Could not find the symbol acdb_loader_deallocate_ACDB from %s",
                  __func__, LIB_ACDB_LOADER);

        my_data->acdb_send_audio_cal = (acdb_send_audio_cal_t)dlsym(my_data->acdb_handle,
                                                    "acdb_loader_send_audio_cal_v2");
        if (!my_data->acdb_send_audio_cal)
            ALOGE("%s: Could not find the symbol acdb_send_audio_cal from %s",
                  __func__, LIB_ACDB_LOADER);

        my_data->acdb_send_voice_cal = (acdb_send_voice_cal_t)dlsym(my_data->acdb_handle,
                                                    "acdb_loader_send_voice_cal");
        if (!my_data->acdb_send_voice_cal)
            ALOGE("%s: Could not find the symbol acdb_loader_send_voice_cal from %s",
                  __func__, LIB_ACDB_LOADER);

        my_data->acdb_reload_vocvoltable = (acdb_reload_vocvoltable_t)dlsym(my_data->acdb_handle,
                                                    "acdb_loader_reload_vocvoltable");
        if (!my_data->acdb_reload_vocvoltable)
            ALOGE("%s: Could not find the symbol acdb_loader_reload_vocvoltable from %s",
                  __func__, LIB_ACDB_LOADER);

        my_data->acdb_get_default_app_type = (acdb_get_default_app_type_t)dlsym(
                                                    my_data->acdb_handle,
                                                    "acdb_loader_get_default_app_type");
        if (!my_data->acdb_get_default_app_type)
            ALOGE("%s: Could not find the symbol acdb_get_default_app_type from %s",
                  __func__, LIB_ACDB_LOADER);

        my_data->acdb_init = (acdb_init_t)dlsym(my_data->acdb_handle,
                                                    "acdb_loader_init_v2");
        if (my_data->acdb_init == NULL)
            ALOGE("%s: dlsym error %s for acdb_loader_init_v2", __func__, dlerror());
        else
            my_data->acdb_init(snd_card_name);
    }

    set_platform_defaults(my_data);

    /* Initialize ACDB ID's */
    if (my_data->is_i2s_ext_modem)
        platform_info_init(PLATFORM_INFO_XML_PATH_I2S);
    else
        platform_info_init(PLATFORM_INFO_XML_PATH);

    /* If platform is apq8084 and baseband is MDM, load CSD Client specific
     * symbols. Voice call is handled by MDM and apps processor talks to
     * MDM through CSD Client
     */
    property_get("ro.board.platform", platform, "");
    property_get("ro.baseband", baseband, "");
    if (!strncmp("apq8084", platform, sizeof("apq8084")) &&
        !strncmp("mdm", baseband, (sizeof("mdm")-1))) {
         my_data->csd = open_csd_client(my_data->is_i2s_ext_modem);
    } else {
         my_data->csd = NULL;
    }

    /* init usb */
    audio_extn_usb_init(adev);
    /* update sound cards appropriately */
    audio_extn_usb_set_proxy_sound_card(adev->snd_card);

    /* Read one time ssr property */
    audio_extn_ssr_update_enabled();
    audio_extn_spkr_prot_init(adev);

    audio_extn_dolby_set_license(adev);

    /* init audio device arbitration */
    audio_extn_dev_arbi_init();

    return my_data;
}

void platform_deinit(void *platform)
{
    struct platform_data *my_data = (struct platform_data *)platform;

    hw_info_deinit(my_data->hw_info);
    close_csd_client(my_data->csd);

<<<<<<< HEAD
    int32_t dev;
    for (dev = 0; dev < SND_DEVICE_MAX; dev++) {
        if (backend_table[dev]) {
            free(backend_table[dev]);
            backend_table[dev]= NULL;
        }
    }
=======
    /* deinit audio device arbitration */
    audio_extn_dev_arbi_deinit();
>>>>>>> 0b61bc73

    free(platform);
    /* deinit usb */
    audio_extn_usb_deinit();
}

const char *platform_get_snd_device_name(snd_device_t snd_device)
{
    if (snd_device >= SND_DEVICE_MIN && snd_device < SND_DEVICE_MAX)
        return device_table[snd_device];
    else
        return "";
}

int platform_get_snd_device_name_extn(void *platform, snd_device_t snd_device,
                                      char *device_name)
{
    struct platform_data *my_data = (struct platform_data *)platform;

    if (snd_device >= SND_DEVICE_MIN && snd_device < SND_DEVICE_MAX) {
        strlcpy(device_name, device_table[snd_device], DEVICE_NAME_MAX_SIZE);
        hw_info_append_hw_type(my_data->hw_info, snd_device, device_name);
    } else {
        strlcpy(device_name, "", DEVICE_NAME_MAX_SIZE);
        return -EINVAL;
    }

    return 0;
}

void platform_add_backend_name(char *mixer_path, snd_device_t snd_device)
{
    if ((snd_device < SND_DEVICE_MIN) || (snd_device >= SND_DEVICE_MAX)) {
        ALOGE("%s: Invalid snd_device = %d", __func__, snd_device);
        return;
    }

    const char * suffix = backend_table[snd_device];

    if (suffix != NULL) {
        strlcat(mixer_path, " ", MIXER_PATH_MAX_LENGTH);
        strlcat(mixer_path, suffix, MIXER_PATH_MAX_LENGTH);
    }
}

int platform_get_pcm_device_id(audio_usecase_t usecase, int device_type)
{
    int device_id;
    if (device_type == PCM_PLAYBACK)
        device_id = pcm_device_table[usecase][0];
    else
        device_id = pcm_device_table[usecase][1];
    return device_id;
}

static int find_index(struct name_to_index * table, int32_t len, const char * name)
{
    int ret = 0;
    int32_t i;

    if (table == NULL) {
        ALOGE("%s: table is NULL", __func__);
        ret = -ENODEV;
        goto done;
    }

    if (name == NULL) {
        ALOGE("null key");
        ret = -ENODEV;
        goto done;
    }

    for (i=0; i < len; i++) {
        const char* tn = table[i].name;
        int32_t len = strlen(tn);
        if (strncmp(tn, name, len) == 0) {
            if (strlen(name) != len) {
                continue; // substring
            }
            ret = table[i].index;
            goto done;
        }
    }
    ALOGE("%s: Could not find index for name = %s",
            __func__, name);
    ret = -ENODEV;
done:
    return ret;
}

int platform_set_fluence_type(void *platform, char *value)
{
    int ret = 0;
    int fluence_type = FLUENCE_NONE;
    int fluence_flag = NONE_FLAG;
    struct platform_data *my_data = (struct platform_data *)platform;
    struct audio_device *adev = my_data->adev;

    ALOGV("%s: fluence type:%d", __func__, my_data->fluence_type);

    /* only dual mic turn on and off is supported as of now through setparameters */
    if (!strncmp(AUDIO_PARAMETER_VALUE_DUALMIC,value, sizeof(AUDIO_PARAMETER_VALUE_DUALMIC))) {
        if (!strncmp("fluencepro", my_data->fluence_cap, sizeof("fluencepro")) ||
            !strncmp("fluence", my_data->fluence_cap, sizeof("fluence"))) {
            ALOGV("fluence dualmic feature enabled \n");
            fluence_type = FLUENCE_DUAL_MIC;
            fluence_flag = DMIC_FLAG;
        } else {
            ALOGE("%s: Failed to set DUALMIC", __func__);
            ret = -1;
            goto done;
        }
    } else if (!strncmp(AUDIO_PARAMETER_KEY_NO_FLUENCE, value, sizeof(AUDIO_PARAMETER_KEY_NO_FLUENCE))) {
        ALOGV("fluence disabled");
        fluence_type = FLUENCE_NONE;
    } else {
        ALOGE("Invalid fluence value : %s",value);
        ret = -1;
        goto done;
    }

    if (fluence_type != my_data->fluence_type) {
        ALOGV("%s: Updating fluence_type to :%d", __func__, fluence_type);
        my_data->fluence_type = fluence_type;
        adev->acdb_settings = (adev->acdb_settings & FLUENCE_MODE_CLEAR) | fluence_flag;
    }
done:
    return ret;
}

int platform_get_fluence_type(void *platform, char *value, uint32_t len)
{
    int ret = 0;
    struct platform_data *my_data = (struct platform_data *)platform;

    if (my_data->fluence_type == FLUENCE_QUAD_MIC) {
        strlcpy(value, "quadmic", len);
    } else if (my_data->fluence_type == FLUENCE_DUAL_MIC) {
        strlcpy(value, "dualmic", len);
    } else if (my_data->fluence_type == FLUENCE_NONE) {
        strlcpy(value, "none", len);
    } else
        ret = -1;

    return ret;
}

int platform_get_snd_device_index(char *device_name)
{
    return find_index(snd_device_name_index, SND_DEVICE_MAX, device_name);
}

int platform_get_usecase_index(const char *usecase_name)
{
    return find_index(usecase_name_index, AUDIO_USECASE_MAX, usecase_name);
}

int platform_set_snd_device_acdb_id(snd_device_t snd_device, unsigned int acdb_id)
{
    int ret = 0;

    if ((snd_device < SND_DEVICE_MIN) || (snd_device >= SND_DEVICE_MAX)) {
        ALOGE("%s: Invalid snd_device = %d",
            __func__, snd_device);
        ret = -EINVAL;
        goto done;
    }

    acdb_device_table[snd_device] = acdb_id;
done:
    return ret;
}

int platform_get_default_app_type(void *platform)
{
    struct platform_data *my_data = (struct platform_data *)platform;

    if (my_data->acdb_get_default_app_type)
        return my_data->acdb_get_default_app_type();
    else
        return DEFAULT_APP_TYPE;
}

int platform_get_snd_device_acdb_id(snd_device_t snd_device)
{
    if ((snd_device < SND_DEVICE_MIN) || (snd_device >= SND_DEVICE_MAX)) {
        ALOGE("%s: Invalid snd_device = %d", __func__, snd_device);
        return -EINVAL;
    }
    return acdb_device_table[snd_device];
}

int platform_send_audio_calibration(void *platform, snd_device_t snd_device,
                                    int app_type, int sample_rate)
{
    struct platform_data *my_data = (struct platform_data *)platform;
    int acdb_dev_id, acdb_dev_type;

    acdb_dev_id = acdb_device_table[audio_extn_get_spkr_prot_snd_device(snd_device)];
    if (acdb_dev_id < 0) {
        ALOGE("%s: Could not find acdb id for device(%d)",
              __func__, snd_device);
        return -EINVAL;
    }
    if (my_data->acdb_send_audio_cal) {
        ALOGV("%s: sending audio calibration for snd_device(%d) acdb_id(%d)",
              __func__, snd_device, acdb_dev_id);
        if (snd_device >= SND_DEVICE_OUT_BEGIN &&
                snd_device < SND_DEVICE_OUT_END)
            acdb_dev_type = ACDB_DEV_TYPE_OUT;
        else
            acdb_dev_type = ACDB_DEV_TYPE_IN;
        my_data->acdb_send_audio_cal(acdb_dev_id, acdb_dev_type, app_type,
                                     sample_rate);
    }
    return 0;
}

int platform_switch_voice_call_device_pre(void *platform)
{
    struct platform_data *my_data = (struct platform_data *)platform;
    int ret = 0;

    if (my_data->csd != NULL &&
        my_data->adev->mode == AUDIO_MODE_IN_CALL) {
        /* This must be called before disabling mixer controls on APQ side */
        ret = my_data->csd->disable_device();
        if (ret < 0) {
            ALOGE("%s: csd_client_disable_device, failed, error %d",
                  __func__, ret);
        }
    }
    return ret;
}

int platform_switch_voice_call_enable_device_config(void *platform,
                                                    snd_device_t out_snd_device,
                                                    snd_device_t in_snd_device)
{
    struct platform_data *my_data = (struct platform_data *)platform;
    int acdb_rx_id, acdb_tx_id;
    int ret = 0;

    if (my_data->csd == NULL)
        return ret;

    if (out_snd_device == SND_DEVICE_OUT_VOICE_SPEAKER &&
        audio_extn_spkr_prot_is_enabled())
        acdb_rx_id = acdb_device_table[SND_DEVICE_OUT_SPEAKER_PROTECTED];
    else
        acdb_rx_id = acdb_device_table[out_snd_device];

    acdb_tx_id = acdb_device_table[in_snd_device];

    if (acdb_rx_id > 0 && acdb_tx_id > 0) {
        ret = my_data->csd->enable_device_config(acdb_rx_id, acdb_tx_id);
        if (ret < 0) {
            ALOGE("%s: csd_enable_device_config, failed, error %d",
                  __func__, ret);
        }
    } else {
        ALOGE("%s: Incorrect ACDB IDs (rx: %d tx: %d)", __func__,
              acdb_rx_id, acdb_tx_id);
    }

    return ret;
}

int platform_switch_voice_call_device_post(void *platform,
                                           snd_device_t out_snd_device,
                                           snd_device_t in_snd_device)
{
    struct platform_data *my_data = (struct platform_data *)platform;
    int acdb_rx_id, acdb_tx_id;

    if (my_data->acdb_send_voice_cal == NULL) {
        ALOGE("%s: dlsym error for acdb_send_voice_call", __func__);
    } else {
        acdb_rx_id = acdb_device_table[out_snd_device];
        acdb_tx_id = acdb_device_table[in_snd_device];

        if (acdb_rx_id > 0 && acdb_tx_id > 0)
            my_data->acdb_send_voice_cal(acdb_rx_id, acdb_tx_id);
        else
            ALOGE("%s: Incorrect ACDB IDs (rx: %d tx: %d)", __func__,
                  acdb_rx_id, acdb_tx_id);
    }

    return 0;
}

int platform_switch_voice_call_usecase_route_post(void *platform,
                                                  snd_device_t out_snd_device,
                                                  snd_device_t in_snd_device)
{
    struct platform_data *my_data = (struct platform_data *)platform;
    int acdb_rx_id, acdb_tx_id;
    int ret = 0;

    if (my_data->csd == NULL)
        return ret;

    if (out_snd_device == SND_DEVICE_OUT_VOICE_SPEAKER &&
        audio_extn_spkr_prot_is_enabled())
        acdb_rx_id = acdb_device_table[SND_DEVICE_OUT_SPEAKER_PROTECTED];
    else
        acdb_rx_id = acdb_device_table[out_snd_device];

    acdb_tx_id = acdb_device_table[in_snd_device];

    if (acdb_rx_id > 0 && acdb_tx_id > 0) {
        ret = my_data->csd->enable_device(acdb_rx_id, acdb_tx_id,
                                          my_data->adev->acdb_settings);
        if (ret < 0) {
            ALOGE("%s: csd_enable_device, failed, error %d", __func__, ret);
        }
    } else {
        ALOGE("%s: Incorrect ACDB IDs (rx: %d tx: %d)", __func__,
              acdb_rx_id, acdb_tx_id);
    }

    return ret;
}

int platform_start_voice_call(void *platform, uint32_t vsid)
{
    struct platform_data *my_data = (struct platform_data *)platform;
    int ret = 0;

    if (my_data->csd != NULL) {
        ret = my_data->csd->start_voice(vsid);
        if (ret < 0) {
            ALOGE("%s: csd_start_voice error %d\n", __func__, ret);
        }
    }
    return ret;
}

int platform_stop_voice_call(void *platform, uint32_t vsid)
{
    struct platform_data *my_data = (struct platform_data *)platform;
    int ret = 0;

    if (my_data->csd != NULL) {
        ret = my_data->csd->stop_voice(vsid);
        if (ret < 0) {
            ALOGE("%s: csd_stop_voice error %d\n", __func__, ret);
        }
    }
    return ret;
}

int platform_get_sample_rate(void *platform, uint32_t *rate)
{
    struct platform_data *my_data = (struct platform_data *)platform;
    int ret = 0;

    if ((my_data->csd != NULL) && my_data->is_i2s_ext_modem) {
        ret = my_data->csd->get_sample_rate(rate);
        if (ret < 0) {
            ALOGE("%s: csd_get_sample_rate error %d\n", __func__, ret);
        }
    }
    return ret;
}

int platform_set_voice_volume(void *platform, int volume)
{
    struct platform_data *my_data = (struct platform_data *)platform;
    struct audio_device *adev = my_data->adev;
    struct mixer_ctl *ctl;
    const char *mixer_ctl_name = "Voice Rx Gain";
    int vol_index = 0, ret = 0;
    uint32_t set_values[ ] = {0,
                              ALL_SESSION_VSID,
                              DEFAULT_VOLUME_RAMP_DURATION_MS};

    // Voice volume levels are mapped to adsp volume levels as follows.
    // 100 -> 5, 80 -> 4, 60 -> 3, 40 -> 2, 20 -> 1  0 -> 0
    // But this values don't changed in kernel. So, below change is need.
    vol_index = (int)percent_to_index(volume, MIN_VOL_INDEX, MAX_VOL_INDEX);
    set_values[0] = vol_index;

    ctl = mixer_get_ctl_by_name(adev->mixer, mixer_ctl_name);
    if (!ctl) {
        ALOGE("%s: Could not get ctl for mixer cmd - %s",
              __func__, mixer_ctl_name);
        return -EINVAL;
    }
    ALOGV("Setting voice volume index: %d", set_values[0]);
    mixer_ctl_set_array(ctl, set_values, ARRAY_SIZE(set_values));

    if (my_data->csd != NULL) {
        ret = my_data->csd->volume(ALL_SESSION_VSID, volume,
                                   DEFAULT_VOLUME_RAMP_DURATION_MS);
        if (ret < 0) {
            ALOGE("%s: csd_volume error %d", __func__, ret);
        }
    }
    return ret;
}

int platform_set_mic_mute(void *platform, bool state)
{
    struct platform_data *my_data = (struct platform_data *)platform;
    struct audio_device *adev = my_data->adev;
    struct mixer_ctl *ctl;
    const char *mixer_ctl_name = "Voice Tx Mute";
    int ret = 0;
    uint32_t set_values[ ] = {0,
                              ALL_SESSION_VSID,
                              DEFAULT_MUTE_RAMP_DURATION_MS};

    set_values[0] = state;
    ctl = mixer_get_ctl_by_name(adev->mixer, mixer_ctl_name);
    if (!ctl) {
        ALOGE("%s: Could not get ctl for mixer cmd - %s",
              __func__, mixer_ctl_name);
        return -EINVAL;
    }
    ALOGV("Setting voice mute state: %d", state);
    mixer_ctl_set_array(ctl, set_values, ARRAY_SIZE(set_values));

    if (my_data->csd != NULL) {
        ret = my_data->csd->mic_mute(ALL_SESSION_VSID, state,
                                     DEFAULT_MUTE_RAMP_DURATION_MS);
        if (ret < 0) {
            ALOGE("%s: csd_mic_mute error %d", __func__, ret);
        }
    }
    return ret;
}

int platform_set_device_mute(void *platform, bool state, char *dir)
{
    struct platform_data *my_data = (struct platform_data *)platform;
    struct audio_device *adev = my_data->adev;
    struct mixer_ctl *ctl;
    char *mixer_ctl_name = NULL;
    int ret = 0;
    uint32_t set_values[ ] = {0,
                              ALL_SESSION_VSID,
                              0};
    if(dir == NULL) {
        ALOGE("%s: Invalid direction:%s", __func__, dir);
        return -EINVAL;
    }

    if (!strncmp("rx", dir, sizeof("rx"))) {
        mixer_ctl_name = "Voice Rx Device Mute";
    } else if (!strncmp("tx", dir, sizeof("tx"))) {
        mixer_ctl_name = "Voice Tx Device Mute";
    } else {
        return -EINVAL;
    }

    set_values[0] = state;
    ctl = mixer_get_ctl_by_name(adev->mixer, mixer_ctl_name);
    if (!ctl) {
        ALOGE("%s: Could not get ctl for mixer cmd - %s",
              __func__, mixer_ctl_name);
        return -EINVAL;
    }

    ALOGV("%s: Setting device mute state: %d, mixer ctrl:%s",
          __func__,state, mixer_ctl_name);
    mixer_ctl_set_array(ctl, set_values, ARRAY_SIZE(set_values));

    return ret;
}

snd_device_t platform_get_output_snd_device(void *platform, audio_devices_t devices)
{
    struct platform_data *my_data = (struct platform_data *)platform;
    struct audio_device *adev = my_data->adev;
    audio_mode_t mode = adev->mode;
    snd_device_t snd_device = SND_DEVICE_NONE;

    audio_channel_mask_t channel_mask = (adev->active_input == NULL) ?
                                AUDIO_CHANNEL_IN_MONO : adev->active_input->channel_mask;
    int channel_count = popcount(channel_mask);

    ALOGV("%s: enter: output devices(%#x)", __func__, devices);
    if (devices == AUDIO_DEVICE_NONE ||
        devices & AUDIO_DEVICE_BIT_IN) {
        ALOGV("%s: Invalid output devices (%#x)", __func__, devices);
        goto exit;
    }

    if (popcount(devices) == 2) {
        if (devices == (AUDIO_DEVICE_OUT_WIRED_HEADPHONE |
                        AUDIO_DEVICE_OUT_SPEAKER)) {
            if (my_data->external_spk_1)
                snd_device = SND_DEVICE_OUT_SPEAKER_AND_HEADPHONES_EXTERNAL_1;
            else if (my_data->external_spk_2)
                snd_device = SND_DEVICE_OUT_SPEAKER_AND_HEADPHONES_EXTERNAL_2;
            else
                snd_device = SND_DEVICE_OUT_SPEAKER_AND_HEADPHONES;
        } else if (devices == (AUDIO_DEVICE_OUT_WIRED_HEADSET |
                               AUDIO_DEVICE_OUT_SPEAKER)) {
            if (audio_extn_get_anc_enabled())
                snd_device = SND_DEVICE_OUT_SPEAKER_AND_ANC_HEADSET;
            else if (my_data->external_spk_1)
                snd_device = SND_DEVICE_OUT_SPEAKER_AND_HEADPHONES_EXTERNAL_1;
            else if (my_data->external_spk_2)
                snd_device = SND_DEVICE_OUT_SPEAKER_AND_HEADPHONES_EXTERNAL_2;
            else
                snd_device = SND_DEVICE_OUT_SPEAKER_AND_HEADPHONES;
        } else if (devices == (AUDIO_DEVICE_OUT_AUX_DIGITAL |
                               AUDIO_DEVICE_OUT_SPEAKER)) {
            snd_device = SND_DEVICE_OUT_SPEAKER_AND_HDMI;
        } else if (devices == (AUDIO_DEVICE_OUT_ANLG_DOCK_HEADSET |
                               AUDIO_DEVICE_OUT_SPEAKER)) {
            snd_device = SND_DEVICE_OUT_SPEAKER_AND_USB_HEADSET;
        } else {
            ALOGE("%s: Invalid combo device(%#x)", __func__, devices);
            goto exit;
        }
        if (snd_device != SND_DEVICE_NONE) {
            goto exit;
        }
    }

    if (popcount(devices) != 1) {
        ALOGE("%s: Invalid output devices(%#x)", __func__, devices);
        goto exit;
    }

    if ((mode == AUDIO_MODE_IN_CALL) ||
        voice_extn_compress_voip_is_active(adev)) {
        if (devices & AUDIO_DEVICE_OUT_WIRED_HEADPHONE ||
            devices & AUDIO_DEVICE_OUT_WIRED_HEADSET) {
            if ((adev->voice.tty_mode != TTY_MODE_OFF) &&
                !voice_extn_compress_voip_is_active(adev)) {
                switch (adev->voice.tty_mode) {
                case TTY_MODE_FULL:
                    snd_device = SND_DEVICE_OUT_VOICE_TTY_FULL_HEADPHONES;
                    break;
                case TTY_MODE_VCO:
                    snd_device = SND_DEVICE_OUT_VOICE_TTY_VCO_HEADPHONES;
                    break;
                case TTY_MODE_HCO:
                    snd_device = SND_DEVICE_OUT_VOICE_TTY_HCO_HANDSET;
                    break;
                default:
                    ALOGE("%s: Invalid TTY mode (%#x)",
                          __func__, adev->voice.tty_mode);
                }
            } else if (audio_extn_get_anc_enabled()) {
                if (audio_extn_should_use_fb_anc())
                    snd_device = SND_DEVICE_OUT_VOICE_ANC_FB_HEADSET;
                else
                    snd_device = SND_DEVICE_OUT_VOICE_ANC_HEADSET;
            } else {
                snd_device = SND_DEVICE_OUT_VOICE_HEADPHONES;
            }
        } else if (devices & AUDIO_DEVICE_OUT_ALL_SCO) {
            if (adev->bt_wb_speech_enabled)
                snd_device = SND_DEVICE_OUT_BT_SCO_WB;
            else
                snd_device = SND_DEVICE_OUT_BT_SCO;
        } else if (devices & AUDIO_DEVICE_OUT_SPEAKER) {
            snd_device = SND_DEVICE_OUT_VOICE_SPEAKER;
        } else if (devices & AUDIO_DEVICE_OUT_ANLG_DOCK_HEADSET ||
                   devices & AUDIO_DEVICE_OUT_DGTL_DOCK_HEADSET) {
            snd_device = SND_DEVICE_OUT_USB_HEADSET;
        } else if (devices & AUDIO_DEVICE_OUT_FM_TX) {
            snd_device = SND_DEVICE_OUT_TRANSMISSION_FM;
        } else if (devices & AUDIO_DEVICE_OUT_EARPIECE) {
            if (audio_extn_should_use_handset_anc(channel_count))
                snd_device = SND_DEVICE_OUT_ANC_HANDSET;
            else
                snd_device = SND_DEVICE_OUT_VOICE_HANDSET;
        }
        if (snd_device != SND_DEVICE_NONE) {
            goto exit;
        }
    }

    if (devices & AUDIO_DEVICE_OUT_WIRED_HEADPHONE ||
        devices & AUDIO_DEVICE_OUT_WIRED_HEADSET) {
        if (devices & AUDIO_DEVICE_OUT_WIRED_HEADSET
            && audio_extn_get_anc_enabled()) {
            if (audio_extn_should_use_fb_anc())
                snd_device = SND_DEVICE_OUT_ANC_FB_HEADSET;
            else
                snd_device = SND_DEVICE_OUT_ANC_HEADSET;
        }
        else
            snd_device = SND_DEVICE_OUT_HEADPHONES;
    } else if (devices & AUDIO_DEVICE_OUT_SPEAKER) {
        if (my_data->external_spk_1)
            snd_device = SND_DEVICE_OUT_SPEAKER_EXTERNAL_1;
        else if (my_data->external_spk_2)
            snd_device = SND_DEVICE_OUT_SPEAKER_EXTERNAL_2;
        else if (adev->speaker_lr_swap)
            snd_device = SND_DEVICE_OUT_SPEAKER_REVERSE;
        else
            snd_device = SND_DEVICE_OUT_SPEAKER;
    } else if (devices & AUDIO_DEVICE_OUT_ALL_SCO) {
        if (adev->bt_wb_speech_enabled)
            snd_device = SND_DEVICE_OUT_BT_SCO_WB;
        else
            snd_device = SND_DEVICE_OUT_BT_SCO;
    } else if (devices & AUDIO_DEVICE_OUT_AUX_DIGITAL) {
        snd_device = SND_DEVICE_OUT_HDMI ;
    } else if (devices & AUDIO_DEVICE_OUT_ANLG_DOCK_HEADSET ||
               devices & AUDIO_DEVICE_OUT_DGTL_DOCK_HEADSET) {
        ALOGD("%s: setting USB hadset channel capability(2) for Proxy", __func__);
        audio_extn_set_afe_proxy_channel_mixer(adev, 2);
        snd_device = SND_DEVICE_OUT_USB_HEADSET;
    } else if (devices & AUDIO_DEVICE_OUT_FM_TX) {
        snd_device = SND_DEVICE_OUT_TRANSMISSION_FM;
    } else if (devices & AUDIO_DEVICE_OUT_EARPIECE) {
        snd_device = SND_DEVICE_OUT_HANDSET;
    } else if (devices & AUDIO_DEVICE_OUT_PROXY) {
        channel_count = audio_extn_get_afe_proxy_channel_count();
        ALOGD("%s: setting sink capability(%d) for Proxy", __func__, channel_count);
        audio_extn_set_afe_proxy_channel_mixer(adev, channel_count);
        snd_device = SND_DEVICE_OUT_AFE_PROXY;
    } else {
        ALOGE("%s: Unknown device(s) %#x", __func__, devices);
    }
exit:
    ALOGV("%s: exit: snd_device(%s)", __func__, device_table[snd_device]);
    return snd_device;
}

snd_device_t platform_get_input_snd_device(void *platform, audio_devices_t out_device)
{
    struct platform_data *my_data = (struct platform_data *)platform;
    struct audio_device *adev = my_data->adev;
    audio_source_t  source = (adev->active_input == NULL) ?
                                AUDIO_SOURCE_DEFAULT : adev->active_input->source;

    audio_mode_t    mode   = adev->mode;
    audio_devices_t in_device = ((adev->active_input == NULL) ?
                                    AUDIO_DEVICE_NONE : adev->active_input->device)
                                & ~AUDIO_DEVICE_BIT_IN;
    audio_channel_mask_t channel_mask = (adev->active_input == NULL) ?
                                AUDIO_CHANNEL_IN_MONO : adev->active_input->channel_mask;
    snd_device_t snd_device = SND_DEVICE_NONE;
    int channel_count = popcount(channel_mask);

    ALOGV("%s: enter: out_device(%#x) in_device(%#x)",
          __func__, out_device, in_device);
    if (my_data->external_mic) {
        if (((out_device != AUDIO_DEVICE_NONE) && (mode == AUDIO_MODE_IN_CALL)) ||
            voice_extn_compress_voip_is_active(adev) || audio_extn_hfp_is_active(adev)) {
            if (out_device & AUDIO_DEVICE_OUT_WIRED_HEADPHONE ||
               out_device & AUDIO_DEVICE_OUT_EARPIECE ||
               out_device & AUDIO_DEVICE_OUT_SPEAKER )
                snd_device = SND_DEVICE_IN_HANDSET_MIC_EXTERNAL;
        } else if (in_device & AUDIO_DEVICE_IN_BUILTIN_MIC ||
                   in_device & AUDIO_DEVICE_IN_BACK_MIC) {
            snd_device = SND_DEVICE_IN_HANDSET_MIC_EXTERNAL;
        }
    }

    if(snd_device != AUDIO_DEVICE_NONE)
        goto exit;

    if ((out_device != AUDIO_DEVICE_NONE) && ((mode == AUDIO_MODE_IN_CALL) ||
        voice_extn_compress_voip_is_active(adev) || audio_extn_hfp_is_active(adev))) {
        if ((adev->voice.tty_mode != TTY_MODE_OFF) &&
            !voice_extn_compress_voip_is_active(adev)) {
            if (out_device & AUDIO_DEVICE_OUT_WIRED_HEADPHONE ||
                out_device & AUDIO_DEVICE_OUT_WIRED_HEADSET) {
                switch (adev->voice.tty_mode) {
                case TTY_MODE_FULL:
                    snd_device = SND_DEVICE_IN_VOICE_TTY_FULL_HEADSET_MIC;
                    break;
                case TTY_MODE_VCO:
                    snd_device = SND_DEVICE_IN_VOICE_TTY_VCO_HANDSET_MIC;
                    break;
                case TTY_MODE_HCO:
                    snd_device = SND_DEVICE_IN_VOICE_TTY_HCO_HEADSET_MIC;
                    break;
                default:
                    ALOGE("%s: Invalid TTY mode (%#x)",
                          __func__, adev->voice.tty_mode);
                }
                goto exit;
            }
        }
        if (out_device & AUDIO_DEVICE_OUT_EARPIECE ||
            out_device & AUDIO_DEVICE_OUT_WIRED_HEADPHONE) {
            if (out_device & AUDIO_DEVICE_OUT_EARPIECE &&
                audio_extn_should_use_handset_anc(channel_count)) {
                snd_device = SND_DEVICE_IN_AANC_HANDSET_MIC;
                adev->acdb_settings |= ANC_FLAG;
            } else if (my_data->fluence_type == FLUENCE_NONE ||
                my_data->fluence_in_voice_call == false) {
                snd_device = SND_DEVICE_IN_HANDSET_MIC;
                set_echo_reference(adev, true);
            } else {
                snd_device = SND_DEVICE_IN_VOICE_DMIC;
                adev->acdb_settings |= DMIC_FLAG;
            }
        } else if (out_device & AUDIO_DEVICE_OUT_WIRED_HEADSET) {
            snd_device = SND_DEVICE_IN_VOICE_HEADSET_MIC;
            set_echo_reference(adev, true);
        } else if (out_device & AUDIO_DEVICE_OUT_ALL_SCO) {
            if (adev->bt_wb_speech_enabled)
                snd_device = SND_DEVICE_IN_BT_SCO_MIC_WB;
            else
                snd_device = SND_DEVICE_IN_BT_SCO_MIC;
        } else if (out_device & AUDIO_DEVICE_OUT_SPEAKER) {
            if (my_data->fluence_type != FLUENCE_NONE &&
                my_data->fluence_in_voice_call &&
                my_data->fluence_in_spkr_mode) {
                if(my_data->fluence_type & FLUENCE_QUAD_MIC) {
                    adev->acdb_settings |= QMIC_FLAG;
                    snd_device = SND_DEVICE_IN_VOICE_SPEAKER_QMIC;
                } else {
                    adev->acdb_settings |= DMIC_FLAG;
                    if (my_data->fluence_mode == FLUENCE_BROADSIDE)
                       snd_device = SND_DEVICE_IN_VOICE_SPEAKER_DMIC_BROADSIDE;
                    else
                       snd_device = SND_DEVICE_IN_VOICE_SPEAKER_DMIC;
                }
            } else {
                snd_device = SND_DEVICE_IN_VOICE_SPEAKER_MIC;
                set_echo_reference(adev, true);
            }
        }
    } else if (source == AUDIO_SOURCE_CAMCORDER) {
        if (in_device & AUDIO_DEVICE_IN_BUILTIN_MIC ||
            in_device & AUDIO_DEVICE_IN_BACK_MIC) {
            snd_device = SND_DEVICE_IN_CAMCORDER_MIC;
        }
    } else if (source == AUDIO_SOURCE_VOICE_RECOGNITION) {
        if (in_device & AUDIO_DEVICE_IN_BUILTIN_MIC) {
            if (channel_count == 2) {
                snd_device = SND_DEVICE_IN_VOICE_REC_DMIC_STEREO;
                adev->acdb_settings |= DMIC_FLAG;
            } else if (adev->active_input->enable_ns)
                snd_device = SND_DEVICE_IN_VOICE_REC_MIC_NS;
            else if (my_data->fluence_type != FLUENCE_NONE &&
                     my_data->fluence_in_voice_rec) {
                snd_device = SND_DEVICE_IN_VOICE_REC_DMIC_FLUENCE;
                adev->acdb_settings |= DMIC_FLAG;
            } else {
                snd_device = SND_DEVICE_IN_VOICE_REC_MIC;
            }
        }
    } else if (source == AUDIO_SOURCE_VOICE_COMMUNICATION) {
        if (out_device & AUDIO_DEVICE_OUT_SPEAKER)
            in_device = AUDIO_DEVICE_IN_BACK_MIC;
        if (adev->active_input) {
            if (adev->active_input->enable_aec &&
                    adev->active_input->enable_ns) {
                if (in_device & AUDIO_DEVICE_IN_BACK_MIC) {
                    if (my_data->fluence_type & FLUENCE_DUAL_MIC &&
                       my_data->fluence_in_spkr_mode) {
                        if (my_data->fluence_mode == FLUENCE_BROADSIDE)
                            snd_device = SND_DEVICE_IN_SPEAKER_DMIC_AEC_NS_BROADSIDE;
                        else
                            snd_device = SND_DEVICE_IN_SPEAKER_DMIC_AEC_NS;
                        adev->acdb_settings |= DMIC_FLAG;
                    } else
                        snd_device = SND_DEVICE_IN_SPEAKER_MIC_AEC_NS;
                } else if (in_device & AUDIO_DEVICE_IN_BUILTIN_MIC) {
                    if (my_data->fluence_type & FLUENCE_DUAL_MIC) {
                        snd_device = SND_DEVICE_IN_HANDSET_DMIC_AEC_NS;
                        adev->acdb_settings |= DMIC_FLAG;
                    } else
                        snd_device = SND_DEVICE_IN_HANDSET_MIC_AEC_NS;
                } else if (in_device & AUDIO_DEVICE_IN_WIRED_HEADSET) {
                    snd_device = SND_DEVICE_IN_HEADSET_MIC_FLUENCE;
                }
                set_echo_reference(adev, true);
            } else if (adev->active_input->enable_aec) {
                if (in_device & AUDIO_DEVICE_IN_BACK_MIC) {
                    if (my_data->fluence_type & FLUENCE_DUAL_MIC &&
                        my_data->fluence_in_spkr_mode) {
                        if (my_data->fluence_mode == FLUENCE_BROADSIDE)
                            snd_device = SND_DEVICE_IN_SPEAKER_DMIC_AEC_BROADSIDE;
                        else
                            snd_device = SND_DEVICE_IN_SPEAKER_DMIC_AEC;
                        adev->acdb_settings |= DMIC_FLAG;
                    } else
                        snd_device = SND_DEVICE_IN_SPEAKER_MIC_AEC;
                } else if (in_device & AUDIO_DEVICE_IN_BUILTIN_MIC) {
                    if (my_data->fluence_type & FLUENCE_DUAL_MIC) {
                        snd_device = SND_DEVICE_IN_HANDSET_DMIC_AEC;
                        adev->acdb_settings |= DMIC_FLAG;
                    } else
                        snd_device = SND_DEVICE_IN_HANDSET_MIC_AEC;
                } else if (in_device & AUDIO_DEVICE_IN_WIRED_HEADSET) {
                    snd_device = SND_DEVICE_IN_HEADSET_MIC_FLUENCE;
                }
                set_echo_reference(adev, true);
            } else if (adev->active_input->enable_ns) {
                if (in_device & AUDIO_DEVICE_IN_BACK_MIC) {
                    if (my_data->fluence_type & FLUENCE_DUAL_MIC &&
                        my_data->fluence_in_spkr_mode) {
                        if (my_data->fluence_mode == FLUENCE_BROADSIDE)
                            snd_device = SND_DEVICE_IN_SPEAKER_DMIC_NS_BROADSIDE;
                        else
                            snd_device = SND_DEVICE_IN_SPEAKER_DMIC_NS;
                        adev->acdb_settings |= DMIC_FLAG;
                    } else
                        snd_device = SND_DEVICE_IN_SPEAKER_MIC_NS;
                } else if (in_device & AUDIO_DEVICE_IN_BUILTIN_MIC) {
                    if (my_data->fluence_type & FLUENCE_DUAL_MIC) {
                        snd_device = SND_DEVICE_IN_HANDSET_DMIC_NS;
                        adev->acdb_settings |= DMIC_FLAG;
                    } else
                        snd_device = SND_DEVICE_IN_HANDSET_MIC_NS;
                } else if (in_device & AUDIO_DEVICE_IN_WIRED_HEADSET) {
                    snd_device = SND_DEVICE_IN_HEADSET_MIC_FLUENCE;
                }
                set_echo_reference(adev, false);
            } else
                set_echo_reference(adev, false);
        }
    } else if (source == AUDIO_SOURCE_MIC) {
        if (in_device & AUDIO_DEVICE_IN_BUILTIN_MIC &&
                channel_count == 1 ) {
            if(my_data->fluence_type & FLUENCE_DUAL_MIC &&
                    my_data->fluence_in_audio_rec) {
                snd_device = SND_DEVICE_IN_HANDSET_DMIC;
                set_echo_reference(adev, true);
            }
        }
    } else if (source == AUDIO_SOURCE_FM_RX ||
               source == AUDIO_SOURCE_FM_RX_A2DP) {
        snd_device = SND_DEVICE_IN_CAPTURE_FM;
    } else if (source == AUDIO_SOURCE_DEFAULT) {
        goto exit;
    }


    if (snd_device != SND_DEVICE_NONE) {
        goto exit;
    }

    if (in_device != AUDIO_DEVICE_NONE &&
            !(in_device & AUDIO_DEVICE_IN_VOICE_CALL) &&
            !(in_device & AUDIO_DEVICE_IN_COMMUNICATION)) {
        if (in_device & AUDIO_DEVICE_IN_BUILTIN_MIC) {
            if (audio_extn_ssr_get_enabled() && channel_count == 6)
                snd_device = SND_DEVICE_IN_QUAD_MIC;
            else if (my_data->fluence_type & (FLUENCE_DUAL_MIC | FLUENCE_QUAD_MIC) &&
                    channel_count == 2)
                snd_device = SND_DEVICE_IN_HANDSET_STEREO_DMIC;
            else
                snd_device = SND_DEVICE_IN_HANDSET_MIC;
        } else if (in_device & AUDIO_DEVICE_IN_BACK_MIC) {
            snd_device = SND_DEVICE_IN_SPEAKER_MIC;
        } else if (in_device & AUDIO_DEVICE_IN_WIRED_HEADSET) {
            snd_device = SND_DEVICE_IN_HEADSET_MIC;
        } else if (in_device & AUDIO_DEVICE_IN_BLUETOOTH_SCO_HEADSET) {
            if (adev->bt_wb_speech_enabled)
                snd_device = SND_DEVICE_IN_BT_SCO_MIC_WB;
            else
                snd_device = SND_DEVICE_IN_BT_SCO_MIC;
        } else if (in_device & AUDIO_DEVICE_IN_AUX_DIGITAL) {
            snd_device = SND_DEVICE_IN_HDMI_MIC;
        } else if (in_device & AUDIO_DEVICE_IN_ANLG_DOCK_HEADSET ||
                   in_device & AUDIO_DEVICE_IN_DGTL_DOCK_HEADSET) {
            snd_device = SND_DEVICE_IN_USB_HEADSET_MIC;
        } else if (in_device & AUDIO_DEVICE_IN_FM_RX) {
            snd_device = SND_DEVICE_IN_CAPTURE_FM;
        } else {
            ALOGE("%s: Unknown input device(s) %#x", __func__, in_device);
            ALOGW("%s: Using default handset-mic", __func__);
            snd_device = SND_DEVICE_IN_HANDSET_MIC;
        }
    } else {
        if (out_device & AUDIO_DEVICE_OUT_EARPIECE) {
            snd_device = SND_DEVICE_IN_HANDSET_MIC;
        } else if (out_device & AUDIO_DEVICE_OUT_WIRED_HEADSET) {
            snd_device = SND_DEVICE_IN_HEADSET_MIC;
        } else if (out_device & AUDIO_DEVICE_OUT_SPEAKER) {
            if (channel_count > 1)
                snd_device = SND_DEVICE_IN_SPEAKER_STEREO_DMIC;
            else
                snd_device = SND_DEVICE_IN_SPEAKER_MIC;
        } else if (out_device & AUDIO_DEVICE_OUT_WIRED_HEADPHONE) {
            snd_device = SND_DEVICE_IN_HANDSET_MIC;
        } else if (out_device & AUDIO_DEVICE_OUT_BLUETOOTH_SCO_HEADSET) {
            if (adev->bt_wb_speech_enabled)
                snd_device = SND_DEVICE_IN_BT_SCO_MIC_WB;
            else
                snd_device = SND_DEVICE_IN_BT_SCO_MIC;
        } else if (out_device & AUDIO_DEVICE_OUT_AUX_DIGITAL) {
            snd_device = SND_DEVICE_IN_HDMI_MIC;
        } else if (out_device & AUDIO_DEVICE_OUT_ANLG_DOCK_HEADSET ||
                   out_device & AUDIO_DEVICE_OUT_DGTL_DOCK_HEADSET) {
            snd_device = SND_DEVICE_IN_USB_HEADSET_MIC;
        } else {
            ALOGE("%s: Unknown output device(s) %#x", __func__, out_device);
            ALOGW("%s: Using default handset-mic", __func__);
            snd_device = SND_DEVICE_IN_HANDSET_MIC;
        }
    }
exit:
    ALOGV("%s: exit: in_snd_device(%s)", __func__, device_table[snd_device]);
    return snd_device;
}

int platform_set_hdmi_channels(void *platform,  int channel_count)
{
    struct platform_data *my_data = (struct platform_data *)platform;
    struct audio_device *adev = my_data->adev;
    struct mixer_ctl *ctl;
    const char *channel_cnt_str = NULL;
    const char *mixer_ctl_name = "HDMI_RX Channels";
    switch (channel_count) {
    case 8:
        channel_cnt_str = "Eight"; break;
    case 7:
        channel_cnt_str = "Seven"; break;
    case 6:
        channel_cnt_str = "Six"; break;
    case 5:
        channel_cnt_str = "Five"; break;
    case 4:
        channel_cnt_str = "Four"; break;
    case 3:
        channel_cnt_str = "Three"; break;
    default:
        channel_cnt_str = "Two"; break;
    }
    ctl = mixer_get_ctl_by_name(adev->mixer, mixer_ctl_name);
    if (!ctl) {
        ALOGE("%s: Could not get ctl for mixer cmd - %s",
              __func__, mixer_ctl_name);
        return -EINVAL;
    }
    ALOGV("HDMI channel count: %s", channel_cnt_str);
    mixer_ctl_set_enum_by_string(ctl, channel_cnt_str);
    return 0;
}

int platform_edid_get_max_channels(void *platform)
{
    struct platform_data *my_data = (struct platform_data *)platform;
    struct audio_device *adev = my_data->adev;
    char block[MAX_SAD_BLOCKS * SAD_BLOCK_SIZE];
    char *sad = block;
    int num_audio_blocks;
    int channel_count;
    int max_channels = 0;
    int i, ret, count;

    struct mixer_ctl *ctl;

    ctl = mixer_get_ctl_by_name(adev->mixer, AUDIO_DATA_BLOCK_MIXER_CTL);
    if (!ctl) {
        ALOGE("%s: Could not get ctl for mixer cmd - %s",
              __func__, AUDIO_DATA_BLOCK_MIXER_CTL);
        return 0;
    }

    mixer_ctl_update(ctl);

    count = mixer_ctl_get_num_values(ctl);

    /* Read SAD blocks, clamping the maximum size for safety */
    if (count > (int)sizeof(block))
        count = (int)sizeof(block);

    ret = mixer_ctl_get_array(ctl, block, count);
    if (ret != 0) {
        ALOGE("%s: mixer_ctl_get_array() failed to get EDID info", __func__);
        return 0;
    }

    /* Calculate the number of SAD blocks */
    num_audio_blocks = count / SAD_BLOCK_SIZE;

    for (i = 0; i < num_audio_blocks; i++) {
        /* Only consider LPCM blocks */
        if ((sad[0] >> 3) != EDID_FORMAT_LPCM) {
            sad += 3;
            continue;
        }

        channel_count = (sad[0] & 0x7) + 1;
        if (channel_count > max_channels)
            max_channels = channel_count;

        /* Advance to next block */
        sad += 3;
    }

    return max_channels;
}

static int platform_set_slowtalk(struct platform_data *my_data, bool state)
{
    int ret = 0;
    struct audio_device *adev = my_data->adev;
    struct mixer_ctl *ctl;
    const char *mixer_ctl_name = "Slowtalk Enable";
    uint32_t set_values[ ] = {0,
                              ALL_SESSION_VSID};

    set_values[0] = state;
    ctl = mixer_get_ctl_by_name(adev->mixer, mixer_ctl_name);
    if (!ctl) {
        ALOGE("%s: Could not get ctl for mixer cmd - %s",
              __func__, mixer_ctl_name);
        ret = -EINVAL;
    } else {
        ALOGV("Setting slowtalk state: %d", state);
        ret = mixer_ctl_set_array(ctl, set_values, ARRAY_SIZE(set_values));
        my_data->slowtalk = state;
    }

    if (my_data->csd != NULL) {
        ret = my_data->csd->slow_talk(ALL_SESSION_VSID, state);
        if (ret < 0) {
            ALOGE("%s: csd_client_disable_device, failed, error %d",
                  __func__, ret);
        }
    }
    return ret;
}


static int update_external_device_status(struct platform_data *my_data,
                                 char* event_name, bool status)
{
    int ret = 0;
    struct audio_usecase *usecase;
    struct listnode *node;

    ALOGD("Recieved  external event switch %s", event_name);

    if (!strcmp(event_name, EVENT_EXTERNAL_SPK_1))
        my_data->external_spk_1 = status;
    else if (!strcmp(event_name, EVENT_EXTERNAL_SPK_2))
        my_data->external_spk_2 = status;
    else if (!strcmp(event_name, EVENT_EXTERNAL_MIC))
        my_data->external_mic = status;
    else {
        ALOGE("The audio event type is not found");
        return -EINVAL;
    }

    list_for_each(node, &my_data->adev->usecase_list) {
        usecase = node_to_item(node, struct audio_usecase, list);
        select_devices(my_data->adev, usecase->id);
    }

    return ret;
}

int platform_set_parameters(void *platform, struct str_parms *parms)
{
    struct platform_data *my_data = (struct platform_data *)platform;
    char *str;
    char value[256] = {0};
    int val;
    int ret = 0, err;
    char *kv_pairs = str_parms_to_str(parms);

    ALOGV_IF(kv_pairs != NULL, "%s: enter: %s", __func__, kv_pairs);

    err = str_parms_get_str(parms, AUDIO_PARAMETER_KEY_SLOWTALK, value, sizeof(value));
    if (err >= 0) {
        bool state = false;
        if (!strncmp("true", value, sizeof("true"))) {
            state = true;
        }

        str_parms_del(parms, AUDIO_PARAMETER_KEY_SLOWTALK);
        ret = platform_set_slowtalk(my_data, state);
        if (ret)
            ALOGE("%s: Failed to set slow talk err: %d", __func__, ret);
    }

    err = str_parms_get_str(parms, AUDIO_PARAMETER_KEY_VOLUME_BOOST,
                            value, sizeof(value));
    if (err >= 0) {
        str_parms_del(parms, AUDIO_PARAMETER_KEY_VOLUME_BOOST);

        if (my_data->acdb_reload_vocvoltable == NULL) {
            ALOGE("%s: acdb_reload_vocvoltable is NULL", __func__);
        } else if (!strcmp(value, "on")) {
            if (!my_data->acdb_reload_vocvoltable(VOICE_FEATURE_SET_VOLUME_BOOST)) {
                my_data->voice_feature_set = 1;
            }
        } else {
            if (!my_data->acdb_reload_vocvoltable(VOICE_FEATURE_SET_DEFAULT)) {
                my_data->voice_feature_set = 0;
            }
        }
    }

    err = str_parms_get_str(parms, AUDIO_PARAMETER_KEY_EXT_AUDIO_DEVICE,
                            value, sizeof(value));
    if (err >= 0) {
        char *event_name, *status_str;
        bool status = false;
        str_parms_del(parms, AUDIO_PARAMETER_KEY_EXT_AUDIO_DEVICE);
        event_name = strtok_r(value, ",", &status_str);
        ALOGV("%s: recieved update of external audio device %s %s",
                         __func__,
                         event_name, status_str);
        if (!strncmp(status_str, "ON", sizeof(status_str)))
            status = true;
        else if (!strncmp(status_str, "OFF", sizeof(status_str)))
            status = false;
        update_external_device_status(my_data, event_name, status);
    }

    ALOGV("%s: exit with code(%d)", __func__, ret);
    free(kv_pairs);
    return ret;
}

int platform_set_incall_recording_session_id(void *platform,
                                             uint32_t session_id, int rec_mode)
{
    int ret = 0;
    struct platform_data *my_data = (struct platform_data *)platform;
    struct audio_device *adev = my_data->adev;
    struct mixer_ctl *ctl;
    const char *mixer_ctl_name = "Voc VSID";
    int num_ctl_values;
    int i;

    ctl = mixer_get_ctl_by_name(adev->mixer, mixer_ctl_name);
    if (!ctl) {
        ALOGE("%s: Could not get ctl for mixer cmd - %s",
              __func__, mixer_ctl_name);
        ret = -EINVAL;
    } else {
        num_ctl_values = mixer_ctl_get_num_values(ctl);
        for (i = 0; i < num_ctl_values; i++) {
            if (mixer_ctl_set_value(ctl, i, session_id)) {
                ALOGV("Error: invalid session_id: %x", session_id);
                ret = -EINVAL;
                break;
            }
        }
    }

    if (my_data->csd != NULL) {
        ret = my_data->csd->start_record(ALL_SESSION_VSID, rec_mode);
        if (ret < 0) {
            ALOGE("%s: csd_client_start_record failed, error %d",
                  __func__, ret);
        }
    }

    return ret;
}

int platform_stop_incall_recording_usecase(void *platform)
{
    int ret = 0;
    struct platform_data *my_data = (struct platform_data *)platform;

    if (my_data->csd != NULL) {
        ret = my_data->csd->stop_record(ALL_SESSION_VSID);
        if (ret < 0) {
            ALOGE("%s: csd_client_stop_record failed, error %d",
                  __func__, ret);
        }
    }

    return ret;
}

int platform_start_incall_music_usecase(void *platform)
{
    int ret = 0;
    struct platform_data *my_data = (struct platform_data *)platform;

    if (my_data->csd != NULL) {
        ret = my_data->csd->start_playback(ALL_SESSION_VSID);
        if (ret < 0) {
            ALOGE("%s: csd_client_start_playback failed, error %d",
                  __func__, ret);
        }
    }

    return ret;
}

int platform_stop_incall_music_usecase(void *platform)
{
    int ret = 0;
    struct platform_data *my_data = (struct platform_data *)platform;

    if (my_data->csd != NULL) {
        ret = my_data->csd->stop_playback(ALL_SESSION_VSID);
        if (ret < 0) {
            ALOGE("%s: csd_client_stop_playback failed, error %d",
                  __func__, ret);
        }
    }

    return ret;
}

int platform_update_lch(void *platform, struct voice_session *session,
                        enum voice_lch_mode lch_mode)
{
    int ret = 0;
    struct platform_data *my_data = (struct platform_data *)platform;

    if ((my_data->csd != NULL) && (my_data->csd->set_lch != NULL))
        ret = my_data->csd->set_lch(session->vsid, lch_mode);
    else
        ret = pcm_ioctl(session->pcm_tx, SNDRV_VOICE_IOCTL_LCH, &lch_mode);

    return ret;
}

void platform_get_parameters(void *platform,
                            struct str_parms *query,
                            struct str_parms *reply)
{
    struct platform_data *my_data = (struct platform_data *)platform;
    char *str = NULL;
    char value[256] = {0};
    int ret;
    char *kv_pairs = NULL;

    ret = str_parms_get_str(query, AUDIO_PARAMETER_KEY_SLOWTALK,
                            value, sizeof(value));
    if (ret >= 0) {
        str_parms_add_str(reply, AUDIO_PARAMETER_KEY_SLOWTALK,
                          my_data->slowtalk?"true":"false");
    }

    ret = str_parms_get_str(query, AUDIO_PARAMETER_KEY_VOLUME_BOOST,
                            value, sizeof(value));
    if (ret >= 0) {
        if (my_data->voice_feature_set == VOICE_FEATURE_SET_VOLUME_BOOST) {
            strlcpy(value, "on", sizeof(value));
        } else {
            strlcpy(value, "off", sizeof(value));
        }

        str_parms_add_str(reply, AUDIO_PARAMETER_KEY_VOLUME_BOOST, value);
    }

    kv_pairs = str_parms_to_str(reply);
    ALOGV_IF(kv_pairs != NULL, "%s: exit: returns - %s", __func__, kv_pairs);
    free(kv_pairs);
}

/* Delay in Us */
int64_t platform_render_latency(audio_usecase_t usecase)
{
    switch (usecase) {
        case USECASE_AUDIO_PLAYBACK_DEEP_BUFFER:
            return DEEP_BUFFER_PLATFORM_DELAY;
        case USECASE_AUDIO_PLAYBACK_LOW_LATENCY:
            return LOW_LATENCY_PLATFORM_DELAY;
        default:
            return 0;
    }
}

int platform_update_usecase_from_source(int source, int usecase)
{
    ALOGV("%s: input source :%d", __func__, source);
    if(source == AUDIO_SOURCE_FM_RX_A2DP)
        usecase = USECASE_AUDIO_RECORD_FM_VIRTUAL;
    return usecase;
}

bool platform_listen_device_needs_event(snd_device_t snd_device)
{
    bool needs_event = false;

    if ((snd_device >= SND_DEVICE_IN_BEGIN) &&
        (snd_device < SND_DEVICE_IN_END) &&
        (snd_device != SND_DEVICE_IN_CAPTURE_FM) &&
        (snd_device != SND_DEVICE_IN_CAPTURE_VI_FEEDBACK))
        needs_event = true;

    return needs_event;
}

bool platform_listen_usecase_needs_event(audio_usecase_t uc_id)
{
    return false;
}

/* Read  offload buffer size from a property.
 * If value is not power of 2  round it to
 * power of 2.
 */
uint32_t platform_get_compress_offload_buffer_size(audio_offload_info_t* info)
{
    char value[PROPERTY_VALUE_MAX] = {0};
    uint32_t fragment_size = COMPRESS_OFFLOAD_FRAGMENT_SIZE;
    if((property_get("audio.offload.buffer.size.kb", value, "")) &&
            atoi(value)) {
        fragment_size =  atoi(value) * 1024;
    }

    // For FLAC use max size since it is loss less, and has sampling rates
    // upto 192kHZ
    if (info != NULL && !info->has_video &&
        info->format == AUDIO_FORMAT_FLAC) {
       fragment_size = MAX_COMPRESS_OFFLOAD_FRAGMENT_SIZE;
       ALOGV("FLAC fragment size %d", fragment_size);
    }

    if (info != NULL && info->has_video && info->is_streaming) {
        fragment_size = COMPRESS_OFFLOAD_FRAGMENT_SIZE_FOR_AV_STREAMING;
        ALOGV("%s: offload fragment size reduced for AV streaming to %d",
               __func__, fragment_size);
    }

    fragment_size = ALIGN( fragment_size, 1024);

    if(fragment_size < MIN_COMPRESS_OFFLOAD_FRAGMENT_SIZE)
        fragment_size = MIN_COMPRESS_OFFLOAD_FRAGMENT_SIZE;
    else if(fragment_size > MAX_COMPRESS_OFFLOAD_FRAGMENT_SIZE)
        fragment_size = MAX_COMPRESS_OFFLOAD_FRAGMENT_SIZE;
    ALOGV("%s: fragment_size %d", __func__, fragment_size);
    return fragment_size;
}

uint32_t platform_get_pcm_offload_buffer_size(audio_offload_info_t* info)
{
    uint32_t fragment_size = MIN_PCM_OFFLOAD_FRAGMENT_SIZE;
    uint32_t bits_per_sample = 16;

    if (info->format == AUDIO_FORMAT_PCM_24_BIT_OFFLOAD) {
        bits_per_sample = 32;
    }

    if (!info->has_video) {
        fragment_size = MAX_PCM_OFFLOAD_FRAGMENT_SIZE;

    } else if (info->has_video && info->is_streaming) {
        fragment_size = (PCM_OFFLOAD_BUFFER_DURATION_FOR_AV_STREAMING
                                     * info->sample_rate
                                     * (bits_per_sample >> 3)
                                     * popcount(info->channel_mask))/1000;

    } else if (info->has_video) {
        fragment_size = (PCM_OFFLOAD_BUFFER_DURATION_FOR_AV
                                     * info->sample_rate
                                     * (bits_per_sample >> 3)
                                     * popcount(info->channel_mask))/1000;
    }

    char value[PROPERTY_VALUE_MAX] = {0};
    if((property_get("audio.offload.pcm.buffer.size", value, "")) &&
            atoi(value)) {
        fragment_size =  atoi(value) * 1024;
        ALOGV("Using buffer size from sys prop %d", fragment_size);
    }

    fragment_size = ALIGN( fragment_size, 1024);

    if(fragment_size < MIN_PCM_OFFLOAD_FRAGMENT_SIZE)
        fragment_size = MIN_PCM_OFFLOAD_FRAGMENT_SIZE;
    else if(fragment_size > MAX_PCM_OFFLOAD_FRAGMENT_SIZE)
        fragment_size = MAX_PCM_OFFLOAD_FRAGMENT_SIZE;

    ALOGV("%s: fragment_size %d", __func__, fragment_size);
    return fragment_size;
}

bool platform_check_24_bit_support() {

    char value[PROPERTY_VALUE_MAX] = {0};
    property_get("audio.offload.24bit.enable", value, "0");
    if (atoi(value)) {
        ALOGW("Property audio.offload.24bit.enable is set");
        return true;
    }
    return false;
}

int platform_set_codec_backend_cfg(struct audio_device* adev,
                         unsigned int bit_width, unsigned int sample_rate)
{
    ALOGV("platform_set_codec_backend_cfg bw %d, sr %d", bit_width, sample_rate);

    int ret = 0;
    if (bit_width != adev->cur_codec_backend_bit_width) {
        const char * mixer_ctl_name = "SLIM_0_RX Format";
        struct  mixer_ctl *ctl;
        ctl = mixer_get_ctl_by_name(adev->mixer, mixer_ctl_name);
        if (!ctl) {
            ALOGE("%s: Could not get ctl for mixer command - %s",
                    __func__, mixer_ctl_name);
            return -EINVAL;
        }

        if (bit_width == 24) {
                mixer_ctl_set_enum_by_string(ctl, "S24_LE");
        } else {
            mixer_ctl_set_enum_by_string(ctl, "S16_LE");
            sample_rate = CODEC_BACKEND_DEFAULT_SAMPLE_RATE;
        }
        adev->cur_codec_backend_bit_width = bit_width;
        ALOGE("Backend bit width is set to %d ", bit_width);
    }

    if ((adev->cur_codec_backend_bit_width == CODEC_BACKEND_DEFAULT_BIT_WIDTH &&
             adev->cur_codec_backend_samplerate != CODEC_BACKEND_DEFAULT_SAMPLE_RATE) ||
        (adev->cur_codec_backend_samplerate < sample_rate)) {

            char *rate_str = NULL;
            const char * mixer_ctl_name = "SLIM_0_RX SampleRate";
            struct  mixer_ctl *ctl;

            switch (sample_rate) {
            case 8000:
                rate_str = "KHZ_8";
                break;
            case 11025:
                rate_str = "KHZ_11_025";
                break;
            case 16000:
                rate_str = "KHZ_16";
                break;
            case 22050:
                rate_str = "KHZ_22_05";
                break;
            case 32000:
                rate_str = "KHZ_32";
                break;
            case 44100:
                rate_str = "KHZ_44_1";
                break;
            case 48000:
                rate_str = "KHZ_48";
                break;
            case 64000:
                rate_str = "KHZ_64";
                break;
            case 88200:
                rate_str = "KHZ_88_2";
                break;
            case 96000:
                rate_str = "KHZ_96";
                break;
            case 176400:
                rate_str = "KHZ_176_4";
                break;
            case 192000:
                rate_str = "KHZ_192";
                break;
            default:
                rate_str = "KHZ_48";
                break;
            }

            ctl = mixer_get_ctl_by_name(adev->mixer, mixer_ctl_name);
            if(!ctl) {
                ALOGE("%s: Could not get ctl for mixer command - %s",
                    __func__, mixer_ctl_name);
                return -EINVAL;
            }

            ALOGV("Set sample rate as rate_str = %s", rate_str);
            mixer_ctl_set_enum_by_string(ctl, rate_str);
            adev->cur_codec_backend_samplerate = sample_rate;
    }

    return ret;
}

bool platform_check_codec_backend_cfg(struct audio_device* adev,
                                   struct audio_usecase* usecase,
                                   unsigned int* new_bit_width,
                                   unsigned int* new_sample_rate)
{
    bool backend_change = false;
    struct listnode *node;
    struct stream_out *out = NULL;

    // For voice calls use default configuration
    // force routing is not required here, caller will do it anyway
    if (adev->mode == AUDIO_MODE_IN_CALL ||
        adev->mode == AUDIO_MODE_IN_COMMUNICATION) {
        ALOGW("%s:Use default bw and sr for voice/voip calls ",__func__);
        *new_bit_width = CODEC_BACKEND_DEFAULT_BIT_WIDTH;
        *new_sample_rate =  CODEC_BACKEND_DEFAULT_SAMPLE_RATE;
        backend_change = true;
    }


    if (!backend_change) {
        // go through all the offload usecases, and
        // find the max bit width and samplerate
        list_for_each(node, &adev->usecase_list) {
            struct audio_usecase *curr_usecase;
            curr_usecase = node_to_item(node, struct audio_usecase, list);
            if (curr_usecase->id == USECASE_AUDIO_PLAYBACK_OFFLOAD) {
                struct stream_out *out =
                           (struct stream_out*) curr_usecase->stream.out;
                if (out != NULL ) {
                    ALOGV("Offload playback running bw %d sr %d",
                              out->bit_width, out->sample_rate);
                    if (*new_bit_width < out->bit_width) {
                        *new_bit_width = out->bit_width;
                    }
                    if (*new_sample_rate < out->sample_rate) {
                        *new_sample_rate = out->sample_rate;
                    }
                }
            }
        }
    }

    // Force routing if the expected bitwdith or samplerate
    // is not same as current backend comfiguration
    if ((*new_bit_width != adev->cur_codec_backend_bit_width) ||
        (*new_sample_rate != adev->cur_codec_backend_samplerate)) {
        backend_change = true;
        ALOGW("Codec backend needs to be updated");
    }

    return backend_change;
}

bool platform_check_and_set_codec_backend_cfg(struct audio_device* adev, struct audio_usecase *usecase)
{
    // check if 24bit configuration is enabled first
    if (!platform_check_24_bit_support()) {
        ALOGW("24bit not enable, no need to check for backend change");
        return false;
    }

    ALOGV("platform_check_and_set_codec_backend_cfg usecase = %d",usecase->id );

    unsigned int new_bit_width, old_bit_width;
    unsigned int new_sample_rate, old_sample_rate;

    new_bit_width = old_bit_width = adev->cur_codec_backend_bit_width;
    new_sample_rate = old_sample_rate = adev->cur_codec_backend_samplerate;

    ALOGW("Codec backend bitwidth %d, samplerate %d", old_bit_width, old_sample_rate);
    if (platform_check_codec_backend_cfg(adev, usecase,
                                      &new_bit_width, &new_sample_rate)) {
        platform_set_codec_backend_cfg(adev, new_bit_width, new_sample_rate);
    }

    if (old_bit_width != adev->cur_codec_backend_bit_width ||
        old_sample_rate != adev->cur_codec_backend_samplerate) {
        ALOGW("New codec backend bit width %d, sample rate %d",
                    adev->cur_codec_backend_bit_width, adev->cur_codec_backend_samplerate);
        return true;
    }

    return false;
}

int platform_set_snd_device_backend(snd_device_t device, const char *backend)
{
    int ret = 0;

    if ((device < SND_DEVICE_MIN) || (device >= SND_DEVICE_MAX)) {
        ALOGE("%s: Invalid snd_device = %d",
            __func__, device);
        ret = -EINVAL;
        goto done;
    }

    if (backend_table[device]) {
        free(backend_table[device]);
    }
    backend_table[device] = strdup(backend);
done:
    return ret;
}

int platform_set_usecase_pcm_id(audio_usecase_t usecase, int32_t type, int32_t pcm_id)
{
    int ret = 0;
    if ((usecase <= USECASE_INVALID) || (usecase >= AUDIO_USECASE_MAX)) {
        ALOGE("%s: invalid usecase case idx %d", __func__, usecase);
        ret = -EINVAL;
        goto done;
    }

    if ((type != 0) && (type != 1)) {
        ALOGE("%s: invalid usecase type", __func__);
        ret = -EINVAL;
    }
    pcm_device_table[usecase][type] = pcm_id;
done:
    return ret;
}<|MERGE_RESOLUTION|>--- conflicted
+++ resolved
@@ -893,7 +893,6 @@
     hw_info_deinit(my_data->hw_info);
     close_csd_client(my_data->csd);
 
-<<<<<<< HEAD
     int32_t dev;
     for (dev = 0; dev < SND_DEVICE_MAX; dev++) {
         if (backend_table[dev]) {
@@ -901,10 +900,9 @@
             backend_table[dev]= NULL;
         }
     }
-=======
+
     /* deinit audio device arbitration */
     audio_extn_dev_arbi_deinit();
->>>>>>> 0b61bc73
 
     free(platform);
     /* deinit usb */
