--- conflicted
+++ resolved
@@ -3780,7 +3780,6 @@
     return ret;
 }
 
-<<<<<<< HEAD
 int platform_set_snd_device_name(snd_device_t device, const char *name)
 {
     int ret = 0;
@@ -3794,9 +3793,9 @@
     device_table[device] = strdup(name);
 done:
     return ret;
-=======
+}
+
 int platform_get_max_mic_count(void *platform) {
     struct platform_data *my_data = (struct platform_data *)platform;
     return my_data->max_mic_count;
->>>>>>> 8af2b9c7
 }