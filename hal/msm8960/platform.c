--- conflicted
+++ resolved
@@ -1099,14 +1099,15 @@
     return 0;
 }
 
-<<<<<<< HEAD
-int platform_set_snd_device_name(snd_device_t snd_device __unused,
-                                 const char * name __unused)
-=======
 int platform_set_audio_device_interface(const char * device_name __unused,
                                         const char *intf_name __unused,
                                         const char *codec_type __unused)
->>>>>>> 606a7a65
+{
+    return -ENOSYS;
+}
+
+int platform_set_snd_device_name(snd_device_t snd_device __unused,
+                                 const char * name __unused)
 {
     return -ENOSYS;
 }