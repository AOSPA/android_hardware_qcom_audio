/*
 * Copyright (c) 2014-2015, The Linux Foundation. All rights reserved.
 *
 * Redistribution and use in source and binary forms, with or without
 * modification, are permitted provided that the following conditions are
 * met:
 *     * Redistributions of source code must retain the above copyright
 *       notice, this list of conditions and the following disclaimer.
 *     * Redistributions in binary form must reproduce the above
 *       copyright notice, this list of conditions and the following
 *       disclaimer in the documentation and/or other materials provided
 *       with the distribution.
 *     * Neither the name of The Linux Foundation nor the names of its
 *       contributors may be used to endorse or promote products derived
 *       from this software without specific prior written permission.
 *
 * THIS SOFTWARE IS PROVIDED "AS IS" AND ANY EXPRESS OR IMPLIED
 * WARRANTIES, INCLUDING, BUT NOT LIMITED TO, THE IMPLIED WARRANTIES OF
 * MERCHANTABILITY, FITNESS FOR A PARTICULAR PURPOSE AND NON-INFRINGEMENT
 * ARE DISCLAIMED.  IN NO EVENT SHALL THE COPYRIGHT OWNER OR CONTRIBUTORS
 * BE LIABLE FOR ANY DIRECT, INDIRECT, INCIDENTAL, SPECIAL, EXEMPLARY, OR
 * CONSEQUENTIAL DAMAGES (INCLUDING, BUT NOT LIMITED TO, PROCUREMENT OF
 * SUBSTITUTE GOODS OR SERVICES; LOSS OF USE, DATA, OR PROFITS; OR
 * BUSINESS INTERRUPTION) HOWEVER CAUSED AND ON ANY THEORY OF LIABILITY,
 * WHETHER IN CONTRACT, STRICT LIABILITY, OR TORT (INCLUDING NEGLIGENCE
 * OR OTHERWISE) ARISING IN ANY WAY OUT OF THE USE OF THIS SOFTWARE, EVEN
 * IF ADVISED OF THE POSSIBILITY OF SUCH DAMAGE.
 */

#define LOG_TAG "platform_info"
#define LOG_NDDEBUG 0

#include <errno.h>
#include <stdio.h>
#include <expat.h>
#include <cutils/log.h>
#include <cutils/str_parms.h>
#include <audio_hw.h>
#include "platform_api.h"
#include <platform.h>

#define BUF_SIZE                    1024

typedef enum {
    ROOT,
    ACDB,
    BITWIDTH,
    NATIVESUPPORT,
    PCM_ID,
    BACKEND_NAME,
    INTERFACE_NAME,
<<<<<<< HEAD
    CONFIG_PARAMS,
=======
    TZ_NAME,
>>>>>>> 9c4ba54b
} section_t;

typedef void (* section_process_fn)(const XML_Char **attr);

static void process_acdb_id(const XML_Char **attr);
static void process_bit_width(const XML_Char **attr);
static void process_native_support(const XML_Char **attr);
static void process_pcm_id(const XML_Char **attr);
static void process_backend_name(const XML_Char **attr);
static void process_interface_name(const XML_Char **attr);
<<<<<<< HEAD
static void process_config_params(const XML_Char **attr);
=======
static void process_tz_name(const XML_Char **attr);
>>>>>>> 9c4ba54b
static void process_root(const XML_Char **attr);

static section_process_fn section_table[] = {
    [ROOT] = process_root,
    [ACDB] = process_acdb_id,
    [BITWIDTH] = process_bit_width,
    [NATIVESUPPORT] = process_native_support,
    [PCM_ID] = process_pcm_id,
    [BACKEND_NAME] = process_backend_name,
    [INTERFACE_NAME] = process_interface_name,
<<<<<<< HEAD
    [CONFIG_PARAMS] = process_config_params,
=======
    [TZ_NAME] = process_tz_name,
>>>>>>> 9c4ba54b
};

static section_t section;

struct platform_info {
    void             *platform;
    struct str_parms *kvpairs;
};

static struct platform_info my_data;

/*
 * <audio_platform_info>
 * <acdb_ids>
 * <device name="???" acdb_id="???"/>
 * ...
 * ...
 * </acdb_ids>
 * <backend_names>
 * <device name="???" backend="???"/>
 * ...
 * ...
 * </backend_names>
 * <pcm_ids>
 * <usecase name="???" type="in/out" id="???"/>
 * ...
 * ...
 * </pcm_ids>
 * <interface_names>
 * <device name="Use audio device name here, not sound device name" interface="PRIMARY_I2S" codec_type="external/internal"/>
 * ...
 * ...
 * </interface_names>
<<<<<<< HEAD
 * <config_params>
 *      <param key="snd_card_name" value="msm8994-tomtom-mtp-snd-card"/>
 *      ...
 *      ...
 * </config_params>
 *
=======
 * <tz_names>
 * <device name="???" spkr_1_tz_name="???" spkr_2_tz_name="???"/>
 * ...
 * ...
 * </tz_names>
>>>>>>> 9c4ba54b
 * </audio_platform_info>
 */

static void process_root(const XML_Char **attr __unused)
{
}

/* mapping from usecase to pcm dev id */
static void process_pcm_id(const XML_Char **attr)
{
    int index;

    if (strcmp(attr[0], "name") != 0) {
        ALOGE("%s: 'name' not found, no pcm_id set!", __func__);
        goto done;
    }

    index = platform_get_usecase_index((char *)attr[1]);
    if (index < 0) {
        ALOGE("%s: usecase %s not found!",
              __func__, attr[1]);
        goto done;
    }

    if (strcmp(attr[2], "type") != 0) {
        ALOGE("%s: usecase type not mentioned", __func__);
        goto done;
    }

    int type = -1;

    if (!strcasecmp((char *)attr[3], "in")) {
        type = 1;
    } else if (!strcasecmp((char *)attr[3], "out")) {
        type = 0;
    } else {
        ALOGE("%s: type must be IN or OUT", __func__);
        goto done;
    }

    if (strcmp(attr[4], "id") != 0) {
        ALOGE("%s: usecase id not mentioned", __func__);
        goto done;
    }

    int id = atoi((char *)attr[5]);

    if (platform_set_usecase_pcm_id(index, type, id) < 0) {
        ALOGE("%s: usecase %s type %d id %d was not set!",
              __func__, attr[1], type, id);
        goto done;
    }

done:
    return;
}

/* backend to be used for a device */
static void process_backend_name(const XML_Char **attr)
{
    int index;

    if (strcmp(attr[0], "name") != 0) {
        ALOGE("%s: 'name' not found, no ACDB ID set!", __func__);
        goto done;
    }

    index = platform_get_snd_device_index((char *)attr[1]);
    if (index < 0) {
        ALOGE("%s: Device %s not found, no ACDB ID set!",
              __func__, attr[1]);
        goto done;
    }

    if (strcmp(attr[2], "backend") != 0) {
        ALOGE("%s: Device %s has no backend set!",
              __func__, attr[1]);
        goto done;
    }

    if (platform_set_snd_device_backend(index, attr[3]) < 0) {
        ALOGE("%s: Device %s backend %s was not set!",
              __func__, attr[1], attr[3]);
        goto done;
    }

done:
    return;
}

static void process_acdb_id(const XML_Char **attr)
{
    int index;

    if (strcmp(attr[0], "name") != 0) {
        ALOGE("%s: 'name' not found, no ACDB ID set!", __func__);
        goto done;
    }

    index = platform_get_snd_device_index((char *)attr[1]);
    if (index < 0) {
        ALOGE("%s: Device %s in platform info xml not found, no ACDB ID set!",
              __func__, attr[1]);
        goto done;
    }

    if (strcmp(attr[2], "acdb_id") != 0) {
        ALOGE("%s: Device %s in platform info xml has no acdb_id, no ACDB ID set!",
              __func__, attr[1]);
        goto done;
    }

    if (platform_set_snd_device_acdb_id(index, atoi((char *)attr[3])) < 0) {
        ALOGE("%s: Device %s, ACDB ID %d was not set!",
              __func__, attr[1], atoi((char *)attr[3]));
        goto done;
    }

done:
    return;
}

static void process_bit_width(const XML_Char **attr)
{
    int index;

    if (strcmp(attr[0], "name") != 0) {
        ALOGE("%s: 'name' not found, no ACDB ID set!", __func__);
        goto done;
    }

    index = platform_get_snd_device_index((char *)attr[1]);
    if (index < 0) {
        ALOGE("%s: Device %s in platform info xml not found, no ACDB ID set!",
              __func__, attr[1]);
        goto done;
    }

    if (strcmp(attr[2], "bit_width") != 0) {
        ALOGE("%s: Device %s in platform info xml has no bit_width, no ACDB ID set!",
              __func__, attr[1]);
        goto done;
    }

    if (platform_set_snd_device_bit_width(index, atoi((char *)attr[3])) < 0) {
        ALOGE("%s: Device %s, ACDB ID %d was not set!",
              __func__, attr[1], atoi((char *)attr[3]));
        goto done;
    }

done:
    return;
}

static void process_interface_name(const XML_Char **attr)
{
    int ret;

    if (strcmp(attr[0], "name") != 0) {
        ALOGE("%s: 'name' not found, no Audio Interface set!", __func__);

        goto done;
    }

    if (strcmp(attr[2], "interface") != 0) {
        ALOGE("%s: Device %s has no Audio Interface set!",
              __func__, attr[1]);

        goto done;
    }

    if (strcmp(attr[4], "codec_type") != 0) {
        ALOGE("%s: Device %s has no codec type set!",
              __func__, attr[1]);

        goto done;
    }

    ret = platform_set_audio_device_interface((char *)attr[1], (char *)attr[3],
                                              (char *)attr[5]);
    if (ret < 0) {
        ALOGE("%s: Audio Interface not set!", __func__);
        goto done;
    }

done:
    return;
}
<<<<<<< HEAD

static void process_native_support(const XML_Char **attr)
{
    int index;

    if (strcmp(attr[0], "name") != 0) {
        ALOGE("%s: 'name' not found, no NATIVE_AUDIO_44.1 set!", __func__);
=======

static void process_native_support(const XML_Char **attr)
{
    int index;

    if (strcmp(attr[0], "name") != 0) {
        ALOGE("%s: 'name' not found, no NATIVE_AUDIO_44.1 set!", __func__);
        goto done;
    }

    if (strcmp(attr[2], "codec_support") != 0) {
        ALOGE("%s: NATIVE_AUDIO_44.1 in platform info xml has no codec_support set!",
              __func__);
        goto done;
    }

    if (platform_set_native_support(atoi((char *)attr[3])) < 0) {
        ALOGE("%s: NATIVE_AUDIO_44 was not set!", __func__);
        goto done;
    }

done:
    return;
}

static void process_tz_name(const XML_Char **attr)
{
    int ret, index;

    if (strcmp(attr[0], "name") != 0) {
        ALOGE("%s: 'name' not found, no Audio Interface set!", __func__);
        goto done;
    }

    index = platform_get_snd_device_index((char *)attr[1]);
    if (index < 0) {
        ALOGE("%s: Device %s not found, no snd device set!",
              __func__, attr[1]);
        goto done;
    }

    if (strcmp(attr[2], "spkr_1_tz_name") != 0) {
        ALOGE("%s: Device %s has no spkr_1_tz_name set!",
              __func__, attr[1]);
    }

    if (strcmp(attr[4], "spkr_2_tz_name") != 0) {
        ALOGE("%s: Device %s has no spkr_2_tz_name set!",
              __func__, attr[1]);
    }

    ret = platform_set_spkr_device_tz_names(index, (char *)attr[3], (char *)attr[5]);
    if (ret < 0) {
        ALOGE("%s: Audio Interface not set!", __func__);
>>>>>>> 9c4ba54b
        goto done;
    }

    if (strcmp(attr[2], "codec_support") != 0) {
        ALOGE("%s: NATIVE_AUDIO_44.1 in platform info xml has no codec_support set!",
              __func__);
        goto done;
    }

    if (platform_set_native_support(atoi((char *)attr[3])) < 0) {
        ALOGE("%s: Device %s, ACDB ID %d was not set!",
              __func__, attr[1], atoi((char *)attr[3]));
        goto done;
    }

done:
    return;
}

static void process_config_params(const XML_Char **attr)
{
    if (strcmp(attr[0], "key") != 0) {
        ALOGE("%s: 'key' not found", __func__);
        goto done;
    }

    if (strcmp(attr[2], "value") != 0) {
        ALOGE("%s: 'value' not found", __func__);
        goto done;
    }

    str_parms_add_str(my_data.kvpairs, (char*)attr[1], (char*)attr[3]);
done:
    return;
}

static void start_tag(void *userdata __unused, const XML_Char *tag_name,
                      const XML_Char **attr)
{
    const XML_Char              *attr_name = NULL;
    const XML_Char              *attr_value = NULL;
    unsigned int                i;

    if (strcmp(tag_name, "bit_width_configs") == 0) {
        section = BITWIDTH;
    } else if (strcmp(tag_name, "acdb_ids") == 0) {
        section = ACDB;
    } else if (strcmp(tag_name, "pcm_ids") == 0) {
        section = PCM_ID;
    } else if (strcmp(tag_name, "backend_names") == 0) {
        section = BACKEND_NAME;
    } else if (strcmp(tag_name, "config_params") == 0) {
        section = CONFIG_PARAMS;
    } else if (strcmp(tag_name, "interface_names") == 0) {
        section = INTERFACE_NAME;
<<<<<<< HEAD
=======
    } else if (strcmp(tag_name, "tz_names") == 0) {
        section = TZ_NAME;
>>>>>>> 9c4ba54b
    } else if (strcmp(tag_name, "native_configs") == 0) {
        section = NATIVESUPPORT;
    } else if (strcmp(tag_name, "device") == 0) {
        if ((section != ACDB) && (section != BACKEND_NAME) && (section != BITWIDTH) &&
            (section != INTERFACE_NAME) && (section != TZ_NAME)) {
            ALOGE("device tag only supported for acdb/backend names/bitwitdh/interface/tz names");
            return;
        }

        /* call into process function for the current section */
        section_process_fn fn = section_table[section];
        fn(attr);
    } else if (strcmp(tag_name, "usecase") == 0) {
        if (section != PCM_ID) {
            ALOGE("usecase tag only supported with PCM_ID section");
            return;
        }

        section_process_fn fn = section_table[PCM_ID];
        fn(attr);
    } else if (strcmp(tag_name, "feature") == 0) {
        if (section != NATIVESUPPORT) {
            ALOGE("usecase tag only supported with NATIVESUPPORT section");
            return;
        }

        section_process_fn fn = section_table[NATIVESUPPORT];
        fn(attr);
<<<<<<< HEAD
    } else if (strcmp(tag_name, "param") == 0) {
        if (section != CONFIG_PARAMS) {
            ALOGE("param tag only supported with CONFIG_PARAMS section");
            return;
        }

        section_process_fn fn = section_table[section];
        fn(attr);
=======
>>>>>>> 9c4ba54b
    }

    return;
}

static void end_tag(void *userdata __unused, const XML_Char *tag_name)
{
    if (strcmp(tag_name, "bit_width_configs") == 0) {
        section = ROOT;
    } else if (strcmp(tag_name, "acdb_ids") == 0) {
        section = ROOT;
    } else if (strcmp(tag_name, "pcm_ids") == 0) {
        section = ROOT;
    } else if (strcmp(tag_name, "backend_names") == 0) {
        section = ROOT;
    } else if (strcmp(tag_name, "config_params") == 0) {
        section = ROOT;
        platform_set_parameters(my_data.platform, my_data.kvpairs);
    } else if (strcmp(tag_name, "interface_names") == 0) {
        section = ROOT;
    } else if (strcmp(tag_name, "native_configs") == 0) {
        section = ROOT;
    }
}

int platform_info_init(const char *filename, void *platform)
{
    XML_Parser      parser;
    FILE            *file;
    int             ret = 0;
    int             bytes_read;
    void            *buf;

    file = fopen(filename, "r");
    section = ROOT;

    if (!file) {
        ALOGD("%s: Failed to open %s, using defaults.",
            __func__, filename);
        ret = -ENODEV;
        goto done;
    }

    parser = XML_ParserCreate(NULL);
    if (!parser) {
        ALOGE("%s: Failed to create XML parser!", __func__);
        ret = -ENODEV;
        goto err_close_file;
    }

    my_data.platform = platform;
    my_data.kvpairs = str_parms_create();

    XML_SetElementHandler(parser, start_tag, end_tag);

    while (1) {
        buf = XML_GetBuffer(parser, BUF_SIZE);
        if (buf == NULL) {
            ALOGE("%s: XML_GetBuffer failed", __func__);
            ret = -ENOMEM;
            goto err_free_parser;
        }

        bytes_read = fread(buf, 1, BUF_SIZE, file);
        if (bytes_read < 0) {
            ALOGE("%s: fread failed, bytes read = %d", __func__, bytes_read);
             ret = bytes_read;
            goto err_free_parser;
        }

        if (XML_ParseBuffer(parser, bytes_read,
                            bytes_read == 0) == XML_STATUS_ERROR) {
            ALOGE("%s: XML_ParseBuffer failed, for %s",
                __func__, filename);
            ret = -EINVAL;
            goto err_free_parser;
        }

        if (bytes_read == 0)
            break;
    }

err_free_parser:
    XML_ParserFree(parser);
err_close_file:
    fclose(file);
done:
    return ret;
}<|MERGE_RESOLUTION|>--- conflicted
+++ resolved
@@ -49,11 +49,8 @@
     PCM_ID,
     BACKEND_NAME,
     INTERFACE_NAME,
-<<<<<<< HEAD
     CONFIG_PARAMS,
-=======
     TZ_NAME,
->>>>>>> 9c4ba54b
 } section_t;
 
 typedef void (* section_process_fn)(const XML_Char **attr);
@@ -64,11 +61,8 @@
 static void process_pcm_id(const XML_Char **attr);
 static void process_backend_name(const XML_Char **attr);
 static void process_interface_name(const XML_Char **attr);
-<<<<<<< HEAD
 static void process_config_params(const XML_Char **attr);
-=======
 static void process_tz_name(const XML_Char **attr);
->>>>>>> 9c4ba54b
 static void process_root(const XML_Char **attr);
 
 static section_process_fn section_table[] = {
@@ -79,11 +73,8 @@
     [PCM_ID] = process_pcm_id,
     [BACKEND_NAME] = process_backend_name,
     [INTERFACE_NAME] = process_interface_name,
-<<<<<<< HEAD
     [CONFIG_PARAMS] = process_config_params,
-=======
     [TZ_NAME] = process_tz_name,
->>>>>>> 9c4ba54b
 };
 
 static section_t section;
@@ -117,20 +108,17 @@
  * ...
  * ...
  * </interface_names>
-<<<<<<< HEAD
  * <config_params>
  *      <param key="snd_card_name" value="msm8994-tomtom-mtp-snd-card"/>
  *      ...
  *      ...
  * </config_params>
  *
-=======
  * <tz_names>
  * <device name="???" spkr_1_tz_name="???" spkr_2_tz_name="???"/>
  * ...
  * ...
  * </tz_names>
->>>>>>> 9c4ba54b
  * </audio_platform_info>
  */
 
@@ -319,15 +307,6 @@
 done:
     return;
 }
-<<<<<<< HEAD
-
-static void process_native_support(const XML_Char **attr)
-{
-    int index;
-
-    if (strcmp(attr[0], "name") != 0) {
-        ALOGE("%s: 'name' not found, no NATIVE_AUDIO_44.1 set!", __func__);
-=======
 
 static void process_native_support(const XML_Char **attr)
 {
@@ -379,24 +358,12 @@
               __func__, attr[1]);
     }
 
-    ret = platform_set_spkr_device_tz_names(index, (char *)attr[3], (char *)attr[5]);
+    /*  ret = platform_set_spkr_device_tz_names(index, (char *)attr[3], (char *)attr[5]);
     if (ret < 0) {
         ALOGE("%s: Audio Interface not set!", __func__);
->>>>>>> 9c4ba54b
-        goto done;
-    }
-
-    if (strcmp(attr[2], "codec_support") != 0) {
-        ALOGE("%s: NATIVE_AUDIO_44.1 in platform info xml has no codec_support set!",
-              __func__);
-        goto done;
-    }
-
-    if (platform_set_native_support(atoi((char *)attr[3])) < 0) {
-        ALOGE("%s: Device %s, ACDB ID %d was not set!",
-              __func__, attr[1], atoi((char *)attr[3]));
-        goto done;
-    }
+        goto done;
+    }
+    */
 
 done:
     return;
@@ -438,11 +405,8 @@
         section = CONFIG_PARAMS;
     } else if (strcmp(tag_name, "interface_names") == 0) {
         section = INTERFACE_NAME;
-<<<<<<< HEAD
-=======
     } else if (strcmp(tag_name, "tz_names") == 0) {
         section = TZ_NAME;
->>>>>>> 9c4ba54b
     } else if (strcmp(tag_name, "native_configs") == 0) {
         section = NATIVESUPPORT;
     } else if (strcmp(tag_name, "device") == 0) {
@@ -471,7 +435,6 @@
 
         section_process_fn fn = section_table[NATIVESUPPORT];
         fn(attr);
-<<<<<<< HEAD
     } else if (strcmp(tag_name, "param") == 0) {
         if (section != CONFIG_PARAMS) {
             ALOGE("param tag only supported with CONFIG_PARAMS section");
@@ -480,8 +443,6 @@
 
         section_process_fn fn = section_table[section];
         fn(attr);
-=======
->>>>>>> 9c4ba54b
     }
 
     return;
