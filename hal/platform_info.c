/*
 * Copyright (c) 2014-2015, The Linux Foundation. All rights reserved.
 *
 * Redistribution and use in source and binary forms, with or without
 * modification, are permitted provided that the following conditions are
 * met:
 *     * Redistributions of source code must retain the above copyright
 *       notice, this list of conditions and the following disclaimer.
 *     * Redistributions in binary form must reproduce the above
 *       copyright notice, this list of conditions and the following
 *       disclaimer in the documentation and/or other materials provided
 *       with the distribution.
 *     * Neither the name of The Linux Foundation nor the names of its
 *       contributors may be used to endorse or promote products derived
 *       from this software without specific prior written permission.
 *
 * THIS SOFTWARE IS PROVIDED "AS IS" AND ANY EXPRESS OR IMPLIED
 * WARRANTIES, INCLUDING, BUT NOT LIMITED TO, THE IMPLIED WARRANTIES OF
 * MERCHANTABILITY, FITNESS FOR A PARTICULAR PURPOSE AND NON-INFRINGEMENT
 * ARE DISCLAIMED.  IN NO EVENT SHALL THE COPYRIGHT OWNER OR CONTRIBUTORS
 * BE LIABLE FOR ANY DIRECT, INDIRECT, INCIDENTAL, SPECIAL, EXEMPLARY, OR
 * CONSEQUENTIAL DAMAGES (INCLUDING, BUT NOT LIMITED TO, PROCUREMENT OF
 * SUBSTITUTE GOODS OR SERVICES; LOSS OF USE, DATA, OR PROFITS; OR
 * BUSINESS INTERRUPTION) HOWEVER CAUSED AND ON ANY THEORY OF LIABILITY,
 * WHETHER IN CONTRACT, STRICT LIABILITY, OR TORT (INCLUDING NEGLIGENCE
 * OR OTHERWISE) ARISING IN ANY WAY OUT OF THE USE OF THIS SOFTWARE, EVEN
 * IF ADVISED OF THE POSSIBILITY OF SUCH DAMAGE.
 */

#define LOG_TAG "platform_info"
#define LOG_NDDEBUG 0

#include <errno.h>
#include <stdio.h>
#include <expat.h>
#include <cutils/log.h>
#include <audio_hw.h>
#include "platform_api.h"
#include <platform.h>

#define BUF_SIZE                    1024

typedef enum {
    ROOT,
    ACDB,
    BITWIDTH,
    PCM_ID,
    BACKEND_NAME,
<<<<<<< HEAD
    DEVICE_NAME,
=======
    INTERFACE_NAME,
>>>>>>> 606a7a65
} section_t;

typedef void (* section_process_fn)(const XML_Char **attr);

static void process_acdb_id(const XML_Char **attr);
static void process_bit_width(const XML_Char **attr);
static void process_pcm_id(const XML_Char **attr);
static void process_backend_name(const XML_Char **attr);
<<<<<<< HEAD
static void process_device_name(const XML_Char **attr);
=======
static void process_interface_name(const XML_Char **attr);
>>>>>>> 606a7a65
static void process_root(const XML_Char **attr);

static section_process_fn section_table[] = {
    [ROOT] = process_root,
    [ACDB] = process_acdb_id,
    [BITWIDTH] = process_bit_width,
    [PCM_ID] = process_pcm_id,
    [BACKEND_NAME] = process_backend_name,
<<<<<<< HEAD
    [DEVICE_NAME] = process_device_name,
=======
    [INTERFACE_NAME] = process_interface_name,
>>>>>>> 606a7a65
};

static section_t section;

/*
 * <audio_platform_info>
 * <acdb_ids>
 * <device name="???" acdb_id="???"/>
 * ...
 * ...
 * </acdb_ids>
 * <backend_names>
 * <device name="???" backend="???"/>
 * ...
 * ...
 * </backend_names>
 * <pcm_ids>
 * <usecase name="???" type="in/out" id="???"/>
 * ...
 * ...
 * </pcm_ids>
<<<<<<< HEAD
 * <device_names>
 * <device name="???" alias="???"/>
 * ...
 * ...
 * </device_names>
=======
 * <interface_names>
 * <device name="Use audio device name here, not sound device name" interface="PRIMARY_I2S" codec_type="external/internal"/>
 * ...
 * ...
 * </interface_names>
>>>>>>> 606a7a65
 * </audio_platform_info>
 */

static void process_root(const XML_Char **attr __unused)
{
}

/* mapping from usecase to pcm dev id */
static void process_pcm_id(const XML_Char **attr)
{
    int index;

    if (strcmp(attr[0], "name") != 0) {
        ALOGE("%s: 'name' not found, no ACDB ID set!", __func__);
        goto done;
    }

    index = platform_get_usecase_index((char *)attr[1]);
    if (index < 0) {
        ALOGE("%s: usecase %s not found!",
              __func__, attr[1]);
        goto done;
    }

    if (strcmp(attr[2], "type") != 0) {
        ALOGE("%s: usecase type not mentioned", __func__);
        goto done;
    }

    int type = -1;

    if (!strcasecmp((char *)attr[3], "in")) {
        type = 1;
    } else if (!strcasecmp((char *)attr[3], "out")) {
        type = 0;
    } else {
        ALOGE("%s: type must be IN or OUT", __func__);
        goto done;
    }

    if (strcmp(attr[4], "id") != 0) {
        ALOGE("%s: usecase id not mentioned", __func__);
        goto done;
    }

    int id = atoi((char *)attr[5]);

    if (platform_set_usecase_pcm_id(index, type, id) < 0) {
        ALOGE("%s: usecase %s type %d id %d was not set!",
              __func__, attr[1], type, id);
        goto done;
    }

done:
    return;
}

/* backend to be used for a device */
static void process_backend_name(const XML_Char **attr)
{
    int index;

    if (strcmp(attr[0], "name") != 0) {
        ALOGE("%s: 'name' not found, no ACDB ID set!", __func__);
        goto done;
    }

    index = platform_get_snd_device_index((char *)attr[1]);
    if (index < 0) {
        ALOGE("%s: Device %s not found, no ACDB ID set!",
              __func__, attr[1]);
        goto done;
    }

    if (strcmp(attr[2], "backend") != 0) {
        ALOGE("%s: Device %s has no backend set!",
              __func__, attr[1]);
        goto done;
    }

    if (platform_set_snd_device_backend(index, attr[3]) < 0) {
        ALOGE("%s: Device %s backend %s was not set!",
              __func__, attr[1], attr[3]);
        goto done;
    }

done:
    return;
}

static void process_acdb_id(const XML_Char **attr)
{
    int index;

    if (strcmp(attr[0], "name") != 0) {
        ALOGE("%s: 'name' not found, no ACDB ID set!", __func__);
        goto done;
    }

    index = platform_get_snd_device_index((char *)attr[1]);
    if (index < 0) {
        ALOGE("%s: Device %s in platform info xml not found, no ACDB ID set!",
              __func__, attr[1]);
        goto done;
    }

    if (strcmp(attr[2], "acdb_id") != 0) {
        ALOGE("%s: Device %s in platform info xml has no acdb_id, no ACDB ID set!",
              __func__, attr[1]);
        goto done;
    }

    if (platform_set_snd_device_acdb_id(index, atoi((char *)attr[3])) < 0) {
        ALOGE("%s: Device %s, ACDB ID %d was not set!",
              __func__, attr[1], atoi((char *)attr[3]));
        goto done;
    }

done:
    return;
}

static void process_bit_width(const XML_Char **attr)
{
    int index;

    if (strcmp(attr[0], "name") != 0) {
        ALOGE("%s: 'name' not found, no ACDB ID set!", __func__);
        goto done;
    }

    index = platform_get_snd_device_index((char *)attr[1]);
    if (index < 0) {
        ALOGE("%s: Device %s in platform info xml not found, no ACDB ID set!",
              __func__, attr[1]);
        goto done;
    }

    if (strcmp(attr[2], "bit_width") != 0) {
        ALOGE("%s: Device %s in platform info xml has no bit_width, no ACDB ID set!",
              __func__, attr[1]);
        goto done;
    }

    if (platform_set_snd_device_bit_width(index, atoi((char *)attr[3])) < 0) {
        ALOGE("%s: Device %s, ACDB ID %d was not set!",
              __func__, attr[1], atoi((char *)attr[3]));
        goto done;
    }

done:
    return;
}
<<<<<<< HEAD
static void process_device_name(const XML_Char **attr)
{
    int index;

    if (strcmp(attr[0], "name") != 0) {
        ALOGE("%s: 'name' not found, no alias set!", __func__);
        goto done;
    }

    index = platform_get_snd_device_index((char *)attr[1]);
    if (index < 0) {
        ALOGE("%s: Device %s in platform info xml not found, no alias set!",
              __func__, attr[1]);
        goto done;
    }

    if (strcmp(attr[2], "alias") != 0) {
        ALOGE("%s: Device %s in platform info xml has no alias, no alias set!",
              __func__, attr[1]);
        goto done;
    }

    if (platform_set_snd_device_name(index, attr[3]) < 0) {
        ALOGE("%s: Device %s, alias %s was not set!",
              __func__, attr[1], attr[3]);
=======

static void process_interface_name(const XML_Char **attr)
{
    int ret;

    if (strcmp(attr[0], "name") != 0) {
        ALOGE("%s: 'name' not found, no Audio Interface set!", __func__);

        goto done;
    }

    if (strcmp(attr[2], "interface") != 0) {
        ALOGE("%s: Device %s has no Audio Interface set!",
              __func__, attr[1]);

        goto done;
    }

    if (strcmp(attr[4], "codec_type") != 0) {
        ALOGE("%s: Device %s has no codec type set!",
              __func__, attr[1]);

        goto done;
    }

    ret = platform_set_audio_device_interface((char *)attr[1], (char *)attr[3],
                                              (char *)attr[5]);
    if (ret < 0) {
        ALOGE("%s: Audio Interface not set!", __func__);

>>>>>>> 606a7a65
        goto done;
    }

done:
    return;
}

static void start_tag(void *userdata __unused, const XML_Char *tag_name,
                      const XML_Char **attr)
{
    const XML_Char              *attr_name = NULL;
    const XML_Char              *attr_value = NULL;
    unsigned int                i;

    if (strcmp(tag_name, "bit_width_configs") == 0) {
        section = BITWIDTH;
    } else if (strcmp(tag_name, "acdb_ids") == 0) {
        section = ACDB;
    } else if (strcmp(tag_name, "pcm_ids") == 0) {
        section = PCM_ID;
    } else if (strcmp(tag_name, "backend_names") == 0) {
        section = BACKEND_NAME;
<<<<<<< HEAD
    } else if (strcmp(tag_name, "device_names") == 0) {
        section = DEVICE_NAME;
    } else if (strcmp(tag_name, "device") == 0) {
        if ((section != ACDB) && (section != BACKEND_NAME)
            && (section != DEVICE_NAME) && (section != BITWIDTH)) {
            ALOGE("device tag only supported for acdb/backend/device/bitwidth names");
=======
    } else if (strcmp(tag_name, "interface_names") == 0) {
        section = INTERFACE_NAME;
    } else if (strcmp(tag_name, "device") == 0) {
        if ((section != ACDB) && (section != BACKEND_NAME) && (section != BITWIDTH) &&
            (section != INTERFACE_NAME)) {
            ALOGE("device tag only supported for acdb/backend names/bitwitdh/interface names");
>>>>>>> 606a7a65
            return;
        }

        /* call into process function for the current section */
        section_process_fn fn = section_table[section];
        fn(attr);
    } else if (strcmp(tag_name, "usecase") == 0) {
        if (section != PCM_ID) {
            ALOGE("usecase tag only supported with PCM_ID section");
            return;
        }

        section_process_fn fn = section_table[PCM_ID];
        fn(attr);
    }

    return;
}

static void end_tag(void *userdata __unused, const XML_Char *tag_name)
{
    if (strcmp(tag_name, "bit_width_configs") == 0) {
        section = ROOT;
    } else if (strcmp(tag_name, "acdb_ids") == 0) {
        section = ROOT;
    } else if (strcmp(tag_name, "pcm_ids") == 0) {
        section = ROOT;
    } else if (strcmp(tag_name, "backend_names") == 0) {
        section = ROOT;
<<<<<<< HEAD
    } else if (strcmp(tag_name, "device_names") == 0) {
=======
    } else if (strcmp(tag_name, "interface_names") == 0) {
>>>>>>> 606a7a65
        section = ROOT;
    }
}

int platform_info_init(const char *filename)
{
    XML_Parser      parser;
    FILE            *file;
    int             ret = 0;
    int             bytes_read;
    void            *buf;

    file = fopen(filename, "r");
    section = ROOT;

    if (!file) {
        ALOGD("%s: Failed to open %s, using defaults.",
            __func__, filename);
        ret = -ENODEV;
        goto done;
    }

    parser = XML_ParserCreate(NULL);
    if (!parser) {
        ALOGE("%s: Failed to create XML parser!", __func__);
        ret = -ENODEV;
        goto err_close_file;
    }

    XML_SetElementHandler(parser, start_tag, end_tag);

    while (1) {
        buf = XML_GetBuffer(parser, BUF_SIZE);
        if (buf == NULL) {
            ALOGE("%s: XML_GetBuffer failed", __func__);
            ret = -ENOMEM;
            goto err_free_parser;
        }

        bytes_read = fread(buf, 1, BUF_SIZE, file);
        if (bytes_read < 0) {
            ALOGE("%s: fread failed, bytes read = %d", __func__, bytes_read);
             ret = bytes_read;
            goto err_free_parser;
        }

        if (XML_ParseBuffer(parser, bytes_read,
                            bytes_read == 0) == XML_STATUS_ERROR) {
            ALOGE("%s: XML_ParseBuffer failed, for %s",
                __func__, filename);
            ret = -EINVAL;
            goto err_free_parser;
        }

        if (bytes_read == 0)
            break;
    }

err_free_parser:
    XML_ParserFree(parser);
err_close_file:
    fclose(file);
done:
    return ret;
}<|MERGE_RESOLUTION|>--- conflicted
+++ resolved
@@ -46,11 +46,8 @@
     BITWIDTH,
     PCM_ID,
     BACKEND_NAME,
-<<<<<<< HEAD
+    INTERFACE_NAME,
     DEVICE_NAME,
-=======
-    INTERFACE_NAME,
->>>>>>> 606a7a65
 } section_t;
 
 typedef void (* section_process_fn)(const XML_Char **attr);
@@ -59,11 +56,8 @@
 static void process_bit_width(const XML_Char **attr);
 static void process_pcm_id(const XML_Char **attr);
 static void process_backend_name(const XML_Char **attr);
-<<<<<<< HEAD
+static void process_interface_name(const XML_Char **attr);
 static void process_device_name(const XML_Char **attr);
-=======
-static void process_interface_name(const XML_Char **attr);
->>>>>>> 606a7a65
 static void process_root(const XML_Char **attr);
 
 static section_process_fn section_table[] = {
@@ -72,11 +66,8 @@
     [BITWIDTH] = process_bit_width,
     [PCM_ID] = process_pcm_id,
     [BACKEND_NAME] = process_backend_name,
-<<<<<<< HEAD
+    [INTERFACE_NAME] = process_interface_name,
     [DEVICE_NAME] = process_device_name,
-=======
-    [INTERFACE_NAME] = process_interface_name,
->>>>>>> 606a7a65
 };
 
 static section_t section;
@@ -98,19 +89,16 @@
  * ...
  * ...
  * </pcm_ids>
-<<<<<<< HEAD
+ * <interface_names>
+ * <device name="Use audio device name here, not sound device name" interface="PRIMARY_I2S" codec_type="external/internal"/>
+ * ...
+ * ...
+ * </interface_names>
  * <device_names>
  * <device name="???" alias="???"/>
  * ...
  * ...
  * </device_names>
-=======
- * <interface_names>
- * <device name="Use audio device name here, not sound device name" interface="PRIMARY_I2S" codec_type="external/internal"/>
- * ...
- * ...
- * </interface_names>
->>>>>>> 606a7a65
  * </audio_platform_info>
  */
 
@@ -264,33 +252,6 @@
 done:
     return;
 }
-<<<<<<< HEAD
-static void process_device_name(const XML_Char **attr)
-{
-    int index;
-
-    if (strcmp(attr[0], "name") != 0) {
-        ALOGE("%s: 'name' not found, no alias set!", __func__);
-        goto done;
-    }
-
-    index = platform_get_snd_device_index((char *)attr[1]);
-    if (index < 0) {
-        ALOGE("%s: Device %s in platform info xml not found, no alias set!",
-              __func__, attr[1]);
-        goto done;
-    }
-
-    if (strcmp(attr[2], "alias") != 0) {
-        ALOGE("%s: Device %s in platform info xml has no alias, no alias set!",
-              __func__, attr[1]);
-        goto done;
-    }
-
-    if (platform_set_snd_device_name(index, attr[3]) < 0) {
-        ALOGE("%s: Device %s, alias %s was not set!",
-              __func__, attr[1], attr[3]);
-=======
 
 static void process_interface_name(const XML_Char **attr)
 {
@@ -321,7 +282,38 @@
     if (ret < 0) {
         ALOGE("%s: Audio Interface not set!", __func__);
 
->>>>>>> 606a7a65
+        goto done;
+    }
+
+done:
+    return;
+}
+
+static void process_device_name(const XML_Char **attr)
+{
+    int index;
+
+    if (strcmp(attr[0], "name") != 0) {
+        ALOGE("%s: 'name' not found, no alias set!", __func__);
+        goto done;
+    }
+
+    index = platform_get_snd_device_index((char *)attr[1]);
+    if (index < 0) {
+        ALOGE("%s: Device %s in platform info xml not found, no alias set!",
+              __func__, attr[1]);
+        goto done;
+    }
+
+    if (strcmp(attr[2], "alias") != 0) {
+        ALOGE("%s: Device %s in platform info xml has no alias, no alias set!",
+              __func__, attr[1]);
+        goto done;
+    }
+
+    if (platform_set_snd_device_name(index, attr[3]) < 0) {
+        ALOGE("%s: Device %s, alias %s was not set!",
+              __func__, attr[1], attr[3]);
         goto done;
     }
 
@@ -344,21 +336,15 @@
         section = PCM_ID;
     } else if (strcmp(tag_name, "backend_names") == 0) {
         section = BACKEND_NAME;
-<<<<<<< HEAD
+    } else if (strcmp(tag_name, "interface_names") == 0) {
+        section = INTERFACE_NAME;
     } else if (strcmp(tag_name, "device_names") == 0) {
         section = DEVICE_NAME;
     } else if (strcmp(tag_name, "device") == 0) {
-        if ((section != ACDB) && (section != BACKEND_NAME)
-            && (section != DEVICE_NAME) && (section != BITWIDTH)) {
-            ALOGE("device tag only supported for acdb/backend/device/bitwidth names");
-=======
-    } else if (strcmp(tag_name, "interface_names") == 0) {
-        section = INTERFACE_NAME;
-    } else if (strcmp(tag_name, "device") == 0) {
-        if ((section != ACDB) && (section != BACKEND_NAME) && (section != BITWIDTH) &&
+        if ((section != ACDB) && (section != BACKEND_NAME) &&
+            (section != DEVICE_NAME) && (section != BITWIDTH) &&
             (section != INTERFACE_NAME)) {
-            ALOGE("device tag only supported for acdb/backend names/bitwitdh/interface names");
->>>>>>> 606a7a65
+            ALOGE("device tag only supported for acdb/backend names/bitwidth/interface/device names");
             return;
         }
 
@@ -388,11 +374,9 @@
         section = ROOT;
     } else if (strcmp(tag_name, "backend_names") == 0) {
         section = ROOT;
-<<<<<<< HEAD
+    } else if (strcmp(tag_name, "interface_names") == 0) {
+        section = ROOT;
     } else if (strcmp(tag_name, "device_names") == 0) {
-=======
-    } else if (strcmp(tag_name, "interface_names") == 0) {
->>>>>>> 606a7a65
         section = ROOT;
     }
 }
