/*
 * Copyright (c) 2013-2016, The Linux Foundation. All rights reserved.
 * Not a Contribution.
 *
 * Copyright (C) 2013 The Android Open Source Project
 *
 * Licensed under the Apache License, Version 2.0 (the "License");
 * you may not use this file except in compliance with the License.
 * You may obtain a copy of the License at
 *
 *      http://www.apache.org/licenses/LICENSE-2.0
 *
 * Unless required by applicable law or agreed to in writing, software
 * distributed under the License is distributed on an "AS IS" BASIS,
 * WITHOUT WARRANTIES OR CONDITIONS OF ANY KIND, either express or implied.
 * See the License for the specific language governing permissions and
 * limitations under the License.
 *
 * This file was modified by DTS, Inc. The portions of the
 * code modified by DTS, Inc are copyrighted and
 * licensed separately, as follows:
 *
 * (C) 2014 DTS, Inc.
 *
 * Licensed under the Apache License, Version 2.0 (the "License");
 * you may not use this file except in compliance with the License.
 * You may obtain a copy of the License at
 *
 * http://www.apache.org/licenses/LICENSE-2.0
 *
 * Unless required by applicable law or agreed to in writing, software
 * distributed under the License is distributed on an "AS IS" BASIS,
 * WITHOUT WARRANTIES OR CONDITIONS OF ANY KIND, either express or implied.
 * See the License for the specific language governing permissions and
 * limitations under the License.
 */

#ifndef AUDIO_EXTN_H
#define AUDIO_EXTN_H

#include <cutils/str_parms.h>

#ifndef AFE_PROXY_ENABLED
#define AUDIO_DEVICE_OUT_PROXY 0x40000
#endif

#ifndef AUDIO_DEVICE_IN_PROXY
#define AUDIO_DEVICE_IN_PROXY (AUDIO_DEVICE_BIT_IN | 0x1000000)
#endif

#ifndef INCALL_MUSIC_ENABLED
#define AUDIO_OUTPUT_FLAG_INCALL_MUSIC 0x8000
#endif

#ifndef AUDIO_DEVICE_OUT_FM_TX
#define AUDIO_DEVICE_OUT_FM_TX 0x8000000
#endif

#ifndef FLAC_OFFLOAD_ENABLED
#define AUDIO_FORMAT_FLAC 0x1B000000UL
#endif

#ifndef WMA_OFFLOAD_ENABLED
#define AUDIO_FORMAT_WMA 0x12000000UL
#define AUDIO_FORMAT_WMA_PRO 0x13000000UL
#endif

#ifndef ALAC_OFFLOAD_ENABLED
#define AUDIO_FORMAT_ALAC 0x1C000000UL
#endif

#ifndef APE_OFFLOAD_ENABLED
#define AUDIO_FORMAT_APE 0x1D000000UL
#endif

#ifndef AAC_ADTS_OFFLOAD_ENABLED
#define AUDIO_FORMAT_AAC_ADTS 0x1E000000UL
#define AUDIO_FORMAT_AAC_ADTS_LC   (AUDIO_FORMAT_AAC_ADTS |\
                                      AUDIO_FORMAT_AAC_SUB_LC)
#define AUDIO_FORMAT_AAC_ADTS_HE_V1 (AUDIO_FORMAT_AAC_ADTS |\
                                      AUDIO_FORMAT_AAC_SUB_HE_V1)
#define AUDIO_FORMAT_AAC_ADTS_HE_V2  (AUDIO_FORMAT_AAC_ADTS |\
                                      AUDIO_FORMAT_AAC_SUB_HE_V2)
#endif

#ifndef COMPRESS_METADATA_NEEDED
#define audio_extn_parse_compress_metadata(out, parms) (0)
#else
int audio_extn_parse_compress_metadata(struct stream_out *out,
                                       struct str_parms *parms);
#endif

#ifdef AUDIO_EXTN_FORMATS_ENABLED
#define AUDIO_OUTPUT_BIT_WIDTH ((config->offload_info.bit_width == 32) ? 24\
                                   :config->offload_info.bit_width)
#else
#define AUDIO_OUTPUT_BIT_WIDTH (CODEC_BACKEND_DEFAULT_BIT_WIDTH)
#endif

#define MAX_LENGTH_MIXER_CONTROL_IN_INT                  (128)

void audio_extn_set_parameters(struct audio_device *adev,
                               struct str_parms *parms);

void audio_extn_get_parameters(const struct audio_device *adev,
                               struct str_parms *query,
                               struct str_parms *reply);

#ifndef ANC_HEADSET_ENABLED
#define audio_extn_get_anc_enabled()                     (0)
#define audio_extn_should_use_fb_anc()                   (0)
#define audio_extn_should_use_handset_anc(in_channels)   (0)
#else
bool audio_extn_get_anc_enabled(void);
bool audio_extn_should_use_fb_anc(void);
bool audio_extn_should_use_handset_anc(int in_channels);
#endif

#ifndef VBAT_MONITOR_ENABLED
#define audio_extn_is_vbat_enabled()                     (0)
#define audio_extn_can_use_vbat()                        (0)
#else
bool audio_extn_is_vbat_enabled(void);
bool audio_extn_can_use_vbat(void);
#endif

#ifndef HIFI_AUDIO_ENABLED
#define audio_extn_is_hifi_audio_enabled()               (0)
#define audio_extn_is_hifi_audio_supported()             (0)
#else
bool audio_extn_is_hifi_audio_enabled(void);
bool audio_extn_is_hifi_audio_supported(void);
#endif

#ifndef FLUENCE_ENABLED
#define audio_extn_set_fluence_parameters(adev, parms) (0)
#define audio_extn_get_fluence_parameters(adev, query, reply) (0)
#else
void audio_extn_set_fluence_parameters(struct audio_device *adev,
                                           struct str_parms *parms);
int audio_extn_get_fluence_parameters(const struct audio_device *adev,
                  struct str_parms *query, struct str_parms *reply);
#endif

#ifndef AFE_PROXY_ENABLED
#define audio_extn_set_afe_proxy_channel_mixer(adev,channel_count)     (0)
#define audio_extn_read_afe_proxy_channel_masks(out)                   (0)
#define audio_extn_get_afe_proxy_channel_count()                       (0)
#else
int32_t audio_extn_set_afe_proxy_channel_mixer(struct audio_device *adev,
                                                    int channel_count);
int32_t audio_extn_read_afe_proxy_channel_masks(struct stream_out *out);
int32_t audio_extn_get_afe_proxy_channel_count();

#endif

#ifndef USB_HEADSET_ENABLED
#define audio_extn_usb_init(adev)                                      (0)
#define audio_extn_usb_deinit()                                        (0)
#define audio_extn_usb_add_device(device, card)                        (0)
#define audio_extn_usb_remove_device(device, card)                     (0)
#define audio_extn_usb_is_config_supported(bit_width, sample_rate, ch, pb) (0)
#define audio_extn_usb_enable_sidetone(device, enable)                 (0)
#define audio_extn_usb_set_sidetone_gain(parms, value, len)            (0)
#define audio_extn_usb_is_capture_supported()                          (0)
#else
void audio_extn_usb_init(void *adev);
void audio_extn_usb_deinit();
void audio_extn_usb_add_device(audio_devices_t device, int card);
void audio_extn_usb_remove_device(audio_devices_t device, int card);
bool audio_extn_usb_is_config_supported(unsigned int *bit_width,
                                        unsigned int *sample_rate,
                                        unsigned int *ch,
                                        bool is_playback);
int audio_extn_usb_enable_sidetone(int device, bool enable);
int audio_extn_usb_set_sidetone_gain(struct str_parms *parms,
                                     char *value, int len);
bool audio_extn_usb_is_capture_supported();
#endif

#ifndef SPLIT_A2DP_ENABLED
#define audio_extn_a2dp_init(adev)                       (0)
#define audio_extn_a2dp_start_playback()                 (0)
#define audio_extn_a2dp_stop_playback()                  (0)
#define audio_extn_a2dp_set_parameters(parms)            (0)
#define audio_extn_a2dp_is_force_device_switch()         (0)
#define audio_extn_a2dp_set_handoff_mode(is_on)          (0)
#define audio_extn_a2dp_get_apptype_params(sample_rate,bit_width)    (0)

#else
void audio_extn_a2dp_init(void *adev);
int audio_extn_a2dp_start_playback();
void audio_extn_a2dp_stop_playback();
void audio_extn_a2dp_set_parameters(struct str_parms *parms);
bool audio_extn_a2dp_is_force_device_switch();
void audio_extn_a2dp_set_handoff_mode(bool is_on);
void audio_extn_a2dp_get_apptype_params(uint32_t *sample_rate,
                                        uint32_t *bit_width);

#endif

#ifndef SSR_ENABLED
#define audio_extn_ssr_check_usecase(in)                                  (0)
#define audio_extn_ssr_set_usecase(in, config, channel_mask_updated)      (0)
#define audio_extn_ssr_init(in, num_out_chan)                             (0)
#define audio_extn_ssr_deinit()                                           (0)
#define audio_extn_ssr_update_enabled()                                   (0)
#define audio_extn_ssr_get_enabled()                                      (0)
#define audio_extn_ssr_read(stream, buffer, bytes)                        (0)
#define audio_extn_ssr_set_parameters(adev, parms)                        (0)
#define audio_extn_ssr_get_parameters(adev, parms, reply)                 (0)
#define audio_extn_ssr_get_stream()                                       (0)
#else
bool audio_extn_ssr_check_usecase(struct stream_in *in);
int audio_extn_ssr_set_usecase(struct stream_in *in,
                                         struct audio_config *config,
                                         bool *channel_mask_updated);
int32_t audio_extn_ssr_init(struct stream_in *in,
                            int num_out_chan);
int32_t audio_extn_ssr_deinit();
void audio_extn_ssr_update_enabled();
bool audio_extn_ssr_get_enabled();
int32_t audio_extn_ssr_read(struct audio_stream_in *stream,
                       void *buffer, size_t bytes);
void audio_extn_ssr_set_parameters(struct audio_device *adev,
                                   struct str_parms *parms);
void audio_extn_ssr_get_parameters(const struct audio_device *adev,
                                   struct str_parms *query,
                                   struct str_parms *reply);
struct stream_in *audio_extn_ssr_get_stream();
#endif
int audio_extn_check_and_set_multichannel_usecase(struct audio_device *adev,
                                                  struct stream_in *in,
                                                  struct audio_config *config,
                                                  bool *update_params);

#ifndef HW_VARIANTS_ENABLED
#define hw_info_init(snd_card_name)                      (0)
#define hw_info_deinit(hw_info)                          (0)
#define hw_info_append_hw_type(hw_info,\
        snd_device, device_name)                         (0)
#define hw_info_enable_wsa_combo_usecase_support(hw_info)   (0)
#define hw_info_is_stereo_spkr(hw_info)   (0)

#else
void *hw_info_init(const char *snd_card_name);
void hw_info_deinit(void *hw_info);
void hw_info_append_hw_type(void *hw_info, snd_device_t snd_device,
                             char *device_name);
void hw_info_enable_wsa_combo_usecase_support(void *hw_info);
bool hw_info_is_stereo_spkr(void *hw_info);

#endif

#ifndef AUDIO_LISTEN_ENABLED
#define audio_extn_listen_init(adev, snd_card)                  (0)
#define audio_extn_listen_deinit(adev)                          (0)
#define audio_extn_listen_update_device_status(snd_dev, event)  (0)
#define audio_extn_listen_update_stream_status(uc_info, event)  (0)
#define audio_extn_listen_set_parameters(adev, parms)           (0)
#else
enum listen_event_type {
    LISTEN_EVENT_SND_DEVICE_FREE,
    LISTEN_EVENT_SND_DEVICE_BUSY,
    LISTEN_EVENT_STREAM_FREE,
    LISTEN_EVENT_STREAM_BUSY
};
typedef enum listen_event_type listen_event_type_t;

int audio_extn_listen_init(struct audio_device *adev, unsigned int snd_card);
void audio_extn_listen_deinit(struct audio_device *adev);
void audio_extn_listen_update_device_status(snd_device_t snd_device,
                                     listen_event_type_t event);
void audio_extn_listen_update_stream_status(struct audio_usecase *uc_info,
                                     listen_event_type_t event);
void audio_extn_listen_set_parameters(struct audio_device *adev,
                                      struct str_parms *parms);
#endif /* AUDIO_LISTEN_ENABLED */

#ifndef SOUND_TRIGGER_ENABLED
#define audio_extn_sound_trigger_init(adev)                            (0)
#define audio_extn_sound_trigger_deinit(adev)                          (0)
#define audio_extn_sound_trigger_update_device_status(snd_dev, event)  (0)
#define audio_extn_sound_trigger_update_stream_status(uc_info, event)  (0)
#define audio_extn_sound_trigger_set_parameters(adev, parms)           (0)
#define audio_extn_sound_trigger_check_and_get_session(in)             (0)
#define audio_extn_sound_trigger_stop_lab(in)                          (0)
#define audio_extn_sound_trigger_read(in, buffer, bytes)               (0)
#else

enum st_event_type {
    ST_EVENT_SND_DEVICE_FREE,
    ST_EVENT_SND_DEVICE_BUSY,
    ST_EVENT_STREAM_FREE,
    ST_EVENT_STREAM_BUSY
};
typedef enum st_event_type st_event_type_t;

int audio_extn_sound_trigger_init(struct audio_device *adev);
void audio_extn_sound_trigger_deinit(struct audio_device *adev);
void audio_extn_sound_trigger_update_device_status(snd_device_t snd_device,
                                     st_event_type_t event);
void audio_extn_sound_trigger_update_stream_status(struct audio_usecase *uc_info,
                                     st_event_type_t event);
void audio_extn_sound_trigger_set_parameters(struct audio_device *adev,
                                             struct str_parms *parms);
void audio_extn_sound_trigger_check_and_get_session(struct stream_in *in);
void audio_extn_sound_trigger_stop_lab(struct stream_in *in);
int audio_extn_sound_trigger_read(struct stream_in *in, void *buffer,
                                  size_t bytes);
#endif

#ifndef AUXPCM_BT_ENABLED
#define audio_extn_read_xml(adev, mixer_card, MIXER_XML_PATH, \
                            MIXER_XML_PATH_AUXPCM)               (-ENOSYS)
#else
int32_t audio_extn_read_xml(struct audio_device *adev, uint32_t mixer_card,
                            const char* mixer_xml_path,
                            const char* mixer_xml_path_auxpcm);
#endif /* AUXPCM_BT_ENABLED */
#ifndef SPKR_PROT_ENABLED
#define audio_extn_spkr_prot_init(adev)       (0)
#define audio_extn_spkr_prot_start_processing(snd_device)    (-EINVAL)
#define audio_extn_spkr_prot_calib_cancel(adev) (0)
#define audio_extn_spkr_prot_stop_processing(snd_device)     (0)
#define audio_extn_spkr_prot_is_enabled() (false)
#define audio_extn_spkr_prot_set_parameters(parms, value, len)   (0)
#define audio_extn_fbsp_set_parameters(parms)   (0)
#define audio_extn_fbsp_get_parameters(query, reply)   (0)
#else
void audio_extn_spkr_prot_init(void *adev);
int audio_extn_spkr_prot_start_processing(snd_device_t snd_device);
void audio_extn_spkr_prot_stop_processing(snd_device_t snd_device);
bool audio_extn_spkr_prot_is_enabled();
void audio_extn_spkr_prot_calib_cancel(void *adev);
void audio_extn_spkr_prot_set_parameters(struct str_parms *parms,
                                         char *value, int len);
int audio_extn_fbsp_set_parameters(struct str_parms *parms);
int audio_extn_fbsp_get_parameters(struct str_parms *query,
                                   struct str_parms *reply);
#endif

#ifndef COMPRESS_CAPTURE_ENABLED
#define audio_extn_compr_cap_init(in)                     (0)
#define audio_extn_compr_cap_enabled()                    (0)
#define audio_extn_compr_cap_format_supported(format)     (0)
#define audio_extn_compr_cap_usecase_supported(usecase)   (0)
#define audio_extn_compr_cap_get_buffer_size(format)      (0)
#define audio_extn_compr_cap_read(in, buffer, bytes)      (0)
#define audio_extn_compr_cap_deinit()                     (0)
#else
void audio_extn_compr_cap_init(struct stream_in *in);
bool audio_extn_compr_cap_enabled();
bool audio_extn_compr_cap_format_supported(audio_format_t format);
bool audio_extn_compr_cap_usecase_supported(audio_usecase_t usecase);
size_t audio_extn_compr_cap_get_buffer_size(audio_format_t format);
size_t audio_extn_compr_cap_read(struct stream_in *in,
                                        void *buffer, size_t bytes);
void audio_extn_compr_cap_deinit();
#endif

#ifndef DTS_EAGLE
#define audio_extn_dts_eagle_set_parameters(adev, parms)     (0)
#define audio_extn_dts_eagle_get_parameters(adev, query, reply) (0)
#define audio_extn_dts_eagle_fade(adev, fade_in, out) (0)
#define audio_extn_dts_eagle_send_lic()               (0)
#define audio_extn_dts_create_state_notifier_node(stream_out) (0)
#define audio_extn_dts_notify_playback_state(stream_out, has_video, sample_rate, \
                                    channels, is_playing) (0)
#define audio_extn_dts_remove_state_notifier_node(stream_out) (0)
#define audio_extn_check_and_set_dts_hpx_state(adev)       (0)
#else
void audio_extn_dts_eagle_set_parameters(struct audio_device *adev,
                                         struct str_parms *parms);
int audio_extn_dts_eagle_get_parameters(const struct audio_device *adev,
                  struct str_parms *query, struct str_parms *reply);
int audio_extn_dts_eagle_fade(const struct audio_device *adev, bool fade_in, const struct stream_out *out);
void audio_extn_dts_eagle_send_lic();
void audio_extn_dts_create_state_notifier_node(int stream_out);
void audio_extn_dts_notify_playback_state(int stream_out, int has_video, int sample_rate,
                                  int channels, int is_playing);
void audio_extn_dts_remove_state_notifier_node(int stream_out);
void audio_extn_check_and_set_dts_hpx_state(const struct audio_device *adev);
#endif

#if defined(DS1_DOLBY_DDP_ENABLED) || defined(DS1_DOLBY_DAP_ENABLED)
void audio_extn_dolby_set_dmid(struct audio_device *adev);
#else
#define audio_extn_dolby_set_dmid(adev)                 (0)
#define AUDIO_CHANNEL_OUT_PENTA (AUDIO_CHANNEL_OUT_QUAD | AUDIO_CHANNEL_OUT_FRONT_CENTER)
#define AUDIO_CHANNEL_OUT_SURROUND (AUDIO_CHANNEL_OUT_FRONT_LEFT | AUDIO_CHANNEL_OUT_FRONT_RIGHT | \
                                    AUDIO_CHANNEL_OUT_FRONT_CENTER | AUDIO_CHANNEL_OUT_BACK_CENTER)
#endif

#if defined(DS1_DOLBY_DDP_ENABLED) || defined(DS1_DOLBY_DAP_ENABLED) || defined(DS2_DOLBY_DAP_ENABLED)
void audio_extn_dolby_set_license(struct audio_device *adev);
#else
#define audio_extn_dolby_set_license(adev)              (0)
#endif

#ifndef DS1_DOLBY_DAP_ENABLED
#define audio_extn_dolby_set_endpoint(adev)                 (0)
#else
void audio_extn_dolby_set_endpoint(struct audio_device *adev);
#endif


#if defined(DS1_DOLBY_DDP_ENABLED) || defined(DS2_DOLBY_DAP_ENABLED)
bool audio_extn_is_dolby_format(audio_format_t format);
int audio_extn_dolby_get_snd_codec_id(struct audio_device *adev,
                                      struct stream_out *out,
                                      audio_format_t format);
#else
#define audio_extn_is_dolby_format(format)              (0)
#define audio_extn_dolby_get_snd_codec_id(adev, out, format)       (0)
#endif

#ifndef DS1_DOLBY_DDP_ENABLED
#define audio_extn_ddp_set_parameters(adev, parms)      (0)
#define audio_extn_dolby_send_ddp_endp_params(adev)     (0)
#else
void audio_extn_ddp_set_parameters(struct audio_device *adev,
                                   struct str_parms *parms);
void audio_extn_dolby_send_ddp_endp_params(struct audio_device *adev);

#endif

#ifndef AUDIO_OUTPUT_FLAG_COMPRESS_PASSTHROUGH
#define AUDIO_OUTPUT_FLAG_COMPRESS_PASSTHROUGH  0x1000
#endif

enum {
    EXT_DISPLAY_TYPE_NONE,
    EXT_DISPLAY_TYPE_HDMI,
    EXT_DISPLAY_TYPE_DP
};

#ifndef HDMI_PASSTHROUGH_ENABLED
#define audio_extn_passthru_update_stream_configuration(adev, out)            (0)
#define audio_extn_passthru_is_convert_supported(adev, out)                   (0)
#define audio_extn_passthru_is_passt_supported(adev, out)                     (0)
#define audio_extn_passthru_is_passthrough_stream(out)                        (0)
#define audio_extn_passthru_get_buffer_size(info)                             (0)
#define audio_extn_passthru_set_volume(out, mute)                             (0)
#define audio_extn_passthru_set_latency(out, latency)                         (0)
#define audio_extn_passthru_is_supported_format(f) (0)
#define audio_extn_passthru_should_drop_data(o) (0)
#define audio_extn_passthru_on_start(o) do {} while(0)
#define audio_extn_passthru_on_stop(o) do {} while(0)
#define audio_extn_passthru_on_pause(o) do {} while(0)
#define audio_extn_passthru_is_enabled() (0)
#define audio_extn_passthru_is_active() (0)
#define audio_extn_passthru_set_parameters(a, p) (-ENOSYS)
#define audio_extn_passthru_init(a) do {} while(0)
#define audio_extn_passthru_should_standby(o) (1)
#else
bool audio_extn_passthru_is_convert_supported(struct audio_device *adev,
                                                 struct stream_out *out);
bool audio_extn_passthru_is_passt_supported(struct audio_device *adev,
                                         struct stream_out *out);
void audio_extn_passthru_update_stream_configuration(struct audio_device *adev,
                                                 struct stream_out *out);
bool audio_extn_passthru_is_passthrough_stream(struct stream_out *out);
int audio_extn_passthru_get_buffer_size(audio_offload_info_t* info);
int audio_extn_passthru_set_volume(struct stream_out *out, int mute);
int audio_extn_passthru_set_latency(struct stream_out *out, int latency);
bool audio_extn_passthru_is_supported_format(audio_format_t format);
bool audio_extn_passthru_should_drop_data(struct stream_out * out);
void audio_extn_passthru_on_start(struct stream_out *out);
void audio_extn_passthru_on_stop(struct stream_out *out);
void audio_extn_passthru_on_pause(struct stream_out *out);
int audio_extn_passthru_set_parameters(struct audio_device *adev,
                                       struct str_parms *parms);
bool audio_extn_passthru_is_enabled();
bool audio_extn_passthru_is_active();
void audio_extn_passthru_init(struct audio_device *adev);
bool audio_extn_passthru_should_standby(struct stream_out *out);
#endif

#ifndef HFP_ENABLED
#define audio_extn_hfp_is_active(adev)                  (0)
#define audio_extn_hfp_get_usecase()                    (-1)
#define hfp_set_mic_mute(dev, state)                    (0)
#else
bool audio_extn_hfp_is_active(struct audio_device *adev);
audio_usecase_t audio_extn_hfp_get_usecase();
int hfp_set_mic_mute(struct audio_device *dev, bool state);
#endif

#ifndef DEV_ARBI_ENABLED
#define audio_extn_dev_arbi_init()                  (0)
#define audio_extn_dev_arbi_deinit()                (0)
#define audio_extn_dev_arbi_acquire(snd_device)     (0)
#define audio_extn_dev_arbi_release(snd_device)     (0)
#else
int audio_extn_dev_arbi_init();
int audio_extn_dev_arbi_deinit();
int audio_extn_dev_arbi_acquire(snd_device_t snd_device);
int audio_extn_dev_arbi_release(snd_device_t snd_device);
#endif

#ifndef PM_SUPPORT_ENABLED
#define audio_extn_pm_set_parameters(params) (0)
#define audio_extn_pm_vote(void) (0)
#define audio_extn_pm_unvote(void) (0)
#else
void audio_extn_pm_set_parameters(struct str_parms *parms);
int audio_extn_pm_vote (void);
void audio_extn_pm_unvote(void);
#endif

void audio_extn_init(void);
<<<<<<< HEAD
void audio_extn_utils_update_streams_output_cfg_list(void *platform,
=======
void audio_extn_utils_update_streams_cfg_lists(void *platform,
>>>>>>> deee8806
                                  struct mixer *mixer,
                                  struct listnode *streams_output_cfg_list,
                                  struct listnode *streams_input_cfg_list);
void audio_extn_utils_dump_streams_cfg_lists(
                                  struct listnode *streams_output_cfg_list,
                                  struct listnode *streams_input_cfg_list);
void audio_extn_utils_release_streams_cfg_lists(
                                  struct listnode *streams_output_cfg_list,
                                  struct listnode *streams_input_cfg_list);
void audio_extn_utils_update_stream_output_app_type_cfg(void *platform,
                                  struct listnode *streams_output_cfg_list,
                                  audio_devices_t devices,
                                  audio_output_flags_t flags,
                                  audio_format_t format,
                                  uint32_t sample_rate,
                                  uint32_t bit_width,
                                  audio_channel_mask_t channel_mask,
                                  char *profile,
                                  struct stream_app_type_cfg *app_type_cfg);
void audio_extn_utils_update_stream_input_app_type_cfg(void *platform,
                                  struct listnode *streams_input_cfg_list,
                                  audio_devices_t devices,
                                  audio_input_flags_t flags,
                                  audio_format_t format,
                                  uint32_t sample_rate,
                                  uint32_t bit_width,
                                  char *profile,
                                  struct stream_app_type_cfg *app_type_cfg);
int audio_extn_utils_send_app_type_cfg(struct audio_device *adev,
                                       struct audio_usecase *usecase);
void audio_extn_utils_send_audio_calibration(struct audio_device *adev,
                                             struct audio_usecase *usecase);
void audio_extn_utils_update_stream_app_type_cfg_for_usecase(
                                  struct audio_device *adev,
                                  struct audio_usecase *usecase);
#ifdef DS2_DOLBY_DAP_ENABLED
#define LIB_DS2_DAP_HAL "vendor/lib/libhwdaphal.so"
#define SET_HW_INFO_FUNC "dap_hal_set_hw_info"
typedef enum {
    SND_CARD            = 0,
    HW_ENDPOINT         = 1,
    DMID                = 2,
    DEVICE_BE_ID_MAP    = 3,
    DAP_BYPASS          = 4,
} dap_hal_hw_info_t;
typedef int (*dap_hal_set_hw_info_t)(int32_t hw_info, void* data);
typedef struct {
     int (*device_id_to_be_id)[2];
     int len;
} dap_hal_device_be_id_map_t;

int audio_extn_dap_hal_init(int snd_card);
int audio_extn_dap_hal_deinit();
void audio_extn_dolby_ds2_set_endpoint(struct audio_device *adev);
int audio_extn_ds2_enable(struct audio_device *adev);
int audio_extn_dolby_set_dap_bypass(struct audio_device *adev, int state);
void audio_extn_ds2_set_parameters(struct audio_device *adev,
                                   struct str_parms *parms);

#else
#define audio_extn_dap_hal_init(snd_card)                             (0)
#define audio_extn_dap_hal_deinit()                                   (0)
#define audio_extn_dolby_ds2_set_endpoint(adev)                       (0)
#define audio_extn_ds2_enable(adev)                                   (0)
#define audio_extn_dolby_set_dap_bypass(adev, state)                  (0)
#define audio_extn_ds2_set_parameters(adev, parms);                   (0)
#endif
typedef enum {
    DAP_STATE_ON = 0,
    DAP_STATE_BYPASS,
} dap_state;
#ifndef AUDIO_FORMAT_E_AC3_JOC
#define AUDIO_FORMAT_E_AC3_JOC  0x19000000UL
#endif
#ifndef AUDIO_FORMAT_DTS_LBR
#define AUDIO_FORMAT_DTS_LBR 0x1E000000UL
#endif

#define DIV_ROUND_UP(x, y) (((x) + (y) - 1)/(y))
#define ALIGN(x, y) ((y) * DIV_ROUND_UP((x), (y)))

int b64decode(char *inp, int ilen, uint8_t* outp);
int b64encode(uint8_t *inp, int ilen, char* outp);
int read_line_from_file(const char *path, char *buf, size_t count);
int audio_extn_utils_get_codec_version(const char *snd_card_name, int card_num, char *codec_version);
audio_format_t alsa_format_to_hal(uint32_t alsa_format);
uint32_t hal_format_to_alsa(audio_format_t hal_format);
audio_format_t pcm_format_to_hal(uint32_t pcm_format);
uint32_t hal_format_to_pcm(audio_format_t hal_format);

void audio_extn_utils_update_direct_pcm_fragment_size(struct stream_out *out);
size_t audio_extn_utils_convert_format_24_8_to_8_24(void *buf, size_t bytes);
int get_snd_codec_id(audio_format_t format);

#ifndef KPI_OPTIMIZE_ENABLED
#define audio_extn_perf_lock_init() (0)
#define audio_extn_perf_lock_acquire(handle, duration, opts, size) (0)
#define audio_extn_perf_lock_release(handle) (0)
#else
int audio_extn_perf_lock_init(void);
void audio_extn_perf_lock_acquire(int *handle, int duration,
                                 int *opts, int size);
void audio_extn_perf_lock_release(int *handle);

#endif /* KPI_OPTIMIZE_ENABLED */

#ifndef AUDIO_EXTERNAL_HDMI_ENABLED
#define audio_utils_set_hdmi_channel_status(out, buffer, bytes) (0)
#else
void audio_utils_set_hdmi_channel_status(struct stream_out *out, char * buffer, size_t bytes);
#endif

#ifdef QAF_EXTN_ENABLED
bool audio_extn_qaf_is_enabled();
void audio_extn_qaf_deinit();
void audio_extn_qaf_close_output_stream(struct audio_hw_device *dev __unused,
                                        struct audio_stream_out *stream);
int audio_extn_qaf_open_output_stream(struct audio_hw_device *dev,
                                   audio_io_handle_t handle,
                                   audio_devices_t devices,
                                   audio_output_flags_t flags,
                                   struct audio_config *config,
                                   struct audio_stream_out **stream_out,
                                   const char *address __unused);
int audio_extn_qaf_init(struct audio_device *adev);
int audio_extn_qaf_set_parameters(struct audio_device *adev, struct str_parms *parms);
#else
#define audio_extn_qaf_is_enabled()                                     (0)
#define audio_extn_qaf_deinit()                                         (0)
#define audio_extn_qaf_close_output_stream         adev_close_output_stream
#define audio_extn_qaf_open_output_stream           adev_open_output_stream
#define audio_extn_qaf_init(adev)                                       (0)
#define audio_extn_qaf_set_parameters(adev, parms)                      (0)
#endif

#ifndef KEEP_ALIVE_ENABLED
#define audio_extn_keep_alive_init(a) do {} while(0)
#define audio_extn_keep_alive_start() do {} while(0)
#define audio_extn_keep_alive_stop() do {} while(0)
#define audio_extn_keep_alive_is_active() (false)
#define audio_extn_keep_alive_set_parameters(adev, parms) (0)
#else
void audio_extn_keep_alive_init(struct audio_device *adev);
void audio_extn_keep_alive_start();
void audio_extn_keep_alive_stop();
bool audio_extn_keep_alive_is_active();
int audio_extn_keep_alive_set_parameters(struct audio_device *adev,
                                         struct str_parms *parms);
#endif

#ifndef AUDIO_GENERIC_EFFECT_FRAMEWORK_ENABLED

#define audio_extn_gef_init(adev) (0)
#define audio_extn_gef_deinit() (0)
#define audio_extn_gef_notify_device_config(devices, cmask, sample_rate, acdb_id) (0)
#define audio_extn_gef_send_audio_cal(dev, acdb_dev_id, acdb_device_type,\
    app_type, topology_id, sample_rate, module_id, param_id, data, length, persist) (0)
#define audio_extn_gef_get_audio_cal(adev, acdb_dev_id, acdb_device_type,\
    app_type, topology_id, sample_rate, module_id, param_id, data, length, persist) (0)
#define audio_extn_gef_store_audio_cal(adev, acdb_dev_id, acdb_device_type,\
    app_type, topology_id, sample_rate, module_id, param_id, data, length) (0)
#define audio_extn_gef_retrieve_audio_cal(adev, acdb_dev_id, acdb_device_type,\
    app_type, topology_id, sample_rate, module_id, param_id, data, length) (0)

#else

void audio_extn_gef_init(struct audio_device *adev);
void audio_extn_gef_deinit();

void audio_extn_gef_notify_device_config(audio_devices_t audio_device,
    audio_channel_mask_t channel_mask, int sample_rate, int acdb_id);
int audio_extn_gef_send_audio_cal(void* adev, int acdb_dev_id, int acdb_device_type,
    int app_type, int topology_id, int sample_rate, uint32_t module_id, uint32_t param_id,
    void* data, int length, bool persist);
int audio_extn_gef_get_audio_cal(void* adev, int acdb_dev_id, int acdb_device_type,
    int app_type, int topology_id, int sample_rate, uint32_t module_id, uint32_t param_id,
    void* data, int* length, bool persist);
int audio_extn_gef_store_audio_cal(void* adev, int acdb_dev_id, int acdb_device_type,
    int app_type, int topology_id, int sample_rate, uint32_t module_id, uint32_t param_id,
    void* data, int length);
int audio_extn_gef_retrieve_audio_cal(void* adev, int acdb_dev_id, int acdb_device_type,
    int app_type, int topology_id, int sample_rate, uint32_t module_id, uint32_t param_id,
    void* data, int* length);

#endif /* AUDIO_GENERIC_EFFECT_FRAMEWORK_ENABLED */

typedef void (* snd_mon_cb)(void * stream, struct str_parms * parms);
#ifndef SND_MONITOR_ENABLED
#define audio_extn_snd_mon_init()           (0)
#define audio_extn_snd_mon_deinit()         (0)
#define audio_extn_snd_mon_register_listener(stream, cb) (0)
#define audio_extn_snd_mon_unregister_listener(stream) (0)
#else
int audio_extn_snd_mon_init();
int audio_extn_snd_mon_deinit();
int audio_extn_snd_mon_register_listener(void *stream, snd_mon_cb cb);
int audio_extn_snd_mon_unregister_listener(void *stream);
#endif

#ifdef COMPRESS_INPUT_ENABLED
bool audio_extn_cin_applicable_stream(struct stream_in *in);
bool audio_extn_cin_attached_usecase(audio_usecase_t uc_id);
size_t audio_extn_cin_get_buffer_size(struct stream_in *in);
int audio_extn_cin_start_input_stream(struct stream_in *in);
void audio_extn_cin_stop_input_stream(struct stream_in *in);
void audio_extn_cin_close_input_stream(struct stream_in *in);
int audio_extn_cin_read(struct stream_in *in, void *buffer,
                        size_t bytes, size_t *bytes_read);
int audio_extn_cin_configure_input_stream(struct stream_in *in);
#else
#define audio_extn_cin_applicable_stream(in) (false)
#define audio_extn_cin_attached_usecase(uc_id) (false)
#define audio_extn_cin_get_buffer_size(in) (0)
#define audio_extn_cin_start_input_stream(in) (0)
#define audio_extn_cin_stop_input_stream(in) (0)
#define audio_extn_cin_close_input_stream(in) (0)
#define audio_extn_cin_read(in, buffer, bytes, bytes_read) (0)
#define audio_extn_cin_configure_input_stream(in) (0)
#endif

#endif /* AUDIO_EXTN_H */<|MERGE_RESOLUTION|>--- conflicted
+++ resolved
@@ -510,11 +510,7 @@
 #endif
 
 void audio_extn_init(void);
-<<<<<<< HEAD
-void audio_extn_utils_update_streams_output_cfg_list(void *platform,
-=======
 void audio_extn_utils_update_streams_cfg_lists(void *platform,
->>>>>>> deee8806
                                   struct mixer *mixer,
                                   struct listnode *streams_output_cfg_list,
                                   struct listnode *streams_input_cfg_list);
