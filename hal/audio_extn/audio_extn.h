/*
 * Copyright (c) 2013-2015, The Linux Foundation. All rights reserved.
 * Not a Contribution.
 *
 * Copyright (C) 2013 The Android Open Source Project
 *
 * Licensed under the Apache License, Version 2.0 (the "License");
 * you may not use this file except in compliance with the License.
 * You may obtain a copy of the License at
 *
 *      http://www.apache.org/licenses/LICENSE-2.0
 *
 * Unless required by applicable law or agreed to in writing, software
 * distributed under the License is distributed on an "AS IS" BASIS,
 * WITHOUT WARRANTIES OR CONDITIONS OF ANY KIND, either express or implied.
 * See the License for the specific language governing permissions and
 * limitations under the License.
 */

#ifndef AUDIO_EXTN_H
#define AUDIO_EXTN_H

#include <cutils/str_parms.h>

#if 0
#define AUDIO_FORMAT_PCM_OFFLOAD 0x17000000UL
#define AUDIO_FORMAT_PCM_16_BIT_OFFLOAD (AUDIO_FORMAT_PCM_OFFLOAD | AUDIO_FORMAT_PCM_SUB_16_BIT)
#define AUDIO_FORMAT_PCM_24_BIT_OFFLOAD (AUDIO_FORMAT_PCM_OFFLOAD | AUDIO_FORMAT_PCM_SUB_8_24_BIT)
#define AUDIO_OFFLOAD_CODEC_FORMAT  "music_offload_codec_format"
#define audio_is_offload_pcm(format) (0)
#endif

#ifndef AFE_PROXY_ENABLED
#define AUDIO_DEVICE_OUT_PROXY 0x40000
#endif

#ifndef COMPRESS_VOIP_ENABLED
#define AUDIO_OUTPUT_FLAG_VOIP_RX 0x4000
#endif

#ifndef INCALL_MUSIC_ENABLED
#define AUDIO_OUTPUT_FLAG_INCALL_MUSIC 0x8000
#endif

<<<<<<< HEAD
#ifdef FM_ENABLED
#define AUDIO_DEVICE_OUT_FM 0x80000
#define AUDIO_DEVICE_OUT_FM_TX 0x100000
#define AUDIO_SOURCE_FM_RX 9
#define AUDIO_SOURCE_FM_RX_A2DP 10
#define AUDIO_DEVICE_IN_FM_RX (AUDIO_DEVICE_BIT_IN | 0x8000)
#define AUDIO_DEVICE_IN_FM_RX_A2DP (AUDIO_DEVICE_BIT_IN | 0x10000)
#endif

#define PCM_OUTPUT_BIT_WIDTH (config->offload_info.bit_width)
=======
#ifndef AUDIO_DEVICE_OUT_FM_TX
#define AUDIO_DEVICE_OUT_FM_TX 0x8000000
#endif

#ifndef FLAC_OFFLOAD_ENABLED
#define AUDIO_FORMAT_FLAC 0x1B000000UL
#endif

#ifndef WMA_OFFLOAD_ENABLED
#define AUDIO_FORMAT_WMA 0x12000000UL
#define AUDIO_FORMAT_WMA_PRO 0x13000000UL
#endif

#ifndef ALAC_OFFLOAD_ENABLED
#define AUDIO_FORMAT_ALAC 0x1C000000UL
#endif

#ifndef APE_OFFLOAD_ENABLED
#define AUDIO_FORMAT_APE 0x1D000000UL
#endif

#ifndef COMPRESS_METADATA_NEEDED
#define audio_extn_parse_compress_metadata(out, parms) (0)
#else
int audio_extn_parse_compress_metadata(struct stream_out *out,
                                       struct str_parms *parms);
#endif

#ifdef PCM_OFFLOAD_ENABLED_24
#define PCM_OUTPUT_BIT_WIDTH (config->offload_info.bit_width)
#else
#define PCM_OUTPUT_BIT_WIDTH (CODEC_BACKEND_DEFAULT_BIT_WIDTH)
#endif
>>>>>>> 606a7a65

#define MAX_LENGTH_MIXER_CONTROL_IN_INT                  (128)

void audio_extn_set_parameters(struct audio_device *adev,
                               struct str_parms *parms);

void audio_extn_get_parameters(const struct audio_device *adev,
                               struct str_parms *query,
                               struct str_parms *reply);

#ifndef ANC_HEADSET_ENABLED
#define audio_extn_get_anc_enabled()                     (0)
#define audio_extn_should_use_fb_anc()                   (0)
#define audio_extn_should_use_handset_anc(in_channels)   (0)
#else
bool audio_extn_get_anc_enabled(void);
bool audio_extn_should_use_fb_anc(void);
bool audio_extn_should_use_handset_anc(int in_channels);
#endif

#ifndef FLUENCE_ENABLED
#define audio_extn_set_fluence_parameters(adev, parms) (0)
#define audio_extn_get_fluence_parameters(adev, query, reply) (0)
#else
void audio_extn_set_fluence_parameters(struct audio_device *adev,
                                           struct str_parms *parms);
int audio_extn_get_fluence_parameters(const struct audio_device *adev,
                  struct str_parms *query, struct str_parms *reply);
#endif

#ifndef AFE_PROXY_ENABLED
#define audio_extn_set_afe_proxy_channel_mixer(adev,channel_count)     (0)
#define audio_extn_read_afe_proxy_channel_masks(out)                   (0)
#define audio_extn_get_afe_proxy_channel_count()                       (0)
#else
int32_t audio_extn_set_afe_proxy_channel_mixer(struct audio_device *adev,
                                                    int channel_count);
int32_t audio_extn_read_afe_proxy_channel_masks(struct stream_out *out);
int32_t audio_extn_get_afe_proxy_channel_count();

#endif

#ifndef USB_HEADSET_ENABLED
#define audio_extn_usb_init(adev)                        (0)
#define audio_extn_usb_deinit()                          (0)
#define audio_extn_usb_start_playback(adev)              (0)
#define audio_extn_usb_stop_playback()                   (0)
#define audio_extn_usb_start_capture(adev)               (0)
#define audio_extn_usb_stop_capture()                    (0)
#define audio_extn_usb_set_proxy_sound_card(sndcard_idx) (0)
#define audio_extn_usb_is_proxy_inuse()                  (0)
#else
void initPlaybackVolume();
void audio_extn_usb_init(void *adev);
void audio_extn_usb_deinit();
void audio_extn_usb_start_playback(void *adev);
void audio_extn_usb_stop_playback();
void audio_extn_usb_start_capture(void *adev);
void audio_extn_usb_stop_capture();
void audio_extn_usb_set_proxy_sound_card(uint32_t sndcard_idx);
bool audio_extn_usb_is_proxy_inuse();
#endif

#ifndef SPLIT_A2DP_ENABLED
#define audio_extn_a2dp_init()                       (0)
#define audio_extn_a2dp_start_playback()             (0)
#define audio_extn_a2dp_stop_playback()              (0)
#define audio_extn_a2dp_set_parameters(parms)      (0)
#else
void audio_extn_a2dp_init();
void audio_extn_a2dp_start_playback();
void audio_extn_a2dp_stop_playback();
void audio_extn_a2dp_set_parameters(struct str_parms *parms);
#endif

#ifndef SSR_ENABLED
#define audio_extn_ssr_init(in)                       (0)
#define audio_extn_ssr_deinit()                       (0)
#define audio_extn_ssr_update_enabled()               (0)
#define audio_extn_ssr_get_enabled()                  (0)
#define audio_extn_ssr_read(stream, buffer, bytes)    (0)
#else
int32_t audio_extn_ssr_init(struct stream_in *in);
int32_t audio_extn_ssr_deinit();
void audio_extn_ssr_update_enabled();
bool audio_extn_ssr_get_enabled();
int32_t audio_extn_ssr_read(struct audio_stream_in *stream,
                       void *buffer, size_t bytes);
#endif

#ifndef HW_VARIANTS_ENABLED
#define hw_info_init(snd_card_name)                  (0)
#define hw_info_deinit(hw_info)                      (0)
#define hw_info_append_hw_type(hw_info,\
        snd_device, device_name)                     (0)
#else
void *hw_info_init(const char *snd_card_name);
void hw_info_deinit(void *hw_info);
void hw_info_append_hw_type(void *hw_info, snd_device_t snd_device,
                             char *device_name);
#endif

#ifndef AUDIO_LISTEN_ENABLED
#define audio_extn_listen_init(adev, snd_card)                  (0)
#define audio_extn_listen_deinit(adev)                          (0)
#define audio_extn_listen_update_device_status(snd_dev, event)  (0)
#define audio_extn_listen_update_stream_status(uc_info, event)  (0)
#define audio_extn_listen_set_parameters(adev, parms)           (0)
#else
enum listen_event_type {
    LISTEN_EVENT_SND_DEVICE_FREE,
    LISTEN_EVENT_SND_DEVICE_BUSY,
    LISTEN_EVENT_STREAM_FREE,
    LISTEN_EVENT_STREAM_BUSY
};
typedef enum listen_event_type listen_event_type_t;

int audio_extn_listen_init(struct audio_device *adev, unsigned int snd_card);
void audio_extn_listen_deinit(struct audio_device *adev);
void audio_extn_listen_update_device_status(snd_device_t snd_device,
                                     listen_event_type_t event);
void audio_extn_listen_update_stream_status(struct audio_usecase *uc_info,
                                     listen_event_type_t event);
void audio_extn_listen_set_parameters(struct audio_device *adev,
                                      struct str_parms *parms);
#endif /* AUDIO_LISTEN_ENABLED */

#ifndef SOUND_TRIGGER_ENABLED
#define audio_extn_sound_trigger_init(adev)                            (0)
#define audio_extn_sound_trigger_deinit(adev)                          (0)
#define audio_extn_sound_trigger_update_device_status(snd_dev, event)  (0)
#define audio_extn_sound_trigger_update_stream_status(uc_info, event)  (0)
#define audio_extn_sound_trigger_set_parameters(adev, parms)           (0)
#define audio_extn_sound_trigger_check_and_get_session(in)             (0)
#define audio_extn_sound_trigger_stop_lab(in)                          (0)
#else

enum st_event_type {
    ST_EVENT_SND_DEVICE_FREE,
    ST_EVENT_SND_DEVICE_BUSY,
    ST_EVENT_STREAM_FREE,
    ST_EVENT_STREAM_BUSY
};
typedef enum st_event_type st_event_type_t;

int audio_extn_sound_trigger_init(struct audio_device *adev);
void audio_extn_sound_trigger_deinit(struct audio_device *adev);
void audio_extn_sound_trigger_update_device_status(snd_device_t snd_device,
                                     st_event_type_t event);
void audio_extn_sound_trigger_update_stream_status(struct audio_usecase *uc_info,
                                     st_event_type_t event);
void audio_extn_sound_trigger_set_parameters(struct audio_device *adev,
                                             struct str_parms *parms);
void audio_extn_sound_trigger_check_and_get_session(struct stream_in *in);
void audio_extn_sound_trigger_stop_lab(struct stream_in *in);
#endif

#ifndef AUXPCM_BT_ENABLED
#define audio_extn_read_xml(adev, mixer_card, MIXER_XML_PATH, \
                            MIXER_XML_PATH_AUXPCM)               (-ENOSYS)
#else
int32_t audio_extn_read_xml(struct audio_device *adev, uint32_t mixer_card,
                            const char* mixer_xml_path,
                            const char* mixer_xml_path_auxpcm);
#endif /* AUXPCM_BT_ENABLED */
#ifndef SPKR_PROT_ENABLED
#define audio_extn_spkr_prot_init(adev)       (0)
#define audio_extn_spkr_prot_start_processing(snd_device)    (-EINVAL)
#define audio_extn_spkr_prot_calib_cancel(adev) (0)
#define audio_extn_spkr_prot_stop_processing(snd_device)     (0)
#define audio_extn_spkr_prot_is_enabled() (false)
#define audio_extn_spkr_prot_get_acdb_id(snd_device)         (-EINVAL)
#define audio_extn_get_spkr_prot_snd_device(snd_device) (snd_device)
#else
void audio_extn_spkr_prot_init(void *adev);
int audio_extn_spkr_prot_start_processing(snd_device_t snd_device);
void audio_extn_spkr_prot_stop_processing(snd_device_t snd_device);
bool audio_extn_spkr_prot_is_enabled();
int audio_extn_spkr_prot_get_acdb_id(snd_device_t snd_device);
int audio_extn_get_spkr_prot_snd_device(snd_device_t snd_device);
void audio_extn_spkr_prot_calib_cancel(void *adev);
#endif

#ifndef COMPRESS_CAPTURE_ENABLED
#define audio_extn_compr_cap_init(in)                     (0)
#define audio_extn_compr_cap_enabled()                    (0)
#define audio_extn_compr_cap_format_supported(format)     (0)
#define audio_extn_compr_cap_usecase_supported(usecase)   (0)
#define audio_extn_compr_cap_get_buffer_size(format)      (0)
#define audio_extn_compr_cap_read(in, buffer, bytes)      (0)
#define audio_extn_compr_cap_deinit()                     (0)
#else
void audio_extn_compr_cap_init(struct stream_in *in);
bool audio_extn_compr_cap_enabled();
bool audio_extn_compr_cap_format_supported(audio_format_t format);
bool audio_extn_compr_cap_usecase_supported(audio_usecase_t usecase);
size_t audio_extn_compr_cap_get_buffer_size(audio_format_t format);
size_t audio_extn_compr_cap_read(struct stream_in *in,
                                        void *buffer, size_t bytes);
void audio_extn_compr_cap_deinit();
#endif

#if defined(DS1_DOLBY_DDP_ENABLED) || defined(DS1_DOLBY_DAP_ENABLED)
void audio_extn_dolby_set_dmid(struct audio_device *adev);
#else
#define audio_extn_dolby_set_dmid(adev)                 (0)
#endif


#if defined(DS1_DOLBY_DDP_ENABLED) || defined(DS1_DOLBY_DAP_ENABLED) || defined(DS2_DOLBY_DAP_ENABLED)
void audio_extn_dolby_set_license(struct audio_device *adev);
#else
#define audio_extn_dolby_set_license(adev)              (0)
#endif

#ifndef DS1_DOLBY_DAP_ENABLED
#define audio_extn_dolby_set_endpoint(adev)                 (0)
#else
void audio_extn_dolby_set_endpoint(struct audio_device *adev);
#endif


#if defined(DS1_DOLBY_DDP_ENABLED) || defined(DS2_DOLBY_DAP_ENABLED)
bool audio_extn_is_dolby_format(audio_format_t format);
int audio_extn_dolby_get_snd_codec_id(struct audio_device *adev,
                                      struct stream_out *out,
                                      audio_format_t format);
#else
#define audio_extn_is_dolby_format(format)              (0)
#define audio_extn_dolby_get_snd_codec_id(adev, out, format)       (0)
#endif

#ifndef DS1_DOLBY_DDP_ENABLED
#define audio_extn_ddp_set_parameters(adev, parms)      (0)
#define audio_extn_dolby_send_ddp_endp_params(adev)     (0)
#else
void audio_extn_ddp_set_parameters(struct audio_device *adev,
                                   struct str_parms *parms);
void audio_extn_dolby_send_ddp_endp_params(struct audio_device *adev);
#endif

#ifndef HFP_ENABLED
#define audio_extn_hfp_is_active(adev)                  (0)
#define audio_extn_hfp_get_usecase()                    (-1)
#else
bool audio_extn_hfp_is_active(struct audio_device *adev);
audio_usecase_t audio_extn_hfp_get_usecase();
#endif

#ifndef DEV_ARBI_ENABLED
#define audio_extn_dev_arbi_init()                  (0)
#define audio_extn_dev_arbi_deinit()                (0)
#define audio_extn_dev_arbi_acquire(snd_device)     (0)
#define audio_extn_dev_arbi_release(snd_device)     (0)
#else
int audio_extn_dev_arbi_init();
int audio_extn_dev_arbi_deinit();
int audio_extn_dev_arbi_acquire(snd_device_t snd_device);
int audio_extn_dev_arbi_release(snd_device_t snd_device);
#endif

#ifndef PM_SUPPORT_ENABLED
#define audio_extn_pm_set_parameters(params) (0)
#define audio_extn_pm_vote(void) (0)
#define audio_extn_pm_unvote(void) (0)
#else
void audio_extn_pm_set_parameters(struct str_parms *parms);
int audio_extn_pm_vote (void);
void audio_extn_pm_unvote(void);
#endif

void audio_extn_utils_update_streams_output_cfg_list(void *platform,
                                  struct mixer *mixer,
                                  struct listnode *streams_output_cfg_list);
void audio_extn_utils_dump_streams_output_cfg_list(
                                  struct listnode *streams_output_cfg_list);
void audio_extn_utils_release_streams_output_cfg_list(
                                  struct listnode *streams_output_cfg_list);
void audio_extn_utils_update_stream_app_type_cfg(void *platform,
                                  struct listnode *streams_output_cfg_list,
                                  audio_devices_t devices,
                                  audio_output_flags_t flags,
                                  audio_format_t format,
                                  uint32_t sample_rate,
                                  uint32_t bit_width,
                                  struct stream_app_type_cfg *app_type_cfg);
int audio_extn_utils_send_app_type_cfg(struct audio_usecase *usecase);
void audio_extn_utils_send_audio_calibration(struct audio_device *adev,
                                             struct audio_usecase *usecase);
#ifdef DS2_DOLBY_DAP_ENABLED
#define LIB_DS2_DAP_HAL "vendor/lib/libhwdaphal.so"
#define SET_HW_INFO_FUNC "dap_hal_set_hw_info"
typedef enum {
    SND_CARD            = 0,
    HW_ENDPOINT         = 1,
    DMID                = 2,
    DEVICE_BE_ID_MAP    = 3,
    DAP_BYPASS          = 4,
} dap_hal_hw_info_t;
typedef int (*dap_hal_set_hw_info_t)(int32_t hw_info, void* data);
typedef struct {
     int (*device_id_to_be_id)[2];
     int len;
} dap_hal_device_be_id_map_t;

int audio_extn_dap_hal_init(int snd_card);
int audio_extn_dap_hal_deinit();
void audio_extn_dolby_ds2_set_endpoint(struct audio_device *adev);
int audio_extn_ds2_enable(struct audio_device *adev);
int audio_extn_dolby_set_dap_bypass(struct audio_device *adev, int state);
void audio_extn_ds2_set_parameters(struct audio_device *adev,
                                   struct str_parms *parms);

#else
#define audio_extn_dap_hal_init(snd_card)                             (0)
#define audio_extn_dap_hal_deinit()                                   (0)
#define audio_extn_dolby_ds2_set_endpoint(adev)                       (0)
#define audio_extn_ds2_enable(adev)                                   (0)
#define audio_extn_dolby_set_dap_bypass(adev, state)                  (0)
#define audio_extn_ds2_set_parameters(adev, parms);                   (0)
#endif
typedef enum {
    DAP_STATE_ON = 0,
    DAP_STATE_BYPASS,
};
#ifndef AUDIO_FORMAT_E_AC3_JOC
#define AUDIO_FORMAT_E_AC3_JOC  0x19000000UL
#endif
 
#ifndef AUDIO_FORMAT_DTS_LBR
#define AUDIO_FORMAT_DTS_LBR 0x1E000000UL
#endif

int read_line_from_file(const char *path, char *buf, size_t count);

#ifndef KPI_OPTIMIZE_ENABLED
#define audio_extn_perf_lock_init() (0)
#define audio_extn_perf_lock_acquire() (0)
#define audio_extn_perf_lock_release() (0)
#else
int audio_extn_perf_lock_init(void);
void audio_extn_perf_lock_acquire(void);
void audio_extn_perf_lock_release(void);
#endif /* KPI_OPTIMIZE_ENABLED */
#endif /* AUDIO_EXTN_H */<|MERGE_RESOLUTION|>--- conflicted
+++ resolved
@@ -42,18 +42,6 @@
 #define AUDIO_OUTPUT_FLAG_INCALL_MUSIC 0x8000
 #endif
 
-<<<<<<< HEAD
-#ifdef FM_ENABLED
-#define AUDIO_DEVICE_OUT_FM 0x80000
-#define AUDIO_DEVICE_OUT_FM_TX 0x100000
-#define AUDIO_SOURCE_FM_RX 9
-#define AUDIO_SOURCE_FM_RX_A2DP 10
-#define AUDIO_DEVICE_IN_FM_RX (AUDIO_DEVICE_BIT_IN | 0x8000)
-#define AUDIO_DEVICE_IN_FM_RX_A2DP (AUDIO_DEVICE_BIT_IN | 0x10000)
-#endif
-
-#define PCM_OUTPUT_BIT_WIDTH (config->offload_info.bit_width)
-=======
 #ifndef AUDIO_DEVICE_OUT_FM_TX
 #define AUDIO_DEVICE_OUT_FM_TX 0x8000000
 #endif
@@ -87,7 +75,6 @@
 #else
 #define PCM_OUTPUT_BIT_WIDTH (CODEC_BACKEND_DEFAULT_BIT_WIDTH)
 #endif
->>>>>>> 606a7a65
 
 #define MAX_LENGTH_MIXER_CONTROL_IN_INT                  (128)
 
