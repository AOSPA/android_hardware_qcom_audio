/*
 * Copyright (c) 2014-2017, The Linux Foundation. All rights reserved.
 * Not a Contribution.
 *
 * Copyright (C) 2014 The Android Open Source Project
 *
 * Licensed under the Apache License, Version 2.0 (the "License");
 * you may not use this file except in compliance with the License.
 * You may obtain a copy of the License at
 *
 *      http://www.apache.org/licenses/LICENSE-2.0
 *
 * Unless required by applicable law or agreed to in writing, software
 * distributed under the License is distributed on an "AS IS" BASIS,
 * WITHOUT WARRANTIES OR CONDITIONS OF ANY KIND, either express or implied.
 * See the License for the specific language governing permissions and
 * limitations under the License.
 */

#define LOG_TAG "audio_hw_utils"
/* #define LOG_NDEBUG 0 */

#include <inttypes.h>
#include <errno.h>
#include <cutils/properties.h>
#include <cutils/config_utils.h>
#include <stdlib.h>
#include <dlfcn.h>
#include <cutils/str_parms.h>
#include <cutils/log.h>
#include <cutils/misc.h>


#include "audio_hw.h"
#include "platform.h"
#include "platform_api.h"
#include "audio_extn.h"
#include "voice.h"
#include <sound/compress_params.h>
#include <sound/compress_offload.h>
#include <tinycompress/tinycompress.h>

#ifdef DYNAMIC_LOG_ENABLED
#include <log_xml_parser.h>
#define LOG_MASK HAL_MOD_FILE_UTILS
#include <log_utils.h>
#endif

#ifdef AUDIO_EXTERNAL_HDMI_ENABLED
#ifdef HDMI_PASSTHROUGH_ENABLED
#include "audio_parsers.h"
#endif
#endif

#ifdef LINUX_ENABLED
#define AUDIO_OUTPUT_POLICY_VENDOR_CONFIG_FILE "/etc/audio_output_policy.conf"
#define AUDIO_IO_POLICY_VENDOR_CONFIG_FILE "/etc/audio_io_policy.conf"
#else
#define AUDIO_OUTPUT_POLICY_VENDOR_CONFIG_FILE "/vendor/etc/audio_output_policy.conf"
#define AUDIO_IO_POLICY_VENDOR_CONFIG_FILE "/vendor/etc/audio_io_policy.conf"
#endif

#define OUTPUTS_TAG "outputs"
#define INPUTS_TAG "inputs"

#define DYNAMIC_VALUE_TAG "dynamic"
#define FLAGS_TAG "flags"
#define PROFILES_TAG "profile"
#define FORMATS_TAG "formats"
#define SAMPLING_RATES_TAG "sampling_rates"
#define BIT_WIDTH_TAG "bit_width"
#define APP_TYPE_TAG "app_type"

#define STRING_TO_ENUM(string) { #string, string }
#define ARRAY_SIZE(a) (sizeof(a) / sizeof((a)[0]))

#define BASE_TABLE_SIZE 64
#define MAX_BASEINDEX_LEN 256

#ifndef SND_AUDIOCODEC_TRUEHD
#define SND_AUDIOCODEC_TRUEHD 0x00000023
#endif

#ifdef AUDIO_EXTERNAL_HDMI_ENABLED
#define PROFESSIONAL        (1<<0)      /* 0 = consumer, 1 = professional */
#define NON_LPCM            (1<<1)      /* 0 = audio, 1 = non-audio */
#define SR_44100            (0<<0)      /* 44.1kHz */
#define SR_NOTID            (1<<0)      /* non indicated */
#define SR_48000            (2<<0)      /* 48kHz */
#define SR_32000            (3<<0)      /* 32kHz */
#define SR_22050            (4<<0)      /* 22.05kHz */
#define SR_24000            (6<<0)      /* 24kHz */
#define SR_88200            (8<<0)      /* 88.2kHz */
#define SR_96000            (10<<0)     /* 96kHz */
#define SR_176400           (12<<0)     /* 176.4kHz */
#define SR_192000           (14<<0)     /* 192kHz */

#endif

/* ToDo: Check and update a proper value in msec */
#define COMPRESS_OFFLOAD_PLAYBACK_LATENCY 50

struct string_to_enum {
    const char *name;
    uint32_t value;
};

const struct string_to_enum s_flag_name_to_enum_table[] = {
    STRING_TO_ENUM(AUDIO_OUTPUT_FLAG_DIRECT),
    STRING_TO_ENUM(AUDIO_OUTPUT_FLAG_PRIMARY),
    STRING_TO_ENUM(AUDIO_OUTPUT_FLAG_FAST),
    STRING_TO_ENUM(AUDIO_OUTPUT_FLAG_RAW),
    STRING_TO_ENUM(AUDIO_OUTPUT_FLAG_DEEP_BUFFER),
    STRING_TO_ENUM(AUDIO_OUTPUT_FLAG_COMPRESS_OFFLOAD),
    STRING_TO_ENUM(AUDIO_OUTPUT_FLAG_NON_BLOCKING),
    STRING_TO_ENUM(AUDIO_OUTPUT_FLAG_HW_AV_SYNC),
#ifdef INCALL_MUSIC_ENABLED
    STRING_TO_ENUM(AUDIO_OUTPUT_FLAG_INCALL_MUSIC),
#endif
    STRING_TO_ENUM(AUDIO_OUTPUT_FLAG_COMPRESS_PASSTHROUGH),
    STRING_TO_ENUM(AUDIO_OUTPUT_FLAG_TIMESTAMP),
    STRING_TO_ENUM(AUDIO_INPUT_FLAG_NONE),
    STRING_TO_ENUM(AUDIO_INPUT_FLAG_FAST),
    STRING_TO_ENUM(AUDIO_INPUT_FLAG_HW_HOTWORD),
    STRING_TO_ENUM(AUDIO_INPUT_FLAG_RAW),
    STRING_TO_ENUM(AUDIO_INPUT_FLAG_SYNC),
    STRING_TO_ENUM(AUDIO_INPUT_FLAG_TIMESTAMP),
};

const struct string_to_enum s_format_name_to_enum_table[] = {
    STRING_TO_ENUM(AUDIO_FORMAT_PCM_8_BIT),
    STRING_TO_ENUM(AUDIO_FORMAT_PCM_16_BIT),
    STRING_TO_ENUM(AUDIO_FORMAT_PCM_24_BIT_PACKED),
    STRING_TO_ENUM(AUDIO_FORMAT_PCM_8_24_BIT),
    STRING_TO_ENUM(AUDIO_FORMAT_PCM_32_BIT),
    STRING_TO_ENUM(AUDIO_FORMAT_MP3),
    STRING_TO_ENUM(AUDIO_FORMAT_AAC),
    STRING_TO_ENUM(AUDIO_FORMAT_VORBIS),
    STRING_TO_ENUM(AUDIO_FORMAT_AMR_NB),
    STRING_TO_ENUM(AUDIO_FORMAT_AMR_WB),
    STRING_TO_ENUM(AUDIO_FORMAT_AC3),
    STRING_TO_ENUM(AUDIO_FORMAT_E_AC3),
    STRING_TO_ENUM(AUDIO_FORMAT_DTS),
    STRING_TO_ENUM(AUDIO_FORMAT_DTS_HD),
    STRING_TO_ENUM(AUDIO_FORMAT_DOLBY_TRUEHD),
    STRING_TO_ENUM(AUDIO_FORMAT_IEC61937),
#ifdef AUDIO_EXTN_FORMATS_ENABLED
    STRING_TO_ENUM(AUDIO_FORMAT_E_AC3_JOC),
    STRING_TO_ENUM(AUDIO_FORMAT_WMA),
    STRING_TO_ENUM(AUDIO_FORMAT_WMA_PRO),
    STRING_TO_ENUM(AUDIO_FORMAT_AAC_ADIF),
    STRING_TO_ENUM(AUDIO_FORMAT_AMR_WB_PLUS),
    STRING_TO_ENUM(AUDIO_FORMAT_EVRC),
    STRING_TO_ENUM(AUDIO_FORMAT_EVRCB),
    STRING_TO_ENUM(AUDIO_FORMAT_EVRCWB),
    STRING_TO_ENUM(AUDIO_FORMAT_QCELP),
    STRING_TO_ENUM(AUDIO_FORMAT_MP2),
    STRING_TO_ENUM(AUDIO_FORMAT_EVRCNW),
    STRING_TO_ENUM(AUDIO_FORMAT_FLAC),
    STRING_TO_ENUM(AUDIO_FORMAT_ALAC),
    STRING_TO_ENUM(AUDIO_FORMAT_APE),
    STRING_TO_ENUM(AUDIO_FORMAT_E_AC3_JOC),
    STRING_TO_ENUM(AUDIO_FORMAT_AAC_LC),
    STRING_TO_ENUM(AUDIO_FORMAT_AAC_HE_V1),
    STRING_TO_ENUM(AUDIO_FORMAT_AAC_HE_V2),
    STRING_TO_ENUM(AUDIO_FORMAT_AAC_ADTS),
    STRING_TO_ENUM(AUDIO_FORMAT_AAC_ADTS_LC),
    STRING_TO_ENUM(AUDIO_FORMAT_AAC_ADTS_HE_V1),
    STRING_TO_ENUM(AUDIO_FORMAT_AAC_ADTS_HE_V2),
    STRING_TO_ENUM(AUDIO_FORMAT_DSD),
    STRING_TO_ENUM(AUDIO_FORMAT_AAC_LATM),
    STRING_TO_ENUM(AUDIO_FORMAT_AAC_LATM_LC),
    STRING_TO_ENUM(AUDIO_FORMAT_AAC_LATM_HE_V1),
    STRING_TO_ENUM(AUDIO_FORMAT_AAC_LATM_HE_V2),
    STRING_TO_ENUM(AUDIO_FORMAT_APTX),
#endif
};

/* payload structure avt_device drift query */
struct audio_avt_device_drift_stats {
    uint32_t       minor_version;
    /* Indicates the device interface direction as either
     * source (Tx) or sink (Rx).
    */
    uint16_t        device_direction;
    /*params exposed to client */
    struct audio_avt_device_drift_param drift_param;
};

static char bTable[BASE_TABLE_SIZE] = {
            'A','B','C','D','E','F','G','H','I','J','K','L',
            'M','N','O','P','Q','R','S','T','U','V','W','X',
            'Y','Z','a','b','c','d','e','f','g','h','i','j',
            'k','l','m','n','o','p','q','r','s','t','u','v',
            'w','x','y','z','0','1','2','3','4','5','6','7',
            '8','9','+','/'
};

static uint32_t string_to_enum(const struct string_to_enum *table, size_t size,
                               const char *name)
{
    size_t i;
    for (i = 0; i < size; i++) {
        if (strcmp(table[i].name, name) == 0) {
            ALOGV("%s found %s", __func__, table[i].name);
            return table[i].value;
        }
    }
    return 0;
}

static audio_io_flags_t parse_flag_names(char *name)
{
    uint32_t flag = 0;
    audio_io_flags_t io_flags;
    char *last_r;
    char *flag_name = strtok_r(name, "|", &last_r);
    while (flag_name != NULL) {
        if (strlen(flag_name) != 0) {
            flag |= string_to_enum(s_flag_name_to_enum_table,
                               ARRAY_SIZE(s_flag_name_to_enum_table),
                               flag_name);
        }
        flag_name = strtok_r(NULL, "|", &last_r);
    }

    ALOGV("parse_flag_names: flag - %x", flag);
    io_flags.in_flags = (audio_input_flags_t)flag;
    io_flags.out_flags = (audio_output_flags_t)flag;
    return io_flags;
}

static void parse_format_names(char *name, struct streams_io_cfg *s_info)
{
    struct stream_format *sf_info = NULL;
    char *last_r;
    char *str = strtok_r(name, "|", &last_r);

    if (str != NULL && strcmp(str, DYNAMIC_VALUE_TAG) == 0)
        return;

    list_init(&s_info->format_list);
    while (str != NULL) {
        audio_format_t format = (audio_format_t)string_to_enum(s_format_name_to_enum_table,
                                              ARRAY_SIZE(s_format_name_to_enum_table), str);
        ALOGV("%s: format - %d", __func__, format);
        if (format != 0) {
            sf_info = (struct stream_format *)calloc(1, sizeof(struct stream_format));
            if (sf_info == NULL)
                break; /* return whatever was parsed */

            sf_info->format = format;
            list_add_tail(&s_info->format_list, &sf_info->list);
        }
        str = strtok_r(NULL, "|", &last_r);
    }
}

static void parse_sample_rate_names(char *name, struct streams_io_cfg *s_info)
{
    struct stream_sample_rate *ss_info = NULL;
    uint32_t sample_rate = 48000;
    char *last_r;
    char *str = strtok_r(name, "|", &last_r);

    if (str != NULL && 0 == strcmp(str, DYNAMIC_VALUE_TAG))
        return;

    list_init(&s_info->sample_rate_list);
    while (str != NULL) {
        sample_rate = (uint32_t)strtol(str, (char **)NULL, 10);
        ALOGV("%s: sample_rate - %d", __func__, sample_rate);
        if (0 != sample_rate) {
            ss_info = (struct stream_sample_rate *)calloc(1, sizeof(struct stream_sample_rate));
            if (!ss_info) {
                ALOGE("%s: memory allocation failure", __func__);
                return;
            }
            ss_info->sample_rate = sample_rate;
            list_add_tail(&s_info->sample_rate_list, &ss_info->list);
        }
        str = strtok_r(NULL, "|", &last_r);
    }
}

static int parse_bit_width_names(char *name)
{
    int bit_width = 16;
    char *last_r;
    char *str = strtok_r(name, "|", &last_r);

    if (str != NULL && strcmp(str, DYNAMIC_VALUE_TAG))
        bit_width = (int)strtol(str, (char **)NULL, 10);

    ALOGV("%s: bit_width - %d", __func__, bit_width);
    return bit_width;
}

static int parse_app_type_names(void *platform, char *name)
{
    int app_type = platform_get_default_app_type(platform);
    char *last_r;
    char *str = strtok_r(name, "|", &last_r);

    if (str != NULL && strcmp(str, DYNAMIC_VALUE_TAG))
        app_type = (int)strtol(str, (char **)NULL, 10);

    ALOGV("%s: app_type - %d", __func__, app_type);
    return app_type;
}

static void update_streams_cfg_list(cnode *root, void *platform,
                                    struct listnode *streams_cfg_list)
{
    cnode *node = root->first_child;
    struct streams_io_cfg *s_info;

    ALOGV("%s", __func__);
    s_info = (struct streams_io_cfg *)calloc(1, sizeof(struct streams_io_cfg));

    if (!s_info) {
        ALOGE("failed to allocate mem for s_info list element");
        return;
    }

    while (node) {
        if (strcmp(node->name, FLAGS_TAG) == 0) {
            s_info->flags = parse_flag_names((char *)node->value);
        } else if (strcmp(node->name, PROFILES_TAG) == 0) {
            strlcpy(s_info->profile, (char *)node->value, sizeof(s_info->profile));
        } else if (strcmp(node->name, FORMATS_TAG) == 0) {
            parse_format_names((char *)node->value, s_info);
        } else if (strcmp(node->name, SAMPLING_RATES_TAG) == 0) {
            s_info->app_type_cfg.sample_rate = CODEC_BACKEND_DEFAULT_SAMPLE_RATE;
            parse_sample_rate_names((char *)node->value, s_info);
        } else if (strcmp(node->name, BIT_WIDTH_TAG) == 0) {
            s_info->app_type_cfg.bit_width = parse_bit_width_names((char *)node->value);
        } else if (strcmp(node->name, APP_TYPE_TAG) == 0) {
            s_info->app_type_cfg.app_type = parse_app_type_names(platform, (char *)node->value);
        }
        node = node->next;
    }
    list_add_tail(streams_cfg_list, &s_info->list);
}

static void load_cfg_list(cnode *root, void *platform,
                          struct listnode *streams_output_cfg_list,
                          struct listnode *streams_input_cfg_list)
{
    cnode *node = NULL;

    node = config_find(root, OUTPUTS_TAG);
    if (node != NULL) {
        node = node->first_child;
        while (node) {
            ALOGV("%s: loading output %s", __func__, node->name);
            update_streams_cfg_list(node, platform, streams_output_cfg_list);
            node = node->next;
        }
    } else {
        ALOGI("%s: could not load output, node is NULL", __func__);
    }

    node = config_find(root, INPUTS_TAG);
    if (node != NULL) {
        node = node->first_child;
        while (node) {
            ALOGV("%s: loading input %s", __func__, node->name);
            update_streams_cfg_list(node, platform, streams_input_cfg_list);
            node = node->next;
        }
    } else {
        ALOGI("%s: could not load input, node is NULL", __func__);
    }
}

static void send_app_type_cfg(void *platform, struct mixer *mixer,
                              struct listnode *streams_output_cfg_list,
                              struct listnode *streams_input_cfg_list)
{
    size_t app_type_cfg[MAX_LENGTH_MIXER_CONTROL_IN_INT] = {0};
    int length = 0, i, num_app_types = 0;
    struct listnode *node;
    bool update;
    struct mixer_ctl *ctl = NULL;
    const char *mixer_ctl_name = "App Type Config";
    struct streams_io_cfg *s_info = NULL;

    if (!mixer) {
        ALOGE("%s: mixer is null",__func__);
        return;
    }
    ctl = mixer_get_ctl_by_name(mixer, mixer_ctl_name);
    if (!ctl) {
        ALOGE("%s: Could not get ctl for mixer cmd - %s",__func__, mixer_ctl_name);
        return;
    }
    app_type_cfg[length++] = num_app_types;

    if (list_empty(streams_output_cfg_list)) {
        app_type_cfg[length++] = platform_get_default_app_type_v2(platform, PCM_PLAYBACK);
        app_type_cfg[length++] = 48000;
        app_type_cfg[length++] = 16;
        num_app_types += 1;
    }
    if (list_empty(streams_input_cfg_list)) {
        app_type_cfg[length++] = platform_get_default_app_type_v2(platform, PCM_CAPTURE);
        app_type_cfg[length++] = 48000;
        app_type_cfg[length++] = 16;
        num_app_types += 1;
    }

    list_for_each(node, streams_output_cfg_list) {
        s_info = node_to_item(node, struct streams_io_cfg, list);
        update = true;
        for (i=0; i<length; i=i+3) {
            if (app_type_cfg[i+1] == 0)
                break;
            else if (app_type_cfg[i+1] == (size_t)s_info->app_type_cfg.app_type) {
                if (app_type_cfg[i+2] < (size_t)s_info->app_type_cfg.sample_rate)
                    app_type_cfg[i+2] = s_info->app_type_cfg.sample_rate;
                if (app_type_cfg[i+3] < (size_t)s_info->app_type_cfg.bit_width)
                    app_type_cfg[i+3] = s_info->app_type_cfg.bit_width;
                update = false;
                break;
            }
        }
        if (update && ((length + 3) <= MAX_LENGTH_MIXER_CONTROL_IN_INT)) {
            num_app_types += 1;
            app_type_cfg[length++] = s_info->app_type_cfg.app_type;
            app_type_cfg[length++] = s_info->app_type_cfg.sample_rate;
            app_type_cfg[length++] = s_info->app_type_cfg.bit_width;
        }
    }
    list_for_each(node, streams_input_cfg_list) {
        s_info = node_to_item(node, struct streams_io_cfg, list);
        update = true;
        for (i=0; i<length; i=i+3) {
            if (app_type_cfg[i+1] == 0)
                break;
            else if (app_type_cfg[i+1] == (size_t)s_info->app_type_cfg.app_type) {
                if (app_type_cfg[i+2] < (size_t)s_info->app_type_cfg.sample_rate)
                    app_type_cfg[i+2] = s_info->app_type_cfg.sample_rate;
                if (app_type_cfg[i+3] < (size_t)s_info->app_type_cfg.bit_width)
                    app_type_cfg[i+3] = s_info->app_type_cfg.bit_width;
                update = false;
                break;
            }
        }
        if (update && ((length + 3) <= MAX_LENGTH_MIXER_CONTROL_IN_INT)) {
            num_app_types += 1;
            app_type_cfg[length++] = s_info->app_type_cfg.app_type;
            app_type_cfg[length++] = s_info->app_type_cfg.sample_rate;
            app_type_cfg[length++] = s_info->app_type_cfg.bit_width;
        }
    }
    ALOGV("%s: num_app_types: %d", __func__, num_app_types);
    if (num_app_types) {
        app_type_cfg[0] = num_app_types;
        mixer_ctl_set_array(ctl, app_type_cfg, length);
    }
}

void audio_extn_utils_update_streams_cfg_lists(void *platform,
                                    struct mixer *mixer,
                                    struct listnode *streams_output_cfg_list,
                                    struct listnode *streams_input_cfg_list)
{
    cnode *root;
    char *data = NULL;

    ALOGV("%s", __func__);
    list_init(streams_output_cfg_list);
    list_init(streams_input_cfg_list);

    root = config_node("", "");
    if (root == NULL) {
        ALOGE("cfg_list, NULL config root");
        return;
    }

    data = (char *)load_file(AUDIO_IO_POLICY_VENDOR_CONFIG_FILE, NULL);
    if (data == NULL) {
        ALOGD("%s: failed to open io config file(%s), trying older config file",
              __func__, AUDIO_IO_POLICY_VENDOR_CONFIG_FILE);
        data = (char *)load_file(AUDIO_OUTPUT_POLICY_VENDOR_CONFIG_FILE, NULL);
        if (data == NULL) {
            send_app_type_cfg(platform, mixer,
                              streams_output_cfg_list,
                              streams_input_cfg_list);
            ALOGE("%s: could not load io policy config!", __func__);
            free(root);
            return;
        }
    }

    config_load(root, data);
    load_cfg_list(root, platform, streams_output_cfg_list,
                                  streams_input_cfg_list);

    send_app_type_cfg(platform, mixer, streams_output_cfg_list,
                                       streams_input_cfg_list);

    config_free(root);
    free(root);
    free(data);
}

static void audio_extn_utils_dump_streams_cfg_list(
                                    struct listnode *streams_cfg_list)
{
    struct listnode *node_i, *node_j;
    struct streams_io_cfg *s_info;
    struct stream_format *sf_info;
    struct stream_sample_rate *ss_info;

    list_for_each(node_i, streams_cfg_list) {
        s_info = node_to_item(node_i, struct streams_io_cfg, list);
        ALOGV("%s: flags-%d, sample_rate-%d, bit_width-%d, app_type-%d",
               __func__, s_info->flags.out_flags, s_info->app_type_cfg.sample_rate,
               s_info->app_type_cfg.bit_width, s_info->app_type_cfg.app_type);
        list_for_each(node_j, &s_info->format_list) {
            sf_info = node_to_item(node_j, struct stream_format, list);
            ALOGV("format-%x", sf_info->format);
        }
        list_for_each(node_j, &s_info->sample_rate_list) {
            ss_info = node_to_item(node_j, struct stream_sample_rate, list);
            ALOGV("sample rate-%d", ss_info->sample_rate);
        }
    }
}

void audio_extn_utils_dump_streams_cfg_lists(
                                    struct listnode *streams_output_cfg_list,
                                    struct listnode *streams_input_cfg_list)
{
    ALOGV("%s", __func__);
    audio_extn_utils_dump_streams_cfg_list(streams_output_cfg_list);
    audio_extn_utils_dump_streams_cfg_list(streams_input_cfg_list);
}

static void audio_extn_utils_release_streams_cfg_list(
                                    struct listnode *streams_cfg_list)
{
    struct listnode *node_i, *node_j;
    struct streams_io_cfg *s_info;

    ALOGV("%s", __func__);

    while (!list_empty(streams_cfg_list)) {
        node_i = list_head(streams_cfg_list);
        s_info = node_to_item(node_i, struct streams_io_cfg, list);
        while (!list_empty(&s_info->format_list)) {
            node_j = list_head(&s_info->format_list);
            list_remove(node_j);
            free(node_to_item(node_j, struct stream_format, list));
        }
        while (!list_empty(&s_info->sample_rate_list)) {
            node_j = list_head(&s_info->sample_rate_list);
            list_remove(node_j);
            free(node_to_item(node_j, struct stream_sample_rate, list));
        }
        list_remove(node_i);
        free(node_to_item(node_i, struct streams_io_cfg, list));
    }
}

void audio_extn_utils_release_streams_cfg_lists(
                                    struct listnode *streams_output_cfg_list,
                                    struct listnode *streams_input_cfg_list)
{
    ALOGV("%s", __func__);
    audio_extn_utils_release_streams_cfg_list(streams_output_cfg_list);
    audio_extn_utils_release_streams_cfg_list(streams_input_cfg_list);
}

static bool set_app_type_cfg(struct streams_io_cfg *s_info,
                    struct stream_app_type_cfg *app_type_cfg,
                    uint32_t sample_rate, uint32_t bit_width)
 {
    struct listnode *node_i;
    struct stream_sample_rate *ss_info;
    list_for_each(node_i, &s_info->sample_rate_list) {
        ss_info = node_to_item(node_i, struct stream_sample_rate, list);
        if ((sample_rate <= ss_info->sample_rate) &&
            (bit_width == s_info->app_type_cfg.bit_width)) {

            app_type_cfg->app_type = s_info->app_type_cfg.app_type;
            app_type_cfg->sample_rate = ss_info->sample_rate;
            app_type_cfg->bit_width = s_info->app_type_cfg.bit_width;
            ALOGV("%s app_type_cfg->app_type %d, app_type_cfg->sample_rate %d, app_type_cfg->bit_width %d",
                   __func__, app_type_cfg->app_type, app_type_cfg->sample_rate, app_type_cfg->bit_width);
            return true;
        }
    }
    /*
     * Reiterate through the list assuming dafault sample rate.
     * Handles scenario where input sample rate is higher
     * than all sample rates in list for the input bit width.
     */
    sample_rate = CODEC_BACKEND_DEFAULT_SAMPLE_RATE;

    list_for_each(node_i, &s_info->sample_rate_list) {
        ss_info = node_to_item(node_i, struct stream_sample_rate, list);
        if ((sample_rate <= ss_info->sample_rate) &&
            (bit_width == s_info->app_type_cfg.bit_width)) {
            app_type_cfg->app_type = s_info->app_type_cfg.app_type;
            app_type_cfg->sample_rate = sample_rate;
            app_type_cfg->bit_width = s_info->app_type_cfg.bit_width;
            ALOGV("%s Assuming sample rate. app_type_cfg->app_type %d, app_type_cfg->sample_rate %d, app_type_cfg->bit_width %d",
                   __func__, app_type_cfg->app_type, app_type_cfg->sample_rate, app_type_cfg->bit_width);
            return true;
        }
    }
    return false;
}

void audio_extn_utils_update_stream_input_app_type_cfg(void *platform,
                                  struct listnode *streams_input_cfg_list,
                                  audio_devices_t devices __unused,
                                  audio_input_flags_t flags,
                                  audio_format_t format,
                                  uint32_t sample_rate,
                                  uint32_t bit_width,
                                  char* profile,
                                  struct stream_app_type_cfg *app_type_cfg)
{
    struct listnode *node_i, *node_j;
    struct streams_io_cfg *s_info;
    struct stream_format *sf_info;

    ALOGV("%s: flags: 0x%x, format: 0x%x sample_rate %d, profile %s",
           __func__, flags, format, sample_rate, profile);

    list_for_each(node_i, streams_input_cfg_list) {
        s_info = node_to_item(node_i, struct streams_io_cfg, list);
        /* Along with flags do profile matching if set at either end.*/
        if (s_info->flags.in_flags == flags &&
            ((profile[0] == '\0' && s_info->profile[0] == '\0') ||
             strncmp(s_info->profile, profile, sizeof(s_info->profile)) == 0)) {
            list_for_each(node_j, &s_info->format_list) {
                sf_info = node_to_item(node_j, struct stream_format, list);
                if (sf_info->format == format) {
                    if (set_app_type_cfg(s_info, app_type_cfg, sample_rate, bit_width))
                        return;
                }
            }
        }
    }
    ALOGW("%s: App type could not be selected. Falling back to default", __func__);
    app_type_cfg->app_type = platform_get_default_app_type_v2(platform, PCM_CAPTURE);
    app_type_cfg->sample_rate = CODEC_BACKEND_DEFAULT_SAMPLE_RATE;
    app_type_cfg->bit_width = 16;
}

void audio_extn_utils_update_stream_output_app_type_cfg(void *platform,
                                  struct listnode *streams_output_cfg_list,
                                  audio_devices_t devices,
                                  audio_output_flags_t flags,
                                  audio_format_t format,
                                  uint32_t sample_rate,
                                  uint32_t bit_width,
                                  audio_channel_mask_t channel_mask,
                                  char *profile,
                                  struct stream_app_type_cfg *app_type_cfg)
{
    struct listnode *node_i, *node_j;
    struct streams_io_cfg *s_info;
    struct stream_format *sf_info;
    char value[PROPERTY_VALUE_MAX] = {0};

    if ((bit_width >= 24) &&
        (devices & AUDIO_DEVICE_OUT_SPEAKER)) {
        int32_t bw = platform_get_snd_device_bit_width(SND_DEVICE_OUT_SPEAKER);
        if (-ENOSYS != bw)
            bit_width = (uint32_t)bw;
        sample_rate = DEFAULT_OUTPUT_SAMPLING_RATE;
        ALOGI("%s Allowing 24-bit playback on speaker ONLY at default sampling rate", __func__);
    }

    property_get("audio.playback.mch.downsample",value,"");
    if (!strncmp("true", value, sizeof("true"))) {
        if ((popcount(channel_mask) > 2) &&
                (sample_rate > CODEC_BACKEND_DEFAULT_SAMPLE_RATE) &&
                !(flags & AUDIO_OUTPUT_FLAG_COMPRESS_PASSTHROUGH))  {
                    sample_rate = CODEC_BACKEND_DEFAULT_SAMPLE_RATE;
                    ALOGD("%s: MCH session defaulting sample rate to %d",
                               __func__, sample_rate);
        }
    }

    /* Set sampling rate to 176.4 for DSD64
     * and 352.8Khz for DSD128.
     * Set Bit Width to 16. output will be 16 bit
     * post DoP in ASM.
     */
    if ((flags & AUDIO_OUTPUT_FLAG_COMPRESS_PASSTHROUGH) &&
        (format == AUDIO_FORMAT_DSD)) {
        bit_width = 16;
        if (sample_rate == INPUT_SAMPLING_RATE_DSD64)
            sample_rate = OUTPUT_SAMPLING_RATE_DSD64;
        else if (sample_rate == INPUT_SAMPLING_RATE_DSD128)
            sample_rate = OUTPUT_SAMPLING_RATE_DSD128;
    }

    if(devices & AUDIO_DEVICE_OUT_ALL_A2DP) {
        //TODO: Handle fractional sampling rate configuration for LL
        audio_extn_a2dp_get_apptype_params(&sample_rate, &bit_width);
        ALOGI("%s using %d sampling rate %d bit width for A2DP CoPP",
              __func__, sample_rate, bit_width);
    }

    ALOGV("%s: flags: %x, format: %x sample_rate %d, profile %s, app_type %d",
           __func__, flags, format, sample_rate, profile, app_type_cfg->app_type);
    list_for_each(node_i, streams_output_cfg_list) {
        s_info = node_to_item(node_i, struct streams_io_cfg, list);
        /* Along with flags do profile matching if set at either end.*/
        if (s_info->flags.out_flags == flags &&
            ((profile[0] == '\0' && s_info->profile[0] == '\0') ||
             strncmp(s_info->profile, profile, sizeof(s_info->profile)) == 0)) {
            list_for_each(node_j, &s_info->format_list) {
                sf_info = node_to_item(node_j, struct stream_format, list);
                if (sf_info->format == format) {
                    if (set_app_type_cfg(s_info, app_type_cfg, sample_rate, bit_width))
                        return;
                }
            }
        }
    }
    list_for_each(node_i, streams_output_cfg_list) {
        s_info = node_to_item(node_i, struct streams_io_cfg, list);
        if (s_info->flags.out_flags == AUDIO_OUTPUT_FLAG_PRIMARY) {
            ALOGV("Compatible output profile not found.");
            app_type_cfg->app_type = s_info->app_type_cfg.app_type;
            app_type_cfg->sample_rate = s_info->app_type_cfg.sample_rate;
            app_type_cfg->bit_width = s_info->app_type_cfg.bit_width;
            ALOGV("%s Default to primary output: App type: %d sample_rate %d",
                  __func__, s_info->app_type_cfg.app_type, app_type_cfg->sample_rate);
            return;
        }
    }
    ALOGW("%s: App type could not be selected. Falling back to default", __func__);
    app_type_cfg->app_type = platform_get_default_app_type(platform);
    app_type_cfg->sample_rate = CODEC_BACKEND_DEFAULT_SAMPLE_RATE;
    app_type_cfg->bit_width = 16;
}

static bool audio_is_this_native_usecase(struct audio_usecase *uc)
{
    bool native_usecase = false;
    struct stream_out *out = (struct stream_out*) uc->stream.out;

    if (PCM_PLAYBACK == uc->type && out != NULL &&
        NATIVE_AUDIO_MODE_INVALID != platform_get_native_support() &&
        is_offload_usecase(uc->id) &&
        (out->sample_rate == OUTPUT_SAMPLING_RATE_44100))
        native_usecase = true;

    return native_usecase;
}


static inline bool audio_is_vr_mode_on(struct audio_device *(__attribute__((unused)) adev))
{
    return adev->vr_audio_mode_enabled;
}

void audio_extn_utils_update_stream_app_type_cfg_for_usecase(
                                    struct audio_device *adev,
                                    struct audio_usecase *usecase)
{
    ALOGV("%s", __func__);

    switch(usecase->type) {
    case PCM_PLAYBACK:
        audio_extn_utils_update_stream_output_app_type_cfg(adev->platform,
                                                &adev->streams_output_cfg_list,
                                                usecase->stream.out->devices,
                                                usecase->stream.out->flags,
                                                usecase->stream.out->format,
                                                usecase->stream.out->sample_rate,
                                                usecase->stream.out->bit_width,
                                                usecase->stream.out->channel_mask,
                                                usecase->stream.out->profile,
                                                &usecase->stream.out->app_type_cfg);
        ALOGV("%s Selected apptype: %d", __func__, usecase->stream.out->app_type_cfg.app_type);
        break;
    case PCM_CAPTURE:
        audio_extn_utils_update_stream_input_app_type_cfg(adev->platform,
                                                &adev->streams_input_cfg_list,
                                                usecase->stream.in->device,
                                                usecase->stream.in->flags,
                                                usecase->stream.in->format,
                                                usecase->stream.in->sample_rate,
                                                usecase->stream.in->bit_width,
                                                usecase->stream.in->profile,
                                                &usecase->stream.in->app_type_cfg);
        ALOGV("%s Selected apptype: %d", __func__, usecase->stream.in->app_type_cfg.app_type);
        break;
    default:
        ALOGE("%s: app type cfg not supported for usecase type (%d)",
            __func__, usecase->type);
    }
}

static int send_app_type_cfg_for_device(struct audio_device *adev,
                                        struct audio_usecase *usecase,
                                        int split_snd_device)
{
    char mixer_ctl_name[MAX_LENGTH_MIXER_CONTROL_IN_INT];
    size_t app_type_cfg[MAX_LENGTH_MIXER_CONTROL_IN_INT] = {0};
    int len = 0, rc;
    struct mixer_ctl *ctl;
    int pcm_device_id = 0, acdb_dev_id, app_type;
    int snd_device = split_snd_device, snd_device_be_idx = -1;
    int32_t sample_rate = DEFAULT_OUTPUT_SAMPLING_RATE;
    char value[PROPERTY_VALUE_MAX] = {0};

    ALOGV("%s: usecase->out_snd_device %s, usecase->in_snd_device %s, split_snd_device %s",
          __func__, platform_get_snd_device_name(usecase->out_snd_device),
          platform_get_snd_device_name(usecase->in_snd_device),
          platform_get_snd_device_name(split_snd_device));

    if (usecase->type != PCM_PLAYBACK && usecase->type != PCM_CAPTURE) {
        ALOGE("%s: not a playback/capture path, no need to cfg app type", __func__);
        rc = 0;
        goto exit_send_app_type_cfg;
    }
    if ((usecase->id != USECASE_AUDIO_PLAYBACK_DEEP_BUFFER) &&
        (usecase->id != USECASE_AUDIO_PLAYBACK_LOW_LATENCY) &&
        (usecase->id != USECASE_AUDIO_PLAYBACK_MULTI_CH) &&
        (usecase->id != USECASE_AUDIO_PLAYBACK_ULL) &&
        (!is_offload_usecase(usecase->id)) &&
        (usecase->type != PCM_CAPTURE)) {
        ALOGV("%s: a rx/tx/loopback path where app type cfg is not required %d", __func__, usecase->id);
        rc = 0;
        goto exit_send_app_type_cfg;
    }

    //if VR is active then only send the mixer control
    if (usecase->id == USECASE_AUDIO_PLAYBACK_ULL && !audio_is_vr_mode_on(adev)) {
            ALOGI("ULL doesnt need sending app type cfg, returning");
            rc = 0;
            goto exit_send_app_type_cfg;
    }

    if (usecase->type == PCM_PLAYBACK) {
        pcm_device_id = platform_get_pcm_device_id(usecase->id, PCM_PLAYBACK);
        snprintf(mixer_ctl_name, sizeof(mixer_ctl_name),
            "Audio Stream %d App Type Cfg", pcm_device_id);
    } else if (usecase->type == PCM_CAPTURE) {
        pcm_device_id = platform_get_pcm_device_id(usecase->id, PCM_CAPTURE);
        snprintf(mixer_ctl_name, sizeof(mixer_ctl_name),
            "Audio Stream Capture %d App Type Cfg", pcm_device_id);
    }

    ctl = mixer_get_ctl_by_name(adev->mixer, mixer_ctl_name);
    if (!ctl) {
        ALOGE("%s: Could not get ctl for mixer cmd - %s", __func__,
              mixer_ctl_name);
        rc = -EINVAL;
        goto exit_send_app_type_cfg;
    }
    snd_device = platform_get_spkr_prot_snd_device(snd_device);

    acdb_dev_id = platform_get_snd_device_acdb_id(snd_device);
    if (acdb_dev_id <= 0) {
        ALOGE("%s: Couldn't get the acdb dev id", __func__);
        rc = -EINVAL;
        goto exit_send_app_type_cfg;
    }

    snd_device_be_idx = platform_get_snd_device_backend_index(snd_device);
    if (snd_device_be_idx < 0) {
        ALOGE("%s: Couldn't get the backend index for snd device %s ret=%d",
              __func__, platform_get_snd_device_name(snd_device),
              snd_device_be_idx);
    }

    if ((usecase->type == PCM_PLAYBACK) && (usecase->stream.out != NULL)) {

        property_get("audio.playback.mch.downsample",value,"");
        if (!strncmp("true", value, sizeof("true"))) {
            if ((popcount(usecase->stream.out->channel_mask) > 2) &&
                   (usecase->stream.out->app_type_cfg.sample_rate > CODEC_BACKEND_DEFAULT_SAMPLE_RATE) &&
                   !(usecase->stream.out->flags & AUDIO_OUTPUT_FLAG_COMPRESS_PASSTHROUGH))
               sample_rate = CODEC_BACKEND_DEFAULT_SAMPLE_RATE;
        }

        if (usecase->stream.out->devices & AUDIO_DEVICE_OUT_SPEAKER) {
            usecase->stream.out->app_type_cfg.sample_rate = DEFAULT_OUTPUT_SAMPLING_RATE;
        } else if ((snd_device == SND_DEVICE_OUT_HDMI ||
                    snd_device == SND_DEVICE_OUT_USB_HEADSET ||
                    snd_device == SND_DEVICE_OUT_DISPLAY_PORT) &&
                   (usecase->stream.out->sample_rate >= OUTPUT_SAMPLING_RATE_44100)) {
             /*
              * To best utlize DSP, check if the stream sample rate is supported/multiple of
              * configured device sample rate, if not update the COPP rate to be equal to the
              * device sample rate, else open COPP at stream sample rate
              */
              platform_check_and_update_copp_sample_rate(adev->platform, snd_device,
                                      usecase->stream.out->sample_rate,
                                      &usecase->stream.out->app_type_cfg.sample_rate);
        } else if (((snd_device != SND_DEVICE_OUT_HEADPHONES_44_1 &&
                     !audio_is_this_native_usecase(usecase)) &&
            usecase->stream.out->sample_rate == OUTPUT_SAMPLING_RATE_44100) ||
            (usecase->stream.out->sample_rate < OUTPUT_SAMPLING_RATE_44100)) {
            /* Reset to default if no native stream is active*/
            usecase->stream.out->app_type_cfg.sample_rate = DEFAULT_OUTPUT_SAMPLING_RATE;
        }
        sample_rate = usecase->stream.out->app_type_cfg.sample_rate;

        app_type = usecase->stream.out->app_type_cfg.app_type;
        app_type_cfg[len++] = app_type;
        app_type_cfg[len++] = acdb_dev_id;
        if (((usecase->stream.out->format == AUDIO_FORMAT_E_AC3) ||
            (usecase->stream.out->format == AUDIO_FORMAT_E_AC3_JOC) ||
            (usecase->stream.out->format == AUDIO_FORMAT_DOLBY_TRUEHD))
            && audio_extn_passthru_is_passthrough_stream(usecase->stream.out)) {

            sample_rate = sample_rate * 4;
            if (sample_rate > HDMI_PASSTHROUGH_MAX_SAMPLE_RATE)
                sample_rate = HDMI_PASSTHROUGH_MAX_SAMPLE_RATE;
        }
        app_type_cfg[len++] = sample_rate;

        if (snd_device_be_idx > 0)
            app_type_cfg[len++] = snd_device_be_idx;

         ALOGI("%s PLAYBACK app_type %d, acdb_dev_id %d, sample_rate %d, snd_device_be_idx %d",
             __func__, app_type, acdb_dev_id, sample_rate, snd_device_be_idx);

    } else if ((usecase->type == PCM_CAPTURE) && (usecase->stream.in != NULL)) {
        app_type = usecase->stream.in->app_type_cfg.app_type;
        app_type_cfg[len++] = app_type;
        app_type_cfg[len++] = acdb_dev_id;
        sample_rate = usecase->stream.in->app_type_cfg.sample_rate;
        app_type_cfg[len++] = sample_rate;
        if (snd_device_be_idx > 0)
            app_type_cfg[len++] = snd_device_be_idx;
        ALOGI("%s CAPTURE app_type %d, acdb_dev_id %d, sample_rate %d, snd_device_be_idx %d",
           __func__, app_type, acdb_dev_id, sample_rate, snd_device_be_idx);
    } else {
        app_type = platform_get_default_app_type_v2(adev->platform, usecase->type);
        app_type_cfg[len++] = app_type;
        app_type_cfg[len++] = acdb_dev_id;
        app_type_cfg[len++] = sample_rate;
        if (snd_device_be_idx > 0)
            app_type_cfg[len++] = snd_device_be_idx;
        ALOGI("%s default app_type %d, acdb_dev_id %d, sample_rate %d, snd_device_be_idx %d",
              __func__, app_type, acdb_dev_id, sample_rate, snd_device_be_idx);
    }

    mixer_ctl_set_array(ctl, app_type_cfg, len);
    rc = 0;
exit_send_app_type_cfg:
    return rc;
}

int audio_extn_utils_send_app_type_cfg(struct audio_device *adev,
                                       struct audio_usecase *usecase)
{
    int i, num_devices = 0;
    snd_device_t new_snd_devices[SND_DEVICE_OUT_END] = {0};
    int rc = 0;

    switch (usecase->type) {
    case PCM_PLAYBACK:
        ALOGD("%s: usecase->out_snd_device %s",
              __func__, platform_get_snd_device_name(usecase->out_snd_device));
        /* check for out combo device */
        if (platform_split_snd_device(adev->platform,
                                      usecase->out_snd_device,
                                      &num_devices, new_snd_devices)) {
            new_snd_devices[0] = usecase->out_snd_device;
            num_devices = 1;
        }
        break;
    case PCM_CAPTURE:
        ALOGD("%s: usecase->in_snd_device %s",
              __func__, platform_get_snd_device_name(usecase->in_snd_device));
        /* check for in combo device */
        if (platform_split_snd_device(adev->platform,
                                      usecase->in_snd_device,
                                      &num_devices, new_snd_devices)) {
            new_snd_devices[0] = usecase->in_snd_device;
            num_devices = 1;
        }
        break;
    default:
        ALOGI("%s: not a playback/capture path, no need to cfg app type", __func__);
        rc = 0;
        break;
    }

    for (i = 0; i < num_devices; i++) {
        rc = send_app_type_cfg_for_device(adev, usecase, new_snd_devices[i]);
        if (rc)
            break;
    }

    return rc;
}

int read_line_from_file(const char *path, char *buf, size_t count)
{
    char * fgets_ret;
    FILE * fd;
    int rv;

    fd = fopen(path, "r");
    if (fd == NULL)
        return -1;

    fgets_ret = fgets(buf, (int)count, fd);
    if (NULL != fgets_ret) {
        rv = (int)strlen(buf);
    } else {
        rv = ferror(fd);
    }
    fclose(fd);

   return rv;
}

/*Translates ALSA formats to AOSP PCM formats*/
audio_format_t alsa_format_to_hal(uint32_t alsa_format)
{
    audio_format_t format;

    switch(alsa_format) {
    case SNDRV_PCM_FORMAT_S16_LE:
        format = AUDIO_FORMAT_PCM_16_BIT;
        break;
    case SNDRV_PCM_FORMAT_S24_3LE:
        format = AUDIO_FORMAT_PCM_24_BIT_PACKED;
        break;
    case SNDRV_PCM_FORMAT_S24_LE:
        format = AUDIO_FORMAT_PCM_8_24_BIT;
        break;
    case SNDRV_PCM_FORMAT_S32_LE:
        format = AUDIO_FORMAT_PCM_32_BIT;
        break;
    default:
        ALOGW("Incorrect ALSA format");
        format = AUDIO_FORMAT_INVALID;
    }
    return format;
}

/*Translates hal format (AOSP) to alsa formats*/
uint32_t hal_format_to_alsa(audio_format_t hal_format)
{
    uint32_t alsa_format;

    switch (hal_format) {
    case AUDIO_FORMAT_PCM_32_BIT: {
        if (platform_supports_true_32bit())
            alsa_format = SNDRV_PCM_FORMAT_S32_LE;
        else
            alsa_format = SNDRV_PCM_FORMAT_S24_3LE;
        }
        break;
    case AUDIO_FORMAT_PCM_8_BIT:
        alsa_format = SNDRV_PCM_FORMAT_S8;
        break;
    case AUDIO_FORMAT_PCM_24_BIT_PACKED:
        alsa_format = SNDRV_PCM_FORMAT_S24_3LE;
        break;
    case AUDIO_FORMAT_PCM_8_24_BIT: {
        if (platform_supports_true_32bit())
            alsa_format = SNDRV_PCM_FORMAT_S32_LE;
        else
            alsa_format = SNDRV_PCM_FORMAT_S24_3LE;
        }
        break;
    case AUDIO_FORMAT_PCM_FLOAT:
        alsa_format = SNDRV_PCM_FORMAT_S24_3LE;
        break;
    default:
    case AUDIO_FORMAT_PCM_16_BIT:
        alsa_format = SNDRV_PCM_FORMAT_S16_LE;
        break;
    }
    return alsa_format;
}

/*Translates PCM formats to AOSP formats*/
audio_format_t pcm_format_to_hal(uint32_t pcm_format)
{
    audio_format_t format = AUDIO_FORMAT_INVALID;

    switch(pcm_format) {
    case PCM_FORMAT_S16_LE:
        format = AUDIO_FORMAT_PCM_16_BIT;
        break;
    case PCM_FORMAT_S24_3LE:
        format = AUDIO_FORMAT_PCM_24_BIT_PACKED;
        break;
    case PCM_FORMAT_S24_LE:
        format = AUDIO_FORMAT_PCM_8_24_BIT;
        break;
    case PCM_FORMAT_S32_LE:
        format = AUDIO_FORMAT_PCM_32_BIT;
        break;
    default:
        ALOGW("Incorrect PCM format");
        format = AUDIO_FORMAT_INVALID;
    }
    return format;
}

/*Translates hal format (AOSP) to alsa formats*/
uint32_t hal_format_to_pcm(audio_format_t hal_format)
{
    uint32_t pcm_format;

    switch (hal_format) {
    case AUDIO_FORMAT_PCM_32_BIT:
    case AUDIO_FORMAT_PCM_8_24_BIT:
    case AUDIO_FORMAT_PCM_FLOAT: {
        if (platform_supports_true_32bit())
            pcm_format = PCM_FORMAT_S32_LE;
        else
            pcm_format = PCM_FORMAT_S24_3LE;
        }
        break;
    case AUDIO_FORMAT_PCM_8_BIT:
        pcm_format = PCM_FORMAT_S8;
        break;
    case AUDIO_FORMAT_PCM_24_BIT_PACKED:
        pcm_format = PCM_FORMAT_S24_3LE;
        break;
    default:
    case AUDIO_FORMAT_PCM_16_BIT:
        pcm_format = PCM_FORMAT_S16_LE;
        break;
    }
    return pcm_format;
}

uint32_t get_alsa_fragment_size(uint32_t bytes_per_sample,
                                  uint32_t sample_rate,
                                  uint32_t noOfChannels)
{
    uint32_t fragment_size = 0;
    uint32_t pcm_offload_time = PCM_OFFLOAD_BUFFER_DURATION;

    fragment_size = (pcm_offload_time
                     * sample_rate
                     * bytes_per_sample
                     * noOfChannels)/1000;
    if (fragment_size < MIN_PCM_OFFLOAD_FRAGMENT_SIZE)
        fragment_size = MIN_PCM_OFFLOAD_FRAGMENT_SIZE;
    else if (fragment_size > MAX_PCM_OFFLOAD_FRAGMENT_SIZE)
        fragment_size = MAX_PCM_OFFLOAD_FRAGMENT_SIZE;
    /*To have same PCM samples for all channels, the buffer size requires to
     *be multiple of (number of channels * bytes per sample)
     *For writes to succeed, the buffer must be written at address which is multiple of 32
     */
    fragment_size = ALIGN(fragment_size, (bytes_per_sample * noOfChannels * 32));

    ALOGI("PCM offload Fragment size to %d bytes", fragment_size);
    return fragment_size;
}

/* Calculates the fragment size required to configure compress session.
 * Based on the alsa format selected, decide if conversion is needed in

 * HAL ( e.g. convert AUDIO_FORMAT_PCM_FLOAT input format to
 * AUDIO_FORMAT_PCM_24_BIT_PACKED before writing to the compress driver.
 */
void audio_extn_utils_update_direct_pcm_fragment_size(struct stream_out *out)
{
    audio_format_t dst_format = out->hal_op_format;
    audio_format_t src_format = out->hal_ip_format;
    uint32_t hal_op_bytes_per_sample = audio_bytes_per_sample(dst_format);
    uint32_t hal_ip_bytes_per_sample = audio_bytes_per_sample(src_format);

    out->compr_config.fragment_size =
             get_alsa_fragment_size(hal_op_bytes_per_sample,
                                      out->sample_rate,
                                      popcount(out->channel_mask));

    if ((src_format != dst_format) &&
         hal_op_bytes_per_sample != hal_ip_bytes_per_sample) {

        out->hal_fragment_size =
                  ((out->compr_config.fragment_size * hal_ip_bytes_per_sample) /
                   hal_op_bytes_per_sample);
        ALOGI("enable conversion hal_input_fragment_size is %d src_format %x dst_format %x",
               out->hal_fragment_size, src_format, dst_format);
    } else {
        out->hal_fragment_size = out->compr_config.fragment_size;
    }
}

/* converts pcm format 24_8 to 8_24 inplace */
size_t audio_extn_utils_convert_format_24_8_to_8_24(void *buf, size_t bytes)
{
    size_t i = 0;
    int *int_buf_stream = buf;

    if ((bytes % 4) != 0) {
        ALOGE("%s: wrong inout buffer! ... is not 32 bit aligned ", __func__);
        return -EINVAL;
    }

    for (; i < (bytes / 4); i++)
        int_buf_stream[i] >>= 8;

    return bytes;
}

int get_snd_codec_id(audio_format_t format)
{
    int id = 0;

    switch (format & AUDIO_FORMAT_MAIN_MASK) {
    case AUDIO_FORMAT_MP3:
        id = SND_AUDIOCODEC_MP3;
        break;
    case AUDIO_FORMAT_AAC:
        id = SND_AUDIOCODEC_AAC;
        break;
    case AUDIO_FORMAT_AAC_ADTS:
        id = SND_AUDIOCODEC_AAC;
        break;
    case AUDIO_FORMAT_AAC_LATM:
        id = SND_AUDIOCODEC_AAC;
        break;
    case AUDIO_FORMAT_PCM:
        id = SND_AUDIOCODEC_PCM;
        break;
    case AUDIO_FORMAT_FLAC:
        id = SND_AUDIOCODEC_FLAC;
        break;
    case AUDIO_FORMAT_ALAC:
        id = SND_AUDIOCODEC_ALAC;
        break;
    case AUDIO_FORMAT_APE:
        id = SND_AUDIOCODEC_APE;
        break;
    case AUDIO_FORMAT_VORBIS:
        id = SND_AUDIOCODEC_VORBIS;
        break;
    case AUDIO_FORMAT_WMA:
        id = SND_AUDIOCODEC_WMA;
        break;
    case AUDIO_FORMAT_WMA_PRO:
        id = SND_AUDIOCODEC_WMA_PRO;
        break;
    case AUDIO_FORMAT_MP2:
        id = SND_AUDIOCODEC_MP2;
        break;
    case AUDIO_FORMAT_AC3:
        id = SND_AUDIOCODEC_AC3;
        break;
    case AUDIO_FORMAT_E_AC3:
    case AUDIO_FORMAT_E_AC3_JOC:
        id = SND_AUDIOCODEC_EAC3;
        break;
    case AUDIO_FORMAT_DTS:
    case AUDIO_FORMAT_DTS_HD:
        id = SND_AUDIOCODEC_DTS;
        break;
    case AUDIO_FORMAT_DOLBY_TRUEHD:
        id = SND_AUDIOCODEC_TRUEHD;
        break;
    case AUDIO_FORMAT_IEC61937:
        id = SND_AUDIOCODEC_IEC61937;
        break;
    case AUDIO_FORMAT_DSD:
        id = SND_AUDIOCODEC_DSD;
        break;
    case AUDIO_FORMAT_APTX:
        id = SND_AUDIOCODEC_APTX;
        break;
    default:
        ALOGE("%s: Unsupported audio format :%x", __func__, format);
    }

    return id;
}

void audio_extn_utils_send_audio_calibration(struct audio_device *adev,
                                             struct audio_usecase *usecase)
{
    int type = usecase->type;

    if (type == PCM_PLAYBACK && usecase->stream.out != NULL) {
        struct stream_out *out = usecase->stream.out;
        int snd_device = usecase->out_snd_device;
        snd_device = (snd_device == SND_DEVICE_OUT_SPEAKER) ?
                     platform_get_spkr_prot_snd_device(snd_device) : snd_device;
        platform_send_audio_calibration(adev->platform, usecase,
                                        out->app_type_cfg.app_type,
                                        usecase->stream.out->app_type_cfg.sample_rate);
    } else if (type == PCM_CAPTURE && usecase->stream.in != NULL) {
        platform_send_audio_calibration(adev->platform, usecase,
                         usecase->stream.in->app_type_cfg.app_type,
                         usecase->stream.in->app_type_cfg.sample_rate);
    } else if (type == PCM_HFP_CALL || type == PCM_CAPTURE) {
        /* when app type is default. the sample rate is not used to send cal */
        platform_send_audio_calibration(adev->platform, usecase,
                         platform_get_default_app_type_v2(adev->platform, usecase->type),
                         48000);
    } else {
        /* No need to send audio calibration for voice and voip call usecases */
        if ((type != VOICE_CALL) && (type != VOIP_CALL))
            ALOGW("%s: No audio calibration for usecase type = %d",  __func__, type);
    }
}

// Base64 Encode and Decode
// Not all features supported. This must be used only with following conditions.
// Decode Modes: Support with and without padding
//         CRLF not handling. So no CRLF in string to decode.
// Encode Modes: Supports only padding
int b64decode(char *inp, int ilen, uint8_t* outp)
{
    int i, j, k, ii, num;
    int rem, pcnt;
    uint32_t res=0;
    uint8_t getIndex[MAX_BASEINDEX_LEN];
    uint8_t tmp, cflag;

    if(inp == NULL || outp == NULL || ilen <= 0) {
        ALOGE("[%s] received NULL pointer or zero length",__func__);
        return -1;
    }

    memset(getIndex, MAX_BASEINDEX_LEN-1, sizeof(getIndex));
    for(i=0;i<BASE_TABLE_SIZE;i++) {
        getIndex[(uint8_t)bTable[i]] = (uint8_t)i;
    }
    getIndex[(uint8_t)'=']=0;

    j=0;k=0;
    num = ilen/4;
    rem = ilen%4;
    if(rem==0)
        num = num-1;
    cflag=0;
    for(i=0; i<num; i++) {
        res=0;
        for(ii=0;ii<4;ii++) {
            res = res << 6;
            tmp = getIndex[(uint8_t)inp[j++]];
            res = res | tmp;
            cflag = cflag | tmp;
        }
        outp[k++] = (res >> 16)&0xFF;
        outp[k++] = (res >> 8)&0xFF;
        outp[k++] = res & 0xFF;
    }

    // Handle last bytes special
    pcnt=0;
    if(rem == 0) {
        //With padding or full data
        res = 0;
        for(ii=0;ii<4;ii++) {
            if(inp[j] == '=')
                pcnt++;
            res = res << 6;
            tmp = getIndex[(uint8_t)inp[j++]];
            res = res | tmp;
            cflag = cflag | tmp;
        }
        outp[k++] = res >> 16;
        if(pcnt == 2)
            goto done;
        outp[k++] = (res>>8)&0xFF;
        if(pcnt == 1)
            goto done;
        outp[k++] = res&0xFF;
    } else {
        //without padding
        res = 0;
        for(i=0;i<rem;i++) {
            res = res << 6;
            tmp = getIndex[(uint8_t)inp[j++]];
            res = res | tmp;
            cflag = cflag | tmp;
        }
        for(i=rem;i<4;i++) {
            res = res << 6;
            pcnt++;
        }
        outp[k++] = res >> 16;
        if(pcnt == 2)
            goto done;
        outp[k++] = (res>>8)&0xFF;
        if(pcnt == 1)
            goto done;
        outp[k++] = res&0xFF;
    }
done:
    if(cflag == 0xFF) {
        ALOGE("[%s] base64 decode failed. Invalid character found %s",
            __func__, inp);
        return 0;
    }
    return k;
}

int b64encode(uint8_t *inp, int ilen, char* outp)
{
    int i,j,k, num;
    int rem=0;
    uint32_t res=0;

    if(inp == NULL || outp == NULL || ilen<=0) {
        ALOGE("[%s] received NULL pointer or zero input length",__func__);
        return -1;
    }

    num = ilen/3;
    rem = ilen%3;
    j=0;k=0;
    for(i=0; i<num; i++) {
        //prepare index
        res = inp[j++]<<16;
        res = res | inp[j++]<<8;
        res = res | inp[j++];
        //get output map from index
        outp[k++] = (char) bTable[(res>>18)&0x3F];
        outp[k++] = (char) bTable[(res>>12)&0x3F];
        outp[k++] = (char) bTable[(res>>6)&0x3F];
        outp[k++] = (char) bTable[res&0x3F];
    }

    switch(rem) {
        case 1:
            res = inp[j++]<<16;
            outp[k++] = (char) bTable[res>>18];
            outp[k++] = (char) bTable[(res>>12)&0x3F];
            //outp[k++] = '=';
            //outp[k++] = '=';
            break;
        case 2:
            res = inp[j++]<<16;
            res = res | inp[j++]<<8;
            outp[k++] = (char) bTable[res>>18];
            outp[k++] = (char) bTable[(res>>12)&0x3F];
            outp[k++] = (char) bTable[(res>>6)&0x3F];
            //outp[k++] = '=';
            break;
        default:
            break;
    }
    outp[k] = '\0';
    return k;
}


int audio_extn_utils_get_codec_version(const char *snd_card_name,
                            int card_num,
                            char *codec_version)
{
    char procfs_path[50];
    FILE *fp;

    if (strstr(snd_card_name, "tasha")) {
        snprintf(procfs_path, sizeof(procfs_path),
                 "/proc/asound/card%d/codecs/tasha/version", card_num);
        if ((fp = fopen(procfs_path, "r")) != NULL) {
            fgets(codec_version, CODEC_VERSION_MAX_LENGTH, fp);
            fclose(fp);
        } else {
            ALOGE("%s: ERROR. cannot open %s", __func__, procfs_path);
            return -ENOENT;
        }
        ALOGD("%s: codec version %s", __func__, codec_version);
    }

    return 0;
}


#ifdef AUDIO_EXTERNAL_HDMI_ENABLED

void get_default_compressed_channel_status(
                                  unsigned char *channel_status)
{
     memset(channel_status,0,24);

     /* block start bit in preamble bit 3 */
     channel_status[0] |= PROFESSIONAL;
     //compre out
     channel_status[0] |= NON_LPCM;
     // sample rate; fixed 48K for default/transcode
     channel_status[3] |= SR_48000;
}

#ifdef HDMI_PASSTHROUGH_ENABLED
int32_t get_compressed_channel_status(void *audio_stream_data,
                                                   uint32_t audio_frame_size,
                                                   unsigned char *channel_status,
                                                   enum audio_parser_code_type codec_type)
                                                   // codec_type - AUDIO_PARSER_CODEC_AC3
                                                   //            - AUDIO_PARSER_CODEC_DTS
{
     unsigned char *stream;
     int ret = 0;
     stream = (unsigned char *)audio_stream_data;

     if (audio_stream_data == NULL || audio_frame_size == 0) {
         ALOGW("no buffer to get channel status, return default for compress");
         get_default_compressed_channel_status(channel_status);
         return ret;
     }

     memset(channel_status,0,24);
     if(init_audio_parser(stream, audio_frame_size, codec_type) == -1)
     {
         ALOGE("init audio parser failed");
         return -1;
     }
     ret = get_channel_status(channel_status, codec_type);
     return ret;

}

#endif

void get_lpcm_channel_status(uint32_t sampleRate,
                                                  unsigned char *channel_status)
{
     int32_t status = 0;
     memset(channel_status,0,24);
     /* block start bit in preamble bit 3 */
     channel_status[0] |= PROFESSIONAL;
     //LPCM OUT
     channel_status[0] &= ~NON_LPCM;

     switch (sampleRate) {
         case 8000:
         case 11025:
         case 12000:
         case 16000:
         case 22050:
             channel_status[3] |= SR_NOTID;
             break;
         case 24000:
             channel_status[3] |= SR_24000;
             break;
         case 32000:
             channel_status[3] |= SR_32000;
             break;
         case 44100:
             channel_status[3] |= SR_44100;
             break;
         case 48000:
             channel_status[3] |= SR_48000;
             break;
         case 88200:
             channel_status[3] |= SR_88200;
             break;
         case 96000:
             channel_status[3] |= SR_96000;
             break;
         case 176400:
             channel_status[3] |= SR_176400;
             break;
         case 192000:
            channel_status[3] |= SR_192000;
             break;
         default:
             ALOGV("Invalid sample_rate %u\n", sampleRate);
             status = -1;
             break;
     }
}

void audio_utils_set_hdmi_channel_status(struct stream_out *out, char * buffer, size_t bytes)
{
    unsigned char channel_status[24]={0};
    struct snd_aes_iec958 iec958;
    const char *mixer_ctl_name = "IEC958 Playback PCM Stream";
    struct mixer_ctl *ctl;
    ALOGV("%s: buffer %s bytes %zd", __func__, buffer, bytes);
#ifdef HDMI_PASSTHROUGH_ENABLED
    if (audio_extn_is_dolby_format(out->format) &&
        /*TODO:Extend code to support DTS passthrough*/
        /*set compressed channel status bits*/
        audio_extn_passthru_is_passthrough_stream(out)){
        get_compressed_channel_status(buffer, bytes, channel_status, AUDIO_PARSER_CODEC_AC3);
    } else
#endif
    {
        /*set channel status bit for LPCM*/
        get_lpcm_channel_status(out->sample_rate, channel_status);
    }

    memcpy(iec958.status, channel_status,sizeof(iec958.status));
    ctl = mixer_get_ctl_by_name(out->dev->mixer, mixer_ctl_name);
    if (!ctl) {
            ALOGE("%s: Could not get ctl for mixer cmd - %s",
                  __func__, mixer_ctl_name);
            return;
    }
    if (mixer_ctl_set_array(ctl, &iec958, sizeof(iec958)) < 0) {
        ALOGE("%s: Could not set channel status for ext HDMI ",
              __func__);
        return;
    }

}
#endif

int audio_extn_utils_get_avt_device_drift(
                struct audio_usecase *usecase,
                struct audio_avt_device_drift_param *drift_param)
{
    int ret = 0, count = 0;
    char avt_device_drift_mixer_ctl_name[MIXER_PATH_MAX_LENGTH] = {0};
    const char *backend = NULL;
    struct mixer_ctl *ctl = NULL;
    struct audio_avt_device_drift_stats drift_stats;
    struct audio_device *adev = NULL;

    if (usecase != NULL && usecase->type == PCM_PLAYBACK) {
        backend = platform_get_snd_device_backend_interface(usecase->out_snd_device);
        if (!backend) {
            ALOGE("%s: Unsupported device %d", __func__,
                   usecase->stream.out->devices);
            ret = -EINVAL;
            goto done;
        }
        strlcpy(avt_device_drift_mixer_ctl_name,
                backend,
                MIXER_PATH_MAX_LENGTH);

        count = strlen(backend);
        if (MIXER_PATH_MAX_LENGTH - count > 0) {
            strlcat(&avt_device_drift_mixer_ctl_name[count],
                    " DRIFT",
                    MIXER_PATH_MAX_LENGTH - count);
        } else {
            ret = -EINVAL;
            goto done;
        }
    } else {
        ALOGE("%s: Invalid usecase",__func__);
        ret = -EINVAL;
        goto done;
    }

    adev = usecase->stream.out->dev;
    ctl = mixer_get_ctl_by_name(adev->mixer, avt_device_drift_mixer_ctl_name);
    if (!ctl) {
        ALOGE("%s: Could not get ctl for mixer cmd - %s",
                __func__, avt_device_drift_mixer_ctl_name);

        ret = -EINVAL;
        goto done;
    }

    ALOGV("%s: Getting AV Timer vs Device Drift mixer ctrl name %s", __func__,
            avt_device_drift_mixer_ctl_name);

    mixer_ctl_update(ctl);
    count = mixer_ctl_get_num_values(ctl);
    if (count != sizeof(struct audio_avt_device_drift_stats)) {
        ALOGE("%s: mixer_ctl_get_num_values() invalid drift_stats data size",
                __func__);

        ret = -EINVAL;
        goto done;
    }

    ret = mixer_ctl_get_array(ctl, (void *)&drift_stats, count);
    if (ret != 0) {
        ALOGE("%s: mixer_ctl_get_array() failed to get drift_stats Params",
                __func__);

        ret = -EINVAL;
        goto done;
    }
    memcpy(drift_param, &drift_stats.drift_param,
            sizeof(struct audio_avt_device_drift_param));
done:
    return ret;
}

#ifdef SNDRV_COMPRESS_PATH_DELAY
int audio_extn_utils_compress_get_dsp_latency(struct stream_out *out)
{
    int ret = -EINVAL;
    struct snd_compr_metadata metadata;
    int delay_ms = COMPRESS_OFFLOAD_PLAYBACK_LATENCY;

    if (property_get_bool("audio.playback.dsp.pathdelay", false)) {
        ALOGD("%s:: Quering DSP delay %d",__func__, __LINE__);
        if (!(is_offload_usecase(out->usecase))) {
            ALOGE("%s:: not supported for non offload session", __func__);
            goto exit;
        }

        if (!out->compr) {
            ALOGD("%s:: Invalid compress handle,returning default dsp latency",
                    __func__);
            goto exit;
        }

        metadata.key = SNDRV_COMPRESS_PATH_DELAY;
        ret = compress_get_metadata(out->compr, &metadata);
        if(ret) {
            ALOGE("%s::error %s", __func__, compress_get_error(out->compr));
            goto exit;
        }
        delay_ms = metadata.value[0] / 1000; /*convert to ms*/
    } else {
        ALOGD("%s:: Using Fix DSP delay",__func__);
    }

exit:
    ALOGD("%s:: delay in ms is %d",__func__, delay_ms);
    return delay_ms;
}
#else
int audio_extn_utils_compress_get_dsp_latency(struct stream_out *out __unused)
{
    return COMPRESS_OFFLOAD_PLAYBACK_LATENCY;
}
#endif

#ifdef SNDRV_COMPRESS_RENDER_MODE
int audio_extn_utils_compress_set_render_mode(struct stream_out *out)
{
    struct snd_compr_metadata metadata;
    int ret = -EINVAL;

    if (!(is_offload_usecase(out->usecase))) {
        ALOGE("%s:: not supported for non offload session", __func__);
        goto exit;
    }

    if (!out->compr) {
        ALOGD("%s:: Invalid compress handle",
                __func__);
        goto exit;
    }

    ALOGD("%s:: render mode %d", __func__, out->render_mode);

    metadata.key = SNDRV_COMPRESS_RENDER_MODE;
    if (out->render_mode == RENDER_MODE_AUDIO_MASTER) {
        metadata.value[0] = SNDRV_COMPRESS_RENDER_MODE_AUDIO_MASTER;
    } else if (out->render_mode == RENDER_MODE_AUDIO_STC_MASTER) {
        metadata.value[0] = SNDRV_COMPRESS_RENDER_MODE_STC_MASTER;
    } else {
        ret = 0;
        goto exit;
    }
    ret = compress_set_metadata(out->compr, &metadata);
    if(ret) {
        ALOGE("%s::error %s", __func__, compress_get_error(out->compr));
    }
exit:
    return ret;
}
#else
int audio_extn_utils_compress_set_render_mode(struct stream_out *out __unused)
{
    ALOGD("%s:: configuring render mode not supported", __func__);
    return 0;
}
#endif

#ifdef SNDRV_COMPRESS_CLK_REC_MODE
int audio_extn_utils_compress_set_clk_rec_mode(
            struct audio_usecase *usecase)
{
    struct snd_compr_metadata metadata;
    struct stream_out *out = NULL;
    int ret = -EINVAL;

    if (usecase == NULL || usecase->type != PCM_PLAYBACK) {
        ALOGE("%s:: Invalid use case", __func__);
        goto exit;
    }

    out = usecase->stream.out;
    if (!out) {
        ALOGE("%s:: invalid stream", __func__);
        goto exit;
    }

    if (!is_offload_usecase(out->usecase)) {
        ALOGE("%s:: not supported for non offload session", __func__);
        goto exit;
    }

    if (out->render_mode != RENDER_MODE_AUDIO_STC_MASTER) {
        ALOGD("%s:: clk recovery is only supported in STC render mode",
                __func__);
        ret = 0;
        goto exit;
    }

    if (!out->compr) {
        ALOGD("%s:: Invalid compress handle",
                __func__);
        goto exit;
    }
    metadata.key = SNDRV_COMPRESS_CLK_REC_MODE;
    switch(usecase->out_snd_device) {
        case SND_DEVICE_OUT_HDMI:
        case SND_DEVICE_OUT_SPEAKER_AND_HDMI:
        case SND_DEVICE_OUT_DISPLAY_PORT:
        case SND_DEVICE_OUT_SPEAKER_AND_DISPLAY_PORT:
            metadata.value[0] = SNDRV_COMPRESS_CLK_REC_MODE_NONE;
            break;
        default:
            metadata.value[0] = SNDRV_COMPRESS_CLK_REC_MODE_AUTO;
            break;
    }

    ALOGD("%s:: clk recovery mode %d",__func__, metadata.value[0]);

    ret = compress_set_metadata(out->compr, &metadata);
    if(ret) {
        ALOGE("%s::error %s", __func__, compress_get_error(out->compr));
    }

exit:
    return ret;
}
#else
int audio_extn_utils_compress_set_clk_rec_mode(
            struct audio_usecase *usecase __unused)
{
    ALOGD("%s:: configuring render mode not supported", __func__);
    return 0;
}
#endif

#ifdef SNDRV_COMPRESS_RENDER_WINDOW
int audio_extn_utils_compress_set_render_window(
            struct stream_out *out,
            struct audio_out_render_window_param *render_window)
{
    struct snd_compr_metadata metadata;
    int ret = -EINVAL;

    if(render_window == NULL) {
        ALOGE("%s:: Invalid render_window", __func__);
        goto exit;
    }

    ALOGD("%s:: render window start 0x%"PRIx64" end 0x%"PRIx64"",
          __func__,render_window->render_ws, render_window->render_we);

    if (!is_offload_usecase(out->usecase)) {
        ALOGE("%s:: not supported for non offload session", __func__);
        goto exit;
    }

    if ((out->render_mode != RENDER_MODE_AUDIO_MASTER) &&
        (out->render_mode != RENDER_MODE_AUDIO_STC_MASTER)) {
        ALOGD("%s:: only supported in timestamp mode, current "
              "render mode mode %d", __func__, out->render_mode);
        goto exit;
    }

    if (!out->compr) {
        ALOGW("%s:: offload session not yet opened,"
               "render window will be configure later", __func__);
        /* store render window to reconfigure in start_output_stream() */
       goto exit;
    }

    metadata.key = SNDRV_COMPRESS_RENDER_WINDOW;
    /*render window start value */
    metadata.value[0] = 0xFFFFFFFF & render_window->render_ws; /* lsb */
    metadata.value[1] = \
            (0xFFFFFFFF00000000 & render_window->render_ws) >> 32; /* msb*/
    /*render window end value */
    metadata.value[2] = 0xFFFFFFFF & render_window->render_we; /* lsb */
    metadata.value[3] = \
            (0xFFFFFFFF00000000 & render_window->render_we) >> 32; /* msb*/

    ret = compress_set_metadata(out->compr, &metadata);
    if(ret) {
        ALOGE("%s::error %s", __func__, compress_get_error(out->compr));
    }

exit:
    return ret;
}
#else
int audio_extn_utils_compress_set_render_window(
            struct stream_out *out __unused,
            struct audio_out_render_window_param *render_window __unused)
{
    ALOGD("%s:: configuring render window not supported", __func__);
    return 0;
}
#endif

#ifdef SNDRV_COMPRESS_START_DELAY
int audio_extn_utils_compress_set_start_delay(
            struct stream_out *out,
            struct audio_out_start_delay_param *delay_param)
{
    struct snd_compr_metadata metadata;
    int ret = -EINVAL;

    if(delay_param == NULL) {
        ALOGE("%s:: Invalid delay_param", __func__);
        goto exit;
    }

    ALOGD("%s:: render start delay 0x%"PRIx64" ", __func__,
          delay_param->start_delay);

    if (!is_offload_usecase(out->usecase)) {
        ALOGE("%s:: not supported for non offload session", __func__);
        goto exit;
    }

   if ((out->render_mode != RENDER_MODE_AUDIO_MASTER) &&
       (out->render_mode != RENDER_MODE_AUDIO_STC_MASTER)) {
        ALOGD("%s:: only supported in timestamp mode, current "
              "render mode mode %d", __func__, out->render_mode);
        goto exit;
    }

    if (!out->compr) {
        ALOGW("%s:: offload session not yet opened,"
               "start delay will be configure later", __func__);
       goto exit;
    }

    metadata.key = SNDRV_COMPRESS_START_DELAY;
    metadata.value[0] = 0xFFFFFFFF & delay_param->start_delay; /* lsb */
    metadata.value[1] = \
            (0xFFFFFFFF00000000 & delay_param->start_delay) >> 32; /* msb*/

    ret = compress_set_metadata(out->compr, &metadata);
    if(ret) {
        ALOGE("%s::error %s", __func__, compress_get_error(out->compr));
    }

exit:
    return ret;
}
#else
int audio_extn_utils_compress_set_start_delay(
            struct stream_out *out __unused,
            struct audio_out_start_delay_param *delay_param __unused)
{
    ALOGD("%s:: configuring render window not supported", __func__);
    return 0;
}
#endif

#define MAX_SND_CARD 8
#define RETRY_US 500000
#define RETRY_NUMBER 10

int audio_extn_utils_get_snd_card_num()
{

    void *hw_info = NULL;
    struct mixer *mixer = NULL;
    int retry_num = 0;
    int snd_card_num = 0;
    char* snd_card_name = NULL;

    while (snd_card_num < MAX_SND_CARD) {
        mixer = mixer_open(snd_card_num);

        while (!mixer && retry_num < RETRY_NUMBER) {
            usleep(RETRY_US);
            mixer = mixer_open(snd_card_num);
            retry_num++;
        }

        if (!mixer) {
            ALOGE("%s: Unable to open the mixer card: %d", __func__,
                   snd_card_num);
            retry_num = 0;
            snd_card_num++;
            continue;
        }

        snd_card_name = strdup(mixer_get_name(mixer));
        if (!snd_card_name) {
            ALOGE("failed to allocate memory for snd_card_name\n");
            mixer_close(mixer);
            return -1;
        }
        ALOGD("%s: snd_card_name: %s", __func__, snd_card_name);

        hw_info = hw_info_init(snd_card_name);
        if (hw_info) {
            ALOGD("%s: Opened sound card:%d", __func__, snd_card_num);
            break;
        }
        ALOGE("%s: Failed to init hardware info", __func__);
        retry_num = 0;
        snd_card_num++;
        free(snd_card_name);
        mixer_close(mixer);
    }

    mixer_close(mixer);
    hw_info_deinit(hw_info);
    if (snd_card_name)
        free(snd_card_name);

    if (snd_card_num >= MAX_SND_CARD) {
        ALOGE("%s: Unable to find correct sound card, aborting.", __func__);
        return -1;
    }

    return snd_card_num;
<<<<<<< HEAD
=======
}

#ifdef SNDRV_COMPRESS_ENABLE_ADJUST_SESSION_CLOCK
int audio_extn_utils_compress_enable_drift_correction(
        struct stream_out *out,
        struct audio_out_enable_drift_correction *drift)
{
    struct snd_compr_metadata metadata;
    int ret = -EINVAL;

    if(drift == NULL) {
        ALOGE("%s:: Invalid param", __func__);
        goto exit;
    }

    ALOGD("%s:: drift enable %d", __func__,drift->enable);

    if (!is_offload_usecase(out->usecase)) {
        ALOGE("%s:: not supported for non offload session", __func__);
        goto exit;
    }

    if (!out->compr) {
        ALOGW("%s:: offload session not yet opened,"
                "start delay will be configure later", __func__);
        goto exit;
    }

    metadata.key = SNDRV_COMPRESS_ENABLE_ADJUST_SESSION_CLOCK;
    metadata.value[0] = drift->enable;
    out->drift_correction_enabled = drift->enable;

    ret = compress_set_metadata(out->compr, &metadata);
    if(ret) {
        ALOGE("%s::error %s", __func__, compress_get_error(out->compr));
        out->drift_correction_enabled = false;
    }

exit:
    return ret;
}
#else
int audio_extn_utils_compress_enable_drift_correction(
        struct stream_out *out __unused,
        struct audio_out_enable_drift_correction *drift __unused)
{
    ALOGD("%s:: configuring drift enablement not supported", __func__);
    return 0;
}
#endif

#ifdef SNDRV_COMPRESS_ADJUST_SESSION_CLOCK
int audio_extn_utils_compress_correct_drift(
        struct stream_out *out,
        struct audio_out_correct_drift *drift_param)
{
    struct snd_compr_metadata metadata;
    int ret = -EINVAL;

    if (drift_param == NULL) {
        ALOGE("%s:: Invalid drift_param", __func__);
        goto exit;
    }

    ALOGD("%s:: adjust time 0x%"PRIx64" ", __func__,
            drift_param->adjust_time);

    if (!is_offload_usecase(out->usecase)) {
        ALOGE("%s:: not supported for non offload session", __func__);
        goto exit;
    }

    if (!out->compr) {
        ALOGW("%s:: offload session not yet opened", __func__);
        goto exit;
    }

    if (!out->drift_correction_enabled) {
        ALOGE("%s:: drift correction not enabled", __func__);
        goto exit;
    }

    metadata.key = SNDRV_COMPRESS_ADJUST_SESSION_CLOCK;
    metadata.value[0] = 0xFFFFFFFF & drift_param->adjust_time; /* lsb */
    metadata.value[1] = \
             (0xFFFFFFFF00000000 & drift_param->adjust_time) >> 32; /* msb*/

    ret = compress_set_metadata(out->compr, &metadata);
    if(ret)
        ALOGE("%s::error %s", __func__, compress_get_error(out->compr));
exit:
    return ret;
}
#else
int audio_extn_utils_compress_correct_drift(
        struct stream_out *out __unused,
        struct audio_out_correct_drift *drift_param __unused)
{
    ALOGD("%s:: setting adjust clock not supported", __func__);
    return 0;
}
#endif

int audio_extn_utils_set_channel_map(
            struct stream_out *out,
            struct audio_out_channel_map_param *channel_map_param)
{
    int ret = -EINVAL, i = 0;
    int channels = audio_channel_count_from_out_mask(out->channel_mask);

    if (channel_map_param == NULL) {
        ALOGE("%s:: Invalid channel_map", __func__);
        goto exit;
    }

    if (channel_map_param->channels != channels) {
        ALOGE("%s:: Channels(%d) does not match stream channels(%d)",
                                __func__, channel_map_param->channels, channels);
        goto exit;
    }

    for ( i = 0; i < channels; i++) {
        ALOGV("%s:: channel_map[%d]- %d", __func__, i, channel_map_param->channel_map[i]);
        out->channel_map_param.channel_map[i] = channel_map_param->channel_map[i];
    }
    ret = 0;
exit:
    return ret;
>>>>>>> 94a78b99
}<|MERGE_RESOLUTION|>--- conflicted
+++ resolved
@@ -2019,8 +2019,6 @@
     }
 
     return snd_card_num;
-<<<<<<< HEAD
-=======
 }
 
 #ifdef SNDRV_COMPRESS_ENABLE_ADJUST_SESSION_CLOCK
@@ -2149,5 +2147,4 @@
     ret = 0;
 exit:
     return ret;
->>>>>>> 94a78b99
 }