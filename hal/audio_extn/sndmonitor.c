/*
* Copyright (c) 2016, The Linux Foundation. All rights reserved.
*
* Redistribution and use in source and binary forms, with or without
* modification, are permitted provided that the following conditions are
* met:
*     * Redistributions of source code must retain the above copyright
*       notice, this list of conditions and the following disclaimer.
*     * Redistributions in binary form must reproduce the above
*       copyright notice, this list of conditions and the following
*       disclaimer in the documentation and/or other materials provided
*       with the distribution.
*     * Neither the name of The Linux Foundation nor the names of its
*       contributors may be used to endorse or promote products derived
*       from this software without specific prior written permission.
*
* THIS SOFTWARE IS PROVIDED "AS IS" AND ANY EXPRESS OR IMPLIED
* WARRANTIES, INCLUDING, BUT NOT LIMITED TO, THE IMPLIED WARRANTIES OF
* MERCHANTABILITY, FITNESS FOR A PARTICULAR PURPOSE AND NON-INFRINGEMENT
* ARE DISCLAIMED.  IN NO EVENT SHALL THE COPYRIGHT OWNER OR CONTRIBUTORS
* BE LIABLE FOR ANY DIRECT, INDIRECT, INCIDENTAL, SPECIAL, EXEMPLARY, OR
* CONSEQUENTIAL DAMAGES (INCLUDING, BUT NOT LIMITED TO, PROCUREMENT OF
* SUBSTITUTE GOODS OR SERVICES; LOSS OF USE, DATA, OR PROFITS; OR
* BUSINESS INTERRUPTION) HOWEVER CAUSED AND ON ANY THEORY OF LIABILITY,
* WHETHER IN CONTRACT, STRICT LIABILITY, OR TORT (INCLUDING NEGLIGENCE
* OR OTHERWISE) ARISING IN ANY WAY OUT OF THE USE OF THIS SOFTWARE, EVEN
* IF ADVISED OF THE POSSIBILITY OF SUCH DAMAGE.
*/

#define LOG_TAG "audio_hw_sndmonitor"
/*#define LOG_NDEBUG 0*/
#define LOG_NDDEBUG 0

/* monitor sound card, cpe state

   audio_dev registers for a callback from this module in adev_open
   Each stream in audio_hal registers for a callback in
   adev_open_*_stream.

   A thread is spawned to poll() on sound card state files in /proc.
   On observing a sound card state change, this thread invokes the
   callbacks registered.

   Callbacks are deregistered in adev_close_*_stream and adev_close
*/
#include <stdlib.h>
#include <dirent.h>
#include <unistd.h>
#include <fcntl.h>
#include <sys/stat.h>
#include <sys/poll.h>
#include <cutils/list.h>
#include <cutils/hashmap.h>
#include <cutils/log.h>
#include <cutils/str_parms.h>
#include <ctype.h>

#include "audio_hw.h"
#include "audio_extn.h"

//#define MONITOR_DEVICE_EVENTS
#define CPE_MAGIC_NUM 0x2000
#define MAX_CPE_SLEEP_RETRY 2
#define CPE_SLEEP_WAIT 100

#define MAX_SLEEP_RETRY 100
#define AUDIO_INIT_SLEEP_WAIT 100 /* 100 ms */

#define AUDIO_PARAMETER_KEY_EXT_AUDIO_DEVICE "ext_audio_device"
#define INIT_MAP_SIZE 5

typedef enum {
    audio_event_on,
    audio_event_off
} audio_event_status;

typedef struct {
    int card;
    int fd;
    struct listnode node; // membership in sndcards list
    card_status_t status;
} sndcard_t;

typedef struct {
    char *dev;
    int fd;
    int status;
    struct listnode node; // membership in deviceevents list;
} dev_event_t;

typedef void (*notifyfn)(const void *target, const char *msg);

typedef struct {
    const void *target;
    notifyfn notify;
    struct listnode cards;
    unsigned int num_cards;
    struct listnode dev_events;
    unsigned int num_dev_events;
    pthread_t monitor_thread;
    int intpipe[2];
    Hashmap *listeners; // from stream * -> callback func
    bool initcheck;
} sndmonitor_state_t;

static sndmonitor_state_t sndmonitor;

static char *read_state(int fd)
{
    struct stat buf;
    if (fstat(fd, &buf) < 0)
        return NULL;

    off_t pos = lseek(fd, 0, SEEK_CUR);
    off_t avail = buf.st_size - pos;
    if (avail <= 0) {
        ALOGE("avail %ld", avail);
        return NULL;
    }

    char *state = (char *)calloc(avail+1, sizeof(char));
    if (!state)
        return NULL;

    ssize_t bytes = read(fd, state, avail);
    if (bytes <= 0)
        return NULL;

    // trim trailing whitespace
    while (bytes && isspace(*(state+bytes-1))) {
        *(state + bytes - 1) = '\0';
        --bytes;
    }
    lseek(fd, 0, SEEK_SET);
    return state;
}

static int add_new_sndcard(int card, int fd)
{
    sndcard_t *s = (sndcard_t *)calloc(sizeof(sndcard_t), 1);

    if (!s)
        return -1;

    s->card = card;
    s->fd = fd; // dup?

    char *state = read_state(fd);

    if (!state)
        return -1;

    bool online = state && !strcmp(state, "ONLINE");

    ALOGV("card %d initial state %s %d", card, state, online);

    if (state)
        free(state);

    s->status = online ? CARD_STATUS_ONLINE : CARD_STATUS_OFFLINE;
    list_add_tail(&sndmonitor.cards, &s->node);
    return 0;
}

static int enum_sndcards()
{
    const char *cards = "/proc/asound/cards";
    int tries = 10;
    char *line = NULL;
    size_t len = 0;
    ssize_t bytes_read = -1;
    char path[128] = {0};
    char *ptr = NULL, *saveptr = NULL, *card_id = NULL;
    int line_no=0;
    unsigned int num_cards=0, num_cpe=0;
    FILE *fp = NULL;
    int fd = -1, ret = -1;

    while (--tries) {
        if ((fp = fopen(cards, "r")) == NULL) {
            ALOGE("Cannot open %s file to get list of sound cards", cards);
            usleep(100000);
            continue;
        }
        break;
    }

    if (!tries)
        return -ENODEV;

    while ((bytes_read = getline(&line, &len, fp) != -1)) {
        // skip every other line to to match
        // the output format of /proc/asound/cards
        if (line_no++ % 2)
            continue;

        ptr = strtok_r(line, " [", &saveptr);
        if (!ptr)
            continue;

        card_id = strtok_r(saveptr+1, "]", &saveptr);
        if (!card_id)
            continue;

        // Only consider sound cards associated with ADSP
        if ((strncasecmp(card_id, "msm", 3) != 0) &&
<<<<<<< HEAD
=======
            (strncasecmp(card_id, "sdm", 3) != 0) &&
            (strncasecmp(card_id, "sdc", 3) != 0) &&
>>>>>>> deee8806
            (strncasecmp(card_id, "apq", 3) != 0)) {
            ALOGW("Skip over non-ADSP snd card %s", card_id);
            continue;
        }

        snprintf(path, sizeof(path), "/proc/asound/card%s/state", ptr);
        ALOGV("Opening sound card state : %s", path);

        fd = open(path, O_RDONLY);
        if (fd == -1) {
            ALOGE("Open %s failed : %s", path, strerror(errno));
            continue;
        }

        ret = add_new_sndcard(atoi(ptr), fd);
        if (ret != 0)
            continue;

        num_cards++;

        // query cpe state for this card as well
        tries = MAX_CPE_SLEEP_RETRY;
        snprintf(path, sizeof(path), "/proc/asound/card%s/cpe0_state", ptr);

        if (access(path, R_OK) < 0) {
            ALOGW("access %s failed w/ err %s", path, strerror(errno));
            continue;
        }

        ALOGV("Open cpe state card state %s", path);
        while (--tries) {
            if ((fd = open(path, O_RDONLY)) < 0) {
                ALOGW("Open cpe state card state failed, retry : %s", path);
                usleep(CPE_SLEEP_WAIT*1000);
                continue;
            }
            break;
        }

        if (!tries)
            continue;

        ret = add_new_sndcard(CPE_MAGIC_NUM+num_cpe, fd);
        if (ret != 0)
            continue;

        num_cpe++;
        num_cards++;
    }
    if (line)
        free(line);
    fclose(fp);
    ALOGV("sndmonitor registerer num_cards %d", num_cards);
    sndmonitor.num_cards = num_cards;
    return num_cards ? 0 : -1;
}

static void free_sndcards()
{
    while (!list_empty(&sndmonitor.cards)) {
        struct listnode *n = list_head(&sndmonitor.cards);
        sndcard_t *s = node_to_item(n, sndcard_t, node);
        list_remove(n);
        close(s->fd);
        free(s);
    }
}

#ifdef MONITOR_DEVICE_EVENTS
static int add_new_dev_event(char *d_name, int fd)
{
    dev_event_t *d = (dev_event_t *)calloc(sizeof(dev_event_t), 1);

    if (!d)
        return -1;

    d->dev = strdup(d_name);
    d->fd = fd;
    list_add_tail(&sndmonitor.dev_events, &d->node);
    return 0;
}

static int enum_dev_events()
{
    const char *events_dir = "/sys/class/switch/";
    DIR *dp;
    struct dirent *in_file;
    int fd;
    char path[128] = {0};
    unsigned int num_dev_events = 0;

    if ((dp = opendir(events_dir)) == NULL) {
        ALOGE("Cannot open switch directory %s err %s",
              events_dir, strerror(errno));
        return -1;
    }

    while ((in_file = readdir(dp)) != NULL) {
        if (!strstr(in_file->d_name, "qc_"))
            continue;

        snprintf(path, sizeof(path), "%s/%s/state",
                 events_dir, in_file->d_name);

        ALOGV("Opening audio dev event state : %s ", path);
        fd = open(path, O_RDONLY);
        if (fd == -1) {
            ALOGE("Open %s failed : %s", path, strerror(errno));
        } else {
            if (!add_new_dev_event(in_file->d_name, fd))
                num_dev_events++;
        }
    }
    closedir(dp);
    sndmonitor.num_dev_events = num_dev_events;
    return num_dev_events ? 0 : -1;
}
#endif

static void free_dev_events()
{
    while (!list_empty(&sndmonitor.dev_events)) {
        struct listnode *n = list_head(&sndmonitor.dev_events);
        dev_event_t *d = node_to_item(n, dev_event_t, node);
        list_remove(n);
        close(d->fd);
        free(d->dev);
        free(d);
    }
}

static int notify(const struct str_parms *params)
{
    if (!params)
        return -1;

    char *str = str_parms_to_str((struct str_parms *)params);

    if (!str)
        return -1;

    if (sndmonitor.notify)
        sndmonitor.notify(sndmonitor.target, str);

    ALOGV("%s", str);
    free(str);
    return 0;
}

int on_dev_event(dev_event_t *dev_event)
{
    char state_buf[2];
    if (read(dev_event->fd, state_buf, 1) <= 0)
        return -1;

    lseek(dev_event->fd, 0, SEEK_SET);
    state_buf[1]='\0';
    if (atoi(state_buf) == dev_event->status)
        return 0;

    dev_event->status = atoi(state_buf);

    struct str_parms *params = str_parms_create();

    if (!params)
        return -1;

    char val[32] = {0};
    snprintf(val, sizeof(val), "%s,%s", dev_event->dev,
             dev_event->status ? "ON" : "OFF");

    if (str_parms_add_str(params, AUDIO_PARAMETER_KEY_EXT_AUDIO_DEVICE, val) < 0)
        return -1;

    int ret = notify(params);
    str_parms_destroy(params);
    return ret;
}

bool on_sndcard_state_update(sndcard_t *s)
{
    char rd_buf[9]={0};
    card_status_t status;

    if (read(s->fd, rd_buf, 8) <= 0)
        return -1;

    rd_buf[8] = '\0';
    lseek(s->fd, 0, SEEK_SET);

    ALOGV("card num %d, new state %s", s->card, rd_buf);

    bool is_cpe = (s->card >= CPE_MAGIC_NUM);
    if (strstr(rd_buf, "OFFLINE"))
        status = CARD_STATUS_OFFLINE;
    else if (strstr(rd_buf, "ONLINE"))
        status = CARD_STATUS_ONLINE;
    else {
        ALOGE("unknown state");
        return 0;
    }

    if (status == s->status) // no change
        return 0;

    s->status = status;

    struct str_parms *params = str_parms_create();

    if (!params)
        return -1;

    char val[32] = {0};
    // cpe actual card num is (card - MAGIC_NUM). so subtract accordingly
    snprintf(val, sizeof(val), "%d,%s", s->card - (is_cpe ? CPE_MAGIC_NUM : 0),
                 status == CARD_STATUS_ONLINE ? "ONLINE" : "OFFLINE");

    if (str_parms_add_str(params, is_cpe ? "CPE_STATUS" : "SND_CARD_STATUS",
                          val) < 0)
        return -1;

    int ret = notify(params);
    str_parms_destroy(params);
    return ret;
}

void *monitor_thread_loop(void *args __unused)
{
    ALOGV("Start threadLoop()");
    unsigned int num_poll_fds = sndmonitor.num_cards +
                                sndmonitor.num_dev_events + 1/*pipe*/;
    struct pollfd *pfd = (struct pollfd *)calloc(sizeof(struct pollfd),
                                                  num_poll_fds);
    if (!pfd)
        return NULL;

    pfd[0].fd = sndmonitor.intpipe[0];
    pfd[0].events = POLLPRI|POLLIN;

    int i = 1;
    struct listnode *node;
    list_for_each(node, &sndmonitor.cards) {
        sndcard_t *s = node_to_item(node, sndcard_t, node);
        pfd[i].fd = s->fd;
        pfd[i].events = POLLPRI;
        ++i;
    }

    list_for_each(node, &sndmonitor.dev_events) {
        dev_event_t *d = node_to_item(node, dev_event_t, node);
        pfd[i].fd = d->fd;
        pfd[i].events = POLLPRI;
        ++i;
    }

    while (1) {
        if (poll(pfd, num_poll_fds, -1) < 0) {
            int errno_ = errno;
            ALOGE("poll() failed w/ err %s", strerror(errno_));
            switch (errno_) {
                case EINTR:
                case ENOMEM:
                    sleep(2);
                    continue;
                default:
                    /* above errors can be caused due to current system
                       state .. any other error is not expected */
                    LOG_ALWAYS_FATAL("unxpected poll() system call failure");
                    break;
            }
        }
        ALOGV("out of poll()");

#define READY_TO_READ(p) ((p)->revents & (POLLIN|POLLPRI))
#define ERROR_IN_FD(p) ((p)->revents & (POLLERR|POLLHUP|POLLNVAL))

        // check if requested to exit
        if (READY_TO_READ(&pfd[0])) {
            char buf[2]={0};
            read(pfd[0].fd, buf, 1);
            if (!strcmp(buf, "Q"))
                break;
        } else if (ERROR_IN_FD(&pfd[0])) {
            // do not consider for poll again
            // POLLERR - can this happen?
            // POLLHUP - adev must not close pipe
            // POLLNVAL - fd is valid
            LOG_ALWAYS_FATAL("unxpected error in pipe poll fd 0x%x",
                             pfd[0].revents);
            // FIXME: If not fatal, then need some logic to close
            // these fds on error
            pfd[0].fd *= -1;
        }

        i = 1;
        list_for_each(node, &sndmonitor.cards) {
            sndcard_t *s = node_to_item(node, sndcard_t, node);
            if (READY_TO_READ(&pfd[i]))
                on_sndcard_state_update(s);
            else if (ERROR_IN_FD(&pfd[i])) {
                // do not consider for poll again
                // POLLERR - can this happen as we are reading from a fs?
                // POLLHUP - not valid for cardN/state
                // POLLNVAL - fd is valid
                LOG_ALWAYS_FATAL("unxpected error in card poll fd 0x%x",
                                 pfd[i].revents);
                // FIXME: If not fatal, then need some logic to close
                // these fds on error
                pfd[i].fd *= -1;
            }
            ++i;
        }

        list_for_each(node, &sndmonitor.dev_events) {
            dev_event_t *d = node_to_item(node, dev_event_t, node);
            if (READY_TO_READ(&pfd[i]))
                on_dev_event(d);
            else if (ERROR_IN_FD(&pfd[i])) {
                // do not consider for poll again
                // POLLERR - can this happen as we are reading from a fs?
                // POLLHUP - not valid for switch/state
                // POLLNVAL - fd is valid
                LOG_ALWAYS_FATAL("unxpected error in dev poll fd 0x%x",
                                 pfd[i].revents);
                // FIXME: If not fatal, then need some logic to close
                // these fds on error
                pfd[i].fd *= -1;
            }
            ++i;
        }
    }

    return NULL;
}

// ---- listener static APIs ---- //
static int hashfn(void *key)
{
    return (int)key;
}

static bool hasheq(void *key1, void *key2)
{
    return key1 == key2;
}

static bool snd_cb(void *key, void *value, void *context)
{
    snd_mon_cb cb = (snd_mon_cb)value;
    cb(key, context);
    return true;
}

static void snd_mon_update(const void *target __unused, const char *msg)
{
    // target can be used to check if this message is intended for the
    // recipient or not. (using some statically saved state)

    struct str_parms *parms = str_parms_create_str(msg);

    if (!parms)
        return;

    hashmapLock(sndmonitor.listeners);
    hashmapForEach(sndmonitor.listeners, snd_cb, parms);
    hashmapUnlock(sndmonitor.listeners);

    str_parms_destroy(parms);
}

static int listeners_init()
{
    sndmonitor.listeners = hashmapCreate(INIT_MAP_SIZE, hashfn, hasheq);
    if (!sndmonitor.listeners)
        return -1;
    return 0;
}

static int listeners_deinit()
{
    // XXX TBD
    return -1;
}

static int add_listener(void *stream, snd_mon_cb cb)
{
    Hashmap *map = sndmonitor.listeners;
    hashmapLock(map);
    hashmapPut(map, stream, cb);
    hashmapUnlock(map);
    return 0;
}

static int del_listener(void * stream)
{
    Hashmap *map = sndmonitor.listeners;
    hashmapLock(map);
    hashmapRemove(map, stream);
    hashmapUnlock(map);
    return 0;
}

// --- public APIs --- //

int audio_extn_snd_mon_deinit()
{
    if (!sndmonitor.initcheck)
        return -1;

    write(sndmonitor.intpipe[1], "Q", 1);
    pthread_join(sndmonitor.monitor_thread, (void **) NULL);
    listeners_deinit();
    free_sndcards();
    free_dev_events();
    sndmonitor.initcheck = 0;
    return 0;
}

int audio_extn_snd_mon_init()
{
    sndmonitor.notify = snd_mon_update;
    sndmonitor.target = NULL; // unused for now
    list_init(&sndmonitor.cards);
    list_init(&sndmonitor.dev_events);
    sndmonitor.initcheck = false;

    if (pipe(sndmonitor.intpipe) < 0)
        return -ENODEV;

    if (enum_sndcards() < 0)
        return -ENODEV;

    if (listeners_init() < 0)
        return -ENODEV;

#ifdef MONITOR_DEVICE_EVENTS
    enum_dev_events(); // failure here isn't fatal
#endif

    int ret = pthread_create(&sndmonitor.monitor_thread,
                             (const pthread_attr_t *) NULL,
                             monitor_thread_loop, NULL);

    if (ret) {
        free_sndcards();
        free_dev_events();
        close(sndmonitor.intpipe[0]);
        close(sndmonitor.intpipe[1]);
        return -ENODEV;
    }
    sndmonitor.initcheck = true;
    return 0;
}

int audio_extn_snd_mon_register_listener(void *stream, snd_mon_cb cb)
{
    if (!sndmonitor.initcheck) {
        ALOGW("sndmonitor initcheck failed, cannot register");
        return -1;
    }

    return add_listener(stream, cb);
}

int audio_extn_snd_mon_unregister_listener(void *stream)
{
    if (!sndmonitor.initcheck) {
        ALOGW("sndmonitor initcheck failed, cannot deregister");
        return -1;
    }

    ALOGV("deregister listener for stream %p ", stream);
    return del_listener(stream);
}<|MERGE_RESOLUTION|>--- conflicted
+++ resolved
@@ -204,11 +204,8 @@
 
         // Only consider sound cards associated with ADSP
         if ((strncasecmp(card_id, "msm", 3) != 0) &&
-<<<<<<< HEAD
-=======
             (strncasecmp(card_id, "sdm", 3) != 0) &&
             (strncasecmp(card_id, "sdc", 3) != 0) &&
->>>>>>> deee8806
             (strncasecmp(card_id, "apq", 3) != 0)) {
             ALOGW("Skip over non-ADSP snd card %s", card_id);
             continue;
