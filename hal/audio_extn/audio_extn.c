--- conflicted
+++ resolved
@@ -480,7 +480,7 @@
         cust_ch_mixer_cfg[len++] = pinfo->ip_channels;
         cust_ch_mixer_cfg[len++] = pinfo->op_channels;
         for (i = 0; i < (int) (pinfo->op_channels * pinfo->ip_channels); i++) {
-            ALOGV("%s: coeff[%d] %d", __func__, i, params->coeffs[i]);
+            ALOGV("%s: coeff[%d] %lu", __func__, i, (unsigned long )params->coeffs[i]);
             cust_ch_mixer_cfg[len++] = params->coeffs[i];
         }
         err = mixer_ctl_set_array(ctl, cust_ch_mixer_cfg, len);
@@ -3791,10 +3791,7 @@
 
     int max_mic_count = platform_get_max_mic_count(adev->platform);
     /* validate input params. Avoid updated channel mask if loopback device */
-<<<<<<< HEAD
-=======
     /* validate input params. Avoid updated channel mask if HDMI or loopback device */
->>>>>>> dec27fa7
     if ((channel_count == 6) &&
         (in->format == AUDIO_FORMAT_PCM_16_BIT) &&
         (!is_loopback_input_device(get_device_types(&in->device_list)))) {
