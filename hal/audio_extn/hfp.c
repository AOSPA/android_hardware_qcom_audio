/* Copyright (c) 2012-2018, The Linux Foundation. All rights reserved.

Redistribution and use in source and binary forms, with or without
modification, are permitted provided that the following conditions are
met:
    * Redistributions of source code must retain the above copyright
      notice, this list of conditions and the following disclaimer.
    * Redistributions in binary form must reproduce the above
      copyright notice, this list of conditions and the following
      disclaimer in the documentation and/or other materials provided
      with the distribution.
    * Neither the name of The Linux Foundation nor the names of its
      contributors may be used to endorse or promote products derived
      from this software without specific prior written permission.

THIS SOFTWARE IS PROVIDED "AS IS" AND ANY EXPRESS OR IMPLIED
WARRANTIES, INCLUDING, BUT NOT LIMITED TO, THE IMPLIED WARRANTIES OF
MERCHANTABILITY, FITNESS FOR A PARTICULAR PURPOSE AND NON-INFRINGEMENT
ARE DISCLAIMED.  IN NO EVENT SHALL THE COPYRIGHT OWNER OR CONTRIBUTORS
BE LIABLE FOR ANY DIRECT, INDIRECT, INCIDENTAL, SPECIAL, EXEMPLARY, OR
CONSEQUENTIAL DAMAGES (INCLUDING, BUT NOT LIMITED TO, PROCUREMENT OF
SUBSTITUTE GOODS OR SERVICES; LOSS OF USE, DATA, OR PROFITS; OR
BUSINESS INTERRUPTION) HOWEVER CAUSED AND ON ANY THEORY OF LIABILITY,
WHETHER IN CONTRACT, STRICT LIABILITY, OR TORT (INCLUDING NEGLIGENCE
OR OTHERWISE) ARISING IN ANY WAY OUT OF THE USE OF THIS SOFTWARE, EVEN
IF ADVISED OF THE POSSIBILITY OF SUCH DAMAGE.*/

#define LOG_TAG "audio_hw_hfp"
/*#define LOG_NDEBUG 0*/
#define LOG_NDDEBUG 0

#include <errno.h>
#include <math.h>
#include <cutils/log.h>

#include "audio_hw.h"
#include "platform.h"
#include "platform_api.h"
#include <stdlib.h>
#include <cutils/str_parms.h>

#ifdef DYNAMIC_LOG_ENABLED
#include <log_xml_parser.h>
#define LOG_MASK HAL_MOD_FILE_HFP
#include <log_utils.h>
#endif

#ifdef HFP_ENABLED
#define AUDIO_PARAMETER_HFP_ENABLE      "hfp_enable"
#define AUDIO_PARAMETER_HFP_SET_SAMPLING_RATE "hfp_set_sampling_rate"
#define AUDIO_PARAMETER_KEY_HFP_VOLUME "hfp_volume"
#define AUDIO_PARAMETER_HFP_PCM_DEV_ID "hfp_pcm_dev_id"

#ifdef PLATFORM_MSM8994
#define HFP_RX_VOLUME     "SEC AUXPCM LOOPBACK Volume"
#elif defined PLATFORM_MSM8996
#define HFP_RX_VOLUME     "PRI AUXPCM LOOPBACK Volume"
<<<<<<< HEAD
#elif defined (PLATFORM_MSM8998) || defined (PLATFORM_MSMFALCON) || defined (PLATFORM_SDM845) || defined (PLATFORM_SDM710) || defined (PLATFORM_QCS605) || defined (PLATFORM_MSMNILE) || defined (PLATFORM_MSMSTEPPE)
=======
#elif defined (PLATFORM_MSM8998) || defined (PLATFORM_MSMFALCON) || defined (PLATFORM_SDM845) || defined (PLATFORM_SDM670) || defined (PLATFORM_QCS605) || defined (PLATFORM_MSMNILE) || defined (PLATFORM_QCS405)
>>>>>>> e1f65e84
#define HFP_RX_VOLUME     "SLIMBUS_7 LOOPBACK Volume"
#else
#define HFP_RX_VOLUME     "Internal HFP RX Volume"
#endif

static int32_t start_hfp(struct audio_device *adev,
                               struct str_parms *parms);

static int32_t stop_hfp(struct audio_device *adev);

struct hfp_module {
    struct pcm *hfp_sco_rx;
    struct pcm *hfp_sco_tx;
    struct pcm *hfp_pcm_rx;
    struct pcm *hfp_pcm_tx;
    bool is_hfp_running;
    float hfp_volume;
    int32_t hfp_pcm_dev_id;
    audio_usecase_t ucid;
};

static struct hfp_module hfpmod = {
    .hfp_sco_rx = NULL,
    .hfp_sco_tx = NULL,
    .hfp_pcm_rx = NULL,
    .hfp_pcm_tx = NULL,
    .is_hfp_running = 0,
    .hfp_volume = 0,
    .hfp_pcm_dev_id = HFP_ASM_RX_TX,
    .ucid = USECASE_AUDIO_HFP_SCO,
};
static struct pcm_config pcm_config_hfp = {
    .channels = 1,
    .rate = 8000,
    .period_size = 240,
    .period_count = 2,
    .format = PCM_FORMAT_S16_LE,
    .start_threshold = 0,
    .stop_threshold = INT_MAX,
    .avail_min = 0,
};

static int32_t hfp_set_volume(struct audio_device *adev, float value)
{
    int32_t vol, ret = 0;
    struct mixer_ctl *ctl;
    const char *mixer_ctl_name = HFP_RX_VOLUME;

    ALOGV("%s: entry", __func__);
    ALOGD("%s: (%f)\n", __func__, value);

    hfpmod.hfp_volume = value;
    if (value < 0.0) {
        ALOGW("%s: (%f) Under 0.0, assuming 0.0\n", __func__, value);
        value = 0.0;
    } else {
        value = ((value > 15.000000) ? 1.0 : (value / 15));
        ALOGW("%s: Volume brought with in range (%f)\n", __func__, value);
    }
    vol  = lrint((value * 0x2000) + 0.5);

    if (!hfpmod.is_hfp_running) {
        ALOGV("%s: HFP not active, ignoring set_hfp_volume call", __func__);
        return -EIO;
    }

    ALOGD("%s: Setting HFP volume to %d \n", __func__, vol);
    ctl = mixer_get_ctl_by_name(adev->mixer, mixer_ctl_name);
    if (!ctl) {
        ALOGE("%s: Could not get ctl for mixer cmd - %s",
              __func__, mixer_ctl_name);
        return -EINVAL;
    }
    if(mixer_ctl_set_value(ctl, 0, vol) < 0) {
        ALOGE("%s: Couldn't set HFP Volume: [%d]", __func__, vol);
        return -EINVAL;
    }

    ALOGV("%s: exit", __func__);
    return ret;
}

static int32_t start_hfp(struct audio_device *adev,
                         struct str_parms *parms __unused)
{
    int32_t ret = 0;
    struct audio_usecase *uc_info;
    int32_t pcm_dev_rx_id, pcm_dev_tx_id, pcm_dev_asm_rx_id, pcm_dev_asm_tx_id;

    ALOGD("%s: enter", __func__);

    uc_info = (struct audio_usecase *)calloc(1, sizeof(struct audio_usecase));

    if (!uc_info)
        return -ENOMEM;

    uc_info->id = hfpmod.ucid;
    uc_info->type = PCM_HFP_CALL;
    uc_info->stream.out = adev->primary_output;
    uc_info->devices = adev->primary_output->devices;
    uc_info->in_snd_device = SND_DEVICE_NONE;
    uc_info->out_snd_device = SND_DEVICE_NONE;

    list_add_tail(&adev->usecase_list, &uc_info->list);

    select_devices(adev, hfpmod.ucid);

    pcm_dev_rx_id = platform_get_pcm_device_id(uc_info->id, PCM_PLAYBACK);
    pcm_dev_tx_id = platform_get_pcm_device_id(uc_info->id, PCM_CAPTURE);
    pcm_dev_asm_rx_id = hfpmod.hfp_pcm_dev_id;
    pcm_dev_asm_tx_id = hfpmod.hfp_pcm_dev_id;
    if (pcm_dev_rx_id < 0 || pcm_dev_tx_id < 0 ||
        pcm_dev_asm_rx_id < 0 || pcm_dev_asm_tx_id < 0 ) {
        ALOGE("%s: Invalid PCM devices (rx: %d tx: %d asm: rx tx %d) for the usecase(%d)",
              __func__, pcm_dev_rx_id, pcm_dev_tx_id, pcm_dev_asm_rx_id, uc_info->id);
        ret = -EIO;
        goto exit;
    }

    ALOGD("%s: HFP PCM devices (rx: %d tx: %d pcm dev id: %d) usecase(%d)",
              __func__, pcm_dev_rx_id, pcm_dev_tx_id, hfpmod.hfp_pcm_dev_id, uc_info->id);

    hfpmod.hfp_sco_rx = pcm_open(adev->snd_card,
                                  pcm_dev_asm_rx_id,
                                  PCM_OUT, &pcm_config_hfp);
    if (hfpmod.hfp_sco_rx && !pcm_is_ready(hfpmod.hfp_sco_rx)) {
        ALOGE("%s: %s", __func__, pcm_get_error(hfpmod.hfp_sco_rx));
        ret = -EIO;
        goto exit;
    }

    hfpmod.hfp_pcm_rx = pcm_open(adev->snd_card,
                                   pcm_dev_rx_id,
                                   PCM_OUT, &pcm_config_hfp);
    if (hfpmod.hfp_pcm_rx && !pcm_is_ready(hfpmod.hfp_pcm_rx)) {
        ALOGE("%s: %s", __func__, pcm_get_error(hfpmod.hfp_pcm_rx));
        ret = -EIO;
        goto exit;
    }

    hfpmod.hfp_sco_tx = pcm_open(adev->snd_card,
                                  pcm_dev_asm_tx_id,
                                  PCM_IN, &pcm_config_hfp);
    if (hfpmod.hfp_sco_tx && !pcm_is_ready(hfpmod.hfp_sco_tx)) {
        ALOGE("%s: %s", __func__, pcm_get_error(hfpmod.hfp_sco_tx));
        ret = -EIO;
        goto exit;
    }

    hfpmod.hfp_pcm_tx = pcm_open(adev->snd_card,
                                   pcm_dev_tx_id,
                                   PCM_IN, &pcm_config_hfp);
    if (hfpmod.hfp_pcm_tx && !pcm_is_ready(hfpmod.hfp_pcm_tx)) {
        ALOGE("%s: %s", __func__, pcm_get_error(hfpmod.hfp_pcm_tx));
        ret = -EIO;
        goto exit;
    }

    if (pcm_start(hfpmod.hfp_sco_rx) < 0) {
        ALOGE("%s: pcm start for hfp sco rx failed", __func__);
        ret = -EINVAL;
        goto exit;
    }
    if (pcm_start(hfpmod.hfp_sco_tx) < 0) {
        ALOGE("%s: pcm start for hfp sco tx failed", __func__);
        ret = -EINVAL;
        goto exit;
    }
    if (pcm_start(hfpmod.hfp_pcm_rx) < 0) {
        ALOGE("%s: pcm start for hfp pcm rx failed", __func__);
        ret = -EINVAL;
        goto exit;
    }
    if (pcm_start(hfpmod.hfp_pcm_tx) < 0) {
        ALOGE("%s: pcm start for hfp pcm tx failed", __func__);
        ret = -EINVAL;
        goto exit;
    }

    hfpmod.is_hfp_running = true;
    hfp_set_volume(adev, hfpmod.hfp_volume);

    ALOGD("%s: exit: status(%d)", __func__, ret);
    return 0;

exit:
    stop_hfp(adev);
    ALOGE("%s: Problem in HFP start: status(%d)", __func__, ret);
    return ret;
}

static int32_t stop_hfp(struct audio_device *adev)
{
    int32_t ret = 0;
    struct audio_usecase *uc_info;

    ALOGD("%s: enter", __func__);
    hfpmod.is_hfp_running = false;

    /* 1. Close the PCM devices */
    if (hfpmod.hfp_sco_rx) {
        pcm_close(hfpmod.hfp_sco_rx);
        hfpmod.hfp_sco_rx = NULL;
    }
    if (hfpmod.hfp_sco_tx) {
        pcm_close(hfpmod.hfp_sco_tx);
        hfpmod.hfp_sco_tx = NULL;
    }
    if (hfpmod.hfp_pcm_rx) {
        pcm_close(hfpmod.hfp_pcm_rx);
        hfpmod.hfp_pcm_rx = NULL;
    }
    if (hfpmod.hfp_pcm_tx) {
        pcm_close(hfpmod.hfp_pcm_tx);
        hfpmod.hfp_pcm_tx = NULL;
    }

    uc_info = get_usecase_from_list(adev, hfpmod.ucid);
    if (uc_info == NULL) {
        ALOGE("%s: Could not find the usecase (%d) in the list",
              __func__, hfpmod.ucid);
        return -EINVAL;
    }

    /* 2. Disable echo reference while stopping hfp */
    platform_set_echo_reference(adev, false, uc_info->devices);

    /* 3. Get and set stream specific mixer controls */
    disable_audio_route(adev, uc_info);

    /* 4. Disable the rx and tx devices */
    disable_snd_device(adev, uc_info->out_snd_device);
    disable_snd_device(adev, uc_info->in_snd_device);

    list_remove(&uc_info->list);
    free(uc_info);

    ALOGD("%s: exit: status(%d)", __func__, ret);
    return ret;
}

bool audio_extn_hfp_is_active(struct audio_device *adev)
{
    struct audio_usecase *hfp_usecase = NULL;
    hfp_usecase = get_usecase_from_list(adev, hfpmod.ucid);

    if (hfp_usecase != NULL)
        return true;
    else
        return false;
}

int hfp_set_mic_mute(struct audio_device *adev, bool state)
{
    struct mixer_ctl *ctl;
    const char *mixer_ctl_name = "HFP TX Mute";
    long set_values[ ] = {0};

    ALOGI("%s: enter, state=%d", __func__, state);

    set_values[0] = state;
    ctl = mixer_get_ctl_by_name(adev->mixer, mixer_ctl_name);
    if (!ctl) {
        ALOGE("%s: Could not get ctl for mixer cmd - %s",
               __func__, mixer_ctl_name);
        return -EINVAL;
    }
    mixer_ctl_set_array(ctl, set_values, ARRAY_SIZE(set_values));
    ALOGV("%s: exit", __func__);
    return 0;
}

audio_usecase_t audio_extn_hfp_get_usecase()
{
    return hfpmod.ucid;
}

void audio_extn_hfp_set_parameters(struct audio_device *adev, struct str_parms *parms)
{
    int ret;
    int rate;
    int val;
    float vol;
    char value[32]={0};

    ret = str_parms_get_str(parms, AUDIO_PARAMETER_HFP_ENABLE, value,
                            sizeof(value));
    if (ret >= 0) {
            if (!strncmp(value, "true", sizeof(value)) && !hfpmod.is_hfp_running)
                ret = start_hfp(adev,parms);
            else if (!strncmp(value, "false", sizeof(value)) && hfpmod.is_hfp_running)
                stop_hfp(adev);
            else
                ALOGE("hfp_enable=%s is unsupported", value);
    }
    memset(value, 0, sizeof(value));
    ret = str_parms_get_str(parms,AUDIO_PARAMETER_HFP_SET_SAMPLING_RATE, value,
                            sizeof(value));
    if (ret >= 0) {
           rate = atoi(value);
           if (rate == 8000){
               hfpmod.ucid = USECASE_AUDIO_HFP_SCO;
               pcm_config_hfp.rate = rate;
           } else if (rate == 16000){
               hfpmod.ucid = USECASE_AUDIO_HFP_SCO_WB;
               pcm_config_hfp.rate = rate;
           } else
               ALOGE("Unsupported rate..");
    }

    if (hfpmod.is_hfp_running) {
        memset(value, 0, sizeof(value));
        ret = str_parms_get_str(parms, AUDIO_PARAMETER_STREAM_ROUTING,
                                value, sizeof(value));
        if (ret >= 0) {
            val = atoi(value);
            if (val > 0)
                select_devices(adev, hfpmod.ucid);
        }
    }

    memset(value, 0, sizeof(value));
    ret = str_parms_get_str(parms, AUDIO_PARAMETER_KEY_HFP_VOLUME,
                            value, sizeof(value));
    if (ret >= 0) {
        if (sscanf(value, "%f", &vol) != 1){
            ALOGE("%s: error in retrieving hfp volume", __func__);
            ret = -EIO;
            goto exit;
        }
        ALOGD("%s: set_hfp_volume usecase, Vol: [%f]", __func__, vol);
        hfp_set_volume(adev, vol);
    }

    memset(value, 0, sizeof(value));
    ret = str_parms_get_str(parms, AUDIO_PARAMETER_HFP_PCM_DEV_ID, value, sizeof(value));
    if (ret >= 0) {
        hfpmod.hfp_pcm_dev_id = atoi(value);
        ALOGD("Updating HFP_PCM_DEV_ID as %d from platform XML", hfpmod.hfp_pcm_dev_id);
        str_parms_del(parms, AUDIO_PARAMETER_HFP_PCM_DEV_ID);
    }

exit:
    ALOGV("%s Exit",__func__);
}
#endif /*HFP_ENABLED*/<|MERGE_RESOLUTION|>--- conflicted
+++ resolved
@@ -55,11 +55,7 @@
 #define HFP_RX_VOLUME     "SEC AUXPCM LOOPBACK Volume"
 #elif defined PLATFORM_MSM8996
 #define HFP_RX_VOLUME     "PRI AUXPCM LOOPBACK Volume"
-<<<<<<< HEAD
-#elif defined (PLATFORM_MSM8998) || defined (PLATFORM_MSMFALCON) || defined (PLATFORM_SDM845) || defined (PLATFORM_SDM710) || defined (PLATFORM_QCS605) || defined (PLATFORM_MSMNILE) || defined (PLATFORM_MSMSTEPPE)
-=======
-#elif defined (PLATFORM_MSM8998) || defined (PLATFORM_MSMFALCON) || defined (PLATFORM_SDM845) || defined (PLATFORM_SDM670) || defined (PLATFORM_QCS605) || defined (PLATFORM_MSMNILE) || defined (PLATFORM_QCS405)
->>>>>>> e1f65e84
+#elif defined (PLATFORM_MSM8998) || defined (PLATFORM_MSMFALCON) || defined (PLATFORM_SDM845) || defined (PLATFORM_SDM710) || defined (PLATFORM_QCS605) || defined (PLATFORM_MSMNILE) || defined (PLATFORM_MSMSTEPPE) || defined (PLATFORM_QCS405)
 #define HFP_RX_VOLUME     "SLIMBUS_7 LOOPBACK Volume"
 #else
 #define HFP_RX_VOLUME     "Internal HFP RX Volume"
