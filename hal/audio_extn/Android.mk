--- conflicted
+++ resolved
@@ -910,12 +910,9 @@
 endif
 include $(BUILD_SHARED_LIBRARY)
 
-<<<<<<< HEAD
-endif
-
-=======
+endif
+
 ifneq ($(TARGET_BOARD_AUTO),true)
->>>>>>> 1e1abdf2
 #-------------------------------------------
 #            Build BATTERY_LISTENER
 #-------------------------------------------
