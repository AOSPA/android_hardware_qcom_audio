#--------------------------------------------
#          Build SND_MONITOR LIB
#--------------------------------------------
LOCAL_PATH:= $(call my-dir)

include $(CLEAR_VARS)

LOCAL_MODULE := libsndmonitor
LOCAL_MODULE_OWNER := third_party
LOCAL_VENDOR_MODULE := true

AUDIO_PLATFORM := $(TARGET_BOARD_PLATFORM)

LOCAL_SRC_FILES:= \
        sndmonitor.c

LOCAL_CFLAGS += \
    -Wall \
    -Werror \
    -Wno-unused-function \
    -Wno-unused-variable \

LOCAL_SHARED_LIBRARIES := \
    libaudioutils \
    libcutils \
    liblog \
    libtinyalsa \
    libtinycompress \
    libaudioroute \
    libdl \
    libexpat

LOCAL_C_INCLUDES := \
    external/tinyalsa/include \
    external/tinycompress/include \
    system/media/audio_utils/include \
    external/expat/lib \
    $(call include-path-for, audio-route) \
    vendor/qcom/opensource/audio-hal/primary-hal/hal \
    $(call include-path-for, audio-effects)

LOCAL_C_INCLUDES += $(TARGET_OUT_INTERMEDIATES)/KERNEL_OBJ/usr/include
LOCAL_C_INCLUDES += $(TARGET_OUT_INTERMEDIATES)/KERNEL_OBJ/usr/techpack/audio/include
LOCAL_ADDITIONAL_DEPENDENCIES += $(TARGET_OUT_INTERMEDIATES)/KERNEL_OBJ/usr

ifeq ($(strip $(AUDIO_FEATURE_ENABLED_DLKM)),true)
  LOCAL_HEADER_LIBRARIES += audio_kernel_headers
  LOCAL_C_INCLUDES += $(TARGET_OUT_INTERMEDIATES)/vendor/qcom/opensource/audio-kernel/include
endif

LOCAL_HEADER_LIBRARIES += libhardware_headers
LOCAL_HEADER_LIBRARIES += libsystem_headers
include $(BUILD_SHARED_LIBRARY)

#--------------------------------------------
#          Build COMPRESS_CAPTURE LIB
#--------------------------------------------
include $(CLEAR_VARS)

LOCAL_MODULE := libcomprcapture
LOCAL_MODULE_OWNER := third_party
LOCAL_VENDOR_MODULE := true

AUDIO_PLATFORM := $(TARGET_BOARD_PLATFORM)

ifneq ($(filter sdm845 sdm710 qcs605 msmnile kona lito sdm660 msm8937 $(MSMSTEPPE),$(TARGET_BOARD_PLATFORM)),)
  # B-family platform uses msm8974 code base
  AUDIO_PLATFORM := msm8974
  MULTIPLE_HW_VARIANTS_ENABLED := true
endif

LOCAL_SRC_FILES:= \
        compress_capture.c

LOCAL_CFLAGS += \
    -Wall \
    -Werror \
    -Wno-unused-function \
    -Wno-unused-variable \

LOCAL_SHARED_LIBRARIES := \
    libaudioutils \
    libcutils \
    liblog \
    libtinyalsa \
    libtinycompress \
    libaudioroute \
    libdl \
    libexpat

LOCAL_C_INCLUDES := \
    external/tinyalsa/include \
    external/tinycompress/include \
    system/media/audio_utils/include \
    external/expat/lib \
    $(call include-path-for, audio-route) \
    vendor/qcom/opensource/audio-hal/primary-hal/hal \
    vendor/qcom/opensource/audio-hal/primary-hal/hal/$(AUDIO_PLATFORM) \
    $(call include-path-for, audio-effects)

LOCAL_C_INCLUDES += $(TARGET_OUT_INTERMEDIATES)/KERNEL_OBJ/usr/include
LOCAL_C_INCLUDES += $(TARGET_OUT_INTERMEDIATES)/KERNEL_OBJ/usr/techpack/audio/include
LOCAL_ADDITIONAL_DEPENDENCIES += $(TARGET_OUT_INTERMEDIATES)/KERNEL_OBJ/usr

ifeq ($(strip $(AUDIO_FEATURE_ENABLED_DLKM)),true)
  LOCAL_HEADER_LIBRARIES += audio_kernel_headers
  LOCAL_C_INCLUDES += $(TARGET_OUT_INTERMEDIATES)/vendor/qcom/opensource/audio-kernel/include
endif

LOCAL_HEADER_LIBRARIES += libhardware_headers
LOCAL_HEADER_LIBRARIES += libsystem_headers
include $(BUILD_SHARED_LIBRARY)

#-------------------------------------------
#            Build SSREC LIB
#-------------------------------------------
include $(CLEAR_VARS)

LOCAL_MODULE := libssrec
LOCAL_VENDOR_MODULE := true

AUDIO_PLATFORM := $(TARGET_BOARD_PLATFORM)

ifneq ($(filter sdm845 sdm710 msmnile kona lito sdm660 msm8937 $(MSMSTEPPE),$(TARGET_BOARD_PLATFORM)),)
  # B-family platform uses msm8974 code base
  AUDIO_PLATFORM := msm8974
  MULTIPLE_HW_VARIANTS_ENABLED := true
endif

LOCAL_SRC_FILES:= ssr.c

LOCAL_CFLAGS += \
    -Wall \
    -Werror \
    -Wno-unused-function \
    -Wno-unused-variable

LOCAL_SHARED_LIBRARIES := \
    libaudioutils \
    libcutils \
    liblog \
    libtinyalsa \
    libtinycompress \
    libaudioroute \
    libdl \
    libexpat

LOCAL_C_INCLUDES := \
    vendor/qcom/opensource/audio-hal/primary-hal/hal \
    vendor/qcom/opensource/audio-hal/primary-hal/hal/$(AUDIO_PLATFORM) \
    external/tinyalsa/include \
    external/tinycompress/include \
    external/expat/lib \
    system/media/audio_utils/include \
    $(call include-path-for, audio-route) \
    $(call include-path-for, audio-effects) \
    $(TARGET_OUT_HEADERS)/mm-audio/surround_sound_3mic/ \
    $(TARGET_OUT_HEADERS)/common/inc/

LOCAL_C_INCLUDES += $(TARGET_OUT_INTERMEDIATES)/KERNEL_OBJ/usr/include
LOCAL_C_INCLUDES += $(TARGET_OUT_INTERMEDIATES)/KERNEL_OBJ/usr/techpack/audio/include
LOCAL_ADDITIONAL_DEPENDENCIES += $(TARGET_OUT_INTERMEDIATES)/KERNEL_OBJ/usr

ifeq ($(strip $(AUDIO_FEATURE_ENABLED_DLKM)),true)
  LOCAL_HEADER_LIBRARIES += audio_kernel_headers
  LOCAL_C_INCLUDES += $(TARGET_OUT_INTERMEDIATES)/vendor/qcom/opensource/audio-kernel/include
endif

LOCAL_HEADER_LIBRARIES += libhardware_headers
LOCAL_HEADER_LIBRARIES += libsystem_headers
#include $(BUILD_SHARED_LIBRARY)

#--------------------------------------------
#          Build HDMI_EDID LIB
#--------------------------------------------
include $(CLEAR_VARS)

LOCAL_MODULE := libhdmiedid
LOCAL_MODULE_OWNER := third_party
LOCAL_VENDOR_MODULE := true

PRIMARY_HAL_PATH := vendor/qcom/opensource/audio-hal/primary-hal/hal
AUDIO_PLATFORM := $(TARGET_BOARD_PLATFORM)

ifneq ($(filter sdm845 sdm710 msmnile kona lito sdm660 msm8937 $(MSMSTEPPE) $(TRINKET),$(TARGET_BOARD_PLATFORM)),)
  # B-family platform uses msm8974 code base
  AUDIO_PLATFORM := msm8974
endif

LOCAL_SRC_FILES:= \
        edid.c

LOCAL_CFLAGS += \
    -Wall \
    -Werror \
    -Wno-unused-function \
    -Wno-unused-variable \

LOCAL_SHARED_LIBRARIES := \
    libaudioutils \
    libcutils \
    liblog \
    libtinyalsa \
    libtinycompress \
    libaudioroute \
    libdl \
    libexpat

LOCAL_C_INCLUDES := \
    external/tinyalsa/include \
    external/tinycompress/include \
    system/media/audio_utils/include \
    external/expat/lib \
    $(call include-path-for, audio-route) \
    $(PRIMARY_HAL_PATH) \
    $(PRIMARY_HAL_PATH)/$(AUDIO_PLATFORM) \
    $(call include-path-for, audio-effects)

LOCAL_C_INCLUDES += $(TARGET_OUT_INTERMEDIATES)/KERNEL_OBJ/usr/include
LOCAL_C_INCLUDES += $(TARGET_OUT_INTERMEDIATES)/KERNEL_OBJ/usr/techpack/audio/include
LOCAL_ADDITIONAL_DEPENDENCIES += $(TARGET_OUT_INTERMEDIATES)/KERNEL_OBJ/usr

ifeq ($(strip $(AUDIO_FEATURE_ENABLED_DLKM)),true)
  LOCAL_HEADER_LIBRARIES += audio_kernel_headers
  LOCAL_C_INCLUDES += $(TARGET_OUT_INTERMEDIATES)/vendor/qcom/opensource/audio-kernel/include
endif

LOCAL_HEADER_LIBRARIES += libhardware_headers
LOCAL_HEADER_LIBRARIES += libsystem_headers
include $(BUILD_SHARED_LIBRARY)

#--------------------------------------------
#          Build SPKR_PROTECT LIB
#--------------------------------------------
include $(CLEAR_VARS)

ifneq ($(filter sdm845 sdm710 msmnile kona lito sdm660 msm8937 $(MSMSTEPPE) $(TRINKET),$(TARGET_BOARD_PLATFORM)),)
  # B-family platform uses msm8974 code base
  AUDIO_PLATFORM := msm8974
endif

LOCAL_MODULE := libspkrprot
LOCAL_MODULE_OWNER := third_party
LOCAL_VENDOR_MODULE := true

LOCAL_SRC_FILES:= \
        spkr_protection.c

LOCAL_CFLAGS += \
    -Wall \
    -Werror \
    -Wno-unused-function \
    -Wno-unused-variable \

LOCAL_CFLAGS += -DSPKR_PROT_ENABLED

LOCAL_SHARED_LIBRARIES := \
    libaudioutils \
    libcutils \
    liblog \
    libtinyalsa \
    libtinycompress \
    libaudioroute \
    libdl \
    libexpat

LOCAL_C_INCLUDES := \
    external/tinyalsa/include \
    external/tinycompress/include \
    system/media/audio_utils/include \
    external/expat/lib \
    $(call include-path-for, audio-route) \
    vendor/qcom/opensource/audio-hal/primary-hal/hal \
    vendor/qcom/opensource/audio-hal/primary-hal/hal/audio_extn \
    vendor/qcom/opensource/audio-hal/primary-hal/hal/$(AUDIO_PLATFORM) \
    vendor/qcom/opensource/audio-kernel/include/uapi/ \
    $(call include-path-for, audio-effects)

LOCAL_C_INCLUDES += $(TARGET_OUT_INTERMEDIATES)/KERNEL_OBJ/usr/include
LOCAL_C_INCLUDES += $(TARGET_OUT_INTERMEDIATES)/KERNEL_OBJ/usr/techpack/audio/include
LOCAL_ADDITIONAL_DEPENDENCIES += $(TARGET_OUT_INTERMEDIATES)/KERNEL_OBJ/usr

LOCAL_HEADER_LIBRARIES += libhardware_headers
LOCAL_HEADER_LIBRARIES += libsystem_headers
include $(BUILD_SHARED_LIBRARY)
#====================================================================================================
# --- enable 3rd Party Spkr-prot lib
#====================================================================================================

include $(CLEAR_VARS)

ifneq ($(filter sdm845 sdm710 msmnile kona lito sdm660 msm8937 $(MSMSTEPPE) $(TRINKET),$(TARGET_BOARD_PLATFORM)),)
  # B-family platform uses msm8974 code base
  AUDIO_PLATFORM := msm8974
endif

LOCAL_MODULE := libcirrusspkrprot
LOCAL_MODULE_OWNER := third_party
LOCAL_VENDOR_MODULE := true

LOCAL_SRC_FILES:= \
        cirrus_playback.c

LOCAL_CFLAGS += \
    -Wall \
    -Werror \
    -Wno-unused-function \
    -Wno-unused-variable \

LOCAL_CFLAGS += -DENABLE_CIRRUS_DETECTION
LOCAL_CFLAGS += -DCIRRUS_FACTORY_CALIBRATION

LOCAL_SHARED_LIBRARIES := \
    libaudioutils \
    libcutils \
    liblog \
    libtinyalsa \
    libaudioroute \
    libdl \
    libexpat

LOCAL_C_INCLUDES := \
    external/tinyalsa/include \
    external/tinycompress/include \
    system/media/audio_utils/include \
    external/expat/lib \
    $(call include-path-for, audio-route) \
    vendor/qcom/opensource/audio-hal/primary-hal/hal \
    vendor/qcom/opensource/audio-hal/primary-hal/hal/audio_extn \
    vendor/qcom/opensource/audio-hal/primary-hal/hal/$(AUDIO_PLATFORM) \
    vendor/qcom/opensource/audio-kernel/include/uapi/ \
    $(call include-path-for, audio-effects)

LOCAL_C_INCLUDES += $(TARGET_OUT_INTERMEDIATES)/KERNEL_OBJ/usr/include
LOCAL_C_INCLUDES += $(TARGET_OUT_INTERMEDIATES)/KERNEL_OBJ/usr/techpack/audio/include
LOCAL_ADDITIONAL_DEPENDENCIES += $(TARGET_OUT_INTERMEDIATES)/KERNEL_OBJ/usr

LOCAL_HEADER_LIBRARIES += libhardware_headers
LOCAL_HEADER_LIBRARIES += libsystem_headers
include $(BUILD_SHARED_LIBRARY)

#-------------------------------------------
#            Build A2DP_OFFLOAD LIB
#-------------------------------------------
include $(CLEAR_VARS)

LOCAL_MODULE := liba2dpoffload
LOCAL_VENDOR_MODULE := true

PRIMARY_HAL_PATH := vendor/qcom/opensource/audio-hal/primary-hal/hal
AUDIO_PLATFORM := $(TARGET_BOARD_PLATFORM)

ifneq ($(filter sdm845 sdm710 msmnile kona lito sdm660 msm8937 $(MSMSTEPPE),$(TARGET_BOARD_PLATFORM)),)
  # B-family platform uses msm8974 code base
  AUDIO_PLATFORM := msm8974
  MULTIPLE_HW_VARIANTS_ENABLED := true
endif

LOCAL_SRC_FILES:= \
        a2dp.c

LOCAL_CFLAGS += \
    -Wall \
    -Werror \
    -Wno-unused-function \
    -Wno-unused-variable

LOCAL_SHARED_LIBRARIES := \
    libaudioutils \
    libcutils \
    liblog \
    libtinyalsa \
    libtinycompress \
    libaudioroute \
    libdl \
    libexpat

LOCAL_C_INCLUDES := \
    $(PRIMARY_HAL_PATH) \
    $(PRIMARY_HAL_PATH)/$(AUDIO_PLATFORM) \
    external/tinyalsa/include \
    external/tinycompress/include \
    external/expat/lib \
    system/media/audio_utils/include \
    $(call include-path-for, audio-route) \

LOCAL_C_INCLUDES += $(TARGET_OUT_INTERMEDIATES)/KERNEL_OBJ/usr/include
LOCAL_C_INCLUDES += $(TARGET_OUT_INTERMEDIATES)/KERNEL_OBJ/usr/techpack/audio/include
LOCAL_ADDITIONAL_DEPENDENCIES += $(TARGET_OUT_INTERMEDIATES)/KERNEL_OBJ/usr

ifeq ($(strip $(AUDIO_FEATURE_ENABLED_DLKM)),true)
  LOCAL_HEADER_LIBRARIES += audio_kernel_headers
  LOCAL_C_INCLUDES += $(TARGET_OUT_INTERMEDIATES)/vendor/qcom/opensource/audio-kernel/include
endif

LOCAL_HEADER_LIBRARIES += libhardware_headers
LOCAL_HEADER_LIBRARIES += libsystem_headers
include $(BUILD_SHARED_LIBRARY)

#-------------------------------------------
#            Build EXT_HW_PLUGIN LIB
#-------------------------------------------
include $(CLEAR_VARS)

LOCAL_MODULE := libexthwplugin
LOCAL_VENDOR_MODULE := true

PRIMARY_HAL_PATH := vendor/qcom/opensource/audio-hal/primary-hal/hal
AUDIO_PLATFORM := $(TARGET_BOARD_PLATFORM)

ifneq ($(filter sdm845 sdm710 msmnile kona sdm660 msm8937 $(MSMSTEPPE),$(TARGET_BOARD_PLATFORM)),)
  # B-family platform uses msm8974 code base
  AUDIO_PLATFORM := msm8974
  MULTIPLE_HW_VARIANTS_ENABLED := true
endif

LOCAL_SRC_FILES:= \
        ext_hw_plugin.c

LOCAL_CFLAGS += \
    -Wall \
    -Werror \
    -Wno-unused-function \
    -Wno-unused-variable

LOCAL_SHARED_LIBRARIES := \
    libaudioroute \
    libaudioutils \
    libcutils \
    libdl \
    libexpat \
    liblog \
    libtinyalsa \
    libtinycompress

LOCAL_C_INCLUDES := \
    $(PRIMARY_HAL_PATH) \
    $(PRIMARY_HAL_PATH)/$(AUDIO_PLATFORM) \
    external/tinyalsa/include \
    external/tinycompress/include \
    external/expat/lib \
    system/media/audio_utils/include \
    $(call include-path-for, audio-route) \

LOCAL_C_INCLUDES += $(TARGET_OUT_INTERMEDIATES)/KERNEL_OBJ/usr/include
LOCAL_C_INCLUDES += $(TARGET_OUT_INTERMEDIATES)/KERNEL_OBJ/usr/techpack/audio/include
LOCAL_ADDITIONAL_DEPENDENCIES += $(TARGET_OUT_INTERMEDIATES)/KERNEL_OBJ/usr

ifeq ($(strip $(AUDIO_FEATURE_ENABLED_DLKM)),true)
  LOCAL_HEADER_LIBRARIES += audio_kernel_headers
  LOCAL_C_INCLUDES += $(TARGET_OUT_INTERMEDIATES)/vendor/qcom/opensource/audio-kernel/include
  LOCAL_ADDITIONAL_DEPENDENCIES += $(BOARD_VENDOR_KERNEL_MODULES)
endif

LOCAL_HEADER_LIBRARIES += libhardware_headers
LOCAL_HEADER_LIBRARIES += libsystem_headers
include $(BUILD_SHARED_LIBRARY)

#-------------------------------------------
#            Build HFP LIB
#-------------------------------------------
include $(CLEAR_VARS)

LOCAL_MODULE := libhfp
LOCAL_VENDOR_MODULE := true

PRIMARY_HAL_PATH := vendor/qcom/opensource/audio-hal/primary-hal/hal
AUDIO_PLATFORM := $(TARGET_BOARD_PLATFORM)

ifneq ($(filter sdm845 sdm710 msmnile kona sdm660 msm8937 $(MSMSTEPPE),$(TARGET_BOARD_PLATFORM)),)
  # B-family platform uses msm8974 code base
  AUDIO_PLATFORM := msm8974
  MULTIPLE_HW_VARIANTS_ENABLED := true
endif

LOCAL_SRC_FILES:= \
        hfp.c

LOCAL_CFLAGS += \
    -Wall \
    -Werror \
    -Wno-unused-function \
    -Wno-unused-variable

LOCAL_SHARED_LIBRARIES := \
    libaudioroute \
    libaudioutils \
    libcutils \
    libdl \
    libexpat \
    liblog \
    libtinyalsa \
    libtinycompress

LOCAL_C_INCLUDES := \
    $(PRIMARY_HAL_PATH) \
    $(PRIMARY_HAL_PATH)/$(AUDIO_PLATFORM) \
    external/tinyalsa/include \
    external/tinycompress/include \
    external/expat/lib \
    system/media/audio_utils/include \
    $(call include-path-for, audio-route) \

LOCAL_C_INCLUDES += $(TARGET_OUT_INTERMEDIATES)/KERNEL_OBJ/usr/include
LOCAL_C_INCLUDES += $(TARGET_OUT_INTERMEDIATES)/KERNEL_OBJ/usr/techpack/audio/include
LOCAL_ADDITIONAL_DEPENDENCIES += $(TARGET_OUT_INTERMEDIATES)/KERNEL_OBJ/usr

ifeq ($(strip $(AUDIO_FEATURE_ENABLED_DLKM)),true)
  LOCAL_HEADER_LIBRARIES += audio_kernel_headers
  LOCAL_C_INCLUDES += $(TARGET_OUT_INTERMEDIATES)/vendor/qcom/opensource/audio-kernel/include
  LOCAL_ADDITIONAL_DEPENDENCIES += $(BOARD_VENDOR_KERNEL_MODULES)
endif

LOCAL_HEADER_LIBRARIES += libhardware_headers
LOCAL_HEADER_LIBRARIES += libsystem_headers
include $(BUILD_SHARED_LIBRARY)

#-------------------------------------------
#            Build HDMI PASSTHROUGH
#-------------------------------------------
include $(CLEAR_VARS)

LOCAL_MODULE := libhdmipassthru
LOCAL_VENDOR_MODULE := true

PRIMARY_HAL_PATH := vendor/qcom/opensource/audio-hal/primary-hal/hal
AUDIO_PLATFORM := $(TARGET_BOARD_PLATFORM)

ifneq ($(filter sdm845 sdm710 msmnile kona sdm660 msm8937 $(MSMSTEPPE),$(TARGET_BOARD_PLATFORM)),)
  # B-family platform uses msm8974 code base
  AUDIO_PLATFORM := msm8974
  MULTIPLE_HW_VARIANTS_ENABLED := true
endif

LOCAL_SRC_FILES:= \
        passthru.c

LOCAL_CFLAGS += \
    -Wall \
    -Werror \
    -Wno-unused-function \
    -Wno-unused-variable \
    -DDTSHD_PARSER_ENABLED

LOCAL_SHARED_LIBRARIES := \
    libaudioparsers \
    libaudioroute \
    libaudioutils \
    libcutils \
    libdl \
    libexpat \
    liblog \
    libtinyalsa \
    libtinycompress

LOCAL_C_INCLUDES := \
    $(PRIMARY_HAL_PATH) \
    $(PRIMARY_HAL_PATH)/$(AUDIO_PLATFORM) \
    external/tinyalsa/include \
    external/tinycompress/include \
    external/expat/lib \
    system/media/audio_utils/include \
<<<<<<< HEAD
    $(TARGET_OUT_HEADERS)/mm-audio/audio-parsers \
=======
    vendor/qcom/proprietary/mm-audio/audio-parsers/inc \
>>>>>>> 3b8c7e87
    $(call include-path-for, audio-route) \

LOCAL_C_INCLUDES += $(TARGET_OUT_INTERMEDIATES)/KERNEL_OBJ/usr/include
LOCAL_C_INCLUDES += $(TARGET_OUT_INTERMEDIATES)/KERNEL_OBJ/usr/techpack/audio/include
LOCAL_ADDITIONAL_DEPENDENCIES += $(TARGET_OUT_INTERMEDIATES)/KERNEL_OBJ/usr

ifeq ($(strip $(AUDIO_FEATURE_ENABLED_DLKM)),true)
  LOCAL_HEADER_LIBRARIES += audio_kernel_headers
  LOCAL_C_INCLUDES += $(TARGET_OUT_INTERMEDIATES)/vendor/qcom/opensource/audio-kernel/include
  LOCAL_ADDITIONAL_DEPENDENCIES += $(BOARD_VENDOR_KERNEL_MODULES)
endif

LOCAL_HEADER_LIBRARIES += libhardware_headers
LOCAL_HEADER_LIBRARIES += libsystem_headers
include $(BUILD_SHARED_LIBRARY)

#-------------------------------------------
#            Build BATTERY_LISTENER
#-------------------------------------------
include $(CLEAR_VARS)

LOCAL_MODULE := libbatterylistener
LOCAL_VENDOR_MODULE := true

PRIMARY_HAL_PATH := vendor/qcom/opensource/audio-hal/primary-hal/hal
AUDIO_PLATFORM := $(TARGET_BOARD_PLATFORM)

ifneq ($(filter sdm845 sdm710 msmnile kona sdm660 msm8937 $(MSMSTEPPE),$(TARGET_BOARD_PLATFORM)),)
  # B-family platform uses msm8974 code base
  AUDIO_PLATFORM := msm8974
  MULTIPLE_HW_VARIANTS_ENABLED := true
endif

LOCAL_SRC_FILES:= \
        battery_listener.cpp

LOCAL_CFLAGS += \
    -Wall \
    -Werror \
    -Wno-unused-function \
    -Wno-unused-variable \
    -DDTSHD_PARSER_ENABLED

LOCAL_SHARED_LIBRARIES := \
    android.hardware.health@1.0 \
    android.hardware.health@2.0 \
    android.hardware.power@1.2 \
    libaudioroute \
    libaudioutils \
    libbase \
    libcutils \
    libdl \
    libexpat \
    libhidlbase \
    libhidltransport \
    liblog \
    libtinyalsa \
    libtinycompress \
    libutils \

LOCAL_STATIC_LIBRARIES := \
    libhealthhalutils

LOCAL_C_INCLUDES := \
    $(PRIMARY_HAL_PATH) \
    $(PRIMARY_HAL_PATH)/$(AUDIO_PLATFORM) \
    external/tinyalsa/include \
    external/tinycompress/include \
    external/expat/lib \
    system/media/audio_utils/include \
<<<<<<< HEAD
=======
    vendor/qcom/proprietary/mm-audio/audio-parsers/inc \
>>>>>>> 3b8c7e87
    $(call include-path-for, audio-route) \

LOCAL_C_INCLUDES += $(TARGET_OUT_INTERMEDIATES)/KERNEL_OBJ/usr/include
LOCAL_C_INCLUDES += $(TARGET_OUT_INTERMEDIATES)/KERNEL_OBJ/usr/techpack/audio/include
LOCAL_ADDITIONAL_DEPENDENCIES += $(TARGET_OUT_INTERMEDIATES)/KERNEL_OBJ/usr

ifeq ($(strip $(AUDIO_FEATURE_ENABLED_DLKM)),true)
  LOCAL_HEADER_LIBRARIES += audio_kernel_headers
  LOCAL_C_INCLUDES += $(TARGET_OUT_INTERMEDIATES)/vendor/qcom/opensource/audio-kernel/include
  LOCAL_ADDITIONAL_DEPENDENCIES += $(BOARD_VENDOR_KERNEL_MODULES)
endif

LOCAL_HEADER_LIBRARIES += libhardware_headers
LOCAL_HEADER_LIBRARIES += libsystem_headers
include $(BUILD_SHARED_LIBRARY)

#-------------------------------------------
#            Build HWDEP_CAL
#-------------------------------------------
include $(CLEAR_VARS)

LOCAL_MODULE := libhwdepcal
LOCAL_VENDOR_MODULE := true

PRIMARY_HAL_PATH := vendor/qcom/opensource/audio-hal/primary-hal/hal
AUDIO_PLATFORM := $(TARGET_BOARD_PLATFORM)

ifneq ($(filter sdm845 sdm710 msmnile kona sdm660 msm8937 $(MSMSTEPPE),$(TARGET_BOARD_PLATFORM)),)
  # B-family platform uses msm8974 code base
  AUDIO_PLATFORM := msm8974
  MULTIPLE_HW_VARIANTS_ENABLED := true
endif

# LOCAL_SRC_FILES:= \
#         hwdep_cal.c

LOCAL_CFLAGS += \
    -Wall \
    -Werror \
    -Wno-unused-function \
    -Wno-unused-variable

LOCAL_SHARED_LIBRARIES := \
    libaudioroute \
    libaudioutils \
    libcutils \
    libdl \
    libexpat \
    liblog \
    libtinyalsa \
    libtinycompress

LOCAL_C_INCLUDES := \
    $(PRIMARY_HAL_PATH) \
    $(PRIMARY_HAL_PATH)/$(AUDIO_PLATFORM) \
    external/tinyalsa/include \
    external/tinycompress/include \
    external/expat/lib \
    system/media/audio_utils/include \
    $(call include-path-for, audio-route) \

LOCAL_C_INCLUDES += $(TARGET_OUT_INTERMEDIATES)/KERNEL_OBJ/usr/include
LOCAL_C_INCLUDES += $(TARGET_OUT_INTERMEDIATES)/KERNEL_OBJ/usr/techpack/audio/include
LOCAL_ADDITIONAL_DEPENDENCIES += $(TARGET_OUT_INTERMEDIATES)/KERNEL_OBJ/usr

ifeq ($(strip $(AUDIO_FEATURE_ENABLED_DLKM)),true)
  LOCAL_HEADER_LIBRARIES += audio_kernel_headers
  LOCAL_C_INCLUDES += $(TARGET_OUT_INTERMEDIATES)/vendor/qcom/opensource/audio-kernel/include
  LOCAL_ADDITIONAL_DEPENDENCIES += $(BOARD_VENDOR_KERNEL_MODULES)
endif

LOCAL_HEADER_LIBRARIES += libhardware_headers
LOCAL_HEADER_LIBRARIES += libsystem_headers
#include $(BUILD_SHARED_LIBRARY)<|MERGE_RESOLUTION|>--- conflicted
+++ resolved
@@ -560,11 +560,7 @@
     external/tinycompress/include \
     external/expat/lib \
     system/media/audio_utils/include \
-<<<<<<< HEAD
     $(TARGET_OUT_HEADERS)/mm-audio/audio-parsers \
-=======
-    vendor/qcom/proprietary/mm-audio/audio-parsers/inc \
->>>>>>> 3b8c7e87
     $(call include-path-for, audio-route) \
 
 LOCAL_C_INCLUDES += $(TARGET_OUT_INTERMEDIATES)/KERNEL_OBJ/usr/include
@@ -635,10 +631,6 @@
     external/tinycompress/include \
     external/expat/lib \
     system/media/audio_utils/include \
-<<<<<<< HEAD
-=======
-    vendor/qcom/proprietary/mm-audio/audio-parsers/inc \
->>>>>>> 3b8c7e87
     $(call include-path-for, audio-route) \
 
 LOCAL_C_INCLUDES += $(TARGET_OUT_INTERMEDIATES)/KERNEL_OBJ/usr/include
