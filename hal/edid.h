/*
 * Copyright (c) 2014, 2016-2017, The Linux Foundation. All rights reserved.
 *
 * Redistribution and use in source and binary forms, with or without
 * modification, are permitted provided that the following conditions are
 * met:
 *  * Redistributions of source code must retain the above copyright
 *    notice, this list of conditions and the following disclaimer.
 *  * Redistributions in binary form must reproduce the above
 *    copyright notice, this list of conditions and the following
 *    disclaimer in the documentation and/or other materials provided
 *    with the distribution.
 *  * Neither the name of The Linux Foundation nor the names of its
 *    contributors may be used to endorse or promote products derived
 *    from this software without specific prior written permission.
 *
 * THIS SOFTWARE IS PROVIDED "AS IS" AND ANY EXPRESS OR IMPLIED
 * WARRANTIES, INCLUDING, BUT NOT LIMITED TO, THE IMPLIED WARRANTIES OF
 * MERCHANTABILITY, FITNESS FOR A PARTICULAR PURPOSE AND NON-INFRINGEMENT
 * ARE DISCLAIMED.  IN NO EVENT SHALL THE COPYRIGHT OWNER OR CONTRIBUTORS
 * BE LIABLE FOR ANY DIRECT, INDIRECT, INCIDENTAL, SPECIAL, EXEMPLARY, OR
 * CONSEQUENTIAL DAMAGES (INCLUDING, BUT NOT LIMITED TO, PROCUREMENT OF
 * SUBSTITUTE GOODS OR SERVICES; LOSS OF USE, DATA, OR PROFITS; OR
 * BUSINESS INTERRUPTION) HOWEVER CAUSED AND ON ANY THEORY OF LIABILITY,
 * WHETHER IN CONTRACT, STRICT LIABILITY, OR TORT (INCLUDING NEGLIGENCE
 * OR OTHERWISE) ARISING IN ANY WAY OUT OF THE USE OF THIS SOFTWARE, EVEN
 * IF ADVISED OF THE POSSIBILITY OF SUCH DAMAGE.
 */

#ifndef EDID_H
#define EDID_H

/* HDMI EDID Information */
#define BIT(nr)     (1UL << (nr))
#define MAX_EDID_BLOCKS 10
#define MAX_SHORT_AUDIO_DESC_CNT        30
#define MIN_AUDIO_DESC_LENGTH           3
#define MIN_SPKR_ALLOCATION_DATA_LENGTH 3
#define MAX_CHANNELS_SUPPORTED          8
#define MAX_DISPLAY_DEVICES             3
#define MAX_FRAME_BUFFER_NAME_SIZE      80
#define MAX_CHAR_PER_INT                13

#define PCM_CHANNEL_FL    1  /* Front left channel.                           */
#define PCM_CHANNEL_FR    2  /* Front right channel.                          */
#define PCM_CHANNEL_FC    3  /* Front center channel.                         */
#define PCM_CHANNEL_LS    4  /* Left surround channel.                        */
#define PCM_CHANNEL_RS    5  /* Right surround channel.                       */
#define PCM_CHANNEL_LFE   6  /* Low frequency effect channel.                 */
#define PCM_CHANNEL_CS    7  /* Center surround channel; Rear center channel. */
#define PCM_CHANNEL_LB    8  /* Left back channel; Rear left channel.         */
#define PCM_CHANNEL_RB    9  /* Right back channel; Rear right channel.       */
#define PCM_CHANNEL_TS   10  /* Top surround channel.                         */
#define PCM_CHANNEL_CVH  11  /* Center vertical height channel.               */
#define PCM_CHANNEL_MS   12  /* Mono surround channel.                        */
#define PCM_CHANNEL_FLC  13  /* Front left of center.                         */
#define PCM_CHANNEL_FRC  14  /* Front right of center.                        */
#define PCM_CHANNEL_RLC  15  /* Rear left of center.                          */
#define PCM_CHANNEL_RRC  16  /* Rear right of center.                         */
<<<<<<< HEAD
#define PCM_CHANNEL_LFE2 17  /* Rear right of center.                         */
#define PCM_CHANNEL_SL   18  /* Side left channel.                            */
#define PCM_CHANNEL_SR   19  /* Side right channel                            */
#define PCM_CHANNEL_TFL  20  /* Top front left channel.                       */
#define PCM_CHANNEL_TFR  21  /* Top front right channel.                      */
#define PCM_CHANNEL_TC   22  /* Top center channel.                           */
#define PCM_CHANNEL_TBL  23  /* Top back left channel.                        */
#define PCM_CHANNEL_TBR  24  /* Top back right channel.                       */
#define PCM_CHANNEL_TSL  25  /* Top side left channel                         */
=======
#define PCM_CHANNEL_LFE2 17  /* Second low frequency channel.                 */
#define PCM_CHANNEL_SL   18  /* Side left channel.                            */
#define PCM_CHANNEL_SR   19  /* Side right channel.                           */
#define PCM_CHANNEL_TFL  20  /* Top front left channel.                       */
#define PCM_CHANNEL_LVH  20  /* Left vertical height channel.                 */
#define PCM_CHANNEL_TFR  21  /* Top front right channel.                      */
#define PCM_CHANNEL_RVH  21  /* Right vertical height channel.                */
#define PCM_CHANNEL_TC   22  /* Top center channel.                           */
#define PCM_CHANNEL_TBL  23  /* Top back left channel.                        */
#define PCM_CHANNEL_TBR  24  /* Top back right channel.                       */
#define PCM_CHANNEL_TSL  25  /* Top side left channel.                        */
>>>>>>> d34f05cb
#define PCM_CHANNEL_TSR  26  /* Top side right channel.                       */
#define PCM_CHANNEL_TBC  27  /* Top back center channel.                      */
#define PCM_CHANNEL_BFC  28  /* Bottom front center channel.                  */
#define PCM_CHANNEL_BFL  29  /* Bottom front left channel.                    */
#define PCM_CHANNEL_BFR  30  /* Bottom front right channel.                   */
#define PCM_CHANNEL_LW   31  /* Left wide channel.                            */
#define PCM_CHANNEL_RW   32  /* Right wide channel.                           */
#define PCM_CHANNEL_LSD  33  /* Left side direct channel.                     */
#define PCM_CHANNEL_RSD  34  /* Right side direct channel.                    */
<<<<<<< HEAD
=======

>>>>>>> d34f05cb

#define MAX_HDMI_CHANNEL_CNT 8

typedef enum edid_audio_format_id {
    LPCM = 1,
    AC3,
    MPEG1,
    MP3,
    MPEG2_MULTI_CHANNEL,
    AAC,
    DTS,
    ATRAC,
    SACD,
    DOLBY_DIGITAL_PLUS,
    DTS_HD,
    MAT,
    DST,
    WMA_PRO
} edid_audio_format_id;

typedef struct edid_audio_block_info {
    edid_audio_format_id format_id;
    int sampling_freq_bitmask;
    int bits_per_sample_bitmask;
    int channels;
} edid_audio_block_info;

typedef struct edid_audio_info {
    int audio_blocks;
    unsigned char speaker_allocation[MIN_SPKR_ALLOCATION_DATA_LENGTH];
    edid_audio_block_info audio_blocks_array[MAX_EDID_BLOCKS];
    char channel_map[MAX_CHANNELS_SUPPORTED];
    int  channel_allocation;
    unsigned int  channel_mask;
} edid_audio_info;

#ifdef HDMI_EDID
bool edid_is_supported_sr(edid_audio_info* info, int sr);
bool edid_is_supported_bps(edid_audio_info* info, int bps);
int edid_get_highest_supported_sr(edid_audio_info* info);
bool edid_get_sink_caps(edid_audio_info* info, char *edid_data);
#else
static bool __unused edid_is_supported_sr(edid_audio_info* info __unused, int sr __unused)
{
    return false;
}
static bool __unused edid_is_supported_bps(edid_audio_info* info __unused, int bps __unused)
{
    return false;
}

static bool __unused edid_get_sink_caps(edid_audio_info* info __unused, char* edid_data __unused)
{
    return false;
}

static int __unused edid_get_highest_supported_sr(edid_audio_info* info __unused)
{
    return 0;
}
#endif

#endif /* EDID_H */<|MERGE_RESOLUTION|>--- conflicted
+++ resolved
@@ -57,17 +57,6 @@
 #define PCM_CHANNEL_FRC  14  /* Front right of center.                        */
 #define PCM_CHANNEL_RLC  15  /* Rear left of center.                          */
 #define PCM_CHANNEL_RRC  16  /* Rear right of center.                         */
-<<<<<<< HEAD
-#define PCM_CHANNEL_LFE2 17  /* Rear right of center.                         */
-#define PCM_CHANNEL_SL   18  /* Side left channel.                            */
-#define PCM_CHANNEL_SR   19  /* Side right channel                            */
-#define PCM_CHANNEL_TFL  20  /* Top front left channel.                       */
-#define PCM_CHANNEL_TFR  21  /* Top front right channel.                      */
-#define PCM_CHANNEL_TC   22  /* Top center channel.                           */
-#define PCM_CHANNEL_TBL  23  /* Top back left channel.                        */
-#define PCM_CHANNEL_TBR  24  /* Top back right channel.                       */
-#define PCM_CHANNEL_TSL  25  /* Top side left channel                         */
-=======
 #define PCM_CHANNEL_LFE2 17  /* Second low frequency channel.                 */
 #define PCM_CHANNEL_SL   18  /* Side left channel.                            */
 #define PCM_CHANNEL_SR   19  /* Side right channel.                           */
@@ -79,7 +68,6 @@
 #define PCM_CHANNEL_TBL  23  /* Top back left channel.                        */
 #define PCM_CHANNEL_TBR  24  /* Top back right channel.                       */
 #define PCM_CHANNEL_TSL  25  /* Top side left channel.                        */
->>>>>>> d34f05cb
 #define PCM_CHANNEL_TSR  26  /* Top side right channel.                       */
 #define PCM_CHANNEL_TBC  27  /* Top back center channel.                      */
 #define PCM_CHANNEL_BFC  28  /* Bottom front center channel.                  */
@@ -89,10 +77,6 @@
 #define PCM_CHANNEL_RW   32  /* Right wide channel.                           */
 #define PCM_CHANNEL_LSD  33  /* Left side direct channel.                     */
 #define PCM_CHANNEL_RSD  34  /* Right side direct channel.                    */
-<<<<<<< HEAD
-=======
-
->>>>>>> d34f05cb
 
 #define MAX_HDMI_CHANNEL_CNT 8
 
