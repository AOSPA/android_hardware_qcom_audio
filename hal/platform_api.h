/*
 * Copyright (C) 2013-2014 The Android Open Source Project
 *
 * Licensed under the Apache License, Version 2.0 (the "License");
 * you may not use this file except in compliance with the License.
 * You may obtain a copy of the License at
 *
 *      http://www.apache.org/licenses/LICENSE-2.0
 *
 * Unless required by applicable law or agreed to in writing, software
 * distributed under the License is distributed on an "AS IS" BASIS,
 * WITHOUT WARRANTIES OR CONDITIONS OF ANY KIND, either express or implied.
 * See the License for the specific language governing permissions and
 * limitations under the License.
 */

#ifndef AUDIO_PLATFORM_API_H
#define AUDIO_PLATFORM_API_H

#include "voice.h"
#define MAX_VOLUME_CAL_STEPS 15
#define CODEC_BACKEND_DEFAULT_SAMPLE_RATE 48000

struct amp_db_and_gain_table {
    float amp;
    float db;
    uint32_t level;
};

enum card_status_t;
<<<<<<< HEAD
struct audio_usecase;
=======
enum usecase_type_t;
>>>>>>> d9da8421

void *platform_init(struct audio_device *adev);
void platform_deinit(void *platform);
const char *platform_get_snd_device_name(snd_device_t snd_device);
int platform_get_snd_device_name_extn(void *platform, snd_device_t snd_device,
                                      char *device_name);
void platform_add_backend_name(void *platform, char *mixer_path,
                                                    snd_device_t snd_device);
bool platform_send_gain_dep_cal(void *platform, int level);
int platform_get_pcm_device_id(audio_usecase_t usecase, int device_type);
int platform_get_snd_device_index(char *snd_device_index_name);
int platform_set_snd_device_acdb_id(snd_device_t snd_device, unsigned int acdb_id);
int platform_get_snd_device_acdb_id(snd_device_t snd_device);
int platform_send_audio_calibration(void *platform, snd_device_t snd_device);
int platform_get_default_app_type_v2(void *platform, enum usecase_type_t type, int *app_type);
int platform_switch_voice_call_device_pre(void *platform);
int platform_switch_voice_call_enable_device_config(void *platform,
                                                    snd_device_t out_snd_device,
                                                    snd_device_t in_snd_device);
int platform_switch_voice_call_device_post(void *platform,
                                           snd_device_t out_snd_device,
                                           snd_device_t in_snd_device);
int platform_switch_voice_call_usecase_route_post(void *platform,
                                                  snd_device_t out_snd_device,
                                                  snd_device_t in_snd_device);
int platform_start_voice_call(void *platform, uint32_t vsid);
int platform_stop_voice_call(void *platform, uint32_t vsid);
int platform_set_voice_volume(void *platform, int volume);
void platform_set_speaker_gain_in_combo(struct audio_device *adev,
                                        snd_device_t snd_device,
                                        bool enable);
int platform_set_mic_mute(void *platform, bool state);
int platform_get_sample_rate(void *platform, uint32_t *rate);
int platform_set_device_mute(void *platform, bool state, char *dir);
snd_device_t platform_get_output_snd_device(void *platform, audio_devices_t devices);
snd_device_t platform_get_input_snd_device(void *platform, audio_devices_t out_device);
int platform_set_hdmi_channels(void *platform, int channel_count);
int platform_edid_get_max_channels(void *platform);
void platform_add_operator_specific_device(snd_device_t snd_device,
                                           const char *operator,
                                           const char *mixer_path,
                                           unsigned int acdb_id);
/* return true if adding entry success
   return false if adding entry fails */

bool platform_add_gain_level_mapping(struct amp_db_and_gain_table *tbl_entry);

/* return 0 if no custome mapping table found or when error detected
            use default mapping in this case
   return > 0 indicates number of entries in mapping table */

int platform_get_gain_level_mapping(struct amp_db_and_gain_table *mapping_tbl,
                                    int table_size);

/* returns the latency for a usecase in Us */
int64_t platform_render_latency(audio_usecase_t usecase);

int platform_set_incall_recording_session_id(void *platform,
                                             uint32_t session_id, int rec_mode);
int platform_stop_incall_recording_usecase(void *platform);
int platform_start_incall_music_usecase(void *platform);
int platform_stop_incall_music_usecase(void *platform);

int platform_set_snd_device_backend(snd_device_t snd_device, const char * backend,
                                    const char * hw_interface);

/* From platform_info.c */
int platform_info_init(const char *filename, void *);

int platform_get_usecase_index(const char * usecase);
int platform_set_usecase_pcm_id(audio_usecase_t usecase, int32_t type, int32_t pcm_id);
void platform_set_echo_reference(struct audio_device *adev, bool enable, audio_devices_t out_device);
int platform_swap_lr_channels(struct audio_device *adev, bool swap_channels);

int platform_can_split_snd_device(snd_device_t in_snd_device,
                                  int *num_devices,
                                  snd_device_t *out_snd_devices);

bool platform_check_backends_match(snd_device_t snd_device1, snd_device_t snd_device2);

int platform_set_parameters(void *platform, struct str_parms *parms);

bool platform_check_and_set_capture_backend_cfg(struct audio_device* adev,
                   struct audio_usecase *usecase, snd_device_t snd_device);

int platform_snd_card_update(void *platform, enum card_status_t status);
#endif // AUDIO_PLATFORM_API_H<|MERGE_RESOLUTION|>--- conflicted
+++ resolved
@@ -28,11 +28,8 @@
 };
 
 enum card_status_t;
-<<<<<<< HEAD
 struct audio_usecase;
-=======
 enum usecase_type_t;
->>>>>>> d9da8421
 
 void *platform_init(struct audio_device *adev);
 void platform_deinit(void *platform);
