/*
 * Copyright (c) 2013-2015, The Linux Foundation. All rights reserved.
 * Not a contribution.
 *
 * Copyright (C) 2013 The Android Open Source Project
 *
 * Licensed under the Apache License, Version 2.0 (the "License");
 * you may not use this file except in compliance with the License.
 * You may obtain a copy of the License at
 *
 *      http://www.apache.org/licenses/LICENSE-2.0
 *
 * Unless required by applicable law or agreed to in writing, software
 * distributed under the License is distributed on an "AS IS" BASIS,
 * WITHOUT WARRANTIES OR CONDITIONS OF ANY KIND, either express or implied.
 * See the License for the specific language governing permissions and
 * limitations under the License.
 */

#ifndef AUDIO_PLATFORM_API_H
#define AUDIO_PLATFORM_API_H
#include <sound/voice_params.h>

#define CODEC_BACKEND_DEFAULT_BIT_WIDTH 16
#define CODEC_BACKEND_DEFAULT_SAMPLE_RATE 48000

void *platform_init(struct audio_device *adev);
void platform_deinit(void *platform);
const char *platform_get_snd_device_name(snd_device_t snd_device);
int platform_get_snd_device_name_extn(void *platform, snd_device_t snd_device,
                                      char *device_name);
void platform_add_backend_name(char *mixer_path, snd_device_t snd_device);
int platform_get_pcm_device_id(audio_usecase_t usecase, int device_type);
int platform_get_snd_device_index(char *snd_device_index_name);
int platform_set_fluence_type(void *platform, char *value);
int platform_get_fluence_type(void *platform, char *value, uint32_t len);
int platform_set_snd_device_acdb_id(snd_device_t snd_device, unsigned int acdb_id);
int platform_get_snd_device_acdb_id(snd_device_t snd_device);
<<<<<<< HEAD
=======
int platform_set_snd_device_bit_width(snd_device_t snd_device, unsigned int bit_width);
int platform_get_snd_device_bit_width(snd_device_t snd_device);
>>>>>>> b87c2eea
int platform_send_audio_calibration(void *platform, struct audio_usecase *usecase,
                                    int app_type, int sample_rate);
int platform_get_default_app_type(void *platform);
int platform_switch_voice_call_device_pre(void *platform);
int platform_switch_voice_call_enable_device_config(void *platform,
                                                    snd_device_t out_snd_device,
                                                    snd_device_t in_snd_device);
int platform_switch_voice_call_device_post(void *platform,
                                           snd_device_t out_snd_device,
                                           snd_device_t in_snd_device);
int platform_switch_voice_call_usecase_route_post(void *platform,
                                                  snd_device_t out_snd_device,
                                                  snd_device_t in_snd_device);
int platform_start_voice_call(void *platform, uint32_t vsid);
int platform_stop_voice_call(void *platform, uint32_t vsid);
int platform_set_voice_volume(void *platform, int volume);
int platform_set_mic_mute(void *platform, bool state);
int platform_get_sample_rate(void *platform, uint32_t *rate);
int platform_set_device_mute(void *platform, bool state, char *dir);
snd_device_t platform_get_output_snd_device(void *platform, audio_devices_t devices);
snd_device_t platform_get_input_snd_device(void *platform, audio_devices_t out_device);
int platform_set_hdmi_channels(void *platform, int channel_count);
int platform_edid_get_max_channels(void *platform);
void platform_get_parameters(void *platform, struct str_parms *query,
                             struct str_parms *reply);
int platform_set_parameters(void *platform, struct str_parms *parms);
int platform_set_incall_recording_session_id(void *platform, uint32_t session_id,
                                             int rec_mode);
int platform_stop_incall_recording_usecase(void *platform);
int platform_start_incall_music_usecase(void *platform);
int platform_stop_incall_music_usecase(void *platform);
int platform_update_lch(void *platform, struct voice_session *session,
                        enum voice_lch_mode lch_mode);
/* returns the latency for a usecase in Us */
int64_t platform_render_latency(audio_usecase_t usecase);
int platform_update_usecase_from_source(int source, audio_usecase_t usecase);

bool platform_listen_device_needs_event(snd_device_t snd_device);
bool platform_listen_usecase_needs_event(audio_usecase_t uc_id);

bool platform_sound_trigger_device_needs_event(snd_device_t snd_device);
bool platform_sound_trigger_usecase_needs_event(audio_usecase_t uc_id);

int platform_set_snd_device_backend(snd_device_t snd_device, const char * backend);

/* From platform_info_parser.c */
int platform_info_init(const char *filename);

struct audio_offload_info_t;
uint32_t platform_get_compress_offload_buffer_size(audio_offload_info_t* info);
uint32_t platform_get_pcm_offload_buffer_size(audio_offload_info_t* info);
uint32_t platform_get_compress_passthrough_buffer_size(audio_offload_info_t* info);

bool platform_check_and_set_codec_backend_cfg(struct audio_device* adev, struct audio_usecase *usecase);
int platform_get_usecase_index(const char * usecase);
int platform_set_usecase_pcm_id(audio_usecase_t usecase, int32_t type, int32_t pcm_id);
void platform_set_echo_reference(void *platform, bool enable);
void platform_get_device_to_be_id_map(int **be_id_map, int *length);

int platform_set_channel_allocation(void *platform, int channel_alloc);
int platform_get_edid_info(void *platform);
int platform_set_channel_map(void *platform, int ch_count, char *ch_map,
                             int snd_id);
int platform_set_stream_channel_map(void *platform, audio_channel_mask_t channel_mask, int snd_id);
int platform_set_edid_channels_configuration(void *platform, int channels);
unsigned char platform_map_to_edid_format(int format);
bool platform_is_edid_supported_format(void *platform, int format);
void platform_cache_edid(void * platform);
void platform_invalidate_edid(void * platform);
int platform_set_hdmi_config(struct stream_out *out);
int platform_set_device_params(struct stream_out *out, int param, int value);
int platform_set_audio_device_interface(const char * device_name, const char *intf_name);
#endif // AUDIO_PLATFORM_API_H<|MERGE_RESOLUTION|>--- conflicted
+++ resolved
@@ -36,11 +36,8 @@
 int platform_get_fluence_type(void *platform, char *value, uint32_t len);
 int platform_set_snd_device_acdb_id(snd_device_t snd_device, unsigned int acdb_id);
 int platform_get_snd_device_acdb_id(snd_device_t snd_device);
-<<<<<<< HEAD
-=======
 int platform_set_snd_device_bit_width(snd_device_t snd_device, unsigned int bit_width);
 int platform_get_snd_device_bit_width(snd_device_t snd_device);
->>>>>>> b87c2eea
 int platform_send_audio_calibration(void *platform, struct audio_usecase *usecase,
                                     int app_type, int sample_rate);
 int platform_get_default_app_type(void *platform);
