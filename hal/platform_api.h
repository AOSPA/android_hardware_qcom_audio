/*
 * Copyright (c) 2013-2018, The Linux Foundation. All rights reserved.
 * Not a contribution.
 *
 * Copyright (C) 2013 The Android Open Source Project
 *
 * Licensed under the Apache License, Version 2.0 (the "License");
 * you may not use this file except in compliance with the License.
 * You may obtain a copy of the License at
 *
 *      http://www.apache.org/licenses/LICENSE-2.0
 *
 * Unless required by applicable law or agreed to in writing, software
 * distributed under the License is distributed on an "AS IS" BASIS,
 * WITHOUT WARRANTIES OR CONDITIONS OF ANY KIND, either express or implied.
 * See the License for the specific language governing permissions and
 * limitations under the License.
 */

#ifndef AUDIO_PLATFORM_API_H
#define AUDIO_PLATFORM_API_H
#include <sound/voice_params.h>
#include "audio_hw.h"
#include "voice.h"

#define CODEC_BACKEND_DEFAULT_BIT_WIDTH 16
#define CODEC_BACKEND_DEFAULT_SAMPLE_RATE 48000
#define CODEC_BACKEND_DEFAULT_CHANNELS 2
#define CODEC_BACKEND_DEFAULT_TX_CHANNELS 1
#define SAMPLE_RATE_8000 8000
#define SAMPLE_RATE_11025 11025
#define sample_rate_multiple(sr, base) ((sr % base)== 0?true:false)
#define MAX_VOLUME_CAL_STEPS 15
#define LICENSE_STR_MAX_LEN  (64)
#define PRODUCT_FFV      "ffv"
#define PRODUCT_ALLPLAY  "allplay"

typedef enum {
    PLATFORM,
    ACDB_EXTN,
} caller_t;

struct audio_backend_cfg {
    unsigned int   sample_rate;
    unsigned int   channels;
    unsigned int   bit_width;
    bool           passthrough_enabled;
    audio_format_t format;
};

struct amp_db_and_gain_table {
    float amp;
    float db;
    uint32_t level;
};

struct mic_info {
    char device_id[AUDIO_MICROPHONE_ID_MAX_LEN];
    size_t channel_count;
    audio_microphone_channel_mapping_t channel_mapping[AUDIO_CHANNEL_COUNT_MAX];
};

enum {
    NATIVE_AUDIO_MODE_SRC = 1,
    NATIVE_AUDIO_MODE_TRUE_44_1,
    NATIVE_AUDIO_MODE_MULTIPLE_44_1,
    NATIVE_AUDIO_MODE_INVALID
};

typedef struct {
    bool platform_na_prop_enabled;
    bool ui_na_prop_enabled;
    int na_mode;
} native_audio_prop;

#define BE_DAI_NAME_MAX_LENGTH 24
struct be_dai_name_struct {
    unsigned int be_id;
    char be_name[BE_DAI_NAME_MAX_LENGTH];
};

typedef struct acdb_audio_cal_cfg {
    uint32_t             persist;
    uint32_t             snd_dev_id;
    audio_devices_t      dev_id;
    int32_t              acdb_dev_id;
    uint32_t             app_type;
    uint32_t             topo_id;
    uint32_t             sampling_rate;
    uint32_t             cal_type;
    uint32_t             module_id;
#ifdef INSTANCE_ID_ENABLED
    uint16_t             instance_id;
    uint16_t             reserved;
#endif
    uint32_t             param_id;
} acdb_audio_cal_cfg_t;

enum card_status_t;

void *platform_init(struct audio_device *adev);
void platform_deinit(void *platform);
const char *platform_get_snd_device_name(snd_device_t snd_device);

/* return true if adding entry success
   return false if adding entry fails */

bool platform_add_gain_level_mapping(struct amp_db_and_gain_table *tbl_entry);

/* return 0 if no custome mapping table found or when error detected
            use default mapping in this case
   return > 0 indicates number of entries in mapping table */

int platform_get_gain_level_mapping(struct amp_db_and_gain_table *mapping_tbl,
                                    int table_size);

int platform_get_snd_device_name_extn(void *platform, snd_device_t snd_device,
                                      char *device_name);
void platform_add_backend_name(char *mixer_path, snd_device_t snd_device,
                               struct audio_usecase *usecase);
bool platform_send_gain_dep_cal(void *platform, int level);
int platform_get_pcm_device_id(audio_usecase_t usecase, int device_type);
int platform_get_snd_device_index(char *snd_device_index_name);
int platform_set_fluence_type(void *platform, char *value);
int platform_get_fluence_type(void *platform, char *value, uint32_t len);
int platform_set_snd_device_acdb_id(snd_device_t snd_device, unsigned int acdb_id);
int platform_get_snd_device_acdb_id(snd_device_t snd_device);
int platform_set_snd_device_bit_width(snd_device_t snd_device, unsigned int bit_width);
int platform_set_effect_config_data(snd_device_t snd_device,
                                      struct audio_effect_config effect_config,
                                      effect_type_t effect_type);
int platform_get_effect_config_data(snd_device_t snd_device,
                                      struct audio_effect_config *effect_config,
                                      effect_type_t effect_type);
int platform_get_snd_device_bit_width(snd_device_t snd_device);
int platform_set_acdb_metainfo_key(void *platform, char *name, int key);
void platform_release_acdb_metainfo_key(void *platform);
int platform_get_meta_info_key_from_list(void *platform, char *mod_name);
int platform_set_native_support(int na_mode);
int platform_get_native_support();
int platform_send_audio_calibration(void *platform, struct audio_usecase *usecase,
                                    int app_type, int sample_rate);
int platform_get_default_app_type(void *platform);
int platform_get_default_app_type_v2(void *platform, usecase_type_t  type);
int platform_switch_voice_call_device_pre(void *platform);
int platform_switch_voice_call_enable_device_config(void *platform,
                                                    snd_device_t out_snd_device,
                                                    snd_device_t in_snd_device);
int platform_switch_voice_call_device_post(void *platform,
                                           snd_device_t out_snd_device,
                                           snd_device_t in_snd_device);
int platform_switch_voice_call_usecase_route_post(void *platform,
                                                  snd_device_t out_snd_device,
                                                  snd_device_t in_snd_device);
int platform_start_voice_call(void *platform, uint32_t vsid);
int platform_stop_voice_call(void *platform, uint32_t vsid);
int platform_set_mic_break_det(void *platform, bool enable);
int platform_set_voice_volume(void *platform, int volume);
int platform_set_mic_mute(void *platform, bool state);
int platform_get_sample_rate(void *platform, uint32_t *rate);
int platform_set_device_mute(void *platform, bool state, char *dir);
snd_device_t platform_get_output_snd_device(void *platform, struct stream_out *out);
snd_device_t platform_get_input_snd_device(void *platform, audio_devices_t out_device);
int platform_set_hdmi_channels(void *platform, int channel_count);
int platform_edid_get_max_channels(void *platform);
void platform_get_parameters(void *platform, struct str_parms *query,
                             struct str_parms *reply);
int platform_set_parameters(void *platform, struct str_parms *parms);
int platform_set_incall_recording_session_id(void *platform, uint32_t session_id,
                                             int rec_mode);
int platform_stop_incall_recording_usecase(void *platform);
int platform_start_incall_music_usecase(void *platform);
int platform_stop_incall_music_usecase(void *platform);
int platform_update_lch(void *platform, struct voice_session *session,
                        enum voice_lch_mode lch_mode);
/* returns the latency for a usecase in Us */
int64_t platform_render_latency(audio_usecase_t usecase);
int platform_update_usecase_from_source(int source, audio_usecase_t usecase);

bool platform_listen_device_needs_event(snd_device_t snd_device);
bool platform_listen_usecase_needs_event(audio_usecase_t uc_id);

bool platform_sound_trigger_device_needs_event(snd_device_t snd_device);
bool platform_sound_trigger_usecase_needs_event(audio_usecase_t uc_id);

int platform_set_snd_device_backend(snd_device_t snd_device, const char * backend,
                                    const char * hw_interface);
int platform_get_snd_device_backend_index(snd_device_t device);
const char * platform_get_snd_device_backend_interface(snd_device_t device);

/* From platform_info.c */
int platform_info_init(const char *filename, void *, caller_t);

void platform_snd_card_update(void *platform, card_status_t scard_status);

struct audio_offload_info_t;
uint32_t platform_get_compress_offload_buffer_size(audio_offload_info_t* info);
int platform_get_codec_backend_cfg(struct audio_device* adev,
                                   snd_device_t snd_device,
                                   struct audio_backend_cfg *backend_cfg);

bool platform_check_and_set_codec_backend_cfg(struct audio_device* adev,
                   struct audio_usecase *usecase, snd_device_t snd_device);
bool platform_check_and_set_capture_codec_backend_cfg(struct audio_device* adev,
                   struct audio_usecase *usecase, snd_device_t snd_device);
int platform_get_usecase_index(const char * usecase);
int platform_set_usecase_pcm_id(audio_usecase_t usecase, int32_t type, int32_t pcm_id);
void platform_set_echo_reference(struct audio_device *adev, bool enable, audio_devices_t out_device);
int platform_check_and_set_swap_lr_channels(struct audio_device *adev, bool swap_channels);
int platform_set_swap_channels(struct audio_device *adev, bool swap_channels);
void platform_get_device_to_be_id_map(int **be_id_map, int *length);

int platform_set_channel_allocation(void *platform, int channel_alloc);
int platform_get_edid_info(void *platform);
int platform_get_supported_copp_sampling_rate(uint32_t stream_sr);
int platform_set_channel_map(void *platform, int ch_count, char *ch_map,
                             int snd_id);
int platform_set_stream_channel_map(void *platform, audio_channel_mask_t channel_mask,
                                   int snd_id, uint8_t *input_channel_map);
int platform_set_stream_pan_scale_params(void *platform,
                                         int snd_id,
                                         struct mix_matrix_params mm_params);
int platform_set_stream_downmix_params(void *platform,
                                       int snd_id,
                                       snd_device_t snd_device,
                                       struct mix_matrix_params mm_params);
<<<<<<< HEAD
int platform_set_edid_channels_configuration(void *platform, int channels, int backend_idx);
=======
int platform_set_edid_channels_configuration(void *platform, int channels);
bool platform_spkr_use_default_sample_rate(void *platform);
>>>>>>> d34f05cb
unsigned char platform_map_to_edid_format(int format);
bool platform_is_edid_supported_format(void *platform, int format);
bool platform_is_edid_supported_sample_rate(void *platform, int sample_rate);
void platform_cache_edid(void * platform);
void platform_invalidate_hdmi_config(void * platform);
int platform_set_hdmi_config(void *platform, uint32_t channel_count,
                             uint32_t sample_rate, bool enable_passthrough);
int platform_set_device_params(struct stream_out *out, int param, int value);
int platform_set_audio_device_interface(const char * device_name, const char *intf_name,
                                        const char * codec_type);
void platform_set_gsm_mode(void *platform, bool enable);
bool platform_can_enable_spkr_prot_on_device(snd_device_t snd_device);
int platform_get_spkr_prot_acdb_id(snd_device_t snd_device);
int platform_get_spkr_prot_snd_device(snd_device_t snd_device);
int platform_get_vi_feedback_snd_device(snd_device_t snd_device);
int platform_spkr_prot_is_wsa_analog_mode(void *adev);
int platform_split_snd_device(void *platform,
                              snd_device_t snd_device,
                              int *num_devices,
                              snd_device_t *new_snd_devices);

bool platform_check_backends_match(snd_device_t snd_device1, snd_device_t snd_device2);
int platform_set_sidetone(struct audio_device *adev,
                          snd_device_t out_snd_device,
                          bool enable,
                          char * str);
void platform_update_aanc_path(struct audio_device *adev,
                              snd_device_t out_snd_device,
                              bool enable,
                              char * str);
bool platform_supports_true_32bit();
bool platform_check_if_backend_has_to_be_disabled(snd_device_t new_snd_device, snd_device_t cuurent_snd_device);
bool platform_check_codec_dsd_support(void *platform);
bool platform_check_codec_asrc_support(void *platform);
int platform_get_backend_index(snd_device_t snd_device);
int platform_get_ext_disp_type(void *platform);
void platform_invalidate_hdmi_config(void *platform);
void platform_invalidate_backend_config(void * platform,snd_device_t snd_device);

#ifdef INSTANCE_ID_ENABLED
void platform_make_cal_cfg(acdb_audio_cal_cfg_t* cal, int acdb_dev_id,
        int acdb_device_type, int app_type, int topology_id,
        int sample_rate, uint32_t module_id, uint16_t instance_id,
        uint32_t param_id, bool persist);
#else
void platform_make_cal_cfg(acdb_audio_cal_cfg_t* cal, int acdb_dev_id,
        int acdb_device_type, int app_type, int topology_id,
        int sample_rate, uint32_t module_id, uint32_t param_id, bool persist);
#endif

int platform_send_audio_cal(void* platform, acdb_audio_cal_cfg_t* cal,
    void* data, int length, bool persist);

int platform_get_audio_cal(void* platform, acdb_audio_cal_cfg_t* cal,
    void* data, int* length, bool persist);

int platform_store_audio_cal(void* platform, acdb_audio_cal_cfg_t* cal,
    void* data, int length);

int platform_retrieve_audio_cal(void* platform, acdb_audio_cal_cfg_t* cal,
    void* data, int* length);

unsigned char* platform_get_license(void* platform, int* size);
int platform_get_max_mic_count(void *platform);
void platform_check_and_update_copp_sample_rate(void *platform, snd_device_t snd_device,
     unsigned int stream_sr,int *sample_rate);
int platform_get_max_codec_backend();
int platform_get_mmap_data_fd(void *platform, int dev, int dir,
                               int *fd, uint32_t *size);
int platform_get_ec_ref_loopback_snd_device(int channel_count);
const char * platform_get_snd_card_name_for_acdb_loader(const char *snd_card_name);

bool platform_set_microphone_characteristic(void *platform,
                                            struct audio_microphone_characteristic_t mic);
bool platform_set_microphone_map(void *platform, snd_device_t in_snd_device,
                                 const struct mic_info *info);
int platform_get_microphones(void *platform,
                             struct audio_microphone_characteristic_t *mic_array,
                             size_t *mic_count);
int platform_get_active_microphones(void *platform, unsigned int channels,
                                    audio_usecase_t usecase,
                                    struct audio_microphone_characteristic_t *mic_array,
                                    size_t *mic_count);

int platform_get_license_by_product(void *platform, const char* product_name, int *product_id, char* product_license);
#endif // AUDIO_PLATFORM_API_H<|MERGE_RESOLUTION|>--- conflicted
+++ resolved
@@ -224,12 +224,8 @@
                                        int snd_id,
                                        snd_device_t snd_device,
                                        struct mix_matrix_params mm_params);
-<<<<<<< HEAD
 int platform_set_edid_channels_configuration(void *platform, int channels, int backend_idx);
-=======
-int platform_set_edid_channels_configuration(void *platform, int channels);
 bool platform_spkr_use_default_sample_rate(void *platform);
->>>>>>> d34f05cb
 unsigned char platform_map_to_edid_format(int format);
 bool platform_is_edid_supported_format(void *platform, int format);
 bool platform_is_edid_supported_sample_rate(void *platform, int sample_rate);
