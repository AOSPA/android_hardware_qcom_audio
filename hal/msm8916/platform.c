/*
 * Copyright (c) 2013-2016, The Linux Foundation. All rights reserved.
 * Not a Contribution.
 *
 * Copyright (C) 2013 The Android Open Source Project
 *
 * Licensed under the Apache License, Version 2.0 (the "License");
 * you may not use this file except in compliance with the License.
 * You may obtain a copy of the License at
 *
 *      http://www.apache.org/licenses/LICENSE-2.0
 *
 * Unless required by applicable law or agreed to in writing, software
 * distributed under the License is distributed on an "AS IS" BASIS,
 * WITHOUT WARRANTIES OR CONDITIONS OF ANY KIND, either express or implied.
 * See the License for the specific language governing permissions and
 * limitations under the License.
 */

#define LOG_TAG "msm8916_platform"
/*#define LOG_NDEBUG 0*/
#define LOG_NDDEBUG 0

#include <stdlib.h>
#include <dlfcn.h>
#include <fcntl.h>
#include <sys/ioctl.h>
#include <cutils/log.h>
#include <cutils/properties.h>
#include <cutils/str_parms.h>
#include <audio_hw.h>
#include <platform_api.h>
#include "platform.h"
#include "audio_extn.h"
#include "voice_extn.h"
#include "edid.h"
#include "sound/compress_params.h"
#include "sound/msmcal-hwdep.h"
#include <dirent.h>
#define SOUND_TRIGGER_DEVICE_HANDSET_MONO_LOW_POWER_ACDB_ID (100)
#define MAX_MIXER_XML_PATH  100
#define MIXER_XML_PATH "/system/etc/mixer_paths.xml"
#define MIXER_XML_PATH_MTP "/system/etc/mixer_paths_mtp.xml"
#define MIXER_XML_PATH_SBC "/system/etc/mixer_paths_sbc.xml"
#define MIXER_XML_PATH_MSM8909_PM8916 "/system/etc/mixer_paths_msm8909_pm8916.xml"
#define MIXER_XML_PATH_QRD_SKUH "/system/etc/mixer_paths_qrd_skuh.xml"
#define MIXER_XML_PATH_QRD_SKUI "/system/etc/mixer_paths_qrd_skui.xml"
#define MIXER_XML_PATH_QRD_SKUHF "/system/etc/mixer_paths_qrd_skuhf.xml"
#define MIXER_XML_PATH_SKUK "/system/etc/mixer_paths_skuk.xml"
#define MIXER_XML_PATH_SKUA "/system/etc/mixer_paths_skua.xml"
#define MIXER_XML_PATH_SKUC "/system/etc/mixer_paths_skuc.xml"
#define MIXER_XML_PATH_SKUE "/system/etc/mixer_paths_skue.xml"
#define MIXER_XML_PATH_SKUL "/system/etc/mixer_paths_skul.xml"
#define MIXER_XML_PATH_SKUM "/system/etc/mixer_paths_qrd_skum.xml"
#define MIXER_XML_PATH_SKU1 "/system/etc/mixer_paths_qrd_sku1.xml"
#define MIXER_XML_PATH_SKU2 "/system/etc/mixer_paths_qrd_sku2.xml"
#define MIXER_XML_PATH_SKUN_CAJON "/system/etc/mixer_paths_qrd_skun_cajon.xml"
#define MIXER_XML_PATH_SKU3 "/system/etc/mixer_paths_qrd_sku3.xml"
#define MIXER_XML_PATH_AUXPCM "/system/etc/mixer_paths_auxpcm.xml"
#define MIXER_XML_PATH_AUXPCM "/system/etc/mixer_paths_auxpcm.xml"
#define MIXER_XML_PATH_I2S "/system/etc/mixer_paths_i2s.xml"
#define MIXER_XML_PATH_WCD9306 "/system/etc/mixer_paths_wcd9306.xml"
#define MIXER_XML_PATH_WCD9330 "/system/etc/mixer_paths_wcd9330.xml"
#define MIXER_XML_PATH_WCD9335 "/system/etc/mixer_paths_wcd9335.xml"
#define MIXER_XML_PATH_WCD9326 "/system/etc/mixer_paths_wcd9326.xml"
#define MIXER_XML_PATH_SKUN "/system/etc/mixer_paths_qrd_skun.xml"
#define PLATFORM_INFO_XML_PATH      "/system/etc/audio_platform_info.xml"
#define PLATFORM_INFO_XML_PATH_EXTCODEC  "/system/etc/audio_platform_info_extcodec.xml"

#define LIB_ACDB_LOADER "libacdbloader.so"
#define AUDIO_DATA_BLOCK_MIXER_CTL "HDMI EDID"
#define CVD_VERSION_MIXER_CTL "CVD Version"

#define MAX_COMPRESS_OFFLOAD_FRAGMENT_SIZE (256 * 1024)
#define MIN_COMPRESS_OFFLOAD_FRAGMENT_SIZE (2 * 1024)
#define COMPRESS_OFFLOAD_FRAGMENT_SIZE_FOR_AV_STREAMING (2 * 1024)
#define COMPRESS_OFFLOAD_FRAGMENT_SIZE (32 * 1024)
/* Used in calculating fragment size for pcm offload */
#define PCM_OFFLOAD_BUFFER_DURATION 40 /* 40 millisecs */

/* MAX PCM fragment size cannot be increased  further due
 * to flinger's cblk size of 1mb,and it has to be a multiple of
 * 24 - lcm of channels supported by DSP
 */
#define MAX_PCM_OFFLOAD_FRAGMENT_SIZE (240 * 1024)
#define MIN_PCM_OFFLOAD_FRAGMENT_SIZE  512

/*
 * Offload buffer size for compress passthrough
 */
#define MIN_COMPRESS_PASSTHROUGH_FRAGMENT_SIZE (2 * 1024)
#define MAX_COMPRESS_PASSTHROUGH_FRAGMENT_SIZE (8 * 1024)

#define DIV_ROUND_UP(x, y) (((x) + (y) - 1)/(y))
#define ALIGN(x, y) ((y) * DIV_ROUND_UP((x), (y)))
/*
 * This file will have a maximum of 38 bytes:
 *
 * 4 bytes: number of audio blocks
 * 4 bytes: total length of Short Audio Descriptor (SAD) blocks
 * Maximum 10 * 3 bytes: SAD blocks
 */
#define MAX_SAD_BLOCKS      10
#define SAD_BLOCK_SIZE      3
#define MAX_CVD_VERSION_STRING_SIZE    100

/* EDID format ID for LPCM audio */
#define EDID_FORMAT_LPCM    1

/* fallback app type if the default app type from acdb loader fails */
#define DEFAULT_APP_TYPE  0x11130
#define DEFAULT_APP_TYPE_RX_PATH  0x11130
#define DEFAULT_APP_TYPE_TX_PATH 0x11132

/* Retry for delay in FW loading*/
#define RETRY_NUMBER 20
#define RETRY_US 500000
#define MAX_SND_CARD 8

#define SAMPLE_RATE_8KHZ  8000
#define SAMPLE_RATE_16KHZ 16000

#define MAX_SET_CAL_BYTE_SIZE 65536

#define AUDIO_PARAMETER_KEY_FLUENCE_TYPE  "fluence"
#define AUDIO_PARAMETER_KEY_SLOWTALK      "st_enable"
#define AUDIO_PARAMETER_KEY_HD_VOICE      "hd_voice"
#define AUDIO_PARAMETER_KEY_VOLUME_BOOST  "volume_boost"
#define AUDIO_PARAMETER_KEY_AUD_CALDATA   "cal_data"
#define AUDIO_PARAMETER_KEY_AUD_CALRESULT "cal_result"


/* Query external audio device connection status */
#define AUDIO_PARAMETER_KEY_EXT_AUDIO_DEVICE "ext_audio_device"

#define EVENT_EXTERNAL_SPK_1 "qc_ext_spk_1"
#define EVENT_EXTERNAL_SPK_2 "qc_ext_spk_2"
#define EVENT_EXTERNAL_MIC   "qc_ext_mic"
#define MAX_CAL_NAME 20

char cal_name_info[WCD9XXX_MAX_CAL][MAX_CAL_NAME] = {
        [WCD9XXX_ANC_CAL] = "anc_cal",
        [WCD9XXX_MBHC_CAL] = "mbhc_cal",
        [WCD9XXX_VBAT_CAL] = "vbat_cal",
};

#define AUDIO_PARAMETER_KEY_REC_PLAY_CONC "rec_play_conc_on"

#define  AUDIO_PARAMETER_IS_HW_DECODER_SESSION_AVAILABLE  "is_hw_dec_session_available"

char * dsp_only_decoders_mime[] = {
    "audio/x-ms-wma" /* wma*/ ,
    "audio/x-ms-wma-lossless" /* wma lossless */ ,
    "audio/x-ms-wma-pro" /* wma prop */ ,
    "audio/amr-wb-plus" /* amr wb plus */ ,
    "audio/alac"  /*alac */ ,
    "audio/x-ape" /*ape */,
};

enum {
	VOICE_FEATURE_SET_DEFAULT,
	VOICE_FEATURE_SET_VOLUME_BOOST
};

struct audio_block_header
{
    int reserved;
    int length;
};

typedef struct acdb_audio_cal_cfg {
    uint32_t             persist;
    uint32_t             snd_dev_id;
    audio_devices_t      dev_id;
    int32_t              acdb_dev_id;
    uint32_t             app_type;
    uint32_t             topo_id;
    uint32_t             sampling_rate;
    uint32_t             cal_type;
    uint32_t             module_id;
    uint32_t             param_id;
} acdb_audio_cal_cfg_t;

/* Audio calibration related functions */
typedef void (*acdb_deallocate_t)();
typedef int  (*acdb_init_t)(const char *, char *, int);
typedef void (*acdb_send_audio_cal_t)(int, int, int , int);
typedef void (*acdb_send_voice_cal_t)(int, int);
typedef int (*acdb_reload_vocvoltable_t)(int);
typedef int  (*acdb_get_default_app_type_t)(void);
typedef int (*acdb_loader_get_calibration_t)(char *attr, int size, void *data);
acdb_loader_get_calibration_t acdb_loader_get_calibration;
typedef int (*acdb_set_audio_cal_t) (void *, void *, uint32_t);
typedef int (*acdb_get_audio_cal_t) (void *, void *, uint32_t*);
typedef int (*acdb_send_common_top_t) (void);
typedef int (*acdb_set_codec_data_t) (void *, char *);

typedef struct codec_backend_cfg {
    uint32_t sample_rate;
    uint32_t bit_width;
    char     *bitwidth_mixer_ctl;
    char     *samplerate_mixer_ctl;
} codec_backend_cfg_t;

static native_audio_prop na_props = {0, 0, 0};

struct platform_data {
    struct audio_device *adev;
    bool fluence_in_spkr_mode;
    bool fluence_in_voice_call;
    bool fluence_in_voice_rec;
    bool fluence_in_audio_rec;
    bool external_spk_1;
    bool external_spk_2;
    bool external_mic;
    int  fluence_type;
    char fluence_cap[PROPERTY_VALUE_MAX];
    int  fluence_mode;
    bool slowtalk;
    bool hd_voice;
    bool ec_ref_enabled;
    bool is_wsa_speaker;
    bool is_acdb_initialized;
    /* Vbat monitor related flags */
    bool is_vbat_speaker;
    bool gsm_mode_enabled;
    /* Audio calibration related functions */
    void                       *acdb_handle;
    int                        voice_feature_set;
    acdb_init_t                acdb_init;
    acdb_deallocate_t          acdb_deallocate;
    acdb_send_audio_cal_t      acdb_send_audio_cal;
    acdb_set_audio_cal_t       acdb_set_audio_cal;
    acdb_get_audio_cal_t       acdb_get_audio_cal;
    acdb_send_voice_cal_t      acdb_send_voice_cal;
    acdb_reload_vocvoltable_t  acdb_reload_vocvoltable;
    acdb_get_default_app_type_t acdb_get_default_app_type;
    acdb_send_common_top_t     acdb_send_common_top;
    acdb_set_codec_data_t      acdb_set_codec_data;
#ifdef RECORD_PLAY_CONCURRENCY
    bool rec_play_conc_set;
#endif
    void *hw_info;
    struct csd_data *csd;
    void *edid_info;
    bool edid_valid;
    codec_backend_cfg_t current_backend_cfg[MAX_CODEC_BACKENDS];
    char ec_ref_mixer_path[64];
    char codec_version[CODEC_VERSION_MAX_LENGTH];
    int hw_dep_fd;
};

static bool is_external_codec = false;
static const int pcm_device_table_of_ext_codec[AUDIO_USECASE_MAX][2] = {
   [USECASE_QCHAT_CALL] = {QCHAT_CALL_PCM_DEVICE_OF_EXT_CODEC, QCHAT_CALL_PCM_DEVICE_OF_EXT_CODEC}
};

/* List of use cases that has different PCM device ID's for internal and external codecs */
static const int misc_usecase[AUDIO_USECASE_MAX] = { USECASE_QCHAT_CALL };

int pcm_device_table[AUDIO_USECASE_MAX][2] = {
    [USECASE_AUDIO_PLAYBACK_DEEP_BUFFER] = {DEEP_BUFFER_PCM_DEVICE,
                                            DEEP_BUFFER_PCM_DEVICE},
    [USECASE_AUDIO_PLAYBACK_LOW_LATENCY] = {LOWLATENCY_PCM_DEVICE,
                                           LOWLATENCY_PCM_DEVICE},
    [USECASE_AUDIO_PLAYBACK_MULTI_CH] = {MULTIMEDIA2_PCM_DEVICE,
                                        MULTIMEDIA2_PCM_DEVICE},
    [USECASE_AUDIO_PLAYBACK_OFFLOAD] =
                     {PLAYBACK_OFFLOAD_DEVICE, PLAYBACK_OFFLOAD_DEVICE},
    /* Below entries are initialized with invalid values
     * Valid values should be updated from fnc platform_info_init()
     * based on pcm ids defined in audio_platform_info.xml.
     */
    [USECASE_AUDIO_PLAYBACK_OFFLOAD2] = {-1, -1},
    [USECASE_AUDIO_PLAYBACK_OFFLOAD3] = {-1, -1},
    [USECASE_AUDIO_PLAYBACK_OFFLOAD4] = {-1, -1},
    [USECASE_AUDIO_PLAYBACK_OFFLOAD5] = {-1, -1},
    [USECASE_AUDIO_PLAYBACK_OFFLOAD6] = {-1, -1},
    [USECASE_AUDIO_PLAYBACK_OFFLOAD7] = {-1, -1},
    [USECASE_AUDIO_PLAYBACK_OFFLOAD8] = {-1, -1},
    [USECASE_AUDIO_PLAYBACK_OFFLOAD9] = {-1, -1},
    [USECASE_AUDIO_PLAYBACK_ULL] = {MULTIMEDIA3_PCM_DEVICE, MULTIMEDIA3_PCM_DEVICE},
    [USECASE_AUDIO_RECORD] = {AUDIO_RECORD_PCM_DEVICE, AUDIO_RECORD_PCM_DEVICE},
    [USECASE_AUDIO_RECORD_COMPRESS] = {COMPRESS_CAPTURE_DEVICE, COMPRESS_CAPTURE_DEVICE},
    [USECASE_AUDIO_RECORD_LOW_LATENCY] = {LOWLATENCY_PCM_DEVICE,
                                          LOWLATENCY_PCM_DEVICE},
    [USECASE_AUDIO_RECORD_FM_VIRTUAL] = {MULTIMEDIA2_PCM_DEVICE,
                                  MULTIMEDIA2_PCM_DEVICE},
    [USECASE_AUDIO_PLAYBACK_FM] = {FM_PLAYBACK_PCM_DEVICE, FM_CAPTURE_PCM_DEVICE},
    [USECASE_AUDIO_HFP_SCO] = {HFP_PCM_RX, HFP_SCO_RX},
    [USECASE_AUDIO_HFP_SCO_WB] = {HFP_PCM_RX, HFP_SCO_RX},
    [USECASE_VOICE_CALL] = {VOICE_CALL_PCM_DEVICE, VOICE_CALL_PCM_DEVICE},
    [USECASE_VOICE2_CALL] = {VOICE2_CALL_PCM_DEVICE, VOICE2_CALL_PCM_DEVICE},
    [USECASE_VOLTE_CALL] = {VOLTE_CALL_PCM_DEVICE, VOLTE_CALL_PCM_DEVICE},
    [USECASE_QCHAT_CALL] = {QCHAT_CALL_PCM_DEVICE, QCHAT_CALL_PCM_DEVICE},
    [USECASE_VOWLAN_CALL] = {VOWLAN_CALL_PCM_DEVICE, VOWLAN_CALL_PCM_DEVICE},
    [USECASE_VOICEMMODE1_CALL] = {-1, -1}, /* pcm ids updated from platform info file */
    [USECASE_VOICEMMODE2_CALL] = {-1, -1}, /* pcm ids updated from platform info file */
    [USECASE_COMPRESS_VOIP_CALL] = {COMPRESS_VOIP_CALL_PCM_DEVICE, COMPRESS_VOIP_CALL_PCM_DEVICE},
    [USECASE_INCALL_REC_UPLINK] = {AUDIO_RECORD_PCM_DEVICE,
                                   AUDIO_RECORD_PCM_DEVICE},
    [USECASE_INCALL_REC_DOWNLINK] = {AUDIO_RECORD_PCM_DEVICE,
                                     AUDIO_RECORD_PCM_DEVICE},
    [USECASE_INCALL_REC_UPLINK_AND_DOWNLINK] = {AUDIO_RECORD_PCM_DEVICE,
                                                AUDIO_RECORD_PCM_DEVICE},
    [USECASE_INCALL_REC_UPLINK_COMPRESS] = {COMPRESS_CAPTURE_DEVICE,
                                            COMPRESS_CAPTURE_DEVICE},
    [USECASE_INCALL_REC_DOWNLINK_COMPRESS] = {COMPRESS_CAPTURE_DEVICE,
                                              COMPRESS_CAPTURE_DEVICE},
    [USECASE_INCALL_REC_UPLINK_AND_DOWNLINK_COMPRESS] = {COMPRESS_CAPTURE_DEVICE,
                                                         COMPRESS_CAPTURE_DEVICE},
    [USECASE_INCALL_MUSIC_UPLINK] = {INCALL_MUSIC_UPLINK_PCM_DEVICE,
                                     INCALL_MUSIC_UPLINK_PCM_DEVICE},
    [USECASE_INCALL_MUSIC_UPLINK2] = {INCALL_MUSIC_UPLINK2_PCM_DEVICE,
                                      INCALL_MUSIC_UPLINK2_PCM_DEVICE},
    [USECASE_AUDIO_SPKR_CALIB_RX] = {SPKR_PROT_CALIB_RX_PCM_DEVICE, -1},
    [USECASE_AUDIO_SPKR_CALIB_TX] = {-1, SPKR_PROT_CALIB_TX_PCM_DEVICE},
    [USECASE_AUDIO_PLAYBACK_AFE_PROXY] = {AFE_PROXY_PLAYBACK_PCM_DEVICE,
                                          AFE_PROXY_RECORD_PCM_DEVICE},
    [USECASE_AUDIO_RECORD_AFE_PROXY] = {AFE_PROXY_PLAYBACK_PCM_DEVICE,
                                        AFE_PROXY_RECORD_PCM_DEVICE},
};

/* Array to store sound devices */
static const char * const device_table[SND_DEVICE_MAX] = {
    [SND_DEVICE_NONE] = "none",
    /* Playback sound devices */
    [SND_DEVICE_OUT_HANDSET] = "handset",
    [SND_DEVICE_OUT_SPEAKER] = "speaker",
    [SND_DEVICE_OUT_SPEAKER_EXTERNAL_1] = "speaker-ext-1",
    [SND_DEVICE_OUT_SPEAKER_EXTERNAL_2] = "speaker-ext-2",
    [SND_DEVICE_OUT_SPEAKER_WSA] = "wsa-speaker",
    [SND_DEVICE_OUT_SPEAKER_VBAT] = "vbat-speaker",
    [SND_DEVICE_OUT_SPEAKER_REVERSE] = "speaker-reverse",
    [SND_DEVICE_OUT_HEADPHONES] = "headphones",
    [SND_DEVICE_OUT_HEADPHONES_44_1] = "headphones-44.1",
    [SND_DEVICE_OUT_LINE] = "line",
    [SND_DEVICE_OUT_SPEAKER_AND_HEADPHONES] = "speaker-and-headphones",
    [SND_DEVICE_OUT_SPEAKER_AND_LINE] = "speaker-and-line",
    [SND_DEVICE_OUT_SPEAKER_AND_HEADPHONES_EXTERNAL_1] = "speaker-and-headphones-ext-1",
    [SND_DEVICE_OUT_SPEAKER_AND_HEADPHONES_EXTERNAL_2] = "speaker-and-headphones-ext-2",
    [SND_DEVICE_OUT_VOICE_HANDSET] = "voice-handset",
    [SND_DEVICE_OUT_VOICE_SPEAKER] = "voice-speaker",
    [SND_DEVICE_OUT_VOICE_SPEAKER_WSA] = "wsa-voice-speaker",
    [SND_DEVICE_OUT_VOICE_SPEAKER_VBAT] = "vbat-voice-speaker",
    [SND_DEVICE_OUT_VOICE_HEADPHONES] = "voice-headphones",
    [SND_DEVICE_OUT_VOICE_LINE] = "voice-line",
    [SND_DEVICE_OUT_HDMI] = "hdmi",
    [SND_DEVICE_OUT_SPEAKER_AND_HDMI] = "speaker-and-hdmi",
    [SND_DEVICE_OUT_BT_SCO] = "bt-sco-headset",
    [SND_DEVICE_OUT_BT_SCO_WB] = "bt-sco-headset-wb",
    [SND_DEVICE_OUT_VOICE_TTY_FULL_HEADPHONES] = "voice-tty-full-headphones",
    [SND_DEVICE_OUT_VOICE_TTY_VCO_HEADPHONES] = "voice-tty-vco-headphones",
    [SND_DEVICE_OUT_VOICE_TTY_HCO_HANDSET] = "voice-tty-hco-handset",
    [SND_DEVICE_OUT_VOICE_TX] = "voice-tx",
    [SND_DEVICE_OUT_AFE_PROXY] = "afe-proxy",
    [SND_DEVICE_OUT_USB_HEADSET] = "usb-headphones",
    [SND_DEVICE_OUT_SPEAKER_AND_USB_HEADSET] = "speaker-and-usb-headphones",
    [SND_DEVICE_OUT_TRANSMISSION_FM] = "transmission-fm",
    [SND_DEVICE_OUT_ANC_HEADSET] = "anc-headphones",
    [SND_DEVICE_OUT_ANC_FB_HEADSET] = "anc-fb-headphones",
    [SND_DEVICE_OUT_VOICE_ANC_HEADSET] = "voice-anc-headphones",
    [SND_DEVICE_OUT_VOICE_ANC_FB_HEADSET] = "voice-anc-fb-headphones",
    [SND_DEVICE_OUT_SPEAKER_AND_ANC_HEADSET] = "speaker-and-anc-headphones",
    [SND_DEVICE_OUT_ANC_HANDSET] = "anc-handset",
    [SND_DEVICE_OUT_SPEAKER_PROTECTED] = "speaker-protected",
    [SND_DEVICE_OUT_VOICE_SPEAKER_PROTECTED] = "voice-speaker-protected",
    [SND_DEVICE_OUT_SPEAKER_PROTECTED_VBAT] = "speaker-protected-vbat",
    [SND_DEVICE_OUT_VOICE_SPEAKER_PROTECTED_VBAT] = "voice-speaker-protected-vbat",
#ifdef RECORD_PLAY_CONCURRENCY
    [SND_DEVICE_OUT_VOIP_HANDSET] = "voip-handset",
    [SND_DEVICE_OUT_VOIP_SPEAKER] = "voip-speaker",
    [SND_DEVICE_OUT_VOIP_HEADPHONES] = "voip-headphones",
#endif

    /* Capture sound devices */
    [SND_DEVICE_IN_HANDSET_MIC] = "handset-mic",
    [SND_DEVICE_IN_HANDSET_MIC_EXTERNAL] = "handset-mic-ext",
    [SND_DEVICE_IN_HANDSET_MIC_AEC] = "handset-mic",
    [SND_DEVICE_IN_HANDSET_MIC_NS] = "handset-mic",
    [SND_DEVICE_IN_HANDSET_MIC_AEC_NS] = "handset-mic",
    [SND_DEVICE_IN_HANDSET_DMIC] = "dmic-endfire",
    [SND_DEVICE_IN_HANDSET_DMIC_AEC] = "dmic-endfire",
    [SND_DEVICE_IN_HANDSET_DMIC_NS] = "dmic-endfire",
    [SND_DEVICE_IN_HANDSET_DMIC_AEC_NS] = "dmic-endfire",
    [SND_DEVICE_IN_SPEAKER_MIC] = "speaker-mic",
    [SND_DEVICE_IN_SPEAKER_MIC_AEC] = "speaker-mic",
    [SND_DEVICE_IN_SPEAKER_MIC_NS] = "speaker-mic",
    [SND_DEVICE_IN_SPEAKER_MIC_AEC_NS] = "speaker-mic",
    [SND_DEVICE_IN_SPEAKER_DMIC] = "speaker-dmic-endfire",
    [SND_DEVICE_IN_SPEAKER_DMIC_AEC] = "speaker-dmic-endfire",
    [SND_DEVICE_IN_SPEAKER_DMIC_NS] = "speaker-dmic-endfire",
    [SND_DEVICE_IN_SPEAKER_DMIC_AEC_NS] = "speaker-dmic-endfire",
    [SND_DEVICE_IN_HEADSET_MIC] = "headset-mic",
    [SND_DEVICE_IN_HEADSET_MIC_FLUENCE] = "headset-mic",
    [SND_DEVICE_IN_VOICE_SPEAKER_MIC] = "voice-speaker-mic",
    [SND_DEVICE_IN_VOICE_HEADSET_MIC] = "voice-headset-mic",
    [SND_DEVICE_IN_HDMI_MIC] = "hdmi-mic",
    [SND_DEVICE_IN_BT_SCO_MIC] = "bt-sco-mic",
    [SND_DEVICE_IN_BT_SCO_MIC_NREC] = "bt-sco-mic",
    [SND_DEVICE_IN_BT_SCO_MIC_WB] = "bt-sco-mic-wb",
    [SND_DEVICE_IN_BT_SCO_MIC_WB_NREC] = "bt-sco-mic-wb",
    [SND_DEVICE_IN_CAMCORDER_MIC] = "camcorder-mic",
    [SND_DEVICE_IN_VOICE_DMIC] = "voice-dmic-ef",
    [SND_DEVICE_IN_VOICE_SPEAKER_DMIC] = "voice-speaker-dmic-ef",
    [SND_DEVICE_IN_VOICE_SPEAKER_QMIC] = "voice-speaker-qmic",
    [SND_DEVICE_IN_VOICE_TTY_FULL_HEADSET_MIC] = "voice-tty-full-headset-mic",
    [SND_DEVICE_IN_VOICE_TTY_VCO_HANDSET_MIC] = "voice-tty-vco-handset-mic",
    [SND_DEVICE_IN_VOICE_TTY_HCO_HEADSET_MIC] = "voice-tty-hco-headset-mic",
    [SND_DEVICE_IN_VOICE_REC_MIC] = "voice-rec-mic",
    [SND_DEVICE_IN_VOICE_REC_MIC_NS] = "voice-rec-mic",
    [SND_DEVICE_IN_VOICE_REC_DMIC_STEREO] = "voice-rec-dmic-ef",
    [SND_DEVICE_IN_VOICE_REC_DMIC_FLUENCE] = "voice-rec-dmic-ef-fluence",
    [SND_DEVICE_IN_VOICE_RX] = "voice-rx",
    [SND_DEVICE_IN_USB_HEADSET_MIC] = "usb-headset-mic",
    [SND_DEVICE_IN_CAPTURE_FM] = "capture-fm",
    [SND_DEVICE_IN_AANC_HANDSET_MIC] = "aanc-handset-mic",
    [SND_DEVICE_IN_QUAD_MIC] = "quad-mic",
    [SND_DEVICE_IN_HANDSET_STEREO_DMIC] = "handset-stereo-dmic-ef",
    [SND_DEVICE_IN_SPEAKER_STEREO_DMIC] = "speaker-stereo-dmic-ef",
    [SND_DEVICE_IN_CAPTURE_VI_FEEDBACK] = "vi-feedback",
    [SND_DEVICE_IN_VOICE_SPEAKER_DMIC_BROADSIDE] = "voice-speaker-dmic-broadside",
    [SND_DEVICE_IN_SPEAKER_DMIC_BROADSIDE] = "speaker-dmic-broadside",
    [SND_DEVICE_IN_SPEAKER_DMIC_AEC_BROADSIDE] = "speaker-dmic-broadside",
    [SND_DEVICE_IN_SPEAKER_DMIC_NS_BROADSIDE] = "speaker-dmic-broadside",
    [SND_DEVICE_IN_SPEAKER_DMIC_AEC_NS_BROADSIDE] = "speaker-dmic-broadside",
    [SND_DEVICE_IN_VOICE_FLUENCE_DMIC_AANC] = "aanc-fluence-dmic-handset",
    [SND_DEVICE_IN_HANDSET_QMIC] = "quad-mic",
    [SND_DEVICE_IN_SPEAKER_QMIC_AEC] = "quad-mic",
    [SND_DEVICE_IN_SPEAKER_QMIC_NS] = "quad-mic",
    [SND_DEVICE_IN_SPEAKER_QMIC_AEC_NS] = "quad-mic",
    [SND_DEVICE_IN_THREE_MIC] = "three-mic",
};

// Platform specific backend bit width table
static int backend_bit_width_table[SND_DEVICE_MAX] = {0};

/* ACDB IDs (audio DSP path configuration IDs) for each sound device */
static int acdb_device_table[SND_DEVICE_MAX] = {
    [SND_DEVICE_NONE] = -1,
    [SND_DEVICE_OUT_HANDSET] = 7,
    [SND_DEVICE_OUT_SPEAKER] = 14,
    [SND_DEVICE_OUT_SPEAKER_EXTERNAL_1] = 14,
    [SND_DEVICE_OUT_SPEAKER_EXTERNAL_2] = 14,
    [SND_DEVICE_OUT_SPEAKER_WSA] = 135,
    [SND_DEVICE_OUT_SPEAKER_VBAT] = 135,
    [SND_DEVICE_OUT_SPEAKER_REVERSE] = 14,
    [SND_DEVICE_OUT_LINE] = 10,
    [SND_DEVICE_OUT_HEADPHONES] = 10,
    [SND_DEVICE_OUT_HEADPHONES_44_1] = 10,
    [SND_DEVICE_OUT_SPEAKER_AND_HEADPHONES] = 10,
    [SND_DEVICE_OUT_SPEAKER_AND_LINE] = 10,
    [SND_DEVICE_OUT_SPEAKER_AND_HEADPHONES_EXTERNAL_1] = 10,
    [SND_DEVICE_OUT_SPEAKER_AND_HEADPHONES_EXTERNAL_2] = 10,
    [SND_DEVICE_OUT_VOICE_HANDSET] = 7,
    [SND_DEVICE_OUT_VOICE_LINE] = 10,
    [SND_DEVICE_OUT_VOICE_SPEAKER] = 14,
    [SND_DEVICE_OUT_VOICE_SPEAKER_WSA] = 135,
    [SND_DEVICE_OUT_VOICE_SPEAKER_VBAT] = 135,
    [SND_DEVICE_OUT_VOICE_HEADPHONES] = 10,
    [SND_DEVICE_OUT_HDMI] = 18,
    [SND_DEVICE_OUT_SPEAKER_AND_HDMI] = 14,
    [SND_DEVICE_OUT_BT_SCO] = 22,
    [SND_DEVICE_OUT_BT_SCO_WB] = 39,
    [SND_DEVICE_OUT_VOICE_TTY_FULL_HEADPHONES] = 17,
    [SND_DEVICE_OUT_VOICE_TTY_VCO_HEADPHONES] = 17,
    [SND_DEVICE_OUT_VOICE_TTY_HCO_HANDSET] = 37,
    [SND_DEVICE_OUT_VOICE_TX] = 45,
    [SND_DEVICE_OUT_AFE_PROXY] = 0,
    [SND_DEVICE_OUT_USB_HEADSET] = 45,
    [SND_DEVICE_OUT_SPEAKER_AND_USB_HEADSET] = 14,
    [SND_DEVICE_OUT_TRANSMISSION_FM] = 0,
    [SND_DEVICE_OUT_ANC_HEADSET] = 26,
    [SND_DEVICE_OUT_ANC_FB_HEADSET] = 27,
    [SND_DEVICE_OUT_VOICE_ANC_HEADSET] = 26,
    [SND_DEVICE_OUT_VOICE_ANC_FB_HEADSET] = 27,
    [SND_DEVICE_OUT_SPEAKER_AND_ANC_HEADSET] = 26,
    [SND_DEVICE_OUT_ANC_HANDSET] = 103,
    [SND_DEVICE_OUT_SPEAKER_PROTECTED] = 124,
    [SND_DEVICE_OUT_VOICE_SPEAKER_PROTECTED] = 101,
    [SND_DEVICE_OUT_SPEAKER_PROTECTED_VBAT] = 124,
    [SND_DEVICE_OUT_VOICE_SPEAKER_PROTECTED_VBAT] = 101,
#ifdef RECORD_PLAY_CONCURRENCY
    [SND_DEVICE_OUT_VOIP_HANDSET] = 133,
    [SND_DEVICE_OUT_VOIP_SPEAKER] = 132,
    [SND_DEVICE_OUT_VOIP_HEADPHONES] = 134,
#endif

    [SND_DEVICE_IN_HANDSET_MIC] = 4,
    [SND_DEVICE_IN_HANDSET_MIC_EXTERNAL] = 4,
    [SND_DEVICE_IN_HANDSET_MIC_AEC] = 106,
    [SND_DEVICE_IN_HANDSET_MIC_NS] = 107,
    [SND_DEVICE_IN_HANDSET_MIC_AEC_NS] = 108,
    [SND_DEVICE_IN_HANDSET_DMIC] = 41,
    [SND_DEVICE_IN_HANDSET_DMIC_AEC] = 109,
    [SND_DEVICE_IN_HANDSET_DMIC_NS] = 110,
    [SND_DEVICE_IN_HANDSET_DMIC_AEC_NS] = 111,
    [SND_DEVICE_IN_SPEAKER_MIC] = 11,
    [SND_DEVICE_IN_SPEAKER_MIC_AEC] = 112,
    [SND_DEVICE_IN_SPEAKER_MIC_NS] = 113,
    [SND_DEVICE_IN_SPEAKER_MIC_AEC_NS] = 114,
    [SND_DEVICE_IN_SPEAKER_DMIC] = 43,
    [SND_DEVICE_IN_SPEAKER_DMIC_AEC] = 115,
    [SND_DEVICE_IN_SPEAKER_DMIC_NS] = 116,
    [SND_DEVICE_IN_SPEAKER_DMIC_AEC_NS] = 117,
    [SND_DEVICE_IN_HEADSET_MIC] = 8,
    [SND_DEVICE_IN_HEADSET_MIC_FLUENCE] = 47,
    [SND_DEVICE_IN_VOICE_SPEAKER_MIC] = 11,
    [SND_DEVICE_IN_VOICE_HEADSET_MIC] = 8,
    [SND_DEVICE_IN_HDMI_MIC] = 4,
    [SND_DEVICE_IN_BT_SCO_MIC] = 21,
    [SND_DEVICE_IN_BT_SCO_MIC_NREC] = 122,
    [SND_DEVICE_IN_BT_SCO_MIC_WB] = 38,
    [SND_DEVICE_IN_BT_SCO_MIC_WB_NREC] = 123,
    [SND_DEVICE_IN_CAMCORDER_MIC] = 4,
    [SND_DEVICE_IN_VOICE_DMIC] = 41,
    [SND_DEVICE_IN_VOICE_SPEAKER_DMIC] = 43,
    [SND_DEVICE_IN_VOICE_SPEAKER_QMIC] = 19,
    [SND_DEVICE_IN_VOICE_TTY_FULL_HEADSET_MIC] = 16,
    [SND_DEVICE_IN_VOICE_TTY_VCO_HANDSET_MIC] = 36,
    [SND_DEVICE_IN_VOICE_TTY_HCO_HEADSET_MIC] = 16,
    [SND_DEVICE_IN_VOICE_REC_MIC] = 4,
    [SND_DEVICE_IN_VOICE_REC_MIC_NS] = 107,
    [SND_DEVICE_IN_VOICE_REC_DMIC_STEREO] = 34,
    [SND_DEVICE_IN_VOICE_REC_DMIC_FLUENCE] = 41,
    [SND_DEVICE_IN_VOICE_RX] = 44,
    [SND_DEVICE_IN_USB_HEADSET_MIC] = 44,
    [SND_DEVICE_IN_CAPTURE_FM] = 0,
    [SND_DEVICE_IN_AANC_HANDSET_MIC] = 104,
    [SND_DEVICE_IN_QUAD_MIC] = 46,
    [SND_DEVICE_IN_HANDSET_STEREO_DMIC] = 34,
    [SND_DEVICE_IN_SPEAKER_STEREO_DMIC] = 35,
    [SND_DEVICE_IN_CAPTURE_VI_FEEDBACK] = 102,
    [SND_DEVICE_IN_VOICE_SPEAKER_DMIC_BROADSIDE] = 12,
    [SND_DEVICE_IN_SPEAKER_DMIC_BROADSIDE] = 12,
    [SND_DEVICE_IN_SPEAKER_DMIC_AEC_BROADSIDE] = 119,
    [SND_DEVICE_IN_SPEAKER_DMIC_NS_BROADSIDE] = 121,
    [SND_DEVICE_IN_SPEAKER_DMIC_AEC_NS_BROADSIDE] = 120,
    [SND_DEVICE_IN_VOICE_FLUENCE_DMIC_AANC] = 105,
    [SND_DEVICE_IN_HANDSET_QMIC] = 125,
    [SND_DEVICE_IN_SPEAKER_QMIC_AEC] = 126,
    [SND_DEVICE_IN_SPEAKER_QMIC_NS] = 127,
    [SND_DEVICE_IN_SPEAKER_QMIC_AEC_NS] = 129,
    [SND_DEVICE_IN_THREE_MIC] = 46,
};

struct name_to_index {
    char name[100];
    unsigned int index;
};

#define TO_NAME_INDEX(X)   #X, X

/* Used to get index from parsed sting */
static struct name_to_index snd_device_name_index[SND_DEVICE_MAX] = {
    {TO_NAME_INDEX(SND_DEVICE_OUT_HANDSET)},
    {TO_NAME_INDEX(SND_DEVICE_OUT_SPEAKER)},
    {TO_NAME_INDEX(SND_DEVICE_OUT_SPEAKER_EXTERNAL_1)},
    {TO_NAME_INDEX(SND_DEVICE_OUT_SPEAKER_EXTERNAL_2)},
    {TO_NAME_INDEX(SND_DEVICE_OUT_SPEAKER_WSA)},
    {TO_NAME_INDEX(SND_DEVICE_OUT_SPEAKER_VBAT)},
    {TO_NAME_INDEX(SND_DEVICE_OUT_SPEAKER_REVERSE)},
    {TO_NAME_INDEX(SND_DEVICE_OUT_HEADPHONES)},
    {TO_NAME_INDEX(SND_DEVICE_OUT_HEADPHONES_44_1)},
    {TO_NAME_INDEX(SND_DEVICE_OUT_LINE)},
    {TO_NAME_INDEX(SND_DEVICE_OUT_SPEAKER_AND_HEADPHONES)},
    {TO_NAME_INDEX(SND_DEVICE_OUT_SPEAKER_AND_LINE)},
    {TO_NAME_INDEX(SND_DEVICE_OUT_SPEAKER_AND_HEADPHONES_EXTERNAL_1)},
    {TO_NAME_INDEX(SND_DEVICE_OUT_SPEAKER_AND_HEADPHONES_EXTERNAL_2)},
    {TO_NAME_INDEX(SND_DEVICE_OUT_VOICE_HANDSET)},
    {TO_NAME_INDEX(SND_DEVICE_OUT_VOICE_SPEAKER)},
    {TO_NAME_INDEX(SND_DEVICE_OUT_VOICE_SPEAKER_WSA)},
    {TO_NAME_INDEX(SND_DEVICE_OUT_VOICE_SPEAKER_VBAT)},
    {TO_NAME_INDEX(SND_DEVICE_OUT_VOICE_HEADPHONES)},
    {TO_NAME_INDEX(SND_DEVICE_OUT_VOICE_LINE)},
    {TO_NAME_INDEX(SND_DEVICE_OUT_HDMI)},
    {TO_NAME_INDEX(SND_DEVICE_OUT_SPEAKER_AND_HDMI)},
    {TO_NAME_INDEX(SND_DEVICE_OUT_BT_SCO)},
    {TO_NAME_INDEX(SND_DEVICE_OUT_BT_SCO_WB)},
    {TO_NAME_INDEX(SND_DEVICE_OUT_VOICE_TTY_FULL_HEADPHONES)},
    {TO_NAME_INDEX(SND_DEVICE_OUT_VOICE_TTY_VCO_HEADPHONES)},
    {TO_NAME_INDEX(SND_DEVICE_OUT_VOICE_TTY_HCO_HANDSET)},
    {TO_NAME_INDEX(SND_DEVICE_OUT_VOICE_TX)},
    {TO_NAME_INDEX(SND_DEVICE_OUT_AFE_PROXY)},
    {TO_NAME_INDEX(SND_DEVICE_OUT_USB_HEADSET)},
    {TO_NAME_INDEX(SND_DEVICE_OUT_SPEAKER_AND_USB_HEADSET)},
    {TO_NAME_INDEX(SND_DEVICE_OUT_TRANSMISSION_FM)},
    {TO_NAME_INDEX(SND_DEVICE_OUT_ANC_HEADSET)},
    {TO_NAME_INDEX(SND_DEVICE_OUT_ANC_FB_HEADSET)},
    {TO_NAME_INDEX(SND_DEVICE_OUT_VOICE_ANC_HEADSET)},
    {TO_NAME_INDEX(SND_DEVICE_OUT_VOICE_ANC_FB_HEADSET)},
    {TO_NAME_INDEX(SND_DEVICE_OUT_SPEAKER_AND_ANC_HEADSET)},
    {TO_NAME_INDEX(SND_DEVICE_OUT_ANC_HANDSET)},
    {TO_NAME_INDEX(SND_DEVICE_OUT_SPEAKER_PROTECTED)},
    {TO_NAME_INDEX(SND_DEVICE_OUT_VOICE_SPEAKER_PROTECTED)},
    {TO_NAME_INDEX(SND_DEVICE_OUT_SPEAKER_PROTECTED_VBAT)},
    {TO_NAME_INDEX(SND_DEVICE_OUT_VOICE_SPEAKER_PROTECTED_VBAT)},
#ifdef RECORD_PLAY_CONCURRENCY
    {TO_NAME_INDEX(SND_DEVICE_OUT_VOIP_HANDSET)},
    {TO_NAME_INDEX(SND_DEVICE_OUT_VOIP_SPEAKER)},
    {TO_NAME_INDEX(SND_DEVICE_OUT_VOIP_HEADPHONES)},
#endif
    {TO_NAME_INDEX(SND_DEVICE_IN_HANDSET_MIC)},
    {TO_NAME_INDEX(SND_DEVICE_IN_HANDSET_MIC_EXTERNAL)},
    {TO_NAME_INDEX(SND_DEVICE_IN_HANDSET_MIC_AEC)},
    {TO_NAME_INDEX(SND_DEVICE_IN_HANDSET_MIC_NS)},
    {TO_NAME_INDEX(SND_DEVICE_IN_HANDSET_MIC_AEC_NS)},
    {TO_NAME_INDEX(SND_DEVICE_IN_HANDSET_DMIC)},
    {TO_NAME_INDEX(SND_DEVICE_IN_HANDSET_DMIC_AEC)},
    {TO_NAME_INDEX(SND_DEVICE_IN_HANDSET_DMIC_NS)},
    {TO_NAME_INDEX(SND_DEVICE_IN_HANDSET_DMIC_AEC_NS)},
    {TO_NAME_INDEX(SND_DEVICE_IN_SPEAKER_MIC)},
    {TO_NAME_INDEX(SND_DEVICE_IN_SPEAKER_MIC_AEC)},
    {TO_NAME_INDEX(SND_DEVICE_IN_SPEAKER_MIC_NS)},
    {TO_NAME_INDEX(SND_DEVICE_IN_SPEAKER_MIC_AEC_NS)},
    {TO_NAME_INDEX(SND_DEVICE_IN_SPEAKER_DMIC)},
    {TO_NAME_INDEX(SND_DEVICE_IN_SPEAKER_DMIC_AEC)},
    {TO_NAME_INDEX(SND_DEVICE_IN_SPEAKER_DMIC_NS)},
    {TO_NAME_INDEX(SND_DEVICE_IN_SPEAKER_DMIC_AEC_NS)},
    {TO_NAME_INDEX(SND_DEVICE_IN_HEADSET_MIC)},
    {TO_NAME_INDEX(SND_DEVICE_IN_HEADSET_MIC_FLUENCE)},
    {TO_NAME_INDEX(SND_DEVICE_IN_VOICE_SPEAKER_MIC)},
    {TO_NAME_INDEX(SND_DEVICE_IN_VOICE_HEADSET_MIC)},
    {TO_NAME_INDEX(SND_DEVICE_IN_HDMI_MIC)},
    {TO_NAME_INDEX(SND_DEVICE_IN_BT_SCO_MIC)},
    {TO_NAME_INDEX(SND_DEVICE_IN_BT_SCO_MIC_NREC)},
    {TO_NAME_INDEX(SND_DEVICE_IN_BT_SCO_MIC_WB)},
    {TO_NAME_INDEX(SND_DEVICE_IN_BT_SCO_MIC_WB_NREC)},
    {TO_NAME_INDEX(SND_DEVICE_IN_CAMCORDER_MIC)},
    {TO_NAME_INDEX(SND_DEVICE_IN_VOICE_DMIC)},
    {TO_NAME_INDEX(SND_DEVICE_IN_VOICE_SPEAKER_DMIC)},
    {TO_NAME_INDEX(SND_DEVICE_IN_VOICE_SPEAKER_QMIC)},
    {TO_NAME_INDEX(SND_DEVICE_IN_VOICE_TTY_FULL_HEADSET_MIC)},
    {TO_NAME_INDEX(SND_DEVICE_IN_VOICE_TTY_VCO_HANDSET_MIC)},
    {TO_NAME_INDEX(SND_DEVICE_IN_VOICE_TTY_HCO_HEADSET_MIC)},
    {TO_NAME_INDEX(SND_DEVICE_IN_VOICE_REC_MIC)},
    {TO_NAME_INDEX(SND_DEVICE_IN_VOICE_REC_MIC_NS)},
    {TO_NAME_INDEX(SND_DEVICE_IN_VOICE_REC_DMIC_STEREO)},
    {TO_NAME_INDEX(SND_DEVICE_IN_VOICE_REC_DMIC_FLUENCE)},
    {TO_NAME_INDEX(SND_DEVICE_IN_VOICE_RX)},
    {TO_NAME_INDEX(SND_DEVICE_IN_USB_HEADSET_MIC)},
    {TO_NAME_INDEX(SND_DEVICE_IN_CAPTURE_FM)},
    {TO_NAME_INDEX(SND_DEVICE_IN_AANC_HANDSET_MIC)},
    {TO_NAME_INDEX(SND_DEVICE_IN_QUAD_MIC)},
    {TO_NAME_INDEX(SND_DEVICE_IN_HANDSET_STEREO_DMIC)},
    {TO_NAME_INDEX(SND_DEVICE_IN_SPEAKER_STEREO_DMIC)},
    {TO_NAME_INDEX(SND_DEVICE_IN_CAPTURE_VI_FEEDBACK)},
    {TO_NAME_INDEX(SND_DEVICE_IN_VOICE_FLUENCE_DMIC_AANC)},
    {TO_NAME_INDEX(SND_DEVICE_IN_VOICE_SPEAKER_DMIC_BROADSIDE)},
    {TO_NAME_INDEX(SND_DEVICE_IN_SPEAKER_DMIC_BROADSIDE)},
    {TO_NAME_INDEX(SND_DEVICE_IN_SPEAKER_DMIC_AEC_BROADSIDE)},
    {TO_NAME_INDEX(SND_DEVICE_IN_SPEAKER_DMIC_NS_BROADSIDE)},
    {TO_NAME_INDEX(SND_DEVICE_IN_SPEAKER_DMIC_AEC_NS_BROADSIDE)},
    {TO_NAME_INDEX(SND_DEVICE_IN_HANDSET_QMIC)},
    {TO_NAME_INDEX(SND_DEVICE_IN_SPEAKER_QMIC_AEC)},
    {TO_NAME_INDEX(SND_DEVICE_IN_SPEAKER_QMIC_NS)},
    {TO_NAME_INDEX(SND_DEVICE_IN_SPEAKER_QMIC_AEC_NS)},
};

static char * backend_table[SND_DEVICE_MAX] = {0};

static struct name_to_index usecase_name_index[AUDIO_USECASE_MAX] = {
    {TO_NAME_INDEX(USECASE_AUDIO_PLAYBACK_DEEP_BUFFER)},
    {TO_NAME_INDEX(USECASE_AUDIO_PLAYBACK_LOW_LATENCY)},
    {TO_NAME_INDEX(USECASE_AUDIO_PLAYBACK_MULTI_CH)},
    {TO_NAME_INDEX(USECASE_AUDIO_PLAYBACK_OFFLOAD)},
    {TO_NAME_INDEX(USECASE_AUDIO_PLAYBACK_OFFLOAD2)},
    {TO_NAME_INDEX(USECASE_AUDIO_PLAYBACK_OFFLOAD3)},
    {TO_NAME_INDEX(USECASE_AUDIO_PLAYBACK_OFFLOAD4)},
    {TO_NAME_INDEX(USECASE_AUDIO_PLAYBACK_OFFLOAD5)},
    {TO_NAME_INDEX(USECASE_AUDIO_PLAYBACK_OFFLOAD6)},
    {TO_NAME_INDEX(USECASE_AUDIO_PLAYBACK_OFFLOAD7)},
    {TO_NAME_INDEX(USECASE_AUDIO_PLAYBACK_OFFLOAD8)},
    {TO_NAME_INDEX(USECASE_AUDIO_PLAYBACK_OFFLOAD9)},
    {TO_NAME_INDEX(USECASE_AUDIO_PLAYBACK_ULL)},
    {TO_NAME_INDEX(USECASE_AUDIO_RECORD)},
    {TO_NAME_INDEX(USECASE_AUDIO_RECORD_LOW_LATENCY)},
    {TO_NAME_INDEX(USECASE_VOICE_CALL)},
    {TO_NAME_INDEX(USECASE_VOICE2_CALL)},
    {TO_NAME_INDEX(USECASE_VOLTE_CALL)},
    {TO_NAME_INDEX(USECASE_QCHAT_CALL)},
    {TO_NAME_INDEX(USECASE_VOWLAN_CALL)},
    {TO_NAME_INDEX(USECASE_VOICEMMODE1_CALL)},
    {TO_NAME_INDEX(USECASE_VOICEMMODE2_CALL)},
    {TO_NAME_INDEX(USECASE_INCALL_REC_UPLINK)},
    {TO_NAME_INDEX(USECASE_INCALL_REC_DOWNLINK)},
    {TO_NAME_INDEX(USECASE_INCALL_REC_UPLINK_AND_DOWNLINK)},
    {TO_NAME_INDEX(USECASE_AUDIO_HFP_SCO)},
    {TO_NAME_INDEX(USECASE_AUDIO_SPKR_CALIB_TX)},
};

#define NO_COLS 2
static int msm_be_id_array_len;
static int (*msm_device_to_be_id)[];

/* Below table lists output device to BE_ID mapping*/
/* Update the table based on the board configuration*/

static int msm_device_to_be_id_internal_codec [][NO_COLS] = {
       {AUDIO_DEVICE_OUT_EARPIECE                       ,       34},
       {AUDIO_DEVICE_OUT_SPEAKER                        ,       34},
       {AUDIO_DEVICE_OUT_WIRED_HEADSET                  ,       34},
       {AUDIO_DEVICE_OUT_WIRED_HEADPHONE                ,       34},
       {AUDIO_DEVICE_OUT_BLUETOOTH_SCO                  ,       11},
       {AUDIO_DEVICE_OUT_BLUETOOTH_SCO_HEADSET          ,       11},
       {AUDIO_DEVICE_OUT_BLUETOOTH_SCO_CARKIT           ,       11},
       {AUDIO_DEVICE_OUT_BLUETOOTH_A2DP                 ,       -1},
       {AUDIO_DEVICE_OUT_BLUETOOTH_A2DP_HEADPHONES      ,       -1},
       {AUDIO_DEVICE_OUT_BLUETOOTH_A2DP_SPEAKER         ,       -1},
       {AUDIO_DEVICE_OUT_AUX_DIGITAL                    ,       4},
       {AUDIO_DEVICE_OUT_ANLG_DOCK_HEADSET              ,       9},
       {AUDIO_DEVICE_OUT_DGTL_DOCK_HEADSET              ,       9},
       {AUDIO_DEVICE_OUT_USB_ACCESSORY                  ,       -1},
       {AUDIO_DEVICE_OUT_USB_DEVICE                     ,       -1},
       {AUDIO_DEVICE_OUT_REMOTE_SUBMIX                  ,       9},
       {AUDIO_DEVICE_OUT_PROXY                          ,       9},
       {AUDIO_DEVICE_OUT_FM                             ,       7},
       {AUDIO_DEVICE_OUT_FM_TX                          ,       8},
       {AUDIO_DEVICE_OUT_ALL                            ,      -1},
       {AUDIO_DEVICE_NONE                               ,      -1},
       {AUDIO_DEVICE_OUT_DEFAULT                        ,      -1},
};

static int msm_device_to_be_id_external_codec [][NO_COLS] = {
       {AUDIO_DEVICE_OUT_EARPIECE                       ,       2},
       {AUDIO_DEVICE_OUT_SPEAKER                        ,       2},
       {AUDIO_DEVICE_OUT_WIRED_HEADSET                  ,       2},
       {AUDIO_DEVICE_OUT_WIRED_HEADPHONE                ,       2},
       {AUDIO_DEVICE_OUT_BLUETOOTH_SCO                  ,       11},
       {AUDIO_DEVICE_OUT_BLUETOOTH_SCO_HEADSET          ,       11},
       {AUDIO_DEVICE_OUT_BLUETOOTH_SCO_CARKIT           ,       11},
       {AUDIO_DEVICE_OUT_BLUETOOTH_A2DP                 ,       -1},
       {AUDIO_DEVICE_OUT_BLUETOOTH_A2DP_HEADPHONES      ,       -1},
       {AUDIO_DEVICE_OUT_BLUETOOTH_A2DP_SPEAKER         ,       -1},
       {AUDIO_DEVICE_OUT_AUX_DIGITAL                    ,       4},
       {AUDIO_DEVICE_OUT_ANLG_DOCK_HEADSET              ,       9},
       {AUDIO_DEVICE_OUT_DGTL_DOCK_HEADSET              ,       9},
       {AUDIO_DEVICE_OUT_USB_ACCESSORY                  ,       -1},
       {AUDIO_DEVICE_OUT_USB_DEVICE                     ,       -1},
       {AUDIO_DEVICE_OUT_REMOTE_SUBMIX                  ,       9},
       {AUDIO_DEVICE_OUT_PROXY                          ,       9},
       {AUDIO_DEVICE_OUT_FM                             ,       7},
       {AUDIO_DEVICE_OUT_FM_TX                          ,       8},
       {AUDIO_DEVICE_OUT_ALL                            ,      -1},
       {AUDIO_DEVICE_NONE                               ,      -1},
       {AUDIO_DEVICE_OUT_DEFAULT                        ,      -1},
};


#define DEEP_BUFFER_PLATFORM_DELAY (29*1000LL)
#define LOW_LATENCY_PLATFORM_DELAY (13*1000LL)

static bool is_misc_usecase(audio_usecase_t usecase) {
     bool ret = false;
     int i;

     for (i = 0; i < AUDIO_USECASE_MAX; i++) {
          if(usecase == misc_usecase[i]) {
             ret = true;
             break;
          }
     }
     return ret;
}


static void update_codec_type(const char *snd_card_name) {

     if (!strncmp(snd_card_name, "msm8939-tapan-snd-card",
                  sizeof("msm8939-tapan-snd-card")) ||
         !strncmp(snd_card_name, "msm8939-tapan9302-snd-card",
                  sizeof("msm8939-tapan9302-snd-card")) ||
         !strncmp(snd_card_name, "msm8939-tomtom9330-snd-card",
                  sizeof("msm8939-tomtom9330-snd-card")) ||
         !strncmp(snd_card_name, "msm8952-tomtom-snd-card",
                  sizeof("msm8952-tomtom-snd-card")) ||
         !strncmp(snd_card_name, "msm8953-sku3-tasha-snd-card",
                  sizeof("msm8953-sku3-tasha-snd-card")) ||
         !strncmp(snd_card_name, "msm8952-tasha-snd-card",
                  sizeof("msm8952-tasha-snd-card")) ||
         !strncmp(snd_card_name, "msm8952-tashalite-snd-card",
                  sizeof("msm8952-tashalite-snd-card")) ||
         !strncmp(snd_card_name, "msm8952-tasha-skun-snd-card",
                  sizeof("msm8952-tasha-skun-snd-card")) ||
         !strncmp(snd_card_name, "msm8976-tasha-snd-card",
                  sizeof("msm8976-tasha-snd-card")) ||
         !strncmp(snd_card_name, "msm8976-tashalite-snd-card",
                  sizeof("msm8976-tashalite-snd-card")) ||
         !strncmp(snd_card_name, "msm8976-tasha-skun-snd-card",
                  sizeof("msm8976-tasha-skun-snd-card"))  ||
         !strncmp(snd_card_name, "msm8937-tasha-snd-card",
                  sizeof("msm8937-tasha-snd-card")) ||
         !strncmp(snd_card_name, "msm8937-tashalite-snd-card",
                  sizeof("msm8937-tashalite-snd-card"))  ||
         !strncmp(snd_card_name, "msm8953-tasha-snd-card",
                  sizeof("msm8953-tasha-snd-card")) ||
         !strncmp(snd_card_name, "msm8953-tashalite-snd-card",
                  sizeof("msm8953-tashalite-snd-card")))
     {
         ALOGI("%s: snd_card_name: %s",__func__,snd_card_name);
         is_external_codec = true;
     }
}
static void query_platform(const char *snd_card_name,
                                      char *mixer_xml_path)
{
    if (!strncmp(snd_card_name, "msm8x16-snd-card-mtp",
                 sizeof("msm8x16-snd-card-mtp"))) {
        strlcpy(mixer_xml_path, MIXER_XML_PATH_MTP,
                sizeof(MIXER_XML_PATH_MTP));

        msm_device_to_be_id = msm_device_to_be_id_internal_codec;
        msm_be_id_array_len  =
            sizeof(msm_device_to_be_id_internal_codec) / sizeof(msm_device_to_be_id_internal_codec[0]);

    } else if (!strncmp(snd_card_name, "msm8x16-snd-card-sbc",
                 sizeof("msm8x16-snd-card-sbc"))) {
        strlcpy(mixer_xml_path, MIXER_XML_PATH_SBC,
                sizeof(mixer_xml_path));

        msm_device_to_be_id = msm_device_to_be_id_internal_codec;
        msm_be_id_array_len  =
            sizeof(msm_device_to_be_id_internal_codec) / sizeof(msm_device_to_be_id_internal_codec[0]);

    } else if (!strncmp(snd_card_name, "msm8x16-skuh-snd-card",
                 sizeof("msm8x16-skuh-snd-card"))) {
        strlcpy(mixer_xml_path, MIXER_XML_PATH_QRD_SKUH,
                sizeof(MIXER_XML_PATH_QRD_SKUH));

        msm_device_to_be_id = msm_device_to_be_id_internal_codec;
        msm_be_id_array_len  =
            sizeof(msm_device_to_be_id_internal_codec) / sizeof(msm_device_to_be_id_internal_codec[0]);

    } else if (!strncmp(snd_card_name, "msm8x16-skui-snd-card",
                 sizeof("msm8x16-skui-snd-card"))) {
        strlcpy(mixer_xml_path, MIXER_XML_PATH_QRD_SKUI,
                sizeof(MIXER_XML_PATH_QRD_SKUI));

        msm_device_to_be_id = msm_device_to_be_id_internal_codec;
        msm_be_id_array_len  =
            sizeof(msm_device_to_be_id_internal_codec) / sizeof(msm_device_to_be_id_internal_codec[0]);

    } else if (!strncmp(snd_card_name, "msm8x16-skuhf-snd-card",
                 sizeof("msm8x16-skuhf-snd-card"))) {
        strlcpy(mixer_xml_path, MIXER_XML_PATH_QRD_SKUHF,
                sizeof(MIXER_XML_PATH_QRD_SKUHF));

        msm_device_to_be_id = msm_device_to_be_id_internal_codec;
        msm_be_id_array_len  =
            sizeof(msm_device_to_be_id_internal_codec) / sizeof(msm_device_to_be_id_internal_codec[0]);

    } else if (!strncmp(snd_card_name, "msm8939-snd-card-mtp",
                 sizeof("msm8939-snd-card-mtp"))) {
        strlcpy(mixer_xml_path, MIXER_XML_PATH_MTP,
                sizeof(MIXER_XML_PATH_MTP));

        msm_device_to_be_id = msm_device_to_be_id_internal_codec;
        msm_be_id_array_len  =
            sizeof(msm_device_to_be_id_internal_codec) / sizeof(msm_device_to_be_id_internal_codec[0]);

    } else if (!strncmp(snd_card_name, "msm8939-snd-card-skuk",
                 sizeof("msm8939-snd-card-skuk"))) {
        strlcpy(mixer_xml_path, MIXER_XML_PATH_SKUK,
                sizeof(MIXER_XML_PATH_SKUK));
        msm_device_to_be_id = msm_device_to_be_id_internal_codec;
        msm_be_id_array_len  =
            sizeof(msm_device_to_be_id_internal_codec) / sizeof(msm_device_to_be_id_internal_codec[0]);

    } else if (!strncmp(snd_card_name, "msm8939-tapan-snd-card",
                 sizeof("msm8939-tapan-snd-card"))) {
        strlcpy(mixer_xml_path, MIXER_XML_PATH_WCD9306,
                sizeof(MIXER_XML_PATH_WCD9306));
        msm_device_to_be_id = msm_device_to_be_id_external_codec;
        msm_be_id_array_len  =
            sizeof(msm_device_to_be_id_external_codec) / sizeof(msm_device_to_be_id_external_codec[0]);

    } else if (!strncmp(snd_card_name, "msm8939-tapan9302-snd-card",
                 sizeof("msm8939-tapan9302-snd-card"))) {
        strlcpy(mixer_xml_path, MIXER_XML_PATH_WCD9306,
                sizeof(MIXER_XML_PATH_WCD9306));

        msm_device_to_be_id = msm_device_to_be_id_external_codec;
        msm_be_id_array_len  =
            sizeof(msm_device_to_be_id_external_codec) / sizeof(msm_device_to_be_id_external_codec[0]);

    } else if (!strncmp(snd_card_name, "msm8939-tomtom9330-snd-card",
                 sizeof("msm8939-tomtom9330-snd-card"))) {
        strlcpy(mixer_xml_path, MIXER_XML_PATH_WCD9330,
                sizeof(MIXER_XML_PATH_WCD9330));
        msm_device_to_be_id = msm_device_to_be_id_external_codec;
        msm_be_id_array_len  =
            sizeof(msm_device_to_be_id_external_codec) / sizeof(msm_device_to_be_id_external_codec[0]);

    } else if (!strncmp(snd_card_name, "msm8976-tasha-snd-card",
                 sizeof("msm8976-tasha-snd-card"))) {
        strlcpy(mixer_xml_path, MIXER_XML_PATH_WCD9335,
                sizeof(MIXER_XML_PATH_WCD9335));
        msm_device_to_be_id = msm_device_to_be_id_external_codec;
        msm_be_id_array_len  =
            sizeof(msm_device_to_be_id_external_codec) / sizeof(msm_device_to_be_id_external_codec[0]);

    } else if (!strncmp(snd_card_name, "msm8976-tashalite-snd-card",
                 sizeof("msm8976-tashalite-snd-card"))) {
        strlcpy(mixer_xml_path, MIXER_XML_PATH_WCD9326,
               MAX_MIXER_XML_PATH);
        msm_device_to_be_id = msm_device_to_be_id_external_codec;
        msm_be_id_array_len  =
            sizeof(msm_device_to_be_id_external_codec) / sizeof(msm_device_to_be_id_external_codec[0]);

    } else if (!strncmp(snd_card_name, "msm8976-tasha-skun-snd-card",
                sizeof("msm8976-tasha-skun-snd-card"))) {
        strlcpy(mixer_xml_path, MIXER_XML_PATH_SKUN,
                sizeof(MIXER_XML_PATH_SKUN));
        msm_device_to_be_id = msm_device_to_be_id_external_codec;
        msm_be_id_array_len  =
            sizeof(msm_device_to_be_id_external_codec) / sizeof(msm_device_to_be_id_external_codec[0]);

    } else if (!strncmp(snd_card_name, "msm8909-skua-snd-card",
                 sizeof("msm8909-skua-snd-card"))) {
        strlcpy(mixer_xml_path, MIXER_XML_PATH_SKUA,
                sizeof(MIXER_XML_PATH_SKUA));
        msm_device_to_be_id = msm_device_to_be_id_internal_codec;
        msm_be_id_array_len  =
            sizeof(msm_device_to_be_id_internal_codec) / sizeof(msm_device_to_be_id_internal_codec[0]);

    } else if (!strncmp(snd_card_name, "msm8909-skuc-snd-card",
                 sizeof("msm8909-skuc-snd-card"))) {
        strlcpy(mixer_xml_path, MIXER_XML_PATH_SKUC,
                sizeof(MIXER_XML_PATH_SKUC));
        msm_device_to_be_id = msm_device_to_be_id_internal_codec;
        msm_be_id_array_len  =
            sizeof(msm_device_to_be_id_internal_codec) / sizeof(msm_device_to_be_id_internal_codec[0]);

    } else if (!strncmp(snd_card_name, "msm8909-pm8916-snd-card",
                 sizeof("msm8909-pm8916-snd-card"))) {
        strlcpy(mixer_xml_path, MIXER_XML_PATH_MSM8909_PM8916,
                sizeof(MIXER_XML_PATH_MSM8909_PM8916));

        msm_device_to_be_id = msm_device_to_be_id_internal_codec;
        msm_be_id_array_len  =
            sizeof(msm_device_to_be_id_internal_codec) / sizeof(msm_device_to_be_id_internal_codec[0]);

    } else if (!strncmp(snd_card_name, "msm8909-skue-snd-card",
                 sizeof("msm8909-skue-snd-card"))) {
        strlcpy(mixer_xml_path, MIXER_XML_PATH_SKUE,
                sizeof(MIXER_XML_PATH_SKUE));
        msm_device_to_be_id = msm_device_to_be_id_internal_codec;
        msm_be_id_array_len  =
            sizeof(msm_device_to_be_id_internal_codec) / sizeof(msm_device_to_be_id_internal_codec[0]);

    } else if (!strncmp(snd_card_name, "msm8939-snd-card-skul",
                 sizeof("msm8939-snd-card-skul"))) {
        strlcpy(mixer_xml_path, MIXER_XML_PATH_SKUL,
                sizeof(MIXER_XML_PATH_SKUL));
        msm_device_to_be_id = msm_device_to_be_id_internal_codec;
        msm_be_id_array_len  =
            sizeof(msm_device_to_be_id_external_codec) / sizeof(msm_device_to_be_id_internal_codec[0]);
    } else if (!strncmp(snd_card_name, "msm8952-snd-card-mtp",
                 sizeof("msm8952-snd-card-mtp"))) {
        strlcpy(mixer_xml_path, MIXER_XML_PATH_MTP,
                sizeof(MIXER_XML_PATH_MTP));
        msm_device_to_be_id = msm_device_to_be_id_internal_codec;
        msm_be_id_array_len  =
            sizeof(msm_device_to_be_id_internal_codec) / sizeof(msm_device_to_be_id_internal_codec[0]);
    }  else if (!strncmp(snd_card_name, "msm8952-tomtom-snd-card",
                 sizeof("msm8952-tomtom-snd-card"))) {
        strlcpy(mixer_xml_path, MIXER_XML_PATH_WCD9330,
                sizeof(MIXER_XML_PATH_WCD9330));
        msm_device_to_be_id = msm_device_to_be_id_external_codec;
        msm_be_id_array_len  =
            sizeof(msm_device_to_be_id_external_codec) / sizeof(msm_device_to_be_id_external_codec[0]);
    }  else if (!strncmp(snd_card_name, "msm8952-sku1-snd-card",
                 sizeof("msm8952-sku1-snd-card"))) {
        strlcpy(mixer_xml_path, MIXER_XML_PATH_SKU1,
                sizeof(MIXER_XML_PATH_SKU1));
        msm_device_to_be_id = msm_device_to_be_id_internal_codec;
        msm_be_id_array_len  =
            sizeof(msm_device_to_be_id_internal_codec) / sizeof(msm_device_to_be_id_internal_codec[0]);
    }  else if (!strncmp(snd_card_name, "msm8952-sku2-snd-card",
                 sizeof("msm8952-sku2-snd-card"))) {
        strlcpy(mixer_xml_path, MIXER_XML_PATH_SKU2,
                sizeof(MIXER_XML_PATH_SKU2));
        msm_device_to_be_id = msm_device_to_be_id_internal_codec;
        msm_be_id_array_len  =
            sizeof(msm_device_to_be_id_internal_codec) / sizeof(msm_device_to_be_id_internal_codec[0]);
    }  else if (!strncmp(snd_card_name, "msm8953-sku3-tasha-snd-card",
                 sizeof("msm8953-sku3-tasha-snd-card"))) {
        strlcpy(mixer_xml_path, MIXER_XML_PATH_SKU3,
                sizeof(MIXER_XML_PATH_SKU3));
        msm_device_to_be_id = msm_device_to_be_id_external_codec;
        msm_be_id_array_len  =
            sizeof(msm_device_to_be_id_external_codec) / sizeof(msm_device_to_be_id_external_codec[0]);
    } else if (!strncmp(snd_card_name, "msm8952-skum-snd-card",
                 sizeof("msm8952-skum-snd-card"))) {
        strlcpy(mixer_xml_path, MIXER_XML_PATH_SKUM,
                sizeof(MIXER_XML_PATH_SKUM));
        msm_device_to_be_id = msm_device_to_be_id_internal_codec;
        msm_be_id_array_len  =
            sizeof(msm_device_to_be_id_internal_codec) / sizeof(msm_device_to_be_id_internal_codec[0]);
    } else if (!strncmp(snd_card_name, "msm8952-tasha-snd-card",
                 sizeof("msm8952-tasha-snd-card"))) {
        strlcpy(mixer_xml_path, MIXER_XML_PATH_WCD9335,
                sizeof(MIXER_XML_PATH_WCD9335));
        msm_device_to_be_id = msm_device_to_be_id_external_codec;
        msm_be_id_array_len  =
            sizeof(msm_device_to_be_id_external_codec) / sizeof(msm_device_to_be_id_external_codec[0]);

    } else if (!strncmp(snd_card_name, "msm8952-tashalite-snd-card",
                 sizeof("msm8952-tashalite-snd-card"))) {
        strlcpy(mixer_xml_path, MIXER_XML_PATH_WCD9326,
               MAX_MIXER_XML_PATH);
        msm_device_to_be_id = msm_device_to_be_id_external_codec;
        msm_be_id_array_len  =
            sizeof(msm_device_to_be_id_external_codec) / sizeof(msm_device_to_be_id_external_codec[0]);
    } else if (!strncmp(snd_card_name, "msm8976-skun-snd-card",
                 sizeof("msm8976-skun-snd-card"))) {
        strlcpy(mixer_xml_path, MIXER_XML_PATH_SKUN_CAJON,
                sizeof(MIXER_XML_PATH_SKUN_CAJON));
        msm_device_to_be_id = msm_device_to_be_id_internal_codec;
        msm_be_id_array_len  =
            sizeof(msm_device_to_be_id_internal_codec) / sizeof(msm_device_to_be_id_internal_codec[0]);

    } else if (!strncmp(snd_card_name, "msm8937-snd-card-mtp",
                 sizeof("msm8937-snd-card-mtp"))) {
        strlcpy(mixer_xml_path, MIXER_XML_PATH_MTP,
                sizeof(MIXER_XML_PATH_MTP));
        msm_device_to_be_id = msm_device_to_be_id_internal_codec;
        msm_be_id_array_len  =
            sizeof(msm_device_to_be_id_internal_codec) / sizeof(msm_device_to_be_id_internal_codec[0]);
    } else if (!strncmp(snd_card_name, "msm8937-tasha-snd-card",
                 sizeof("msm8937-tasha-snd-card"))) {
        strlcpy(mixer_xml_path, MIXER_XML_PATH_WCD9335,
                sizeof(MIXER_XML_PATH_WCD9335));
        msm_device_to_be_id = msm_device_to_be_id_external_codec;
        msm_be_id_array_len  =
            sizeof(msm_device_to_be_id_external_codec) / sizeof(msm_device_to_be_id_external_codec[0]);
    } else if (!strncmp(snd_card_name, "msm8937-tashalite-snd-card",
                 sizeof("msm8937-tashalite-snd-card"))) {
        strlcpy(mixer_xml_path, MIXER_XML_PATH_WCD9326,
               MAX_MIXER_XML_PATH);
        msm_device_to_be_id = msm_device_to_be_id_external_codec;
        msm_be_id_array_len  =
            sizeof(msm_device_to_be_id_external_codec) / sizeof(msm_device_to_be_id_external_codec[0]);
    } else if (!strncmp(snd_card_name, "msm8953-snd-card-mtp",
                 sizeof("msm8953-snd-card-mtp"))) {
        strlcpy(mixer_xml_path, MIXER_XML_PATH_MTP,
                sizeof(MIXER_XML_PATH_MTP));
        msm_device_to_be_id = msm_device_to_be_id_internal_codec;
        msm_be_id_array_len  =
            sizeof(msm_device_to_be_id_internal_codec) / sizeof(msm_device_to_be_id_internal_codec[0]);
    } else if (!strncmp(snd_card_name, "msm8953-tasha-snd-card",
                 sizeof("msm8953-tasha-snd-card"))) {
        strlcpy(mixer_xml_path, MIXER_XML_PATH_WCD9335,
                sizeof(MIXER_XML_PATH_WCD9335));
        msm_device_to_be_id = msm_device_to_be_id_external_codec;
        msm_be_id_array_len  =
            sizeof(msm_device_to_be_id_external_codec) / sizeof(msm_device_to_be_id_external_codec[0]);
    } else if (!strncmp(snd_card_name, "msm8953-tashalite-snd-card",
                 sizeof("msm8937-tashalite-snd-card"))) {
        strlcpy(mixer_xml_path, MIXER_XML_PATH_WCD9326,
               MAX_MIXER_XML_PATH);
        msm_device_to_be_id = msm_device_to_be_id_external_codec;
        msm_be_id_array_len  =
            sizeof(msm_device_to_be_id_external_codec) / sizeof(msm_device_to_be_id_external_codec[0]);
    } else {
        strlcpy(mixer_xml_path, MIXER_XML_PATH,
                sizeof(MIXER_XML_PATH));

        msm_device_to_be_id = msm_device_to_be_id_internal_codec;
        msm_be_id_array_len  =
            sizeof(msm_device_to_be_id_internal_codec) / sizeof(msm_device_to_be_id_internal_codec[0]);

    }
}

void platform_set_echo_reference(struct audio_device *adev, bool enable,
    audio_devices_t out_device)
{
    struct platform_data *my_data = (struct platform_data *)adev->platform;
    snd_device_t snd_device = SND_DEVICE_NONE;
    struct stream_out out;

    out.devices = out_device;

    if (strcmp(my_data->ec_ref_mixer_path, "")) {
        ALOGV("%s: disabling %s", __func__, my_data->ec_ref_mixer_path);
        audio_route_reset_and_update_path(adev->audio_route,
            my_data->ec_ref_mixer_path);
    }

    if (enable) {
        snd_device = platform_get_output_snd_device(adev->platform, &out);

        if (adev->snd_dev_ref_cnt[SND_DEVICE_OUT_HEADPHONES_44_1] > 0)
            strlcpy(my_data->ec_ref_mixer_path, "echo-reference headphones-44.1",
                sizeof(my_data->ec_ref_mixer_path));
        else if ((snd_device == SND_DEVICE_OUT_SPEAKER_VBAT) ||
                 (snd_device == SND_DEVICE_OUT_SPEAKER_PROTECTED_VBAT))
            strlcpy(my_data->ec_ref_mixer_path, "vbat-speaker echo-reference",
                sizeof(my_data->ec_ref_mixer_path));
        else
            strlcpy(my_data->ec_ref_mixer_path, "echo-reference",
                sizeof(my_data->ec_ref_mixer_path));


        ALOGD("%s: enabling %s", __func__, my_data->ec_ref_mixer_path);
        audio_route_apply_and_update_path(adev->audio_route,
            my_data->ec_ref_mixer_path);
    }
}
void platform_set_gsm_mode(void *platform, bool enable)
{
    struct platform_data *my_data = (struct platform_data *)platform;
    struct audio_device *adev = my_data->adev;

    if (my_data->gsm_mode_enabled) {
        my_data->gsm_mode_enabled = false;
        ALOGV("%s: disabling gsm mode", __func__);
        audio_route_reset_and_update_path(adev->audio_route, "gsm-mode");
    }

    if (enable) {
         my_data->gsm_mode_enabled = true;
         ALOGD("%s: enabling gsm mode", __func__);
         audio_route_apply_and_update_path(adev->audio_route, "gsm-mode");
    }
}

static struct csd_data *open_csd_client()
{
    struct csd_data *csd = calloc(1, sizeof(struct csd_data));
    if (!csd) {
        ALOGE("failed to allocate csd_data mem");
        return NULL;
    }

    csd->csd_client = dlopen(LIB_CSD_CLIENT, RTLD_NOW);
    if (csd->csd_client == NULL) {
        ALOGE("%s: DLOPEN failed for %s", __func__, LIB_CSD_CLIENT);
        goto error;
    } else {
        ALOGV("%s: DLOPEN successful for %s", __func__, LIB_CSD_CLIENT);

        csd->deinit = (deinit_t)dlsym(csd->csd_client,
                                             "csd_client_deinit");
        if (csd->deinit == NULL) {
            ALOGE("%s: dlsym error %s for csd_client_deinit", __func__,
                  dlerror());
            goto error;
        }
        csd->disable_device = (disable_device_t)dlsym(csd->csd_client,
                                             "csd_client_disable_device");
        if (csd->disable_device == NULL) {
            ALOGE("%s: dlsym error %s for csd_client_disable_device",
                  __func__, dlerror());
            goto error;
        }
        csd->enable_device_config = (enable_device_config_t)dlsym(csd->csd_client,
                                               "csd_client_enable_device_config");
        if (csd->enable_device_config == NULL) {
            ALOGE("%s: dlsym error %s for csd_client_enable_device_config",
                  __func__, dlerror());
            goto error;
        }
        csd->enable_device = (enable_device_t)dlsym(csd->csd_client,
                                             "csd_client_enable_device");
        if (csd->enable_device == NULL) {
            ALOGE("%s: dlsym error %s for csd_client_enable_device",
                  __func__, dlerror());
            goto error;
        }
        csd->start_voice = (start_voice_t)dlsym(csd->csd_client,
                                             "csd_client_start_voice");
        if (csd->start_voice == NULL) {
            ALOGE("%s: dlsym error %s for csd_client_start_voice",
                  __func__, dlerror());
            goto error;
        }
        csd->stop_voice = (stop_voice_t)dlsym(csd->csd_client,
                                             "csd_client_stop_voice");
        if (csd->stop_voice == NULL) {
            ALOGE("%s: dlsym error %s for csd_client_stop_voice",
                  __func__, dlerror());
            goto error;
        }
        csd->volume = (volume_t)dlsym(csd->csd_client,
                                             "csd_client_volume");
        if (csd->volume == NULL) {
            ALOGE("%s: dlsym error %s for csd_client_volume",
                  __func__, dlerror());
            goto error;
        }
        csd->mic_mute = (mic_mute_t)dlsym(csd->csd_client,
                                             "csd_client_mic_mute");
        if (csd->mic_mute == NULL) {
            ALOGE("%s: dlsym error %s for csd_client_mic_mute",
                  __func__, dlerror());
            goto error;
        }
        csd->slow_talk = (slow_talk_t)dlsym(csd->csd_client,
                                             "csd_client_slow_talk");
        if (csd->slow_talk == NULL) {
            ALOGE("%s: dlsym error %s for csd_client_slow_talk",
                  __func__, dlerror());
            goto error;
        }
        csd->start_playback = (start_playback_t)dlsym(csd->csd_client,
                                             "csd_client_start_playback");
        if (csd->start_playback == NULL) {
            ALOGE("%s: dlsym error %s for csd_client_start_playback",
                  __func__, dlerror());
            goto error;
        }
        csd->stop_playback = (stop_playback_t)dlsym(csd->csd_client,
                                             "csd_client_stop_playback");
        if (csd->stop_playback == NULL) {
            ALOGE("%s: dlsym error %s for csd_client_stop_playback",
                  __func__, dlerror());
            goto error;
        }
        csd->set_lch = (set_lch_t)dlsym(csd->csd_client, "csd_client_set_lch");
        if (csd->set_lch == NULL) {
            ALOGE("%s: dlsym error %s for csd_client_set_lch",
                  __func__, dlerror());
            /* Ignore the error as this is not mandatory function for
             * basic voice call to work.
             */
        }
        csd->start_record = (start_record_t)dlsym(csd->csd_client,
                                             "csd_client_start_record");
        if (csd->start_record == NULL) {
            ALOGE("%s: dlsym error %s for csd_client_start_record",
                  __func__, dlerror());
            goto error;
        }
        csd->stop_record = (stop_record_t)dlsym(csd->csd_client,
                                             "csd_client_stop_record");
        if (csd->stop_record == NULL) {
            ALOGE("%s: dlsym error %s for csd_client_stop_record",
                  __func__, dlerror());
            goto error;
        }


        csd->init = (init_t)dlsym(csd->csd_client, "csd_client_init");

        if (csd->init == NULL) {
            ALOGE("%s: dlsym error %s for csd_client_init",
                  __func__, dlerror());
            goto error;
        } else {
            csd->init();
        }
    }
    return csd;

error:
    free(csd);
    csd = NULL;
    return csd;
}

void close_csd_client(struct csd_data *csd)
{
    if (csd != NULL) {
        csd->deinit();
        dlclose(csd->csd_client);
        free(csd);
        csd = NULL;
    }
}


static void set_platform_defaults()
{
    int32_t dev;
    for (dev = 0; dev < SND_DEVICE_MAX; dev++) {
        backend_table[dev] = NULL;
    }
    for (dev = 0; dev < SND_DEVICE_MAX; dev++) {
        backend_bit_width_table[dev] = CODEC_BACKEND_DEFAULT_BIT_WIDTH;
    }

    // TBD - do these go to the platform-info.xml file.
    // will help in avoiding strdups here
    backend_table[SND_DEVICE_IN_BT_SCO_MIC] = strdup("bt-sco");
    backend_table[SND_DEVICE_IN_BT_SCO_MIC_WB] = strdup("bt-sco-wb");
    backend_table[SND_DEVICE_IN_BT_SCO_MIC_NREC] = strdup("bt-sco");
    backend_table[SND_DEVICE_IN_BT_SCO_MIC_WB_NREC] = strdup("bt-sco-wb");
    backend_table[SND_DEVICE_OUT_BT_SCO] = strdup("bt-sco");
    backend_table[SND_DEVICE_OUT_BT_SCO_WB] = strdup("bt-sco-wb");
    backend_table[SND_DEVICE_OUT_HDMI] = strdup("hdmi");
    backend_table[SND_DEVICE_OUT_SPEAKER_AND_HDMI] = strdup("speaker-and-hdmi");
    backend_table[SND_DEVICE_OUT_VOICE_TX] = strdup("afe-proxy");
    backend_table[SND_DEVICE_IN_VOICE_RX] = strdup("afe-proxy");
    backend_table[SND_DEVICE_OUT_AFE_PROXY] = strdup("afe-proxy");
    backend_table[SND_DEVICE_OUT_USB_HEADSET] = strdup("usb-headphones");
    backend_table[SND_DEVICE_OUT_SPEAKER_AND_USB_HEADSET] =
        strdup("speaker-and-usb-headphones");
    backend_table[SND_DEVICE_IN_USB_HEADSET_MIC] = strdup("usb-headset-mic");
    backend_table[SND_DEVICE_IN_CAPTURE_FM] = strdup("capture-fm");
    backend_table[SND_DEVICE_OUT_TRANSMISSION_FM] = strdup("transmission-fm");
    backend_table[SND_DEVICE_OUT_HEADPHONES_44_1] = strdup("headphones-44.1");
    backend_table[SND_DEVICE_OUT_VOICE_SPEAKER_VBAT] = strdup("vbat-voice-speaker");
}

void get_cvd_version(char *cvd_version, struct audio_device *adev)
{
    struct mixer_ctl *ctl;
    int count;
    int ret = 0;

    ctl = mixer_get_ctl_by_name(adev->mixer, CVD_VERSION_MIXER_CTL);
    if (!ctl) {
        ALOGE("%s: Could not get ctl for mixer cmd - %s",  __func__, CVD_VERSION_MIXER_CTL);
        goto done;
    }
    mixer_ctl_update(ctl);

    count = mixer_ctl_get_num_values(ctl);
    if (count > MAX_CVD_VERSION_STRING_SIZE)
        count = MAX_CVD_VERSION_STRING_SIZE;

    ret = mixer_ctl_get_array(ctl, cvd_version, count);
    if (ret != 0) {
        ALOGE("%s: ERROR! mixer_ctl_get_array() failed to get CVD Version", __func__);
        goto done;
    }

done:
    return;
}

static int hw_util_open(int card_no)
{
    int fd = -1;
    char dev_name[256];

    snprintf(dev_name, sizeof(dev_name), "/dev/snd/hwC%uD%u",
                               card_no, WCD9XXX_CODEC_HWDEP_NODE);
    ALOGD("%s Opening device %s\n", __func__, dev_name);
    fd = open(dev_name, O_WRONLY);
    if (fd < 0) {
        ALOGE("%s: cannot open device '%s'\n", __func__, dev_name);
        return fd;
    }
    ALOGD("%s success", __func__);
    return fd;
}

struct param_data {
    int    use_case;
    int    acdb_id;
    int    get_size;
    int    buff_size;
    int    data_size;
    void   *buff;
};

static int send_vbat_adc_data_to_acdb(struct platform_data *plat_data, char *cal_type)
{
    int ret = 0;
    struct mixer_ctl *ctl;
    uint16_t vbat_adc_data[2];
    struct platform_data *my_data = plat_data;
    struct audio_device *adev = my_data->adev;

    const char *mixer_ctl_name = "Vbat ADC data";

    ctl = mixer_get_ctl_by_name(adev->mixer, mixer_ctl_name);
    if (!ctl) {
        ALOGE("%s: Could not get ctl for mixer ctl name - %s",
               __func__, mixer_ctl_name);
        ret = -EINVAL;
        goto done;
    }

    vbat_adc_data[0] = mixer_ctl_get_value(ctl, 0);
    vbat_adc_data[1] = mixer_ctl_get_value(ctl, 1);

    ALOGD("%s: Vbat ADC output values: Dcp1: %d , Dcp2: %d",
           __func__, vbat_adc_data[0], vbat_adc_data[1]);

    ret = my_data->acdb_set_codec_data(&vbat_adc_data[0], cal_type);

done:
    return ret;
}

static void send_codec_cal(acdb_loader_get_calibration_t acdb_loader_get_calibration,
                          struct platform_data *plat_data, int fd)
{
    int type;

    for (type = WCD9XXX_ANC_CAL; type < WCD9XXX_MAX_CAL; type++) {
        struct wcdcal_ioctl_buffer codec_buffer;
        struct param_data calib;
        int ret;

        /* MAD calibration is handled by sound trigger HAL, skip here */
        if (type == WCD9XXX_MAD_CAL)
            continue;

        if((plat_data->is_vbat_speaker) && (WCD9XXX_VBAT_CAL == type)) {
           ret = send_vbat_adc_data_to_acdb(plat_data, cal_name_info[type]);
           if (ret < 0)
               ALOGE("%s error in sending vbat adc data to acdb", __func__);
        }

        calib.get_size = 1;
        ret = acdb_loader_get_calibration(cal_name_info[type], sizeof(struct param_data),
                                                                 &calib);
        if (ret < 0) {
            ALOGE("%s get_calibration failed\n", __func__);
            continue;
        }
        calib.get_size = 0;
        calib.buff = malloc(calib.buff_size);
        if(calib.buff == NULL) {
            ALOGE("%s mem allocation for %d bytes for %s failed\n"
                , __func__, calib.buff_size, cal_name_info[type]);
            continue;
        }
        ret = acdb_loader_get_calibration(cal_name_info[type],
                              sizeof(struct param_data), &calib);
        if (ret < 0) {
            ALOGE("%s get_calibration failed type=%s calib.size=%d\n"
                , __func__, cal_name_info[type], codec_buffer.size);
            free(calib.buff);
            continue;
        }
        codec_buffer.buffer = calib.buff;
        codec_buffer.size = calib.data_size;
        codec_buffer.cal_type = type;
        if (ioctl(fd, SNDRV_CTL_IOCTL_HWDEP_CAL_TYPE, &codec_buffer) < 0)
            ALOGE("Failed to call ioctl  for %s err=%d calib.size=%d",
                cal_name_info[type], errno, codec_buffer.size);
        ALOGD("%s cal sent for %s calib.size=%d"
            , __func__, cal_name_info[type], codec_buffer.size);
        free(calib.buff);
    }
}

static void audio_hwdep_send_cal(struct platform_data *plat_data)
{
    int fd = plat_data->hw_dep_fd;

    if (fd < 0)
        fd = hw_util_open(plat_data->adev->snd_card);
    if (fd == -1) {
        ALOGE("%s error open\n", __func__);
        return;
    }

    acdb_loader_get_calibration = (acdb_loader_get_calibration_t)
          dlsym(plat_data->acdb_handle, "acdb_loader_get_calibration");

    if (acdb_loader_get_calibration == NULL) {
        ALOGE("%s: ERROR. dlsym Error:%s acdb_loader_get_calibration", __func__,
           dlerror());
        if (fd >= 0) {
            close(fd);
            plat_data->hw_dep_fd = -1;
        }
        return;
    }
<<<<<<< HEAD
    if (send_codec_cal(acdb_loader_get_calibration, plat_data, fd) < 0)
        ALOGE("%s: Could not send anc cal", __FUNCTION__);
    close(fd);
=======

    send_codec_cal(acdb_loader_get_calibration, plat_data, fd);
    plat_data->hw_dep_fd = fd;
>>>>>>> 603ae9b0
}

const char * get_snd_card_name_for_acdb_loader(const char *snd_card_name) {

    if(snd_card_name == NULL)
        return NULL;

    // Both tasha & tasha-lite uses tasha ACDB files
    // simulate sound card name for tasha lite, so that
    // ACDB module loads tasha ACDB files for tasha lite
    if(!strncmp(snd_card_name, "msm8976-tashalite-snd-card",
             sizeof("msm8976-tashalite-snd-card"))) {
        ALOGD("using tasha ACDB files for tasha-lite");
        return "msm8976-tasha-snd-card";
    }

    if(!strncmp(snd_card_name, "msm8952-tashalite-snd-card",
             sizeof("msm8952-tashalite-snd-card"))) {
        ALOGD("using tasha ACDB files for tasha-lite");
        return "msm8952-tasha-snd-card";
    }

    if(!strncmp(snd_card_name, "msm8937-tashalite-snd-card",
             sizeof("msm8937-tashalite-snd-card"))) {
        ALOGD("using tasha ACDB files for tasha-lite");
        return "msm8937-tasha-snd-card";
    }

    if(!strncmp(snd_card_name, "msm8953-tashalite-snd-card",
             sizeof("msm8953-tashalite-snd-card"))) {
        ALOGD("using tasha ACDB files for tasha-lite");
        return "msm8953-tasha-snd-card";
    }

   return snd_card_name;
}


int platform_acdb_init(void *platform)
{
    struct platform_data *my_data = (struct platform_data *)platform;
    char *cvd_version = NULL;
    int key = 0;
    const char *snd_card_name, *acdb_snd_card_name;
    int result;
    char value[PROPERTY_VALUE_MAX];
    cvd_version = calloc(1, MAX_CVD_VERSION_STRING_SIZE);
    if (!cvd_version)
        ALOGE("Failed to allocate cvd version");
    else
        get_cvd_version(cvd_version, my_data->adev);

    property_get("audio.ds1.metainfo.key",value,"0");
    key = atoi(value);
    snd_card_name = mixer_get_name(my_data->adev->mixer);
    acdb_snd_card_name = get_snd_card_name_for_acdb_loader(snd_card_name);

    result = my_data->acdb_init(acdb_snd_card_name, cvd_version, key);

    if (cvd_version)
        free(cvd_version);
    if (!result) {
        my_data->is_acdb_initialized = true;
        ALOGD("ACDB initialized");
        audio_hwdep_send_cal(my_data);
    } else {
        my_data->is_acdb_initialized = false;
        ALOGD("ACDB initialization failed");
    }
    return result;
}

#define MAX_PATH             (256)
#define THERMAL_SYSFS "/sys/class/thermal"
#define TZ_TYPE "/sys/class/thermal/thermal_zone%d/type"
#define TZ_WSA "/sys/class/thermal/thermal_zone%d/temp"

static bool is_wsa_found(int *wsaCount)
{
    DIR *tdir = NULL;
    struct dirent *tdirent = NULL;
    int tzn = 0;
    char name[MAX_PATH] = {0};
    char cwd[MAX_PATH] = {0};
    char file[10] = "wsa";
    bool found = false;
    int wsa_count = 0;

    if (!getcwd(cwd, sizeof(cwd)))
        return false;

    chdir(THERMAL_SYSFS); /* Change dir to read the entries. Doesnt work
                             otherwise */
    tdir = opendir(THERMAL_SYSFS);
    if (!tdir) {
        ALOGE("Unable to open %s\n", THERMAL_SYSFS);
        return false;
    }

    while ((tdirent = readdir(tdir))) {
        char buf[50];
        struct dirent *tzdirent;
        DIR *tzdir = NULL;

        tzdir = opendir(tdirent->d_name);
        if (!tzdir)
            continue;
        while ((tzdirent = readdir(tzdir))) {
            if (strcmp(tzdirent->d_name, "type"))
                continue;
            snprintf(name, MAX_PATH, TZ_TYPE, tzn);
            ALOGD("Opening %s\n", name);
            read_line_from_file(name, buf, sizeof(buf));
            if (strstr(buf, file)) {
                wsa_count++;
                /*We support max only two WSA speakers*/
                if (wsa_count == 2)
                    break;
            }
            tzn++;
        }
        closedir(tzdir);
    }
    if (wsa_count > 0){
         ALOGD("Found %d WSA present on the platform", wsa_count);
         found = true;
         *wsaCount = wsa_count;
    }
    closedir(tdir);
    chdir(cwd); /* Restore current working dir */
    return found;
}

void *platform_init(struct audio_device *adev)
{
    char platform[PROPERTY_VALUE_MAX];
    char baseband[PROPERTY_VALUE_MAX];
    char value[PROPERTY_VALUE_MAX];
    struct platform_data *my_data = NULL;
    int retry_num = 0, snd_card_num = 0, key = 0;
    const char *snd_card_name;
    char mixer_xml_path[MAX_MIXER_XML_PATH],ffspEnable[PROPERTY_VALUE_MAX];
    char *cvd_version = NULL;
    const char *mixer_ctl_name = "Set HPX ActiveBe";
    struct mixer_ctl *ctl = NULL;
    int idx;
    int wsaCount =0;

    my_data = calloc(1, sizeof(struct platform_data));

    if (!my_data) {
        ALOGE("failed to allocate platform data");
        return NULL;
    }

    while (snd_card_num < MAX_SND_CARD) {
        adev->mixer = mixer_open(snd_card_num);

        while (!adev->mixer && retry_num < RETRY_NUMBER) {
            usleep(RETRY_US);
            adev->mixer = mixer_open(snd_card_num);
            retry_num++;
        }

        if (!adev->mixer) {
            ALOGE("%s: Unable to open the mixer card: %d", __func__,
                   snd_card_num);
            retry_num = 0;
            snd_card_num++;
            continue;
        }

        snd_card_name = mixer_get_name(adev->mixer);
        ALOGD("%s: snd_card_name: %s", __func__, snd_card_name);

        my_data->hw_info = hw_info_init(snd_card_name);
        if (!my_data->hw_info) {
            ALOGE("%s: Failed to init hardware info", __func__);
        } else {
            query_platform(snd_card_name, mixer_xml_path);
            ALOGD("%s: mixer path file is %s", __func__,
                                    mixer_xml_path);
            if (audio_extn_read_xml(adev, snd_card_num, mixer_xml_path,
                                    MIXER_XML_PATH_AUXPCM) == -ENOSYS) {
                adev->audio_route = audio_route_init(snd_card_num,
                                                 mixer_xml_path);
            }
            if (!adev->audio_route) {
                ALOGE("%s: Failed to init audio route controls, aborting.",
                       __func__);
                free(my_data);
                return NULL;
            }
            adev->snd_card = snd_card_num;
            update_codec_type(snd_card_name);
            ALOGD("%s: Opened sound card:%d", __func__, snd_card_num);
            break;
        }
        retry_num = 0;
        snd_card_num++;
    }

    if (snd_card_num >= MAX_SND_CARD) {
        ALOGE("%s: Unable to find correct sound card, aborting.", __func__);
        free(my_data);
        return NULL;
    }

    my_data->adev = adev;
    my_data->fluence_in_spkr_mode = false;
    my_data->fluence_in_voice_call = false;
    my_data->fluence_in_voice_rec = false;
    my_data->fluence_in_audio_rec = false;
    my_data->external_spk_1 = false;
    my_data->external_spk_2 = false;
    my_data->external_mic = false;
    my_data->fluence_type = FLUENCE_NONE;
    my_data->fluence_mode = FLUENCE_ENDFIRE;
    my_data->slowtalk = false;
    my_data->hd_voice = false;
    my_data->edid_info = NULL;
    my_data->is_wsa_speaker = false;
    my_data->hw_dep_fd = -1;

    property_get("ro.qc.sdk.audio.fluencetype", my_data->fluence_cap, "");
    if (!strncmp("fluencepro", my_data->fluence_cap, sizeof("fluencepro"))) {
        my_data->fluence_type = FLUENCE_QUAD_MIC | FLUENCE_DUAL_MIC;
    } else if (!strncmp("fluence", my_data->fluence_cap, sizeof("fluence"))) {
        my_data->fluence_type = FLUENCE_DUAL_MIC;
    } else {
        my_data->fluence_type = FLUENCE_NONE;
    }

    if (my_data->fluence_type != FLUENCE_NONE) {
        property_get("persist.audio.fluence.voicecall",value,"");
        if (!strncmp("true", value, sizeof("true"))) {
            my_data->fluence_in_voice_call = true;
        }

        property_get("persist.audio.fluence.voicerec",value,"");
        if (!strncmp("true", value, sizeof("true"))) {
            my_data->fluence_in_voice_rec = true;
        }

        property_get("persist.audio.fluence.audiorec",value,"");
        if (!strncmp("true", value, sizeof("true"))) {
            my_data->fluence_in_audio_rec = true;
        }

        property_get("persist.audio.fluence.speaker",value,"");
        if (!strncmp("true", value, sizeof("true"))) {
            my_data->fluence_in_spkr_mode = true;
        }

        property_get("persist.audio.fluence.mode",value,"");
        if (!strncmp("broadside", value, sizeof("broadside"))) {
            my_data->fluence_mode = FLUENCE_BROADSIDE;
        }
    }

    if (is_wsa_found(&wsaCount)) {
        /*Set ACDB ID of Stereo speaker if two WSAs are present*/
        /*Default ACDB ID for wsa speaker is that for mono*/
        if (wsaCount == 2) {
            platform_set_snd_device_acdb_id(SND_DEVICE_OUT_SPEAKER_WSA, 15);
            platform_set_snd_device_acdb_id(SND_DEVICE_OUT_SPEAKER_VBAT, 15);
        }
        my_data->is_wsa_speaker = true;
    }

    property_get("persist.audio.FFSP.enable", ffspEnable, "");
    if (!strncmp("true", ffspEnable, sizeof("true"))) {
        acdb_device_table[SND_DEVICE_OUT_SPEAKER] = 131;
        acdb_device_table[SND_DEVICE_OUT_SPEAKER_WSA] = 131;
        acdb_device_table[SND_DEVICE_OUT_SPEAKER_REVERSE] = 131;
        acdb_device_table[SND_DEVICE_OUT_SPEAKER_AND_HDMI] = 131;
        acdb_device_table[SND_DEVICE_OUT_SPEAKER_AND_USB_HEADSET] = 131;
    }

    /* Check if Vbat speaker enabled property is set, this should be done before acdb init */
    bool ret = false;
    ret = audio_extn_can_use_vbat();
    if (ret)
        my_data->is_vbat_speaker = true;

    my_data->voice_feature_set = VOICE_FEATURE_SET_DEFAULT;
    my_data->acdb_handle = dlopen(LIB_ACDB_LOADER, RTLD_NOW);
    if (my_data->acdb_handle == NULL) {
        ALOGE("%s: DLOPEN failed for %s", __func__, LIB_ACDB_LOADER);
    } else {
        ALOGV("%s: DLOPEN successful for %s", __func__, LIB_ACDB_LOADER);
        my_data->acdb_deallocate = (acdb_deallocate_t)dlsym(my_data->acdb_handle,
                                                    "acdb_loader_deallocate_ACDB");
        if (!my_data->acdb_deallocate)
            ALOGE("%s: Could not find the symbol acdb_loader_deallocate_ACDB from %s",
                  __func__, LIB_ACDB_LOADER);

        my_data->acdb_send_audio_cal = (acdb_send_audio_cal_t)dlsym(my_data->acdb_handle,
                                                    "acdb_loader_send_audio_cal_v2");
        if (!my_data->acdb_send_audio_cal)
            ALOGE("%s: Could not find the symbol acdb_send_audio_cal from %s",
                  __func__, LIB_ACDB_LOADER);

        my_data->acdb_set_audio_cal = (acdb_set_audio_cal_t)dlsym(my_data->acdb_handle,
                                                    "acdb_loader_set_audio_cal_v2");
        if (!my_data->acdb_set_audio_cal)
            ALOGE("%s: Could not find the symbol acdb_set_audio_cal_v2 from %s",
                  __func__, LIB_ACDB_LOADER);

        my_data->acdb_get_audio_cal = (acdb_get_audio_cal_t)dlsym(my_data->acdb_handle,
                                                    "acdb_loader_get_audio_cal_v2");
        if (!my_data->acdb_get_audio_cal)
            ALOGE("%s: Could not find the symbol acdb_get_audio_cal_v2 from %s",
                  __func__, LIB_ACDB_LOADER);

        my_data->acdb_send_voice_cal = (acdb_send_voice_cal_t)dlsym(my_data->acdb_handle,
                                                    "acdb_loader_send_voice_cal");
        if (!my_data->acdb_send_voice_cal)
            ALOGE("%s: Could not find the symbol acdb_loader_send_voice_cal from %s",
                  __func__, LIB_ACDB_LOADER);

        my_data->acdb_reload_vocvoltable = (acdb_reload_vocvoltable_t)dlsym(my_data->acdb_handle,
                                                    "acdb_loader_reload_vocvoltable");
        if (!my_data->acdb_reload_vocvoltable)
            ALOGE("%s: Could not find the symbol acdb_loader_reload_vocvoltable from %s",
                  __func__, LIB_ACDB_LOADER);

        my_data->acdb_get_default_app_type = (acdb_get_default_app_type_t)dlsym(
                                                    my_data->acdb_handle,
                                                    "acdb_loader_get_default_app_type");
        if (!my_data->acdb_get_default_app_type)
            ALOGE("%s: Could not find the symbol acdb_get_default_app_type from %s",
                  __func__, LIB_ACDB_LOADER);

        my_data->acdb_send_common_top = (acdb_send_common_top_t)dlsym(
                                                    my_data->acdb_handle,
                                                    "acdb_loader_send_common_custom_topology");
        if (!my_data->acdb_send_common_top)
            ALOGE("%s: Could not find the symbol acdb_get_default_app_type from %s",
                  __func__, LIB_ACDB_LOADER);

        my_data->acdb_set_codec_data = (acdb_set_codec_data_t)dlsym(
                                                    my_data->acdb_handle,
                                                    "acdb_loader_set_codec_data");
        if (!my_data->acdb_set_codec_data)
            ALOGE("%s: Could not find the symbol acdb_get_default_app_type from %s",
                  __func__, LIB_ACDB_LOADER);


        my_data->acdb_init = (acdb_init_t)dlsym(my_data->acdb_handle,
                                                    "acdb_loader_init_v2");
        if (my_data->acdb_init == NULL) {
            ALOGE("%s: dlsym error %s for acdb_loader_init_v2", __func__, dlerror());
            goto acdb_init_fail;
        }
        platform_acdb_init(my_data);
    }
    audio_extn_pm_vote();

    /* Configure active back end for HPX*/
    ctl = mixer_get_ctl_by_name(adev->mixer, mixer_ctl_name);
    if (ctl) {
        ALOGE(" sending HPX Active BE information ");
        mixer_ctl_set_value(ctl, 0, is_external_codec);
    }

acdb_init_fail:

    set_platform_defaults();

    /* Initialize ACDB and PCM ID's */
    if (is_external_codec)
        platform_info_init(PLATFORM_INFO_XML_PATH_EXTCODEC, my_data);
    else
        platform_info_init(PLATFORM_INFO_XML_PATH, my_data);

    /* init usb */
    audio_extn_usb_init(adev);
    /* update sound cards appropriately */
    audio_extn_usb_set_proxy_sound_card(adev->snd_card);

    /* Read one time ssr property */
    audio_extn_ssr_update_enabled();
    audio_extn_spkr_prot_init(adev);

    /* init dap hal */
    audio_extn_dap_hal_init(adev->snd_card);

    audio_extn_dolby_set_license(adev);

    /* init audio device arbitration */
    audio_extn_dev_arbi_init();

    my_data->edid_info = NULL;

    /* initialize backend config */
    for (idx = 0; idx < MAX_CODEC_BACKENDS; idx++) {
        my_data->current_backend_cfg[idx].sample_rate = CODEC_BACKEND_DEFAULT_SAMPLE_RATE;
        if (idx == HEADPHONE_44_1_BACKEND)
            my_data->current_backend_cfg[idx].sample_rate = OUTPUT_SAMPLING_RATE_44100;
        my_data->current_backend_cfg[idx].bit_width = CODEC_BACKEND_DEFAULT_BIT_WIDTH;
    }

    my_data->current_backend_cfg[DEFAULT_CODEC_BACKEND].bitwidth_mixer_ctl =
        strdup("SLIM_0_RX Format");
    my_data->current_backend_cfg[DEFAULT_CODEC_BACKEND].samplerate_mixer_ctl =
        strdup("SLIM_0_RX SampleRate");

    my_data->current_backend_cfg[HEADPHONE_44_1_BACKEND].bitwidth_mixer_ctl =
        strdup("SLIM_5_RX Format");
    my_data->current_backend_cfg[HEADPHONE_44_1_BACKEND].samplerate_mixer_ctl =
        strdup("SLIM_5_RX SampleRate");


    ret = audio_extn_utils_get_codec_version(snd_card_name,
                                             my_data->adev->snd_card,
                                             my_data->codec_version);

    if (NATIVE_AUDIO_MODE_INVALID != platform_get_native_support()) {
        /*
         * Native playback is enabled from the UI.
         */
        if(strstr(snd_card_name, "tasha")) {
            if (strstr(my_data->codec_version, "WCD9335_1_0") ||
                strstr(my_data->codec_version, "WCD9335_1_1")) {
                ALOGD("%s:napb: TASHA 1.0 or 1.1 only SRC mode is supported",
                      __func__);
                platform_set_native_support(NATIVE_AUDIO_MODE_SRC);
            }
        } else {
            platform_set_native_support(NATIVE_AUDIO_MODE_INVALID);
        }
    }

    my_data->edid_info = NULL;
    return my_data;
}

void platform_deinit(void *platform)
{
    struct platform_data *my_data = (struct platform_data *)platform;

    if (my_data->edid_info) {
        free(my_data->edid_info);
        my_data->edid_info = NULL;
    }

    if (my_data->hw_dep_fd >= 0) {
        close(my_data->hw_dep_fd);
        my_data->hw_dep_fd = -1;
    }

    hw_info_deinit(my_data->hw_info);
    close_csd_client(my_data->csd);

    int32_t dev;
    for (dev = 0; dev < SND_DEVICE_MAX; dev++) {
        if (backend_table[dev]) {
            free(backend_table[dev]);
            backend_table[dev]= NULL;
        }
    }

    /* deinit audio device arbitration */
    audio_extn_dev_arbi_deinit();

    if (my_data->edid_info) {
        free(my_data->edid_info);
        my_data->edid_info = NULL;
    }

    free(platform);
    /* deinit usb */
    audio_extn_usb_deinit();
    audio_extn_dap_hal_deinit();
}

static int platform_is_acdb_initialized(void *platform)
{
    struct platform_data *my_data = (struct platform_data *)platform;
    ALOGD("%s: acdb initialized %d\n", __func__, my_data->is_acdb_initialized);
    return my_data->is_acdb_initialized;
}

void platform_snd_card_update(void *platform, int snd_scard_state)
{
    struct platform_data *my_data = (struct platform_data *)platform;

    if (snd_scard_state == SND_CARD_STATE_ONLINE) {
        if (!platform_is_acdb_initialized(my_data)) {
            if(platform_acdb_init(my_data))
                ALOGE("%s: acdb initialization is failed", __func__);
        } else if (my_data->acdb_send_common_top() < 0) {
                ALOGD("%s: acdb did not set common topology", __func__);
        }
    }
}

const char *platform_get_snd_device_name(snd_device_t snd_device)
{
    if (snd_device >= SND_DEVICE_MIN && snd_device < SND_DEVICE_MAX)
        return device_table[snd_device];
    else
        return "";
}

int platform_get_snd_device_name_extn(void *platform, snd_device_t snd_device,
                                      char *device_name)
{
    struct platform_data *my_data = (struct platform_data *)platform;

    if (snd_device >= SND_DEVICE_MIN && snd_device < SND_DEVICE_MAX) {
        strlcpy(device_name, device_table[snd_device], DEVICE_NAME_MAX_SIZE);
        hw_info_append_hw_type(my_data->hw_info, snd_device, device_name);
    } else {
        strlcpy(device_name, "", DEVICE_NAME_MAX_SIZE);
        return -EINVAL;
    }

    return 0;
}

void platform_add_backend_name(char *mixer_path, snd_device_t snd_device,
                               struct audio_usecase *usecase)
{
    if ((snd_device < SND_DEVICE_MIN) || (snd_device >= SND_DEVICE_MAX)) {
        ALOGE("%s: Invalid snd_device = %d", __func__, snd_device);
        return;
    }

    if((snd_device == SND_DEVICE_OUT_VOICE_SPEAKER_VBAT) &&
        !(usecase->type == VOICE_CALL || usecase->type == VOIP_CALL)) {
        ALOGI("%s: Not adding vbat speaker device to non voice use cases", __func__);
        return;
    }

    const char * suffix = backend_table[snd_device];

    if (suffix != NULL) {
        strlcat(mixer_path, " ", MIXER_PATH_MAX_LENGTH);
        strlcat(mixer_path, suffix, MIXER_PATH_MAX_LENGTH);
    }
}

int platform_get_pcm_device_id(audio_usecase_t usecase, int device_type)
{
    int device_id = -1;

    if (is_external_codec && is_misc_usecase(usecase)) {
        if (device_type == PCM_PLAYBACK)
            device_id = pcm_device_table_of_ext_codec[usecase][0];
        else
            device_id = pcm_device_table_of_ext_codec[usecase][1];
    } else {
        if (device_type == PCM_PLAYBACK)
            device_id = pcm_device_table[usecase][0];
        else
            device_id = pcm_device_table[usecase][1];
    }
    return device_id;
}

static int find_index(struct name_to_index * table, int32_t len, const char * name)
{
    int ret = 0;
    int32_t i;

    if (table == NULL) {
        ALOGE("%s: table is NULL", __func__);
        ret = -ENODEV;
        goto done;
    }

    if (name == NULL) {
        ALOGE("null key");
        ret = -ENODEV;
        goto done;
    }

    for (i=0; i < len; i++) {
        const char* tn = table[i].name;
        size_t len = strlen(tn);
        if (strncmp(tn, name, len) == 0) {
            if (strlen(name) != len) {
                continue; // substring
            }
            ret = table[i].index;
            goto done;
        }
    }
    ALOGE("%s: Could not find index for name = %s",
            __func__, name);
    ret = -ENODEV;
done:
    return ret;
}

int platform_set_fluence_type(void *platform, char *value)
{
    int ret = 0;
    int fluence_type = FLUENCE_NONE;
    int fluence_flag = NONE_FLAG;
    struct platform_data *my_data = (struct platform_data *)platform;
    struct audio_device *adev = my_data->adev;

    ALOGV("%s: fluence type:%d", __func__, my_data->fluence_type);

    /* only dual mic turn on and off is supported as of now through setparameters */
    if (!strncmp(AUDIO_PARAMETER_VALUE_DUALMIC,value, sizeof(AUDIO_PARAMETER_VALUE_DUALMIC))) {
        if (!strncmp("fluencepro", my_data->fluence_cap, sizeof("fluencepro")) ||
            !strncmp("fluence", my_data->fluence_cap, sizeof("fluence"))) {
            ALOGV("fluence dualmic feature enabled \n");
            fluence_type = FLUENCE_DUAL_MIC;
            fluence_flag = DMIC_FLAG;
        } else {
            ALOGE("%s: Failed to set DUALMIC", __func__);
            ret = -1;
            goto done;
        }
    } else if (!strncmp(AUDIO_PARAMETER_KEY_NO_FLUENCE, value, sizeof(AUDIO_PARAMETER_KEY_NO_FLUENCE))) {
        ALOGV("fluence disabled");
        fluence_type = FLUENCE_NONE;
    } else {
        ALOGE("Invalid fluence value : %s",value);
        ret = -1;
        goto done;
    }

    if (fluence_type != my_data->fluence_type) {
        ALOGV("%s: Updating fluence_type to :%d", __func__, fluence_type);
        my_data->fluence_type = fluence_type;
        adev->acdb_settings = (adev->acdb_settings & FLUENCE_MODE_CLEAR) | fluence_flag;
    }
done:
    return ret;
}

int platform_get_fluence_type(void *platform, char *value, uint32_t len)
{
    int ret = 0;
    struct platform_data *my_data = (struct platform_data *)platform;

    if (my_data->fluence_type == FLUENCE_QUAD_MIC) {
        strlcpy(value, "quadmic", len);
    } else if (my_data->fluence_type == FLUENCE_DUAL_MIC) {
        strlcpy(value, "dualmic", len);
    } else if (my_data->fluence_type == FLUENCE_NONE) {
        strlcpy(value, "none", len);
    } else
        ret = -1;

    return ret;
}

int platform_get_snd_device_index(char *device_name)
{
    return find_index(snd_device_name_index, SND_DEVICE_MAX, device_name);
}

int platform_get_usecase_index(const char *usecase_name)
{
    return find_index(usecase_name_index, AUDIO_USECASE_MAX, usecase_name);
}

int platform_set_snd_device_acdb_id(snd_device_t snd_device, unsigned int acdb_id)
{
    int ret = 0;

    if ((snd_device < SND_DEVICE_MIN) || (snd_device >= SND_DEVICE_MAX)) {
        ALOGE("%s: Invalid snd_device = %d",
            __func__, snd_device);
        ret = -EINVAL;
        goto done;
    }

    acdb_device_table[snd_device] = acdb_id;
done:
    return ret;
}

int platform_get_default_app_type(void *platform)
{
    struct platform_data *my_data = (struct platform_data *)platform;

    if (my_data->acdb_get_default_app_type)
        return my_data->acdb_get_default_app_type();
    else
        return DEFAULT_APP_TYPE;
}

int platform_get_default_app_type_v2(void *platform, usecase_type_t  type)
{
    if(type == PCM_CAPTURE)
        return DEFAULT_APP_TYPE_TX_PATH;
    else
        return DEFAULT_APP_TYPE_RX_PATH;
}

int platform_get_snd_device_acdb_id(snd_device_t snd_device)
{
    if ((snd_device < SND_DEVICE_MIN) || (snd_device >= SND_DEVICE_MAX)) {
        ALOGE("%s: Invalid snd_device = %d", __func__, snd_device);
        return -EINVAL;
    }
    return acdb_device_table[snd_device];
}

int platform_set_snd_device_bit_width(snd_device_t snd_device, unsigned int bit_width)
{
    int ret = 0;

    if ((snd_device < SND_DEVICE_MIN) || (snd_device >= SND_DEVICE_MAX)) {
        ALOGE("%s: Invalid snd_device = %d",
            __func__, snd_device);
        ret = -EINVAL;
        goto done;
    }

    backend_bit_width_table[snd_device] = bit_width;
done:
    return ret;
}

int platform_get_snd_device_bit_width(snd_device_t snd_device)
{
    if ((snd_device < SND_DEVICE_MIN) || (snd_device >= SND_DEVICE_MAX)) {
        ALOGE("%s: Invalid snd_device = %d", __func__, snd_device);
        return CODEC_BACKEND_DEFAULT_BIT_WIDTH;
    }
    return backend_bit_width_table[snd_device];
}
int platform_set_native_support(int na_mode)
{
    if (NATIVE_AUDIO_MODE_SRC == na_mode || NATIVE_AUDIO_MODE_TRUE_44_1 == na_mode) {
        na_props.platform_na_prop_enabled = na_props.ui_na_prop_enabled = true;
        na_props.na_mode = na_mode;
        ALOGD("%s:napb: native audio playback enabled in (%s) mode", __func__,
              ((na_mode == NATIVE_AUDIO_MODE_SRC)?"SRC mode":"True 44.1 mode"));
    } else {
        na_props.platform_na_prop_enabled = false;
        na_props.na_mode = NATIVE_AUDIO_MODE_INVALID;
        ALOGD("%s:napb: native audio playback disabled", __func__);
    }

    return 0;
}

int platform_get_native_support()
{
    int ret = NATIVE_AUDIO_MODE_INVALID;
    if (na_props.platform_na_prop_enabled &&
        na_props.ui_na_prop_enabled) {
        ret = na_props.na_mode;
    }
    ALOGV("%s:napb: ui Prop enabled(%d) version(%d)", __func__,
          na_props.ui_na_prop_enabled, na_props.na_mode);
    return ret;
}

void native_audio_get_params(struct str_parms *query,
                             struct str_parms *reply,
                             char *value, int len)
{
    int ret;
    ret = str_parms_get_str(query, AUDIO_PARAMETER_KEY_NATIVE_AUDIO,
                            value, len);
    if (ret >= 0) {
        if (na_props.platform_na_prop_enabled) {
            str_parms_add_str(reply, AUDIO_PARAMETER_KEY_NATIVE_AUDIO,
                          na_props.ui_na_prop_enabled ? "true" : "false");
            ALOGV("%s:napb: na_props.ui_na_prop_enabled: %d", __func__,
                  na_props.ui_na_prop_enabled);
        } else {
            str_parms_add_str(reply, AUDIO_PARAMETER_KEY_NATIVE_AUDIO,
                              "false");
            ALOGV("%s:napb: native audio not supported: %d", __func__,
                  na_props.platform_na_prop_enabled);
        }
    }
}

int native_audio_set_params(struct platform_data *platform,
                            struct str_parms *parms, char *value, int len)
{
    int ret = 0;
    struct audio_usecase *usecase;
    struct listnode *node;
    int mode = NATIVE_AUDIO_MODE_INVALID;

    ret = str_parms_get_str(parms, AUDIO_PARAMETER_KEY_NATIVE_AUDIO_MODE,
                             value, len);
    if (ret >= 0) {
        if (value && !strncmp(value, "src", sizeof("src")))
            mode = NATIVE_AUDIO_MODE_SRC;
        else if (value && !strncmp(value, "true", sizeof("true")))
            mode = NATIVE_AUDIO_MODE_TRUE_44_1;
        else {
            mode = NATIVE_AUDIO_MODE_INVALID;
            ALOGE("%s:napb:native_audio_mode in platform info xml,invalid mode string",
                  __func__);
        }
        ALOGD("%s:napb updating mode (%d) from XML",__func__, mode);
        platform_set_native_support(mode);
    }



    ret = str_parms_get_str(parms, AUDIO_PARAMETER_KEY_NATIVE_AUDIO,
                             value, len);
    if (ret >= 0) {
        if (na_props.platform_na_prop_enabled) {
            if (!strncmp("true", value, sizeof("true"))) {
                na_props.ui_na_prop_enabled = true;
                ALOGD("%s:napb: native audio feature enabled from UI",
                    __func__);
            }
            else {
                na_props.ui_na_prop_enabled = false;
                ALOGD("%s:napb: native audio feature disabled from UI",
                      __func__);
            }

            str_parms_del(parms, AUDIO_PARAMETER_KEY_NATIVE_AUDIO);

            /*
             * Iterate through the usecase list and trigger device switch for
             * all the appropriate usecases
             */
            list_for_each(node, &(platform->adev)->usecase_list) {
                 usecase = node_to_item(node, struct audio_usecase, list);

                 if (is_offload_usecase(usecase->id) &&
                    (usecase->stream.out->devices & AUDIO_DEVICE_OUT_WIRED_HEADPHONE ||
                    usecase->stream.out->devices & AUDIO_DEVICE_OUT_WIRED_HEADSET) &&
                    OUTPUT_SAMPLING_RATE_44100 == usecase->stream.out->sample_rate) {
                         ALOGD("%s:napb: triggering dynamic device switch for usecase(%d: %s)"
                               " stream(%p), device(%d)", __func__, usecase->id,
                               use_case_table[usecase->id], usecase->stream,
                               usecase->stream.out->devices);
                         select_devices(platform->adev, usecase->id);
                 }
            }
        } else
              ALOGD("%s:napb: native audio cannot be enabled from UI",
                    __func__);
    }
    return ret;
}

int check_hdset_combo_device(struct audio_device *adev, snd_device_t snd_device)
{
    int ret = false;
    struct listnode *node;
    int i =0;

    if (SND_DEVICE_OUT_SPEAKER_AND_HEADPHONES == snd_device)
        ret = true;
    else {
         list_for_each(node, &adev->usecase_list) {
            struct audio_usecase *uc;
            uc = node_to_item(node, struct audio_usecase, list);
            ALOGD("%s: (%d) use case %s snd device %s",
                __func__, i++, use_case_table[uc->id],
                platform_get_snd_device_name(uc->out_snd_device));

            if (SND_DEVICE_OUT_SPEAKER_AND_HEADPHONES == uc->out_snd_device)
                ret = true;
        }
    }
    ALOGV("%s:napb: (%s) snd_device (%s)",
          __func__, (ret == false ? "false":"true"),
          platform_get_snd_device_name(snd_device));

    return ret;
}


int platform_get_backend_index(snd_device_t snd_device)
{
    int32_t port = DEFAULT_CODEC_BACKEND;

    if (snd_device >= SND_DEVICE_MIN && snd_device < SND_DEVICE_MAX) {
        if (backend_table[snd_device] != NULL &&
            !strcmp(backend_table[snd_device], "headphones-44.1"))
            port = HEADPHONE_44_1_BACKEND;
        else
            port = DEFAULT_CODEC_BACKEND;
    } else {
        ALOGV("%s:napb: Invalid device - %d ", __func__, snd_device);
    }

    ALOGV("%s:napb: backend port - %d", __func__, port);
    return port;
}

int platform_send_audio_calibration(void *platform, struct audio_usecase *usecase,
                                    int app_type, int sample_rate)
{
    struct platform_data *my_data = (struct platform_data *)platform;
    int acdb_dev_id, acdb_dev_type;
    struct audio_device *adev = my_data->adev;
    int snd_device = SND_DEVICE_OUT_SPEAKER;

    if (usecase->type == PCM_PLAYBACK)
        snd_device = usecase->out_snd_device;
    else if ((usecase->type == PCM_CAPTURE) &&
                   voice_is_in_call_rec_stream(usecase->stream.in))
        snd_device = voice_get_incall_rec_snd_device(usecase->in_snd_device);
    else if ((usecase->type == PCM_HFP_CALL) || (usecase->type == PCM_CAPTURE))
        snd_device = usecase->in_snd_device;
    acdb_dev_id = acdb_device_table[platform_get_spkr_prot_snd_device(snd_device)];

    // Do not use Rx path default app type for TX path
    if ((usecase->type == PCM_CAPTURE) && (app_type == DEFAULT_APP_TYPE_RX_PATH)) {
        ALOGD("Resetting app type for Tx path to default");
        app_type  = DEFAULT_APP_TYPE_TX_PATH;
    }
    if (acdb_dev_id < 0) {
        ALOGE("%s: Could not find acdb id for device(%d)",
              __func__, snd_device);
        return -EINVAL;
    }
    if (my_data->acdb_send_audio_cal) {
        ALOGV("%s: sending audio calibration for snd_device(%d) acdb_id(%d)",
              __func__, snd_device, acdb_dev_id);
        if (snd_device >= SND_DEVICE_OUT_BEGIN &&
                snd_device < SND_DEVICE_OUT_END)
            acdb_dev_type = ACDB_DEV_TYPE_OUT;
        else
            acdb_dev_type = ACDB_DEV_TYPE_IN;
        my_data->acdb_send_audio_cal(acdb_dev_id, acdb_dev_type, app_type,
                                     sample_rate);
    }
    return 0;
}

int platform_switch_voice_call_device_pre(void *platform)
{
    struct platform_data *my_data = (struct platform_data *)platform;
    int ret = 0;

    if (my_data->csd != NULL &&
        voice_is_in_call(my_data->adev)) {
        /* This must be called before disabling mixer controls on APQ side */
        ret = my_data->csd->disable_device();
        if (ret < 0) {
            ALOGE("%s: csd_client_disable_device, failed, error %d",
                  __func__, ret);
        }
    }
    return ret;
}

int platform_switch_voice_call_enable_device_config(void *platform,
                                                    snd_device_t out_snd_device,
                                                    snd_device_t in_snd_device)
{
    struct platform_data *my_data = (struct platform_data *)platform;
    int acdb_rx_id, acdb_tx_id;
    int ret = 0;

    if (my_data->csd == NULL)
        return ret;

    if ((out_snd_device == SND_DEVICE_OUT_VOICE_SPEAKER ||
         out_snd_device == SND_DEVICE_OUT_VOICE_SPEAKER_VBAT) &&
         audio_extn_spkr_prot_is_enabled()) {
        if (my_data->is_vbat_speaker)
            acdb_rx_id = acdb_device_table[SND_DEVICE_OUT_SPEAKER_PROTECTED_VBAT];
        else
            acdb_rx_id = acdb_device_table[SND_DEVICE_OUT_SPEAKER_PROTECTED];
    } else
        acdb_rx_id = acdb_device_table[out_snd_device];

    acdb_tx_id = acdb_device_table[in_snd_device];

    if (acdb_rx_id > 0 && acdb_tx_id > 0) {
        ret = my_data->csd->enable_device_config(acdb_rx_id, acdb_tx_id);
        if (ret < 0) {
            ALOGE("%s: csd_enable_device_config, failed, error %d",
                  __func__, ret);
        }
    } else {
        ALOGE("%s: Incorrect ACDB IDs (rx: %d tx: %d)", __func__,
              acdb_rx_id, acdb_tx_id);
    }

    return ret;
}

int platform_switch_voice_call_device_post(void *platform,
                                           snd_device_t out_snd_device,
                                           snd_device_t in_snd_device)
{
    struct platform_data *my_data = (struct platform_data *)platform;
    int acdb_rx_id, acdb_tx_id;

    if (my_data->acdb_send_voice_cal == NULL) {
        ALOGE("%s: dlsym error for acdb_send_voice_call", __func__);
    } else {
        if (out_snd_device == SND_DEVICE_OUT_VOICE_SPEAKER &&
            audio_extn_spkr_prot_is_enabled())
            out_snd_device = SND_DEVICE_OUT_VOICE_SPEAKER_PROTECTED;

        acdb_rx_id = acdb_device_table[out_snd_device];
        acdb_tx_id = acdb_device_table[in_snd_device];

        if (acdb_rx_id > 0 && acdb_tx_id > 0)
            my_data->acdb_send_voice_cal(acdb_rx_id, acdb_tx_id);
        else
            ALOGE("%s: Incorrect ACDB IDs (rx: %d tx: %d)", __func__,
                  acdb_rx_id, acdb_tx_id);
    }

    return 0;
}

int platform_switch_voice_call_usecase_route_post(void *platform,
                                                  snd_device_t out_snd_device,
                                                  snd_device_t in_snd_device)
{
    struct platform_data *my_data = (struct platform_data *)platform;
    int acdb_rx_id, acdb_tx_id;
    int ret = 0;

    if (my_data->csd == NULL)
        return ret;

    if ((out_snd_device == SND_DEVICE_OUT_VOICE_SPEAKER ||
         out_snd_device == SND_DEVICE_OUT_VOICE_SPEAKER_VBAT) &&
         audio_extn_spkr_prot_is_enabled()) {
        if (my_data->is_vbat_speaker)
            acdb_rx_id = acdb_device_table[SND_DEVICE_OUT_SPEAKER_PROTECTED_VBAT];
         else
            acdb_rx_id = acdb_device_table[SND_DEVICE_OUT_SPEAKER_PROTECTED];
    } else
        acdb_rx_id = acdb_device_table[out_snd_device];

    acdb_tx_id = acdb_device_table[in_snd_device];

    if (acdb_rx_id > 0 && acdb_tx_id > 0) {
        ret = my_data->csd->enable_device(acdb_rx_id, acdb_tx_id,
                                          my_data->adev->acdb_settings);
        if (ret < 0) {
            ALOGE("%s: csd_enable_device, failed, error %d", __func__, ret);
        }
    } else {
        ALOGE("%s: Incorrect ACDB IDs (rx: %d tx: %d)", __func__,
              acdb_rx_id, acdb_tx_id);
    }

    return ret;
}

int platform_start_voice_call(void *platform, uint32_t vsid)
{
    struct platform_data *my_data = (struct platform_data *)platform;
    int ret = 0;

    if (my_data->csd != NULL) {
        ret = my_data->csd->start_voice(vsid);
        if (ret < 0) {
            ALOGE("%s: csd_start_voice error %d\n", __func__, ret);
        }
    }
    return ret;
}

int platform_stop_voice_call(void *platform, uint32_t vsid)
{
    struct platform_data *my_data = (struct platform_data *)platform;
    int ret = 0;

    if (my_data->csd != NULL) {
        ret = my_data->csd->stop_voice(vsid);
        if (ret < 0) {
            ALOGE("%s: csd_stop_voice error %d\n", __func__, ret);
        }
    }
    return ret;
}

int platform_get_sample_rate(void *platform, uint32_t *rate)
{
    return 0;
}

int platform_set_voice_volume(void *platform, int volume)
{
    struct platform_data *my_data = (struct platform_data *)platform;
    struct audio_device *adev = my_data->adev;
    struct mixer_ctl *ctl;
    const char *mixer_ctl_name = "Voice Rx Gain";
    int vol_index = 0, ret = 0;
    uint32_t set_values[ ] = {0,
                              ALL_SESSION_VSID,
                              DEFAULT_VOLUME_RAMP_DURATION_MS};

    // Voice volume levels are mapped to adsp volume levels as follows.
    // 100 -> 5, 80 -> 4, 60 -> 3, 40 -> 2, 20 -> 1  0 -> 0
    // But this values don't changed in kernel. So, below change is need.
    vol_index = (int)percent_to_index(volume, MIN_VOL_INDEX, MAX_VOL_INDEX);
    set_values[0] = vol_index;

    ctl = mixer_get_ctl_by_name(adev->mixer, mixer_ctl_name);
    if (!ctl) {
        ALOGE("%s: Could not get ctl for mixer cmd - %s",
              __func__, mixer_ctl_name);
        return -EINVAL;
    }
    ALOGV("Setting voice volume index: %d", set_values[0]);
    mixer_ctl_set_array(ctl, set_values, ARRAY_SIZE(set_values));

    if (my_data->csd != NULL) {
        ret = my_data->csd->volume(ALL_SESSION_VSID, volume,
                                   DEFAULT_VOLUME_RAMP_DURATION_MS);
        if (ret < 0) {
            ALOGE("%s: csd_volume error %d", __func__, ret);
        }
    }
    return ret;
}

int platform_set_mic_mute(void *platform, bool state)
{
    struct platform_data *my_data = (struct platform_data *)platform;
    struct audio_device *adev = my_data->adev;
    struct mixer_ctl *ctl;
    const char *mixer_ctl_name = "Voice Tx Mute";
    int ret = 0;
    uint32_t set_values[ ] = {0,
                              ALL_SESSION_VSID,
                              DEFAULT_MUTE_RAMP_DURATION_MS};

    set_values[0] = state;
    ctl = mixer_get_ctl_by_name(adev->mixer, mixer_ctl_name);
    if (!ctl) {
        ALOGE("%s: Could not get ctl for mixer cmd - %s",
              __func__, mixer_ctl_name);
        return -EINVAL;
    }
    ALOGV("Setting voice mute state: %d", state);
    mixer_ctl_set_array(ctl, set_values, ARRAY_SIZE(set_values));

    if (my_data->csd != NULL) {
        ret = my_data->csd->mic_mute(ALL_SESSION_VSID, state,
                                     DEFAULT_MUTE_RAMP_DURATION_MS);
        if (ret < 0) {
            ALOGE("%s: csd_mic_mute error %d", __func__, ret);
        }
    }
    return ret;
}

int platform_set_device_mute(void *platform, bool state, char *dir)
{
    struct platform_data *my_data = (struct platform_data *)platform;
    struct audio_device *adev = my_data->adev;
    struct mixer_ctl *ctl;
    char *mixer_ctl_name = NULL;
    int ret = 0;
    uint32_t set_values[ ] = {0,
                              ALL_SESSION_VSID,
                              0};
    if(dir == NULL) {
        ALOGE("%s: Invalid direction:%s", __func__, dir);
        return -EINVAL;
    }

    if (!strncmp("rx", dir, sizeof("rx"))) {
        mixer_ctl_name = "Voice Rx Device Mute";
    } else if (!strncmp("tx", dir, sizeof("tx"))) {
        mixer_ctl_name = "Voice Tx Device Mute";
    } else {
        return -EINVAL;
    }

    set_values[0] = state;
    ctl = mixer_get_ctl_by_name(adev->mixer, mixer_ctl_name);
    if (!ctl) {
        ALOGE("%s: Could not get ctl for mixer cmd - %s",
              __func__, mixer_ctl_name);
        return -EINVAL;
    }

    ALOGV("%s: Setting device mute state: %d, mixer ctrl:%s",
          __func__,state, mixer_ctl_name);
    mixer_ctl_set_array(ctl, set_values, ARRAY_SIZE(set_values));

    return ret;
}

snd_device_t platform_get_output_snd_device(void *platform, struct stream_out *out)
{
    struct platform_data *my_data = (struct platform_data *)platform;
    struct audio_device *adev = my_data->adev;
    audio_mode_t mode = adev->mode;
    snd_device_t snd_device = SND_DEVICE_NONE;
    audio_devices_t devices = out->devices;
    unsigned int sample_rate = out->sample_rate;
    int na_mode = platform_get_native_support();
#ifdef RECORD_PLAY_CONCURRENCY
    bool use_voip_out_devices = false;
    bool prop_rec_play_enabled = false;
    char recConcPropValue[PROPERTY_VALUE_MAX];

    if (property_get("rec.playback.conc.disabled", recConcPropValue, NULL)) {
        prop_rec_play_enabled = atoi(recConcPropValue) || !strncmp("true", recConcPropValue, 4);
    }
    use_voip_out_devices =  prop_rec_play_enabled &&
                        (my_data->rec_play_conc_set || adev->mode == AUDIO_MODE_IN_COMMUNICATION);
    ALOGV("platform_get_output_snd_device use_voip_out_devices : %d",use_voip_out_devices);
#endif

    audio_channel_mask_t channel_mask = (adev->active_input == NULL) ?
                                AUDIO_CHANNEL_IN_MONO : adev->active_input->channel_mask;
    int channel_count = popcount(channel_mask);

    ALOGV("%s: enter: output devices(%#x)", __func__, devices);
    if (devices == AUDIO_DEVICE_NONE ||
        devices & AUDIO_DEVICE_BIT_IN) {
        ALOGV("%s: Invalid output devices (%#x)", __func__, devices);
        goto exit;
    }

    if (popcount(devices) == 2) {
        if (devices == (AUDIO_DEVICE_OUT_WIRED_HEADPHONE |
                        AUDIO_DEVICE_OUT_SPEAKER)) {
            if (my_data->external_spk_1)
                snd_device = SND_DEVICE_OUT_SPEAKER_AND_HEADPHONES_EXTERNAL_1;
            else if (my_data->external_spk_2)
                snd_device = SND_DEVICE_OUT_SPEAKER_AND_HEADPHONES_EXTERNAL_2;
            else
                snd_device = SND_DEVICE_OUT_SPEAKER_AND_HEADPHONES;
        } else if (devices == (AUDIO_DEVICE_OUT_LINE |
                               AUDIO_DEVICE_OUT_SPEAKER)) {
                snd_device = SND_DEVICE_OUT_SPEAKER_AND_LINE;
        } else if (devices == (AUDIO_DEVICE_OUT_WIRED_HEADSET |
                               AUDIO_DEVICE_OUT_SPEAKER)) {
            if (audio_extn_get_anc_enabled())
                snd_device = SND_DEVICE_OUT_SPEAKER_AND_ANC_HEADSET;
            else if (my_data->external_spk_1)
                snd_device = SND_DEVICE_OUT_SPEAKER_AND_HEADPHONES_EXTERNAL_1;
            else if (my_data->external_spk_2)
                snd_device = SND_DEVICE_OUT_SPEAKER_AND_HEADPHONES_EXTERNAL_2;
            else
                snd_device = SND_DEVICE_OUT_SPEAKER_AND_HEADPHONES;
        } else if (devices == (AUDIO_DEVICE_OUT_AUX_DIGITAL |
                               AUDIO_DEVICE_OUT_SPEAKER)) {
            snd_device = SND_DEVICE_OUT_SPEAKER_AND_HDMI;
        } else if (devices == (AUDIO_DEVICE_OUT_ANLG_DOCK_HEADSET |
                               AUDIO_DEVICE_OUT_SPEAKER)) {
            snd_device = SND_DEVICE_OUT_SPEAKER_AND_USB_HEADSET;
        } else {
            ALOGE("%s: Invalid combo device(%#x)", __func__, devices);
            goto exit;
        }
        if (snd_device != SND_DEVICE_NONE) {
            goto exit;
        }
    }

    if (popcount(devices) != 1) {
        ALOGE("%s: Invalid output devices(%#x)", __func__, devices);
        goto exit;
    }

    if ((mode == AUDIO_MODE_IN_CALL) ||
        voice_extn_compress_voip_is_active(adev)) {
        if (devices & AUDIO_DEVICE_OUT_WIRED_HEADPHONE ||
            devices & AUDIO_DEVICE_OUT_WIRED_HEADSET ||
            devices & AUDIO_DEVICE_OUT_LINE) {
            if ((adev->voice.tty_mode != TTY_MODE_OFF) &&
                !voice_extn_compress_voip_is_active(adev)) {
                switch (adev->voice.tty_mode) {
                case TTY_MODE_FULL:
                    snd_device = SND_DEVICE_OUT_VOICE_TTY_FULL_HEADPHONES;
                    break;
                case TTY_MODE_VCO:
                    snd_device = SND_DEVICE_OUT_VOICE_TTY_VCO_HEADPHONES;
                    break;
                case TTY_MODE_HCO:
                    snd_device = SND_DEVICE_OUT_VOICE_TTY_HCO_HANDSET;
                    break;
                default:
                    ALOGE("%s: Invalid TTY mode (%#x)",
                          __func__, adev->voice.tty_mode);
                }
            } else if (devices & AUDIO_DEVICE_OUT_LINE) {
                snd_device = SND_DEVICE_OUT_VOICE_LINE;
            } else if (audio_extn_get_anc_enabled()) {
                if (audio_extn_should_use_fb_anc())
                    snd_device = SND_DEVICE_OUT_VOICE_ANC_FB_HEADSET;
                else
                    snd_device = SND_DEVICE_OUT_VOICE_ANC_HEADSET;
            } else {
                snd_device = SND_DEVICE_OUT_VOICE_HEADPHONES;
            }
        } else if (devices & AUDIO_DEVICE_OUT_ALL_SCO) {
            if (adev->bt_wb_speech_enabled)
                snd_device = SND_DEVICE_OUT_BT_SCO_WB;
            else
                snd_device = SND_DEVICE_OUT_BT_SCO;
        } else if (devices & AUDIO_DEVICE_OUT_SPEAKER) {
                if (my_data->is_vbat_speaker)
                    snd_device = SND_DEVICE_OUT_VOICE_SPEAKER_VBAT;
                else if (my_data->is_wsa_speaker)
                    snd_device = SND_DEVICE_OUT_VOICE_SPEAKER_WSA;
                else
                    snd_device = SND_DEVICE_OUT_VOICE_SPEAKER;
        } else if (devices & AUDIO_DEVICE_OUT_ANLG_DOCK_HEADSET ||
                   devices & AUDIO_DEVICE_OUT_DGTL_DOCK_HEADSET) {
            snd_device = SND_DEVICE_OUT_USB_HEADSET;
        } else if (devices & AUDIO_DEVICE_OUT_FM_TX) {
            snd_device = SND_DEVICE_OUT_TRANSMISSION_FM;
        } else if (devices & AUDIO_DEVICE_OUT_EARPIECE) {
            if (audio_extn_should_use_handset_anc(channel_count))
                snd_device = SND_DEVICE_OUT_ANC_HANDSET;
            else
                snd_device = SND_DEVICE_OUT_VOICE_HANDSET;
        } else if (devices & AUDIO_DEVICE_OUT_TELEPHONY_TX)
            snd_device = SND_DEVICE_OUT_VOICE_TX;

        if (snd_device != SND_DEVICE_NONE) {
            goto exit;
        }
    }

    if (devices & AUDIO_DEVICE_OUT_WIRED_HEADPHONE ||
        devices & AUDIO_DEVICE_OUT_WIRED_HEADSET) {
        if (OUTPUT_SAMPLING_RATE_44100 == sample_rate &&
            NATIVE_AUDIO_MODE_SRC == na_mode &&
            !audio_extn_get_anc_enabled()) {

            snd_device = SND_DEVICE_OUT_HEADPHONES_44_1;

        } else if (devices & AUDIO_DEVICE_OUT_WIRED_HEADSET
            && audio_extn_get_anc_enabled()) {
#ifdef RECORD_PLAY_CONCURRENCY
            if (use_voip_out_devices) {
                // ANC should be disabled for voip concurrency
                snd_device = SND_DEVICE_OUT_VOIP_HEADPHONES;
            } else
#endif
            {
                if (audio_extn_should_use_fb_anc())
                    snd_device = SND_DEVICE_OUT_ANC_FB_HEADSET;
                else
                    snd_device = SND_DEVICE_OUT_ANC_HEADSET;
            }
        } else {
#ifdef RECORD_PLAY_CONCURRENCY
            if (use_voip_out_devices)
                snd_device = SND_DEVICE_OUT_VOIP_HEADPHONES;
            else
#endif
                snd_device = SND_DEVICE_OUT_HEADPHONES;
        }
    } else if (devices & AUDIO_DEVICE_OUT_LINE) {
        snd_device = SND_DEVICE_OUT_LINE;
    } else if (devices & AUDIO_DEVICE_OUT_SPEAKER) {
#ifdef RECORD_PLAY_CONCURRENCY
        if (use_voip_out_devices) {
            snd_device = SND_DEVICE_OUT_VOIP_SPEAKER;
        } else
#endif
        {
            if (adev->speaker_lr_swap)
                snd_device = SND_DEVICE_OUT_SPEAKER_REVERSE;
            else
            {
                if (my_data->is_vbat_speaker)
                    snd_device = SND_DEVICE_OUT_SPEAKER_VBAT;
                else if (my_data->is_wsa_speaker)
                    snd_device = SND_DEVICE_OUT_SPEAKER_WSA;
                else
                    snd_device = SND_DEVICE_OUT_SPEAKER;
            }
        }
    } else if (devices & AUDIO_DEVICE_OUT_ALL_SCO) {
        if (adev->bt_wb_speech_enabled)
            snd_device = SND_DEVICE_OUT_BT_SCO_WB;
        else
            snd_device = SND_DEVICE_OUT_BT_SCO;
    } else if (devices & AUDIO_DEVICE_OUT_AUX_DIGITAL) {
        snd_device = SND_DEVICE_OUT_HDMI ;
    } else if (devices & AUDIO_DEVICE_OUT_ANLG_DOCK_HEADSET ||
               devices & AUDIO_DEVICE_OUT_DGTL_DOCK_HEADSET) {
        ALOGD("%s: setting USB hadset channel capability(2) for Proxy", __func__);
        audio_extn_set_afe_proxy_channel_mixer(adev, 2);
        snd_device = SND_DEVICE_OUT_USB_HEADSET;
    } else if (devices & AUDIO_DEVICE_OUT_FM_TX) {
        snd_device = SND_DEVICE_OUT_TRANSMISSION_FM;
    } else if (devices & AUDIO_DEVICE_OUT_EARPIECE) {
#ifdef RECORD_PLAY_CONCURRENCY
        if (use_voip_out_devices)
            snd_device = SND_DEVICE_OUT_VOIP_HANDSET;
        else
#endif
            snd_device = SND_DEVICE_OUT_HANDSET;
    } else if (devices & AUDIO_DEVICE_OUT_PROXY) {
        channel_count = audio_extn_get_afe_proxy_channel_count();
        ALOGD("%s: setting sink capability(%d) for Proxy", __func__, channel_count);
        audio_extn_set_afe_proxy_channel_mixer(adev, channel_count);
        snd_device = SND_DEVICE_OUT_AFE_PROXY;
    } else {
        ALOGE("%s: Unknown device(s) %#x", __func__, devices);
    }
exit:
    ALOGV("%s: exit: snd_device(%s)", __func__, device_table[snd_device]);
    return snd_device;
}

snd_device_t platform_get_input_snd_device(void *platform, audio_devices_t out_device)
{
    struct platform_data *my_data = (struct platform_data *)platform;
    struct audio_device *adev = my_data->adev;
    audio_source_t  source = (adev->active_input == NULL) ?
                                AUDIO_SOURCE_DEFAULT : adev->active_input->source;

    audio_mode_t    mode   = adev->mode;
    audio_devices_t in_device = ((adev->active_input == NULL) ?
                                    AUDIO_DEVICE_NONE : adev->active_input->device)
                                & ~AUDIO_DEVICE_BIT_IN;
    audio_channel_mask_t channel_mask = (adev->active_input == NULL) ?
                                AUDIO_CHANNEL_IN_MONO : adev->active_input->channel_mask;
    snd_device_t snd_device = SND_DEVICE_NONE;
    int channel_count = popcount(channel_mask);

    ALOGV("%s: enter: out_device(%#x) in_device(%#x)",
          __func__, out_device, in_device);
    if (my_data->external_mic) {
        if ((out_device != AUDIO_DEVICE_NONE) && ((mode == AUDIO_MODE_IN_CALL) ||
            voice_extn_compress_voip_is_active(adev) || audio_extn_hfp_is_active(adev))) {
            if (out_device & AUDIO_DEVICE_OUT_WIRED_HEADPHONE ||
               out_device & AUDIO_DEVICE_OUT_EARPIECE ||
               out_device & AUDIO_DEVICE_OUT_SPEAKER )
                snd_device = SND_DEVICE_IN_HANDSET_MIC_EXTERNAL;
        } else if (in_device & AUDIO_DEVICE_IN_BUILTIN_MIC ||
                   in_device & AUDIO_DEVICE_IN_BACK_MIC) {
            snd_device = SND_DEVICE_IN_HANDSET_MIC_EXTERNAL;
        }
    }

    if (snd_device != AUDIO_DEVICE_NONE)
        goto exit;

    if ((out_device != AUDIO_DEVICE_NONE) && ((mode == AUDIO_MODE_IN_CALL) ||
        voice_extn_compress_voip_is_active(adev) || audio_extn_hfp_is_active(adev))) {
        if ((adev->voice.tty_mode != TTY_MODE_OFF) &&
            !voice_extn_compress_voip_is_active(adev)) {
            if (out_device & AUDIO_DEVICE_OUT_WIRED_HEADPHONE ||
                out_device & AUDIO_DEVICE_OUT_WIRED_HEADSET ||
                out_device & AUDIO_DEVICE_OUT_LINE) {
                switch (adev->voice.tty_mode) {
                case TTY_MODE_FULL:
                    snd_device = SND_DEVICE_IN_VOICE_TTY_FULL_HEADSET_MIC;
                    break;
                case TTY_MODE_VCO:
                    snd_device = SND_DEVICE_IN_VOICE_TTY_VCO_HANDSET_MIC;
                    break;
                case TTY_MODE_HCO:
                    snd_device = SND_DEVICE_IN_VOICE_TTY_HCO_HEADSET_MIC;
                    break;
                default:
                    ALOGE("%s: Invalid TTY mode (%#x)",
                          __func__, adev->voice.tty_mode);
                }
                goto exit;
            }
        }
        if (out_device & AUDIO_DEVICE_OUT_EARPIECE ||
            out_device & AUDIO_DEVICE_OUT_WIRED_HEADPHONE ||
            out_device & AUDIO_DEVICE_OUT_LINE) {
            if (out_device & AUDIO_DEVICE_OUT_EARPIECE &&
                audio_extn_should_use_handset_anc(channel_count) &&
                my_data->fluence_type != FLUENCE_NONE) {
                snd_device = SND_DEVICE_IN_VOICE_FLUENCE_DMIC_AANC;
                adev->acdb_settings |= DMIC_FLAG;
                ALOGD("Selecting AANC, Fluence combo device");
            } else if (out_device & AUDIO_DEVICE_OUT_EARPIECE &&
                audio_extn_should_use_handset_anc(channel_count)) {
                snd_device = SND_DEVICE_IN_AANC_HANDSET_MIC;
                adev->acdb_settings |= ANC_FLAG;
            } else if (my_data->fluence_type == FLUENCE_NONE ||
                my_data->fluence_in_voice_call == false) {
                snd_device = SND_DEVICE_IN_HANDSET_MIC;
                if (audio_extn_hfp_is_active(adev))
                    platform_set_echo_reference(adev, true, out_device);
            } else {
                snd_device = SND_DEVICE_IN_VOICE_DMIC;
                adev->acdb_settings |= DMIC_FLAG;
            }
        } else if (out_device & AUDIO_DEVICE_OUT_WIRED_HEADSET) {
            snd_device = SND_DEVICE_IN_VOICE_HEADSET_MIC;
            if (audio_extn_hfp_is_active(adev))
                platform_set_echo_reference(adev, true, out_device);
        } else if (out_device & AUDIO_DEVICE_OUT_ALL_SCO) {
            if (adev->bt_wb_speech_enabled) {
                if (adev->bluetooth_nrec)
                    snd_device = SND_DEVICE_IN_BT_SCO_MIC_WB_NREC;
                else
                    snd_device = SND_DEVICE_IN_BT_SCO_MIC_WB;
            } else {
                if (adev->bluetooth_nrec)
                    snd_device = SND_DEVICE_IN_BT_SCO_MIC_NREC;
                else
                    snd_device = SND_DEVICE_IN_BT_SCO_MIC;
            }
        } else if (out_device & AUDIO_DEVICE_OUT_SPEAKER) {
            if (my_data->fluence_type != FLUENCE_NONE &&
                my_data->fluence_in_voice_call &&
                my_data->fluence_in_spkr_mode) {
                if(my_data->fluence_type & FLUENCE_QUAD_MIC) {
                    adev->acdb_settings |= QMIC_FLAG;
                    snd_device = SND_DEVICE_IN_VOICE_SPEAKER_QMIC;
                } else {
                    adev->acdb_settings |= DMIC_FLAG;
                    if (my_data->fluence_mode == FLUENCE_BROADSIDE)
                       snd_device = SND_DEVICE_IN_VOICE_SPEAKER_DMIC_BROADSIDE;
                    else
                       snd_device = SND_DEVICE_IN_VOICE_SPEAKER_DMIC;
                }
            } else {
                snd_device = SND_DEVICE_IN_VOICE_SPEAKER_MIC;
                if (audio_extn_hfp_is_active(adev))
                    platform_set_echo_reference(adev, true, out_device);
            }
        } else if (out_device & AUDIO_DEVICE_OUT_TELEPHONY_TX)
            snd_device = SND_DEVICE_IN_VOICE_RX;
    } else if (source == AUDIO_SOURCE_CAMCORDER) {
        if (in_device & AUDIO_DEVICE_IN_BUILTIN_MIC ||
            in_device & AUDIO_DEVICE_IN_BACK_MIC) {
            if (my_data->fluence_type & FLUENCE_DUAL_MIC &&
                channel_count == 2)
                snd_device = SND_DEVICE_IN_HANDSET_STEREO_DMIC;
            else
                snd_device = SND_DEVICE_IN_CAMCORDER_MIC;
        }
    } else if (source == AUDIO_SOURCE_VOICE_RECOGNITION) {
        if (in_device & AUDIO_DEVICE_IN_BUILTIN_MIC) {
            if (channel_count == 2) {
                snd_device = SND_DEVICE_IN_VOICE_REC_DMIC_STEREO;
                adev->acdb_settings |= DMIC_FLAG;
            } else if (adev->active_input->enable_ns)
                snd_device = SND_DEVICE_IN_VOICE_REC_MIC_NS;
            else if (my_data->fluence_type != FLUENCE_NONE &&
                     my_data->fluence_in_voice_rec) {
                snd_device = SND_DEVICE_IN_VOICE_REC_DMIC_FLUENCE;
                adev->acdb_settings |= DMIC_FLAG;
            } else {
                snd_device = SND_DEVICE_IN_VOICE_REC_MIC;
            }
        }
    } else if ((source == AUDIO_SOURCE_VOICE_COMMUNICATION) ||
              (mode == AUDIO_MODE_IN_COMMUNICATION)) {
        if (out_device & AUDIO_DEVICE_OUT_SPEAKER)
            in_device = AUDIO_DEVICE_IN_BACK_MIC;
        if (adev->active_input) {
            if (my_data->fluence_type != FLUENCE_NONE &&
                adev->active_input->enable_aec &&
                adev->active_input->enable_ns) {
                if (in_device & AUDIO_DEVICE_IN_BACK_MIC) {
                    if (my_data->fluence_in_spkr_mode) {
                        if (my_data->fluence_type & FLUENCE_QUAD_MIC) {
                            snd_device = SND_DEVICE_IN_SPEAKER_QMIC_AEC_NS;
                        } else if (my_data->fluence_type & FLUENCE_DUAL_MIC) {
                            if (my_data->fluence_mode == FLUENCE_BROADSIDE)
                                snd_device = SND_DEVICE_IN_SPEAKER_DMIC_AEC_NS_BROADSIDE;
                            else
                                snd_device = SND_DEVICE_IN_SPEAKER_DMIC_AEC_NS;
                        }
                        adev->acdb_settings |= DMIC_FLAG;
                    } else
                        snd_device = SND_DEVICE_IN_SPEAKER_MIC_AEC_NS;
                } else if (in_device & AUDIO_DEVICE_IN_BUILTIN_MIC) {
                    if (my_data->fluence_type & FLUENCE_DUAL_MIC) {
                        snd_device = SND_DEVICE_IN_HANDSET_DMIC_AEC_NS;
                        adev->acdb_settings |= DMIC_FLAG;
                    } else
                        snd_device = SND_DEVICE_IN_HANDSET_MIC_AEC_NS;
                } else if (in_device & AUDIO_DEVICE_IN_WIRED_HEADSET) {
                    snd_device = SND_DEVICE_IN_HEADSET_MIC_FLUENCE;
                }
                platform_set_echo_reference(adev, true, out_device);
            } else if (my_data->fluence_type != FLUENCE_NONE &&
                       adev->active_input->enable_aec) {
                if (in_device & AUDIO_DEVICE_IN_BACK_MIC) {
                    if (my_data->fluence_in_spkr_mode) {
                        if (my_data->fluence_type & FLUENCE_QUAD_MIC) {
                            snd_device = SND_DEVICE_IN_SPEAKER_QMIC_AEC;
                        } else if (my_data->fluence_type & FLUENCE_DUAL_MIC) {
                            if (my_data->fluence_mode == FLUENCE_BROADSIDE)
                                snd_device = SND_DEVICE_IN_SPEAKER_DMIC_AEC_BROADSIDE;
                            else
                                snd_device = SND_DEVICE_IN_SPEAKER_DMIC_AEC;
                        }
                        adev->acdb_settings |= DMIC_FLAG;
                    } else
                        snd_device = SND_DEVICE_IN_SPEAKER_MIC_AEC;
                } else if (in_device & AUDIO_DEVICE_IN_BUILTIN_MIC) {
                    if (my_data->fluence_type & FLUENCE_DUAL_MIC) {
                        snd_device = SND_DEVICE_IN_HANDSET_DMIC_AEC;
                        adev->acdb_settings |= DMIC_FLAG;
                    } else
                        snd_device = SND_DEVICE_IN_HANDSET_MIC_AEC;
                } else if (in_device & AUDIO_DEVICE_IN_WIRED_HEADSET) {
                    snd_device = SND_DEVICE_IN_HEADSET_MIC_FLUENCE;
                }
                platform_set_echo_reference(adev, true, out_device);
            } else if (my_data->fluence_type != FLUENCE_NONE &&
                       adev->active_input->enable_ns) {
                if (in_device & AUDIO_DEVICE_IN_BACK_MIC) {
                    if (my_data->fluence_in_spkr_mode) {
                        if (my_data->fluence_type & FLUENCE_QUAD_MIC) {
                            snd_device = SND_DEVICE_IN_SPEAKER_QMIC_NS;
                        } else if (my_data->fluence_type & FLUENCE_DUAL_MIC) {
                            if (my_data->fluence_mode == FLUENCE_BROADSIDE)
                                snd_device = SND_DEVICE_IN_SPEAKER_DMIC_NS_BROADSIDE;
                            else
                                snd_device = SND_DEVICE_IN_SPEAKER_DMIC_NS;
                        }
                        adev->acdb_settings |= DMIC_FLAG;
                    } else
                        snd_device = SND_DEVICE_IN_SPEAKER_MIC_NS;
                } else if (in_device & AUDIO_DEVICE_IN_BUILTIN_MIC) {
                    if (my_data->fluence_type & FLUENCE_DUAL_MIC) {
                        snd_device = SND_DEVICE_IN_HANDSET_DMIC_NS;
                        adev->acdb_settings |= DMIC_FLAG;
                    } else
                        snd_device = SND_DEVICE_IN_HANDSET_MIC_NS;
                } else if (in_device & AUDIO_DEVICE_IN_WIRED_HEADSET) {
                    snd_device = SND_DEVICE_IN_HEADSET_MIC_FLUENCE;
                }
                platform_set_echo_reference(adev, false, out_device);
            } else
                platform_set_echo_reference(adev, false, out_device);
        }
    } else if (source == AUDIO_SOURCE_MIC) {
        if (in_device & AUDIO_DEVICE_IN_BUILTIN_MIC &&
                channel_count == 1 ) {
            if(my_data->fluence_in_audio_rec) {
                if(my_data->fluence_type & FLUENCE_QUAD_MIC) {
                    snd_device = SND_DEVICE_IN_HANDSET_QMIC;
                    platform_set_echo_reference(adev, true, out_device);
                } else if (my_data->fluence_type & FLUENCE_DUAL_MIC) {
                    snd_device = SND_DEVICE_IN_HANDSET_DMIC;
                    platform_set_echo_reference(adev, true, out_device);
                }
            }
        }
    } else if (source == AUDIO_SOURCE_FM_TUNER) {
        snd_device = SND_DEVICE_IN_CAPTURE_FM;
    } else if (source == AUDIO_SOURCE_DEFAULT) {
        goto exit;
    }

    if (adev->active_input && (audio_extn_ssr_get_stream() == adev->active_input))
        snd_device = SND_DEVICE_IN_THREE_MIC;

    if (snd_device != SND_DEVICE_NONE) {
        goto exit;
    }

    if (in_device != AUDIO_DEVICE_NONE &&
            !(in_device & AUDIO_DEVICE_IN_VOICE_CALL) &&
            !(in_device & AUDIO_DEVICE_IN_COMMUNICATION)) {
        if (in_device & AUDIO_DEVICE_IN_BUILTIN_MIC) {
            if (adev->active_input && (audio_extn_ssr_get_stream() == adev->active_input))
                snd_device = SND_DEVICE_IN_QUAD_MIC;
            else if (my_data->fluence_type & (FLUENCE_DUAL_MIC | FLUENCE_QUAD_MIC) &&
                    channel_count == 2)
                snd_device = SND_DEVICE_IN_HANDSET_STEREO_DMIC;
            else
                snd_device = SND_DEVICE_IN_HANDSET_MIC;
        } else if (in_device & AUDIO_DEVICE_IN_BACK_MIC) {
            snd_device = SND_DEVICE_IN_SPEAKER_MIC;
        } else if (in_device & AUDIO_DEVICE_IN_WIRED_HEADSET) {
            snd_device = SND_DEVICE_IN_HEADSET_MIC;
        } else if (in_device & AUDIO_DEVICE_IN_BLUETOOTH_SCO_HEADSET) {
            if (adev->bt_wb_speech_enabled) {
                if (adev->bluetooth_nrec)
                    snd_device = SND_DEVICE_IN_BT_SCO_MIC_WB_NREC;
                else
                    snd_device = SND_DEVICE_IN_BT_SCO_MIC_WB;
            } else {
                if (adev->bluetooth_nrec)
                    snd_device = SND_DEVICE_IN_BT_SCO_MIC_NREC;
                else
                    snd_device = SND_DEVICE_IN_BT_SCO_MIC;
            }
        } else if (in_device & AUDIO_DEVICE_IN_AUX_DIGITAL) {
            snd_device = SND_DEVICE_IN_HDMI_MIC;
        } else if (in_device & AUDIO_DEVICE_IN_ANLG_DOCK_HEADSET ||
                   in_device & AUDIO_DEVICE_IN_DGTL_DOCK_HEADSET) {
            snd_device = SND_DEVICE_IN_USB_HEADSET_MIC;
        } else if (in_device & AUDIO_DEVICE_IN_FM_TUNER) {
            snd_device = SND_DEVICE_IN_CAPTURE_FM;
        } else {
            ALOGE("%s: Unknown input device(s) %#x", __func__, in_device);
            ALOGW("%s: Using default handset-mic", __func__);
            snd_device = SND_DEVICE_IN_HANDSET_MIC;
        }
    } else {
        if (out_device & AUDIO_DEVICE_OUT_EARPIECE) {
            snd_device = SND_DEVICE_IN_HANDSET_MIC;
        } else if (out_device & AUDIO_DEVICE_OUT_WIRED_HEADSET) {
            snd_device = SND_DEVICE_IN_HEADSET_MIC;
        } else if (out_device & AUDIO_DEVICE_OUT_SPEAKER) {
            if (channel_count > 1)
                snd_device = SND_DEVICE_IN_SPEAKER_STEREO_DMIC;
            else
                snd_device = SND_DEVICE_IN_SPEAKER_MIC;
        } else if (out_device & AUDIO_DEVICE_OUT_WIRED_HEADPHONE ||
                       out_device & AUDIO_DEVICE_OUT_LINE) {
            snd_device = SND_DEVICE_IN_HANDSET_MIC;
        } else if (out_device & AUDIO_DEVICE_OUT_BLUETOOTH_SCO_HEADSET) {
            if (adev->bt_wb_speech_enabled) {
                if (adev->bluetooth_nrec)
                    snd_device = SND_DEVICE_IN_BT_SCO_MIC_WB_NREC;
                else
                    snd_device = SND_DEVICE_IN_BT_SCO_MIC_WB;
            } else {
                if (adev->bluetooth_nrec)
                    snd_device = SND_DEVICE_IN_BT_SCO_MIC_NREC;
                else
                    snd_device = SND_DEVICE_IN_BT_SCO_MIC;
            }
        } else if (out_device & AUDIO_DEVICE_OUT_AUX_DIGITAL) {
            snd_device = SND_DEVICE_IN_HDMI_MIC;
        } else if (out_device & AUDIO_DEVICE_OUT_ANLG_DOCK_HEADSET ||
                   out_device & AUDIO_DEVICE_OUT_DGTL_DOCK_HEADSET) {
            snd_device = SND_DEVICE_IN_USB_HEADSET_MIC;
        } else {
            ALOGE("%s: Unknown output device(s) %#x", __func__, out_device);
            ALOGW("%s: Using default handset-mic", __func__);
            snd_device = SND_DEVICE_IN_HANDSET_MIC;
        }
    }
exit:
    ALOGV("%s: exit: in_snd_device(%s)", __func__, device_table[snd_device]);
    return snd_device;
}

int platform_set_hdmi_channels(void *platform,  int channel_count)
{
    struct platform_data *my_data = (struct platform_data *)platform;
    struct audio_device *adev = my_data->adev;
    struct mixer_ctl *ctl;
    const char *channel_cnt_str = NULL;
    const char *mixer_ctl_name = "HDMI_RX Channels";
    switch (channel_count) {
    case 8:
        channel_cnt_str = "Eight"; break;
    case 7:
        channel_cnt_str = "Seven"; break;
    case 6:
        channel_cnt_str = "Six"; break;
    case 5:
        channel_cnt_str = "Five"; break;
    case 4:
        channel_cnt_str = "Four"; break;
    case 3:
        channel_cnt_str = "Three"; break;
    default:
        channel_cnt_str = "Two"; break;
    }
    ctl = mixer_get_ctl_by_name(adev->mixer, mixer_ctl_name);
    if (!ctl) {
        ALOGE("%s: Could not get ctl for mixer cmd - %s",
              __func__, mixer_ctl_name);
        return -EINVAL;
    }
    ALOGV("HDMI channel count: %s", channel_cnt_str);
    mixer_ctl_set_enum_by_string(ctl, channel_cnt_str);
    return 0;
}

int platform_edid_get_max_channels(void *platform)
{
    int channel_count;
    int max_channels = 2;
    int i = 0, ret = 0;
    struct platform_data *my_data = (struct platform_data *)platform;
    struct audio_device *adev = my_data->adev;
    edid_audio_info *info = NULL;
    ret = platform_get_edid_info(platform);
    info = (edid_audio_info *)my_data->edid_info;

    if(ret == 0 && info != NULL) {
        for (i = 0; i < info->audio_blocks && i < MAX_EDID_BLOCKS; i++) {
            ALOGV("%s:format %d channel %d", __func__,
                   info->audio_blocks_array[i].format_id,
                   info->audio_blocks_array[i].channels);
            if (info->audio_blocks_array[i].format_id == LPCM) {
                channel_count = info->audio_blocks_array[i].channels;
                if (channel_count > max_channels) {
                   max_channels = channel_count;
                }
            }
        }
    }

    return max_channels;
}

static int platform_set_slowtalk(struct platform_data *my_data, bool state)
{
    int ret = 0;
    struct audio_device *adev = my_data->adev;
    struct mixer_ctl *ctl;
    const char *mixer_ctl_name = "Slowtalk Enable";
    uint32_t set_values[ ] = {0,
                              ALL_SESSION_VSID};

    set_values[0] = state;
    ctl = mixer_get_ctl_by_name(adev->mixer, mixer_ctl_name);
    if (!ctl) {
        ALOGE("%s: Could not get ctl for mixer cmd - %s",
              __func__, mixer_ctl_name);
        ret = -EINVAL;
    } else {
        ALOGV("Setting slowtalk state: %d", state);
        ret = mixer_ctl_set_array(ctl, set_values, ARRAY_SIZE(set_values));
        my_data->slowtalk = state;
    }

    if (my_data->csd != NULL) {
        ret = my_data->csd->slow_talk(ALL_SESSION_VSID, state);
        if (ret < 0) {
            ALOGE("%s: csd_client_disable_device, failed, error %d",
                  __func__, ret);
        }
    }
    return ret;
}

static int set_hd_voice(struct platform_data *my_data, bool state)
{
    struct audio_device *adev = my_data->adev;
    struct mixer_ctl *ctl;
    const char *mixer_ctl_name = "HD Voice Enable";
    int ret = 0;
    uint32_t set_values[ ] = {0,
                              ALL_SESSION_VSID};

    set_values[0] = state;
    ctl = mixer_get_ctl_by_name(adev->mixer, mixer_ctl_name);
    if (!ctl) {
        ALOGE("%s: Could not get ctl for mixer cmd - %s",
              __func__, mixer_ctl_name);
        ret = -EINVAL;
    } else {
        ALOGV("Setting HD Voice state: %d", state);
        ret = mixer_ctl_set_array(ctl, set_values, ARRAY_SIZE(set_values));
        my_data->hd_voice = state;
    }

    return ret;
}

static int update_external_device_status(struct platform_data *my_data,
                                 char* event_name, bool status)
{
    int ret = 0;
    struct audio_usecase *usecase;
    struct listnode *node;

    ALOGD("Recieved  external event switch %s", event_name);

    if (!strcmp(event_name, EVENT_EXTERNAL_SPK_1))
        my_data->external_spk_1 = status;
    else if (!strcmp(event_name, EVENT_EXTERNAL_SPK_2))
        my_data->external_spk_2 = status;
    else if (!strcmp(event_name, EVENT_EXTERNAL_MIC))
        my_data->external_mic = status;
    else {
        ALOGE("The audio event type is not found");
        return -EINVAL;
    }

    list_for_each(node, &my_data->adev->usecase_list) {
        usecase = node_to_item(node, struct audio_usecase, list);
        select_devices(my_data->adev, usecase->id);
    }

    return ret;
}

static int parse_audiocal_cfg(struct str_parms *parms, acdb_audio_cal_cfg_t *cal)
{
    int err;
    unsigned int val;
    char value[64];
    int ret = 0;

    if(parms == NULL || cal == NULL)
        return ret;

    err = str_parms_get_str(parms, "cal_persist", value, sizeof(value));
    if (err >= 0) {
        str_parms_del(parms, "cal_persist");
        cal->persist = (uint32_t) strtoul(value, NULL, 0);
        ret = ret | 0x1;
    }
    err = str_parms_get_str(parms, "cal_apptype", value, sizeof(value));
    if (err >= 0) {
        str_parms_del(parms, "cal_apptype");
        cal->app_type = (uint32_t) strtoul(value, NULL, 0);
        ret = ret | 0x2;
    }
    err = str_parms_get_str(parms, "cal_caltype", value, sizeof(value));
    if (err >= 0) {
        str_parms_del(parms, "cal_caltype");
        cal->cal_type = (uint32_t) strtoul(value, NULL, 0);
        ret = ret | 0x4;
    }
    err = str_parms_get_str(parms, "cal_samplerate", value, sizeof(value));
    if (err >= 0) {
        str_parms_del(parms, "cal_samplerate");
        cal->sampling_rate = (uint32_t) strtoul(value, NULL, 0);
        ret = ret | 0x8;
    }
    err = str_parms_get_str(parms, "cal_devid", value, sizeof(value));
    if (err >= 0) {
        str_parms_del(parms, "cal_devid");
        cal->dev_id = (uint32_t) strtoul(value, NULL, 0);
        ret = ret | 0x10;
    }
    err = str_parms_get_str(parms, "cal_snddevid", value, sizeof(value));
    if (err >= 0) {
        str_parms_del(parms, "cal_snddevid");
        cal->snd_dev_id = (uint32_t) strtoul(value, NULL, 0);
        ret = ret | 0x20;
    }
    err = str_parms_get_str(parms, "cal_topoid", value, sizeof(value));
    if (err >= 0) {
        str_parms_del(parms, "cal_topoid");
        cal->topo_id = (uint32_t) strtoul(value, NULL, 0);
        ret = ret | 0x40;
    }
    err = str_parms_get_str(parms, "cal_moduleid", value, sizeof(value));
    if (err >= 0) {
        str_parms_del(parms, "cal_moduleid");
        cal->module_id = (uint32_t) strtoul(value, NULL, 0);
        ret = ret | 0x80;
    }
    err = str_parms_get_str(parms, "cal_paramid", value, sizeof(value));
    if (err >= 0) {
        str_parms_del(parms, "cal_paramid");
        cal->param_id = (uint32_t) strtoul(value, NULL, 0);
        ret = ret | 0x100;
    }
    return ret;
}

static void set_audiocal(void *platform, struct str_parms *parms, char *value, int len) {
    struct platform_data *my_data = (struct platform_data *)platform;
    struct stream_out out={0};
    acdb_audio_cal_cfg_t cal={0};
    uint8_t *dptr = NULL;
    int32_t dlen;
    int err, ret;
    if(value == NULL || platform == NULL || parms == NULL) {
        ALOGE("[%s] received null pointer, failed",__func__);
        goto done_key_audcal;
    }

    /* parse audio calibration keys */
    ret = parse_audiocal_cfg(parms, &cal);

    /* handle audio calibration data now */
    err = str_parms_get_str(parms, AUDIO_PARAMETER_KEY_AUD_CALDATA, value, len);
    if (err >= 0) {
        str_parms_del(parms, AUDIO_PARAMETER_KEY_AUD_CALDATA);
        dlen = strlen(value);
        if(dlen <= 0) {
            ALOGE("[%s] null data received",__func__);
            goto done_key_audcal;
        }
        dptr = (uint8_t*) calloc(dlen, sizeof(uint8_t));
        if(dptr == NULL) {
            ALOGE("[%s] memory allocation failed for %d",__func__, dlen);
            goto done_key_audcal;
        }
        dlen = b64decode(value, strlen(value), dptr);
        if(dlen<=0) {
            ALOGE("[%s] data decoding failed %d", __func__, dlen);
            goto done_key_audcal;
        }

        if(cal.dev_id) {
          if(audio_is_input_device(cal.dev_id)) {
              cal.snd_dev_id = platform_get_input_snd_device(platform, cal.dev_id);
          } else {
              out.devices = cal.dev_id;
              cal.snd_dev_id = platform_get_output_snd_device(platform, &out);
          }
        }
        cal.acdb_dev_id = platform_get_snd_device_acdb_id(cal.snd_dev_id);
        ALOGD("Setting audio calibration for snd_device(%d) acdb_id(%d)",
                cal.snd_dev_id, cal.acdb_dev_id);
        if(cal.acdb_dev_id == -EINVAL) {
            ALOGE("[%s] Invalid acdb_device id %d for snd device id %d",
                       __func__, cal.acdb_dev_id, cal.snd_dev_id);
            goto done_key_audcal;
        }
        if(my_data->acdb_set_audio_cal) {
            ret = my_data->acdb_set_audio_cal((void *)&cal, (void*)dptr, dlen);
        }
    }
done_key_audcal:
    if(dptr != NULL)
        free(dptr);
}

int platform_set_parameters(void *platform, struct str_parms *parms)
{
    struct platform_data *my_data = (struct platform_data *)platform;
    char *str;
    char value[256] = {0};
    int val,len;
    int ret = 0, err;
    char *kv_pairs = NULL;

    kv_pairs = str_parms_to_str(parms);
    len = strlen(kv_pairs);
    ALOGV("%s: enter: - %s", __func__, kv_pairs);
    free(kv_pairs);

    err = str_parms_get_str(parms, AUDIO_PARAMETER_KEY_SLOWTALK, value, sizeof(value));
    if (err >= 0) {
        bool state = false;
        if (!strncmp("true", value, sizeof("true"))) {
            state = true;
        }

        str_parms_del(parms, AUDIO_PARAMETER_KEY_SLOWTALK);
        ret = platform_set_slowtalk(my_data, state);
        if (ret)
            ALOGE("%s: Failed to set slow talk err: %d", __func__, ret);
    }

    err = str_parms_get_str(parms, AUDIO_PARAMETER_KEY_HD_VOICE, value, sizeof(value));
    if (err >= 0) {
        bool state = false;
        if (!strncmp("true", value, sizeof("true"))) {
            state = true;
        }

        str_parms_del(parms, AUDIO_PARAMETER_KEY_HD_VOICE);
        if (my_data->hd_voice != state) {
            ret = set_hd_voice(my_data, state);
            if (ret)
                ALOGE("%s: Failed to set HD voice err: %d", __func__, ret);
        } else {
            ALOGV("%s: HD Voice already set to %d", __func__, state);
        }
    }

    err = str_parms_get_str(parms, AUDIO_PARAMETER_KEY_VOLUME_BOOST,
                            value, sizeof(value));
    if (err >= 0) {
        str_parms_del(parms, AUDIO_PARAMETER_KEY_VOLUME_BOOST);

        if (my_data->acdb_reload_vocvoltable == NULL) {
            ALOGE("%s: acdb_reload_vocvoltable is NULL", __func__);
        } else if (!strcmp(value, "on")) {
            if (!my_data->acdb_reload_vocvoltable(VOICE_FEATURE_SET_VOLUME_BOOST)) {
                my_data->voice_feature_set = 1;
            }
        } else {
            if (!my_data->acdb_reload_vocvoltable(VOICE_FEATURE_SET_DEFAULT)) {
                my_data->voice_feature_set = 0;
            }
        }
    }

#ifdef RECORD_PLAY_CONCURRENCY
    err = str_parms_get_str(parms, AUDIO_PARAMETER_KEY_REC_PLAY_CONC, value, sizeof(value));
    if (err >= 0) {
        if (!strncmp("true", value, sizeof("true"))) {
            ALOGD("setting record playback concurrency to true");
            my_data->rec_play_conc_set = true;
        } else {
            ALOGD("setting record playback concurrency to false");
            my_data->rec_play_conc_set = false;
        }
    }
#endif
    native_audio_set_params(platform, parms, value, sizeof(value));
    audio_extn_spkr_prot_set_parameters(parms, value, len);
    ALOGV("%s: exit with code(%d)", __func__, ret);
    return ret;
}

int platform_set_incall_recording_session_id(void *platform,
                                             uint32_t session_id, int rec_mode)
{
    int ret = 0;
    struct platform_data *my_data = (struct platform_data *)platform;
    struct audio_device *adev = my_data->adev;
    struct mixer_ctl *ctl;
    const char *mixer_ctl_name = "Voc VSID";
    int num_ctl_values;
    int i;

    ctl = mixer_get_ctl_by_name(adev->mixer, mixer_ctl_name);
    if (!ctl) {
        ALOGE("%s: Could not get ctl for mixer cmd - %s",
              __func__, mixer_ctl_name);
        ret = -EINVAL;
    } else {
        num_ctl_values = mixer_ctl_get_num_values(ctl);
        for (i = 0; i < num_ctl_values; i++) {
            if (mixer_ctl_set_value(ctl, i, session_id)) {
                ALOGV("Error: invalid session_id: %x", session_id);
                ret = -EINVAL;
                break;
            }
        }
    }

    if (my_data->csd != NULL) {
        ret = my_data->csd->start_record(ALL_SESSION_VSID, rec_mode);
        if (ret < 0) {
            ALOGE("%s: csd_client_start_record failed, error %d",
                  __func__, ret);
        }
    }

    return ret;
}

int platform_stop_incall_recording_usecase(void *platform)
{
    int ret = 0;
    struct platform_data *my_data = (struct platform_data *)platform;

    if (my_data->csd != NULL) {
        ret = my_data->csd->stop_record(ALL_SESSION_VSID);
        if (ret < 0) {
            ALOGE("%s: csd_client_stop_record failed, error %d",
                  __func__, ret);
        }
    }

    return ret;
}

int platform_start_incall_music_usecase(void *platform)
{
    int ret = 0;
    struct platform_data *my_data = (struct platform_data *)platform;

    if (my_data->csd != NULL) {
        ret = my_data->csd->start_playback(ALL_SESSION_VSID);
        if (ret < 0) {
            ALOGE("%s: csd_client_start_playback failed, error %d",
                  __func__, ret);
        }
    }

    return ret;
}

int platform_stop_incall_music_usecase(void *platform)
{
    int ret = 0;
    struct platform_data *my_data = (struct platform_data *)platform;

    if (my_data->csd != NULL) {
        ret = my_data->csd->stop_playback(ALL_SESSION_VSID);
        if (ret < 0) {
            ALOGE("%s: csd_client_stop_playback failed, error %d",
                  __func__, ret);
        }
    }

    return ret;
}

int platform_update_lch(void *platform, struct voice_session *session,
                        enum voice_lch_mode lch_mode)
{
    int ret = 0;
    struct platform_data *my_data = (struct platform_data *)platform;

    if ((my_data->csd != NULL) && (my_data->csd->set_lch != NULL))
        ret = my_data->csd->set_lch(session->vsid, lch_mode);
    else
        ret = pcm_ioctl(session->pcm_tx, SNDRV_VOICE_IOCTL_LCH, &lch_mode);

    return ret;
}

static void get_audiocal(void *platform, void *keys, void *pReply) {
    struct platform_data *my_data = (struct platform_data *)platform;
    struct stream_out out={0};
    struct str_parms *query = (struct str_parms *)keys;
    struct str_parms *reply=(struct str_parms *)pReply;
    acdb_audio_cal_cfg_t cal={0};
    uint8_t *dptr = NULL;
    char value[512] = {0};
    char *rparms=NULL;
    int ret=0, err;
    uint32_t param_len;

    if(query==NULL || platform==NULL || reply==NULL) {
        ALOGE("[%s] received null pointer",__func__);
        ret=-EINVAL;
        goto done;
    }
    /* parse audiocal configuration keys */
    ret = parse_audiocal_cfg(query, &cal);
    if(ret == 0) {
        /* No calibration keys found */
        goto done;
    }
    err = str_parms_get_str(query, AUDIO_PARAMETER_KEY_AUD_CALDATA, value, sizeof(value));
    if (err >= 0) {
        str_parms_del(query, AUDIO_PARAMETER_KEY_AUD_CALDATA);
    } else {
        goto done;
    }

    if(cal.dev_id & AUDIO_DEVICE_BIT_IN) {
        cal.snd_dev_id = platform_get_input_snd_device(platform, cal.dev_id);
    } else if(cal.dev_id) {
        out.devices = cal.dev_id;
        cal.snd_dev_id = platform_get_output_snd_device(platform, &out);
    }
    cal.acdb_dev_id =  platform_get_snd_device_acdb_id(cal.snd_dev_id);
    if (cal.acdb_dev_id < 0) {
        ALOGE("%s: Failed. Could not find acdb id for snd device(%d)",
              __func__, cal.snd_dev_id);
        ret = -EINVAL;
        goto done_key_audcal;
    }
    ALOGD("[%s] Getting audio calibration for snd_device(%d) acdb_id(%d)",
           __func__, cal.snd_dev_id, cal.acdb_dev_id);

    param_len = MAX_SET_CAL_BYTE_SIZE;
    dptr = (uint8_t*)calloc(param_len, sizeof(uint8_t));
    if(dptr == NULL) {
        ALOGE("[%s] Memory allocation failed for length %d",__func__,param_len);
        ret = -ENOMEM;
        goto done_key_audcal;
    }
    if (my_data->acdb_get_audio_cal != NULL) {
        ret = my_data->acdb_get_audio_cal((void*)&cal, (void*)dptr, &param_len);
        if (ret == 0) {
            int dlen;
            if(param_len == 0 || param_len == MAX_SET_CAL_BYTE_SIZE) {
                ret = -EINVAL;
                goto done_key_audcal;
            }
            /* Allocate memory for encoding */
            rparms = (char*)calloc((param_len*2), sizeof(char));
            if(rparms == NULL) {
                ALOGE("[%s] Memory allocation failed for size %d",
                            __func__, param_len*2);
                ret = -ENOMEM;
                goto done_key_audcal;
            }
            if(cal.persist==0 && cal.module_id && cal.param_id) {
                err = b64encode(dptr+12, param_len-12, rparms);
            } else {
                err = b64encode(dptr, param_len, rparms);
            }
            if(err < 0) {
                ALOGE("[%s] failed to convert data to string", __func__);
                ret = -EINVAL;
                goto done_key_audcal;
            }
            str_parms_add_int(reply, AUDIO_PARAMETER_KEY_AUD_CALRESULT, ret);
            str_parms_add_str(reply, AUDIO_PARAMETER_KEY_AUD_CALDATA, rparms);
        }
    }
done_key_audcal:
    if(ret != 0) {
        str_parms_add_int(reply, AUDIO_PARAMETER_KEY_AUD_CALRESULT, ret);
        str_parms_add_str(reply, AUDIO_PARAMETER_KEY_AUD_CALDATA, "");
    }
done:
    if(dptr != NULL)
        free(dptr);
    if(rparms != NULL)
        free(rparms);
}

void platform_get_parameters(void *platform,
                            struct str_parms *query,
                            struct str_parms *reply)
{
    struct platform_data *my_data = (struct platform_data *)platform;
    char *str = NULL;
    char value[512] = {0};
    int ret;
    char *kv_pairs = NULL;
    char propValue[PROPERTY_VALUE_MAX]={0};
    bool prop_playback_enabled = false;

    ret = str_parms_get_str(query, AUDIO_PARAMETER_KEY_SLOWTALK,
                            value, sizeof(value));
    if (ret >= 0) {
        str_parms_add_str(reply, AUDIO_PARAMETER_KEY_SLOWTALK,
                          my_data->slowtalk?"true":"false");
    }

    ret = str_parms_get_str(query, AUDIO_PARAMETER_KEY_HD_VOICE,
                            value, sizeof(value));
    if (ret >= 0) {
        str_parms_add_str(reply, AUDIO_PARAMETER_KEY_HD_VOICE,
                          my_data->hd_voice?"true":"false");
    }

    ret = str_parms_get_str(query, AUDIO_PARAMETER_KEY_VOLUME_BOOST,
                            value, sizeof(value));
    if (ret >= 0) {
        if (my_data->voice_feature_set == VOICE_FEATURE_SET_VOLUME_BOOST) {
            strlcpy(value, "on", sizeof(value));
        } else {
            strlcpy(value, "off", sizeof(value));
        }

        str_parms_add_str(reply, AUDIO_PARAMETER_KEY_VOLUME_BOOST, value);
    }
    native_audio_get_params(query, reply, value, sizeof(value));

    ret = str_parms_get_str(query, AUDIO_PARAMETER_IS_HW_DECODER_SESSION_AVAILABLE,
                                    value, sizeof(value));
    if (ret >= 0) {
        int isallowed = 1; /*true*/

        if (property_get("voice.playback.conc.disabled", propValue, NULL)) {
            prop_playback_enabled = atoi(propValue) ||
                !strncmp("true", propValue, 4);
        }

        if (prop_playback_enabled && (voice_is_in_call(my_data->adev) ||
             (SND_CARD_STATE_OFFLINE == get_snd_card_state(my_data->adev)))) {
            char *decoder_mime_type = value;

            //check if unsupported mime type or not
            if(decoder_mime_type) {
                int i = 0;
                for (i = 0; i < sizeof(dsp_only_decoders_mime)/sizeof(dsp_only_decoders_mime[0]); i++) {
                    if (!strncmp(decoder_mime_type, dsp_only_decoders_mime[i],
                    strlen(dsp_only_decoders_mime[i]))) {
                       ALOGD("Rejecting request for DSP only session from HAL during voice call/SSR state");
                       isallowed = 0;
                       break;
                    }
                }
            }
        }
        str_parms_add_int(reply, AUDIO_PARAMETER_IS_HW_DECODER_SESSION_AVAILABLE, isallowed);
    }


    /* Handle audio calibration keys */
    kv_pairs = str_parms_to_str(reply);
    ALOGV("%s: exit: returns - %s", __func__, kv_pairs);
    free(kv_pairs);
}

/* Delay in Us */
int64_t platform_render_latency(audio_usecase_t usecase)
{
    switch (usecase) {
        case USECASE_AUDIO_PLAYBACK_DEEP_BUFFER:
            return DEEP_BUFFER_PLATFORM_DELAY;
        case USECASE_AUDIO_PLAYBACK_LOW_LATENCY:
            return LOW_LATENCY_PLATFORM_DELAY;
        default:
            return 0;
    }
}

int platform_update_usecase_from_source(int source, int usecase)
{
    ALOGV("%s: input source :%d", __func__, source);
    if (source == AUDIO_SOURCE_FM_TUNER)
        usecase = USECASE_AUDIO_RECORD_FM_VIRTUAL;
    return usecase;
}

bool platform_listen_device_needs_event(snd_device_t snd_device)
{
    bool needs_event = false;

    if ((snd_device >= SND_DEVICE_IN_BEGIN) &&
        (snd_device < SND_DEVICE_IN_END) &&
        (snd_device != SND_DEVICE_IN_CAPTURE_FM) &&
        (snd_device != SND_DEVICE_IN_CAPTURE_VI_FEEDBACK))
        needs_event = true;

    return needs_event;
}

bool platform_listen_usecase_needs_event(audio_usecase_t uc_id)
{
    bool needs_event = false;

    switch(uc_id){
    /* concurrent playback usecases needs event */
    case USECASE_AUDIO_PLAYBACK_DEEP_BUFFER:
    case USECASE_AUDIO_PLAYBACK_MULTI_CH:
    case USECASE_AUDIO_PLAYBACK_OFFLOAD:
        needs_event = true;
        break;
    /* concurrent playback in low latency allowed */
    case USECASE_AUDIO_PLAYBACK_LOW_LATENCY:
        break;
    /* concurrent playback FM needs event */
    case USECASE_AUDIO_PLAYBACK_FM:
        needs_event = true;
        break;

    /* concurrent capture usecases, no event, capture handled by device
    *  USECASE_AUDIO_RECORD:
    *  USECASE_AUDIO_RECORD_COMPRESS:
    *  USECASE_AUDIO_RECORD_LOW_LATENCY:

    *  USECASE_VOICE_CALL:
    *  USECASE_VOICE2_CALL:
    *  USECASE_VOLTE_CALL:
    *  USECASE_QCHAT_CALL:
    *  USECASE_VOWLAN_CALL:
    *  USECASE_VOICEMMODE1_CALL:
    *  USECASE_VOICEMMODE2_CALL:
    *  USECASE_COMPRESS_VOIP_CALL:
    *  USECASE_AUDIO_RECORD_FM_VIRTUAL:
    *  USECASE_INCALL_REC_UPLINK:
    *  USECASE_INCALL_REC_DOWNLINK:
    *  USECASE_INCALL_REC_UPLINK_AND_DOWNLINK:
    *  USECASE_INCALL_REC_UPLINK_COMPRESS:
    *  USECASE_INCALL_REC_DOWNLINK_COMPRESS:
    *  USECASE_INCALL_REC_UPLINK_AND_DOWNLINK_COMPRESS:
    *  USECASE_INCALL_MUSIC_UPLINK:
    *  USECASE_INCALL_MUSIC_UPLINK2:
    *  USECASE_AUDIO_SPKR_CALIB_RX:
    *  USECASE_AUDIO_SPKR_CALIB_TX:
    */
    default:
        ALOGV("%s:usecase_id[%d} no need to raise event.", __func__, uc_id);
    }
    return needs_event;
}

bool platform_sound_trigger_device_needs_event(snd_device_t snd_device)
{
    bool needs_event = false;

    if ((snd_device >= SND_DEVICE_IN_BEGIN) &&
        (snd_device < SND_DEVICE_IN_END) &&
        (snd_device != SND_DEVICE_IN_CAPTURE_FM) &&
        (snd_device != SND_DEVICE_IN_CAPTURE_VI_FEEDBACK))
        needs_event = true;

    return needs_event;
}

bool platform_sound_trigger_usecase_needs_event(audio_usecase_t uc_id)
{
    bool needs_event = false;

    switch(uc_id){
    /* concurrent playback usecases needs event */
    case USECASE_AUDIO_PLAYBACK_DEEP_BUFFER:
    case USECASE_AUDIO_PLAYBACK_MULTI_CH:
    case USECASE_AUDIO_PLAYBACK_OFFLOAD:
        needs_event = true;
        break;
    /* concurrent playback in low latency allowed */
    case USECASE_AUDIO_PLAYBACK_LOW_LATENCY:
        break;
    /* concurrent playback FM needs event */
    case USECASE_AUDIO_PLAYBACK_FM:
        needs_event = true;
        break;

    /* concurrent capture usecases, no event, capture handled by device
    *  USECASE_AUDIO_RECORD:
    *  USECASE_AUDIO_RECORD_COMPRESS:
    *  USECASE_AUDIO_RECORD_LOW_LATENCY:

    *  USECASE_VOICE_CALL:
    *  USECASE_VOICE2_CALL:
    *  USECASE_VOLTE_CALL:
    *  USECASE_QCHAT_CALL:
    *  USECASE_VOWLAN_CALL:
    *  USECASE_VOICEMMODE1_CALL:
    *  USECASE_VOICEMMODE2_CALL:
    *  USECASE_COMPRESS_VOIP_CALL:
    *  USECASE_AUDIO_RECORD_FM_VIRTUAL:
    *  USECASE_INCALL_REC_UPLINK:
    *  USECASE_INCALL_REC_DOWNLINK:
    *  USECASE_INCALL_REC_UPLINK_AND_DOWNLINK:
    *  USECASE_INCALL_REC_UPLINK_COMPRESS:
    *  USECASE_INCALL_REC_DOWNLINK_COMPRESS:
    *  USECASE_INCALL_REC_UPLINK_AND_DOWNLINK_COMPRESS:
    *  USECASE_INCALL_MUSIC_UPLINK:
    *  USECASE_INCALL_MUSIC_UPLINK2:
    *  USECASE_AUDIO_SPKR_CALIB_RX:
    *  USECASE_AUDIO_SPKR_CALIB_TX:
    */
    default:
        ALOGV("%s:usecase_id[%d] no need to raise event.", __func__, uc_id);
    }
    return needs_event;
}

/* Read  offload buffer size from a property.
 * If value is not power of 2  round it to
 * power of 2.
 */
uint32_t platform_get_compress_offload_buffer_size(audio_offload_info_t* info)
{
    char value[PROPERTY_VALUE_MAX] = {0};
    uint32_t fragment_size = COMPRESS_OFFLOAD_FRAGMENT_SIZE;
    if((property_get("audio.offload.buffer.size.kb", value, "")) &&
            atoi(value)) {
        fragment_size =  atoi(value) * 1024;
    }

    /* Use incoming offload buffer size if default buffer size is less */
    if ((info != NULL) && (fragment_size < info->offload_buffer_size)) {
        ALOGI("%s:: Overwriting offload buffer size default:%d new:%d", __func__,
              fragment_size,
              info->offload_buffer_size);
        fragment_size = info->offload_buffer_size;
    }

    // For FLAC use max size since it is loss less, and has sampling rates
    // upto 192kHZ
    if (info != NULL && !info->has_video &&
        info->format == AUDIO_FORMAT_FLAC) {
       fragment_size = MAX_COMPRESS_OFFLOAD_FRAGMENT_SIZE;
       ALOGV("FLAC fragment size %d", fragment_size);
    }

    if (info != NULL && info->has_video && info->is_streaming) {
        fragment_size = COMPRESS_OFFLOAD_FRAGMENT_SIZE_FOR_AV_STREAMING;
        ALOGV("%s: offload fragment size reduced for AV streaming to %d",
               __func__, fragment_size);
    }

    fragment_size = ALIGN( fragment_size, 1024);

    if(fragment_size < MIN_COMPRESS_OFFLOAD_FRAGMENT_SIZE)
        fragment_size = MIN_COMPRESS_OFFLOAD_FRAGMENT_SIZE;
    else if(fragment_size > MAX_COMPRESS_OFFLOAD_FRAGMENT_SIZE)
        fragment_size = MAX_COMPRESS_OFFLOAD_FRAGMENT_SIZE;
    ALOGV("%s: fragment_size %d", __func__, fragment_size);
    return fragment_size;
}

uint32_t platform_get_pcm_offload_buffer_size(audio_offload_info_t* info)
{
    uint32_t fragment_size = 0;
    uint32_t bits_per_sample = 16;
    uint32_t pcm_offload_time = PCM_OFFLOAD_BUFFER_DURATION;

    if (info->format == AUDIO_FORMAT_PCM_24_BIT_OFFLOAD) {
        bits_per_sample = 32;
    }

    //duration is set to 40 ms worth of stereo data at 48Khz
    //with 16 bit per sample, modify this when the channel
    //configuration is different
    fragment_size = (pcm_offload_time
                     * info->sample_rate
                     * (bits_per_sample >> 3)
                     * popcount(info->channel_mask))/1000;
    if(fragment_size < MIN_PCM_OFFLOAD_FRAGMENT_SIZE)
        fragment_size = MIN_PCM_OFFLOAD_FRAGMENT_SIZE;
    else if(fragment_size > MAX_PCM_OFFLOAD_FRAGMENT_SIZE)
        fragment_size = MAX_PCM_OFFLOAD_FRAGMENT_SIZE;
    // To have same PCM samples for all channels, the buffer size requires to
    // be multiple of (number of channels * bytes per sample)
    // For writes to succeed, the buffer must be written at address which is multiple of 32
    fragment_size = ALIGN(fragment_size, ((bits_per_sample >> 3)* popcount(info->channel_mask) * 32));

    ALOGI("PCM offload Fragment size to %d bytes", fragment_size);
    return fragment_size;
}

bool platform_use_small_buffer(audio_offload_info_t* info)
{
    return OFFLOAD_USE_SMALL_BUFFER;
}

int platform_is_external_codec (char *snd_card_name)
{

    if (!strncmp(snd_card_name, "msm8952-tomtom-snd-card",
                  sizeof("msm8952-tomtom-snd-card")) ||
        !strncmp(snd_card_name, "msm8952-tasha-snd-card",
                  sizeof("msm8952-tasha-snd-card")) ||
        !strncmp(snd_card_name, "msm8952-tashalite-snd-card",
                  sizeof("msm8952-tashalite-snd-card")) ||
        !strncmp(snd_card_name, "msm8952-tasha-skun-snd-card",
                  sizeof("msm8952-tasha-skun-snd-card")) ||
        !strncmp(snd_card_name, "msm8976-tasha-snd-card",
                  sizeof("msm8976-tasha-snd-card")) ||
        !strncmp(snd_card_name, "msm8976-tashalite-snd-card",
                  sizeof("msm8976-tashalite-snd-card")) ||
        !strncmp(snd_card_name, "msm8976-tasha-skun-snd-card",
                  sizeof("msm8976-tasha-skun-snd-card")) ||
        !strncmp(snd_card_name, "msm8937-tasha-snd-card",
                  sizeof("msm8937-tasha-snd-card")) ||
         !strncmp(snd_card_name, "msm8937-tashalite-snd-card",
                  sizeof("msm8937-tashalite-snd-card"))  ||
         !strncmp(snd_card_name, "msm8953-tasha-snd-card",
                  sizeof("msm8953-tasha-snd-card")) ||
         !strncmp(snd_card_name, "msm8953-tashalite-snd-card",
                  sizeof("msm8953-tashalite-snd-card")))
    {
        /* external codec, for rest/old of the external codecs
           we dont support this funtionality(chaning AFE params)
           at the monment
         */
        return 1;
    }
    else {
        /* internal codec */
        return 0;
    }
}

/*
 * configures afe with bit width and Sample Rate
 */
int platform_set_codec_backend_cfg(struct audio_device* adev,
                         snd_device_t snd_device,
                         unsigned int bit_width, unsigned int sample_rate)
{
    int ret = 0;
    int backend_idx = DEFAULT_CODEC_BACKEND;
    struct platform_data *my_data = (struct platform_data *)adev->platform;
    const char *snd_card_name = mixer_get_name(adev->mixer);
    int is_external_codec = platform_is_external_codec(snd_card_name);
    int na_mode = platform_get_native_support();


    backend_idx = platform_get_backend_index(snd_device);
    ALOGI("%s:becf: afe: bitwidth %d, samplerate %d, backend_idx %d device (%s)",
          __func__, bit_width, sample_rate, backend_idx,
          platform_get_snd_device_name(snd_device));

    if (bit_width !=
        my_data->current_backend_cfg[backend_idx].bit_width) {

        struct  mixer_ctl *ctl;
        if (!is_external_codec) {
            ctl = mixer_get_ctl_by_name(adev->mixer,
                        "MI2S_RX Format");

        } else {
            ctl = mixer_get_ctl_by_name(adev->mixer,
                        my_data->current_backend_cfg[backend_idx].bitwidth_mixer_ctl);
        }
        if (!ctl) {
            ALOGE("%s:becf: afe: Could not get ctl for mixer command - %s",
                  __func__,
                  my_data->current_backend_cfg[backend_idx].bitwidth_mixer_ctl);
            return -EINVAL;
        }

        if (bit_width == 24) {
                mixer_ctl_set_enum_by_string(ctl, "S24_LE");
        } else {
            mixer_ctl_set_enum_by_string(ctl, "S16_LE");
        }
        my_data->current_backend_cfg[backend_idx].bit_width = bit_width;
        ALOGD("%s:becf: afe: %s mixer set to %d bit", __func__,
              my_data->current_backend_cfg[backend_idx].bitwidth_mixer_ctl, bit_width);
    }

    /*
     * Backend sample rate configuration follows:
     * 16 bit playback - 48khz for streams at any valid sample rate
     * 24 bit playback - 48khz for stream sample rate less than 48khz
     * 24 bit playback - 96khz for sample rate range of 48khz to 96khz
     * 24 bit playback - 192khz for sample rate range of 96khz to 192 khz
     * Upper limit is inclusive in the sample rate range.
     */
    // TODO: This has to be more dynamic based on policy file

    if ((sample_rate != my_data->current_backend_cfg[(int)backend_idx].sample_rate) &&
            (is_external_codec)) {
            /* sample rate update is needed only for external codecs which
               support 24 bit playback*/
            char *rate_str = NULL;
            struct  mixer_ctl *ctl;

            switch (sample_rate) {
            case 8000:
            case 11025:
            case 16000:
            case 22050:
            case 32000:
            case 48000:
                rate_str = "KHZ_48";
                break;
            case 44100:
                rate_str = "KHZ_44P1";
                break;
            case 64000:
            case 88200:
            case 96000:
                rate_str = "KHZ_96";
                break;
            case 176400:
            case 192000:
                rate_str = "KHZ_192";
                break;
            default:
                rate_str = "KHZ_48";
                break;
            }

            ctl = mixer_get_ctl_by_name(adev->mixer,
                my_data->current_backend_cfg[backend_idx].samplerate_mixer_ctl);

            if (!ctl) {
                ALOGE("%s:becf: afe: Could not get ctl to set the Sample Rate for mixer command - %s",
                      __func__,
                      my_data->current_backend_cfg[backend_idx].samplerate_mixer_ctl);
                return -EINVAL;
            }

            ALOGD("%s:becf: afe: %s set to %s", __func__,
                   my_data->current_backend_cfg[backend_idx].samplerate_mixer_ctl,
                   rate_str);
            mixer_ctl_set_enum_by_string(ctl, rate_str);
            my_data->current_backend_cfg[backend_idx].sample_rate = sample_rate;
    }

    return ret;
}

/*
 * goes through all the current usecases and picks the highest
 * bitwidth & samplerate
 */
bool platform_check_codec_backend_cfg(struct audio_device* adev,
                                   struct audio_usecase* usecase,
                                   snd_device_t snd_device,
                                   unsigned int* new_bit_width,
                                   unsigned int* new_sample_rate)
{
    bool backend_change = false;
    struct listnode *node;
    struct stream_out *out = NULL;
    char value[PROPERTY_VALUE_MAX] = {0};
    unsigned int bit_width;
    unsigned int sample_rate;
    int backend_idx = DEFAULT_CODEC_BACKEND;
    int usecase_backend_idx = DEFAULT_CODEC_BACKEND;
    struct platform_data *my_data = (struct platform_data *)adev->platform;
    int na_mode = platform_get_native_support();

    backend_idx = platform_get_backend_index(snd_device);

    bit_width = *new_bit_width;
    sample_rate = *new_sample_rate;

    ALOGI("%s:becf: afe: Codec selected backend: %d current bit width: %d and sample rate: %d",
          __func__,
        backend_idx, bit_width, sample_rate);

    // For voice calls use default configuration i.e. 16b/48K, only applicable to
    // default backend
    // force routing is not required here, caller will do it anyway
    if ((voice_is_in_call(adev) || adev->mode == AUDIO_MODE_IN_COMMUNICATION) &&
        backend_idx == DEFAULT_CODEC_BACKEND) {
        ALOGW("%s:becf: afe:Use default bw and sr for voice/voip calls ",
              __func__);
        bit_width = CODEC_BACKEND_DEFAULT_BIT_WIDTH;
        sample_rate =  CODEC_BACKEND_DEFAULT_SAMPLE_RATE;
    } else {
        /*
         * The backend should be configured at highest bit width and/or
         * sample rate amongst all playback usecases.
         * If the selected sample rate and/or bit width differ with
         * current backend sample rate and/or bit width, then, we set the
         * backend re-configuration flag.
         *
         * Exception: 16 bit playbacks is allowed through 16 bit/48/44.1 khz backend only
         */
        int i =0;
        list_for_each(node, &adev->usecase_list) {
            struct audio_usecase *uc;
            uc = node_to_item(node, struct audio_usecase, list);
            struct stream_out *out = (struct stream_out*) uc->stream.out;
            if (uc->type == PCM_PLAYBACK && out && usecase != uc) {
                usecase_backend_idx =
                    platform_get_backend_index(uc->out_snd_device);

                ALOGD("%s:napb: (%d) - (%s)id (%d) sr %d bw "
                      "(%d) device %s", __func__, i++, use_case_table[uc->id],
                      uc->id, out->sample_rate,
                      out->bit_width,
                      platform_get_snd_device_name(uc->out_snd_device));

                if (usecase_backend_idx == backend_idx) {
                        if (bit_width < out->bit_width)
                            bit_width = out->bit_width;
                        if (sample_rate < out->sample_rate)
                            sample_rate = out->sample_rate;
                        if (out->sample_rate < OUTPUT_SAMPLING_RATE_44100)
                            sample_rate = CODEC_BACKEND_DEFAULT_SAMPLE_RATE;
                }
            }
        }
    }

    if (audio_is_true_native_stream_active(adev)) {
        if (check_hdset_combo_device(adev, snd_device)) {
        /*
         * In true native mode Tasha has a limitation that one port at 44.1 khz
         * cannot drive both spkr and hdset, to simiplify the solution lets
         * move the AFE to 48khzwhen a ring tone selects combo device.
         */
            sample_rate = CODEC_BACKEND_DEFAULT_SAMPLE_RATE;
            bit_width = CODEC_BACKEND_DEFAULT_BIT_WIDTH;
            ALOGD("%s:becf: afe: port has to run at 48k for a combo device",
                  __func__);
        } else {
        /*
         * in single BE mode, if native audio playback
         * is active then it will take priority
         */
            sample_rate = OUTPUT_SAMPLING_RATE_44100;
            ALOGD("%s:becf: afe: napb active set rate to 44.1 khz",
                  __func__);
        }
    }


    /*
     * 24 bit playback on speakers is allowed through 48
     * khz backend only
     */
    if ((24 == bit_width) &&
            (usecase->stream.out->devices & AUDIO_DEVICE_OUT_SPEAKER)) {
        bit_width = (uint32_t)platform_get_snd_device_bit_width(SND_DEVICE_OUT_SPEAKER);
        sample_rate = CODEC_BACKEND_DEFAULT_SAMPLE_RATE;
        ALOGD("%s:becf: afe: 24 bit playback on speakers"
              "Configure afe to default Sample Rate(48k)", __func__);
    }

    /*
     * native playback is not enabled.Configure afe to default Sample Rate(48k)
     */
    if (NATIVE_AUDIO_MODE_INVALID == na_mode &&
            OUTPUT_SAMPLING_RATE_44100 == sample_rate) {
        sample_rate = CODEC_BACKEND_DEFAULT_SAMPLE_RATE;
        ALOGD("%s:becf: afe: napb not active - set (48k) default rate",
              __func__);
    }

    /*
     * Sample rate greater than 48K is only supported by external codecs on
     * specific devices e.g. Headphones, reset the sample rate to
     * default value if not external codec.
     */
    if (!is_external_codec) {
        ALOGD("%s:becf: afe: For internal codec only 48 is supported \
              Configure afe to default Sample Rate(48k)", __func__);
        sample_rate = CODEC_BACKEND_DEFAULT_SAMPLE_RATE;
    }

    //check if mulitchannel clip needs to be down sampled to 48k
    property_get("audio.playback.mch.downsample",value,"");
    if (!strncmp("true", value, sizeof("true"))) {
        out = usecase->stream.out;
        if ((popcount(out->channel_mask) > 2) &&
                      (out->sample_rate > CODEC_BACKEND_DEFAULT_SAMPLE_RATE) &&
                      !(out->flags & AUDIO_OUTPUT_FLAG_COMPRESS_PASSTHROUGH)) {
           sample_rate = CODEC_BACKEND_DEFAULT_SAMPLE_RATE;
          /* update out sample rate to reflect current backend sample rate  */
           out->sample_rate = sample_rate;
           ALOGD("%s: MCH session defaulting sample rate to %d",
                        __func__, sample_rate);
         }
    }

    ALOGI("%s:becf: afe: Codec selected backend: %d updated bit width: %d and sample rate: %d",
          __func__,
        backend_idx, bit_width, sample_rate);
    // Force routing if the expected bitwdith or samplerate
    // is not same as current backend comfiguration
    if ((bit_width != my_data->current_backend_cfg[backend_idx].bit_width) ||
        (sample_rate != my_data->current_backend_cfg[backend_idx].sample_rate)) {
        *new_bit_width = bit_width;
        *new_sample_rate = sample_rate;
        backend_change = true;
        ALOGI("%s:becf: afe: Codec backend needs to be updated. new bit width: %d new sample rate: %d",
              __func__,
             *new_bit_width, *new_sample_rate);
    }

    return backend_change;
}

bool platform_check_and_set_codec_backend_cfg(struct audio_device* adev,
    struct audio_usecase *usecase, snd_device_t snd_device)
{
    unsigned int new_bit_width;
    unsigned int new_sample_rate;
    int backend_idx = DEFAULT_CODEC_BACKEND;
    struct platform_data *my_data = (struct platform_data *)adev->platform;

    backend_idx = platform_get_backend_index(snd_device);

    new_bit_width = usecase->stream.out->bit_width;
    new_sample_rate = usecase->stream.out->sample_rate;

    ALOGI("%s:becf: afe: bitwidth %d, samplerate %d"
          ", backend_idx %d usecase = %d device (%s)", __func__, new_bit_width,
          new_sample_rate, backend_idx, usecase->id,
          platform_get_snd_device_name(snd_device));
    if (platform_check_codec_backend_cfg(adev, usecase, snd_device,
                                      &new_bit_width, &new_sample_rate)) {
        platform_set_codec_backend_cfg(adev, snd_device,
                                       new_bit_width, new_sample_rate);
        return true;
    }

    return false;
}

int platform_set_snd_device_backend(snd_device_t device, const char *backend)
{
    int ret = 0;

    if ((device < SND_DEVICE_MIN) || (device >= SND_DEVICE_MAX)) {
        ALOGE("%s: Invalid snd_device = %d",
            __func__, device);
        ret = -EINVAL;
        goto done;
    }

    if (backend_table[device]) {
        free(backend_table[device]);
    }
    backend_table[device] = strdup(backend);
done:
    return ret;
}

int platform_set_usecase_pcm_id(audio_usecase_t usecase, int32_t type, int32_t pcm_id)
{
    int ret = 0;
    if ((usecase <= USECASE_INVALID) || (usecase >= AUDIO_USECASE_MAX)) {
        ALOGE("%s: invalid usecase case idx %d", __func__, usecase);
        ret = -EINVAL;
        goto done;
    }

    if ((type != 0) && (type != 1)) {
        ALOGE("%s: invalid usecase type", __func__);
        ret = -EINVAL;
    }
    pcm_device_table[usecase][type] = pcm_id;
done:
    return ret;
}

void platform_get_device_to_be_id_map(int **device_to_be_id, int *length)
{
     *device_to_be_id = msm_device_to_be_id;
     *length = msm_be_id_array_len;
}
int platform_set_stream_channel_map(void *platform, audio_channel_mask_t channel_mask, int snd_id)
{
    int ret = 0;
    int channels = audio_channel_count_from_out_mask(channel_mask);

    char channel_map[8];
    memset(channel_map, 0, sizeof(channel_map));
    /* Following are all most common standard WAV channel layouts
       overridden by channel mask if its allowed and different */
    switch (channels) {
        case 1:
            /* AUDIO_CHANNEL_OUT_MONO */
            channel_map[0] = PCM_CHANNEL_FC;
            break;
        case 2:
            /* AUDIO_CHANNEL_OUT_STEREO */
            channel_map[0] = PCM_CHANNEL_FL;
            channel_map[1] = PCM_CHANNEL_FR;
            break;
        case 3:
            /* AUDIO_CHANNEL_OUT_2POINT1 */
            channel_map[0] = PCM_CHANNEL_FL;
            channel_map[1] = PCM_CHANNEL_FR;
            channel_map[2] = PCM_CHANNEL_FC;
            break;
        case 4:
            /* AUDIO_CHANNEL_OUT_QUAD_SIDE */
            channel_map[0] = PCM_CHANNEL_FL;
            channel_map[1] = PCM_CHANNEL_FR;
            channel_map[2] = PCM_CHANNEL_LS;
            channel_map[3] = PCM_CHANNEL_RS;
            if (channel_mask == AUDIO_CHANNEL_OUT_QUAD_BACK)
            {
                channel_map[2] = PCM_CHANNEL_LB;
                channel_map[3] = PCM_CHANNEL_RB;
            }
            if (channel_mask == AUDIO_CHANNEL_OUT_SURROUND)
            {
                channel_map[2] = PCM_CHANNEL_FC;
                channel_map[3] = PCM_CHANNEL_CS;
            }
            break;
        case 5:
            /* AUDIO_CHANNEL_OUT_PENTA */
            channel_map[0] = PCM_CHANNEL_FL;
            channel_map[1] = PCM_CHANNEL_FR;
            channel_map[2] = PCM_CHANNEL_FC;
            channel_map[3] = PCM_CHANNEL_LB;
            channel_map[4] = PCM_CHANNEL_RB;
            break;
        case 6:
            /* AUDIO_CHANNEL_OUT_5POINT1 */
            channel_map[0] = PCM_CHANNEL_FL;
            channel_map[1] = PCM_CHANNEL_FR;
            channel_map[2] = PCM_CHANNEL_FC;
            channel_map[3] = PCM_CHANNEL_LFE;
            channel_map[4] = PCM_CHANNEL_LB;
            channel_map[5] = PCM_CHANNEL_RB;
            if (channel_mask == AUDIO_CHANNEL_OUT_5POINT1_SIDE)
            {
                channel_map[4] = PCM_CHANNEL_LS;
                channel_map[5] = PCM_CHANNEL_RS;
            }
            break;
        case 7:
            /* AUDIO_CHANNEL_OUT_6POINT1 */
            channel_map[0] = PCM_CHANNEL_FL;
            channel_map[1] = PCM_CHANNEL_FR;
            channel_map[2] = PCM_CHANNEL_FC;
            channel_map[3] = PCM_CHANNEL_LFE;
            channel_map[4] = PCM_CHANNEL_LB;
            channel_map[5] = PCM_CHANNEL_RB;
            channel_map[6] = PCM_CHANNEL_CS;
            break;
        case 8:
            /* AUDIO_CHANNEL_OUT_7POINT1 */
            channel_map[0] = PCM_CHANNEL_FL;
            channel_map[1] = PCM_CHANNEL_FR;
            channel_map[2] = PCM_CHANNEL_FC;
            channel_map[3] = PCM_CHANNEL_LFE;
            channel_map[4] = PCM_CHANNEL_LB;
            channel_map[5] = PCM_CHANNEL_RB;
            channel_map[6] = PCM_CHANNEL_LS;
            channel_map[7] = PCM_CHANNEL_RS;
            break;
        default:
            ALOGE("unsupported channels %d for setting channel map", channels);
            return -1;
    }
    ret = platform_set_channel_map(platform, channels, channel_map, snd_id);
    return ret;
}

int platform_get_edid_info(void *platform)
{
    struct platform_data *my_data = (struct platform_data *)platform;
    struct audio_device *adev = my_data->adev;
    char block[MAX_SAD_BLOCKS * SAD_BLOCK_SIZE];
    char *sad = block;
    int num_audio_blocks;
    int channel_count = 2;
    int i, ret, count;

    struct mixer_ctl *ctl;
    char edid_data[MAX_SAD_BLOCKS * SAD_BLOCK_SIZE + 1] = {0};
    edid_audio_info *info;

    if (my_data->edid_valid) {
        /* use cached edid */
        return 0;
    }

    if (my_data->edid_info == NULL) {
        my_data->edid_info =
            (struct edid_audio_info *)calloc(1, sizeof(struct edid_audio_info));
    }

    info = my_data->edid_info;

    ctl = mixer_get_ctl_by_name(adev->mixer, AUDIO_DATA_BLOCK_MIXER_CTL);
    if (!ctl) {
        ALOGE("%s: Could not get ctl for mixer cmd - %s",
              __func__, AUDIO_DATA_BLOCK_MIXER_CTL);
        goto fail;
    }

    mixer_ctl_update(ctl);

    count = mixer_ctl_get_num_values(ctl);

    /* Read SAD blocks, clamping the maximum size for safety */
    if (count > (int)sizeof(block))
        count = (int)sizeof(block);

    ret = mixer_ctl_get_array(ctl, block, count);
    if (ret != 0) {
        ALOGE("%s: mixer_ctl_get_array() failed to get EDID info", __func__);
        goto fail;
    }
    edid_data[0] = count;
    memcpy(&edid_data[1], block, count);
    if (!edid_get_sink_caps(info, edid_data)) {
        ALOGE("%s: Failed to get HDMI sink capabilities", __func__);
        goto fail;
    }
    my_data->edid_valid = true;
    return 0;
fail:
    if (my_data->edid_info) {
        free(my_data->edid_info);
        my_data->edid_info = NULL;
        my_data->edid_valid = false;
    }
    ALOGE("%s: return -EINVAL", __func__);
    return -EINVAL;
}


int platform_set_channel_allocation(void *platform, int channel_alloc)
{
    struct mixer_ctl *ctl;
    const char *mixer_ctl_name = "HDMI RX CA";
    int ret;
    struct platform_data *my_data = (struct platform_data *)platform;
    struct audio_device *adev = my_data->adev;

    ctl = mixer_get_ctl_by_name(adev->mixer, mixer_ctl_name);
    if (!ctl) {
        ALOGE("%s: Could not get ctl for mixer cmd - %s",
              __func__, mixer_ctl_name);
        ret = EINVAL;
    }
    ALOGD(":%s channel allocation = 0x%x", __func__, channel_alloc);
    ret = mixer_ctl_set_value(ctl, 0, channel_alloc);

    if (ret < 0) {
        ALOGE("%s: Could not set ctl, error:%d ", __func__, ret);
    }

    return ret;
}

int platform_set_channel_map(void *platform, int ch_count, char *ch_map, int snd_id)
{
    struct mixer_ctl *ctl;
    char mixer_ctl_name[44]; // max length of name is 44 as defined
    int ret;
    unsigned int i;
    int set_values[8] = {0};
    char device_num[13]; // device number up to 2 digit
    struct platform_data *my_data = (struct platform_data *)platform;
    struct audio_device *adev = my_data->adev;
    ALOGV("%s channel_count:%d",__func__, ch_count);
    if (NULL == ch_map) {
        ALOGE("%s: Invalid channel mapping used", __func__);
        return -EINVAL;
    }

    /*
     * If snd_id is greater than 0, stream channel mapping
     * If snd_id is below 0, typically -1, device channel mapping
     */
    if (snd_id >= 0) {
        snprintf(mixer_ctl_name, sizeof(mixer_ctl_name), "Playback Channel Map%d", snd_id);
    } else {
        strlcpy(mixer_ctl_name, "Playback Device Channel Map", sizeof(mixer_ctl_name));
    }

    ALOGD("%s mixer_ctl_name:%s", __func__, mixer_ctl_name);

    ctl = mixer_get_ctl_by_name(adev->mixer, mixer_ctl_name);
    if (!ctl) {
        ALOGE("%s: Could not get ctl for mixer cmd - %s",
              __func__, mixer_ctl_name);
        return -EINVAL;
    }
    for (i = 0; i< ARRAY_SIZE(set_values); i++) {
        set_values[i] = ch_map[i];
    }

    ALOGD("%s: set mapping(%d %d %d %d %d %d %d %d) for channel:%d", __func__,
        set_values[0], set_values[1], set_values[2], set_values[3], set_values[4],
        set_values[5], set_values[6], set_values[7], ch_count);

    ret = mixer_ctl_set_array(ctl, set_values, ch_count);
    if (ret < 0) {
        ALOGE("%s: Could not set ctl, error:%d ch_count:%d",
              __func__, ret, ch_count);
    }
    return ret;
}

unsigned char platform_map_to_edid_format(int audio_format)
{
    unsigned char format;
    switch (audio_format & AUDIO_FORMAT_MAIN_MASK) {
    case AUDIO_FORMAT_AC3:
        ALOGV("%s: AC3", __func__);
        format = AC3;
        break;
    case AUDIO_FORMAT_AAC:
        ALOGV("%s:AAC", __func__);
        format = AAC;
        break;
    case AUDIO_FORMAT_AAC_ADTS:
        ALOGV("%s:AAC_ADTS", __func__);
        format = AAC;
        break;
    case AUDIO_FORMAT_E_AC3:
        ALOGV("%s:E_AC3", __func__);
        format = DOLBY_DIGITAL_PLUS;
        break;
    case AUDIO_FORMAT_PCM_16_BIT:
    case AUDIO_FORMAT_PCM_16_BIT_OFFLOAD:
    case AUDIO_FORMAT_PCM_24_BIT_OFFLOAD:
    default:
        ALOGV("%s:PCM", __func__);
        format =  LPCM;
        break;
    }
    return format;
}

uint32_t platform_get_compress_passthrough_buffer_size(
                                          audio_offload_info_t* info)
{
    uint32_t fragment_size = MIN_COMPRESS_PASSTHROUGH_FRAGMENT_SIZE;
    if (!info->has_video)
        fragment_size = MIN_COMPRESS_PASSTHROUGH_FRAGMENT_SIZE;

    return fragment_size;
}

void platform_reset_edid_info(void *platform) {

    ALOGV("%s:", __func__);
    struct platform_data *my_data = (struct platform_data *)platform;
    if (my_data->edid_info) {
        ALOGV("%s :free edid", __func__);
        free(my_data->edid_info);
        my_data->edid_info = NULL;
    }
}

bool platform_is_edid_supported_format(void *platform, int format)
{
    struct platform_data *my_data = (struct platform_data *)platform;
    struct audio_device *adev = my_data->adev;
    edid_audio_info *info = NULL;
    int num_audio_blocks;
    int i, ret, count;
    unsigned char format_id = platform_map_to_edid_format(format);

    ret = platform_get_edid_info(platform);
    info = (edid_audio_info *)my_data->edid_info;
    if (ret == 0 && info != NULL) {
        for (i = 0; i < info->audio_blocks && i < MAX_EDID_BLOCKS; i++) {
             /*
              * To check
              *  is there any special for CONFIG_HDMI_PASSTHROUGH_CONVERT
              *  & DOLBY_DIGITAL_PLUS
              */
            if (info->audio_blocks_array[i].format_id == format_id) {
                ALOGV("%s:platform_is_edid_supported_format true %x",
                      __func__, format);
                return true;
            }
        }
    }
    ALOGV("%s:platform_is_edid_supported_format false %x",
           __func__, format);
    return false;
}

int platform_set_edid_channels_configuration(void *platform, int channels) {

    struct platform_data *my_data = (struct platform_data *)platform;
    struct audio_device *adev = my_data->adev;
    edid_audio_info *info = NULL;
    int num_audio_blocks;
    int channel_count = 2;
    int i, ret, count;
    char default_channelMap[MAX_CHANNELS_SUPPORTED] = {0};

    ret = platform_get_edid_info(platform);
    info = (edid_audio_info *)my_data->edid_info;
    if(ret == 0 && info != NULL) {
        if (channels > 2) {

            ALOGV("%s:able to get HDMI sink capabilities multi channel playback",
                   __func__);
            for (i = 0; i < info->audio_blocks && i < MAX_EDID_BLOCKS; i++) {
                if (info->audio_blocks_array[i].format_id == LPCM &&
                      info->audio_blocks_array[i].channels > channel_count &&
                      info->audio_blocks_array[i].channels <= MAX_HDMI_CHANNEL_CNT) {
                    channel_count = info->audio_blocks_array[i].channels;
                }
            }
            ALOGV("%s:channel_count:%d", __func__, channel_count);
            /*
             * Channel map is set for supported hdmi max channel count even
             * though the input channel count set on adm is less than or equal to
             * max supported channel count
             */
            platform_set_channel_map(platform, channel_count, info->channel_map, -1);
            platform_set_channel_allocation(platform, info->channel_allocation);
        } else {
            default_channelMap[0] = PCM_CHANNEL_FL;
            default_channelMap[1] = PCM_CHANNEL_FR;
            platform_set_channel_map(platform,2,default_channelMap,-1);
            platform_set_channel_allocation(platform,0);
        }
    }

    return 0;
}

void platform_cache_edid(void * platform)
{
    platform_get_edid_info(platform);
}

void platform_invalidate_edid(void * platform)
{
    struct platform_data *my_data = (struct platform_data *)platform;
    my_data->edid_valid = false;
    if (my_data->edid_info) {
        memset(my_data->edid_info, 0, sizeof(struct edid_audio_info));
    }
}

int platform_set_mixer_control(struct stream_out *out, const char * mixer_ctl_name,
                      const char *mixer_val)
{
    struct audio_device *adev = out->dev;
    struct mixer_ctl *ctl = NULL;
    ALOGD("setting mixer ctl %s with value %s", mixer_ctl_name, mixer_val);
    ctl = mixer_get_ctl_by_name(adev->mixer, mixer_ctl_name);
    if (!ctl) {
        ALOGE("%s: could not get ctl for mixer cmd - %s",
              __func__, mixer_ctl_name);
        return -EINVAL;
    }

    return mixer_ctl_set_enum_by_string(ctl, mixer_val);
}

int platform_set_hdmi_config(struct stream_out *out)
{
    struct listnode *node;
    struct audio_usecase *usecase;
    struct audio_device *adev = out->dev;
    const char *hdmi_format_ctrl = "HDMI RX Format";
    const char *hdmi_rate_ctrl = "HDMI_RX SampleRate";
    int sample_rate = out->sample_rate;
    /*TODO: Add rules and check if this needs to be done.*/
    if((is_offload_usecase(out->usecase)) &&
        (out->compr_config.codec->compr_passthr == PASSTHROUGH ||
        out->compr_config.codec->compr_passthr == PASSTHROUGH_CONVERT)) {
        /* TODO: can we add mixer control for channels here avoid setting */
        if ((out->format == AUDIO_FORMAT_E_AC3 ||
            out->format == AUDIO_FORMAT_E_AC3_JOC) &&
            (out->compr_config.codec->compr_passthr == PASSTHROUGH))
            sample_rate = out->sample_rate * 4;
        ALOGD("%s:HDMI compress format and samplerate %d, sample_rate %d",
               __func__, out->sample_rate, sample_rate);
        platform_set_mixer_control(out, hdmi_format_ctrl, "Compr");
        switch (sample_rate) {
            case 32000:
                platform_set_mixer_control(out, hdmi_rate_ctrl, "KHZ_32");
                break;
            case 44100:
                platform_set_mixer_control(out, hdmi_rate_ctrl, "KHZ_44_1");
                break;
            case 96000:
                platform_set_mixer_control(out, hdmi_rate_ctrl, "KHZ_96");
                break;
            case 176400:
                platform_set_mixer_control(out, hdmi_rate_ctrl, "KHZ_176_4");
                break;
            case 192000:
                platform_set_mixer_control(out, hdmi_rate_ctrl, "KHZ_192");
                break;
            case 128000:
                if (out->format != AUDIO_FORMAT_E_AC3) {
                    platform_set_mixer_control(out, hdmi_rate_ctrl, "KHZ_128");
                    break;
                } else
                   ALOGW("Unsupported sample rate for E_AC3 32K");
            default:
            case 48000:
                platform_set_mixer_control(out, hdmi_rate_ctrl, "KHZ_48");
                break;
        }
    } else {
        ALOGD("%s: HDMI pcm and samplerate %d", __func__,
               out->sample_rate);
        platform_set_mixer_control(out, hdmi_format_ctrl, "LPCM");
        platform_set_mixer_control(out, hdmi_rate_ctrl, "KHZ_48");
    }

    /*
     * Deroute all the playback streams routed to HDMI so that
     * the back end is deactivated. Note that backend will not
     * be deactivated if any one stream is connected to it.
     */
    list_for_each(node, &adev->usecase_list) {
        usecase = node_to_item(node, struct audio_usecase, list);
        ALOGV("%s:disable: usecase type %d, devices 0x%x", __func__,
               usecase->type, usecase->devices);
        if (usecase->type == PCM_PLAYBACK &&
                usecase->devices & AUDIO_DEVICE_OUT_AUX_DIGITAL) {
            disable_audio_route(adev, usecase);
        }
    }

    /*
     * Enable all the streams disabled above. Now the HDMI backend
     * will be activated with new channel configuration
     */
    list_for_each(node, &adev->usecase_list) {
        usecase = node_to_item(node, struct audio_usecase, list);
        ALOGV("%s:enable: usecase type %d, devices 0x%x", __func__,
               usecase->type, usecase->devices);
        if (usecase->type == PCM_PLAYBACK &&
                usecase->devices & AUDIO_DEVICE_OUT_AUX_DIGITAL) {
            enable_audio_route(adev, usecase);
        }
    }

    return 0;
}

int platform_set_device_params(struct stream_out *out, int param, int value)
{
    struct audio_device *adev = out->dev;
    struct mixer_ctl *ctl;
    char *mixer_ctl_name = "Device PP Params";
    int ret = 0;
    uint32_t set_values[] = {0,0};

    set_values[0] = param;
    set_values[1] = value;

    ctl = mixer_get_ctl_by_name(adev->mixer, mixer_ctl_name);
    if (!ctl) {
        ALOGE("%s: Could not get ctl for mixer cmd - %s",
              __func__, mixer_ctl_name);
        ret = -EINVAL;
        goto end;
    }

    ALOGV("%s: Setting device pp params param: %d, value %d mixer ctrl:%s",
          __func__,param, value, mixer_ctl_name);
    mixer_ctl_set_array(ctl, set_values, ARRAY_SIZE(set_values));

end:
    return ret;
}

int platform_get_subsys_image_name(char *buf)
{
    strlcpy(buf, PLATFORM_IMAGE_NAME, sizeof(PLATFORM_IMAGE_NAME));
    return 0;
}

/*
 * This is a lookup table to map android audio input device to audio h/w interface (backend).
 * The table can be extended for other input devices by adding appropriate entries.
 * The audio interface for a particular input device need to be added in
 * audio_platform_info.xml file.
 */
struct audio_device_to_audio_interface audio_device_to_interface_table[] = {
    {AUDIO_DEVICE_IN_BUILTIN_MIC, ENUM_TO_STRING(AUDIO_DEVICE_IN_BUILTIN_MIC), ""},
    {AUDIO_DEVICE_IN_BACK_MIC, ENUM_TO_STRING(AUDIO_DEVICE_IN_BACK_MIC), ""},
};

int audio_device_to_interface_table_len  =
    sizeof(audio_device_to_interface_table) / sizeof(audio_device_to_interface_table[0]);

int platform_set_audio_device_interface(const char * device_name,
                                        const char *intf_name,
                                        const char *codec_type)
{
    int ret = 0;
    int i;

    if (device_name == NULL || intf_name == NULL || codec_type == NULL) {
        ALOGE("%s: Invalid input", __func__);

        ret = -EINVAL;
        goto done;
    }

    ALOGD("%s: Enter, device name:%s, intf name:%s, codec_type:%s", __func__,
                            device_name, intf_name, codec_type);

    size_t device_name_len = strlen(device_name);
    for (i = 0; i < audio_device_to_interface_table_len; i++) {
        char* name = audio_device_to_interface_table[i].device_name;
        size_t name_len = strlen(name);
        if ((name_len == device_name_len) &&
            (strncmp(device_name, name, name_len) == 0)) {
            if (is_external_codec &&
               (strncmp(codec_type, "external", strlen(codec_type)) == 0)) {
                ALOGD("%s: Matched device name:%s, overwrite intf name with %s",
                  __func__, device_name, intf_name);

                strlcpy(audio_device_to_interface_table[i].interface_name, intf_name,
                    sizeof(audio_device_to_interface_table[i].interface_name));
            } else if (!is_external_codec &&
                       (strncmp(codec_type, "internal", strlen(codec_type)) == 0)) {
                ALOGD("%s: Matched device name:%s, overwrite intf name with %s",
                  __func__, device_name, intf_name);

                strlcpy(audio_device_to_interface_table[i].interface_name, intf_name,
                    sizeof(audio_device_to_interface_table[i].interface_name));
            } else
                ALOGE("Invalid codec_type specified. Ignoring this interface entry.");
            goto done;
        }
    }
    ALOGE("%s: Could not find matching device name %s",
            __func__, device_name);

    ret = -EINVAL;

done:
    return ret;
}

 /*
 * This is a lookup table to map names of speaker device with respective left and right TZ names.
 * Also the tz names for a particular left or right speaker can be overriden by adding
 * corresponding entry in audio_platform_info.xml file.
 */
struct speaker_device_to_tz_names speaker_device_tz_names = {
    {SND_DEVICE_OUT_SPEAKER, "", ""},
};

const char *platform_get_spkr_1_tz_name(snd_device_t snd_device)
{
    if (snd_device >= SND_DEVICE_MIN && snd_device < SND_DEVICE_MAX)
        return speaker_device_tz_names.spkr_1_tz_name;
    else
        return "";
}

const char *platform_get_spkr_2_tz_name(snd_device_t snd_device)
{
    if (snd_device >= SND_DEVICE_MIN && snd_device < SND_DEVICE_MAX)
        return speaker_device_tz_names.spkr_2_tz_name;
    else
        return "";
}

int platform_set_spkr_device_tz_names(snd_device_t index,
                                      const char *spkr_1_tz_name, const char *spkr_2_tz_name)
{
    int ret = 0;
    int i;

    if (spkr_1_tz_name == NULL && spkr_2_tz_name == NULL) {
        ALOGE("%s: Invalid input", __func__);
        ret = -EINVAL;
        goto done;
    }
    if (index != speaker_device_tz_names.snd_device) {
        ALOGE("%s: not matching speaker device\n");
        ret = -EINVAL;
        goto done;
    }
    ALOGD("%s: Enter, spkr_1_tz_name :%s, spkr_2_tz_name:%s",
            __func__, spkr_1_tz_name, spkr_2_tz_name);

    if (spkr_1_tz_name != NULL)
        strlcpy(speaker_device_tz_names.spkr_1_tz_name, spkr_1_tz_name,
                sizeof(speaker_device_tz_names.spkr_1_tz_name));

    if (spkr_2_tz_name != NULL)
        strlcpy(speaker_device_tz_names.spkr_2_tz_name, spkr_2_tz_name,
                sizeof(speaker_device_tz_names.spkr_2_tz_name));
done:
    return ret;
}

int platform_get_wsa_mode(void *adev)
{
    struct audio_device *adev_h = adev;
    char *snd_card_name;

    snd_card_name = mixer_get_name(adev_h->mixer);
    if ((!strcmp(snd_card_name, "msm8952-skum-snd-card")) ||
        (!strcmp(snd_card_name, "msm8952-snd-card")) ||
        (!strcmp(snd_card_name, "msm8952-snd-card-mtp")) ||
        (!strcmp(snd_card_name, "msm8976-skun-snd-card")))
        return 1;
    else
        return 0;
}

bool platform_send_gain_dep_cal(void *platform __unused,
                                int level __unused)
{
    return 0;
}

bool platform_can_enable_spkr_prot_on_device(snd_device_t snd_device)
{
    bool ret = false;

    if (snd_device == SND_DEVICE_OUT_SPEAKER ||
        snd_device == SND_DEVICE_OUT_SPEAKER_WSA ||
        snd_device == SND_DEVICE_OUT_SPEAKER_VBAT ||
        snd_device == SND_DEVICE_OUT_VOICE_SPEAKER_VBAT ||
        snd_device == SND_DEVICE_OUT_VOICE_SPEAKER ||
        snd_device == SND_DEVICE_OUT_VOICE_SPEAKER_WSA) {
        ret = true;
    }

    return ret;
}

int platform_get_spkr_prot_acdb_id(snd_device_t snd_device)
{
    int acdb_id;

    switch(snd_device) {
        case SND_DEVICE_OUT_SPEAKER:
        case SND_DEVICE_OUT_SPEAKER_WSA:
             acdb_id = platform_get_snd_device_acdb_id(SND_DEVICE_OUT_SPEAKER_PROTECTED);
             break;
        case SND_DEVICE_OUT_VOICE_SPEAKER:
        case SND_DEVICE_OUT_VOICE_SPEAKER_WSA:
             acdb_id = platform_get_snd_device_acdb_id(SND_DEVICE_OUT_VOICE_SPEAKER_PROTECTED);
             break;
        case SND_DEVICE_OUT_SPEAKER_VBAT:
             acdb_id = platform_get_snd_device_acdb_id(SND_DEVICE_OUT_SPEAKER_PROTECTED_VBAT);
             break;
        case SND_DEVICE_OUT_VOICE_SPEAKER_VBAT:
             acdb_id = platform_get_snd_device_acdb_id(SND_DEVICE_OUT_VOICE_SPEAKER_PROTECTED_VBAT);
             break;
        default:
             acdb_id = -EINVAL;
             break;
    }
    return acdb_id;
}

int platform_get_spkr_prot_snd_device(snd_device_t snd_device)
{
    if (!audio_extn_spkr_prot_is_enabled())
        return snd_device;

    switch(snd_device) {
        case SND_DEVICE_OUT_SPEAKER:
        case SND_DEVICE_OUT_SPEAKER_WSA:
             return SND_DEVICE_OUT_SPEAKER_PROTECTED;
        case SND_DEVICE_OUT_VOICE_SPEAKER:
        case SND_DEVICE_OUT_VOICE_SPEAKER_WSA:
             return SND_DEVICE_OUT_VOICE_SPEAKER_PROTECTED;
        case SND_DEVICE_OUT_SPEAKER_VBAT:
             return SND_DEVICE_OUT_SPEAKER_PROTECTED_VBAT;
        case SND_DEVICE_OUT_VOICE_SPEAKER_VBAT:
             return SND_DEVICE_OUT_VOICE_SPEAKER_PROTECTED_VBAT;
        default:
             return snd_device;
    }
}<|MERGE_RESOLUTION|>--- conflicted
+++ resolved
@@ -1464,15 +1464,9 @@
         }
         return;
     }
-<<<<<<< HEAD
-    if (send_codec_cal(acdb_loader_get_calibration, plat_data, fd) < 0)
-        ALOGE("%s: Could not send anc cal", __FUNCTION__);
-    close(fd);
-=======
 
     send_codec_cal(acdb_loader_get_calibration, plat_data, fd);
     plat_data->hw_dep_fd = fd;
->>>>>>> 603ae9b0
 }
 
 const char * get_snd_card_name_for_acdb_loader(const char *snd_card_name) {
