/*
 * Copyright (c) 2013-2016, The Linux Foundation. All rights reserved.
 * Not a Contribution.
 *
 * Copyright (C) 2013 The Android Open Source Project
 *
 * Licensed under the Apache License, Version 2.0 (the "License");
 * you may not use this file except in compliance with the License.
 * You may obtain a copy of the License at
 *
 *      http://www.apache.org/licenses/LICENSE-2.0
 *
 * Unless required by applicable law or agreed to in writing, software
 * distributed under the License is distributed on an "AS IS" BASIS,
 * WITHOUT WARRANTIES OR CONDITIONS OF ANY KIND, either express or implied.
 * See the License for the specific language governing permissions and
 * limitations under the License.
 */

#define LOG_TAG "msm8916_platform"
/*#define LOG_NDEBUG 0*/
#define LOG_NDDEBUG 0

#include <stdlib.h>
#include <dlfcn.h>
#include <fcntl.h>
#include <sys/ioctl.h>
#include <cutils/log.h>
#include <cutils/properties.h>
#include <cutils/str_parms.h>
#include <audio_hw.h>
#include <platform_api.h>
#include "platform.h"
#include "audio_extn.h"
#include "voice_extn.h"
#include "edid.h"
#include "sound/compress_params.h"
#include "sound/msmcal-hwdep.h"
#include <dirent.h>
#define SOUND_TRIGGER_DEVICE_HANDSET_MONO_LOW_POWER_ACDB_ID (100)
#define MAX_MIXER_XML_PATH  100
#define MIXER_XML_PATH_QRD_SKUH "/system/etc/mixer_paths_qrd_skuh.xml"
#define MIXER_XML_PATH_QRD_SKUI "/system/etc/mixer_paths_qrd_skui.xml"
#define MIXER_XML_PATH_QRD_SKUHF "/system/etc/mixer_paths_qrd_skuhf.xml"
#define MIXER_XML_PATH_SKUK "/system/etc/mixer_paths_skuk.xml"
#define MIXER_XML_PATH_SKUA "/system/etc/mixer_paths_skua.xml"
#define MIXER_XML_PATH_SKUC "/system/etc/mixer_paths_skuc.xml"
#define MIXER_XML_PATH_SKUE "/system/etc/mixer_paths_skue.xml"
#define MIXER_XML_PATH_SKUL "/system/etc/mixer_paths_skul.xml"
#define MIXER_XML_PATH_SKUM "/system/etc/mixer_paths_qrd_skum.xml"
#define MIXER_XML_PATH_SKU1 "/system/etc/mixer_paths_qrd_sku1.xml"
#define MIXER_XML_PATH_SKUN_CAJON "/system/etc/mixer_paths_qrd_skun_cajon.xml"
#define MIXER_XML_PATH_SKU3 "/system/etc/mixer_paths_qrd_sku3.xml"
#define MIXER_XML_PATH_AUXPCM "/system/etc/mixer_paths_auxpcm.xml"
#define MIXER_XML_PATH_AUXPCM "/system/etc/mixer_paths_auxpcm.xml"
#define MIXER_XML_PATH_I2S "/system/etc/mixer_paths_i2s.xml"
#define MIXER_XML_PATH_WCD9306 "/system/etc/mixer_paths_wcd9306.xml"
#define MIXER_XML_PATH_WCD9330 "/system/etc/mixer_paths_wcd9330.xml"
#define MIXER_XML_PATH_WCD9340 "/system/etc/mixer_paths_wcd9340.xml"
#ifdef LINUX_ENABLED
/* For LE platforms */
#define MIXER_XML_PATH "/etc/mixer_paths.xml"
#define MIXER_XML_PATH_MSM8909_PM8916 "/etc/mixer_paths_msm8909_pm8916.xml"
#define MIXER_XML_PATH_MTP "/etc/mixer_paths_mtp.xml"
#define MIXER_XML_PATH_SKU2 "/etc/mixer_paths_qrd_sku2.xml"
#define MIXER_XML_PATH_WCD9326 "/etc/mixer_paths_wcd9326.xml"
#define MIXER_XML_PATH_WCD9335 "/etc/mixer_paths_wcd9335.xml"
#define PLATFORM_INFO_XML_PATH_EXTCODEC  "/etc/audio_platform_info_extcodec.xml"
#define PLATFORM_INFO_XML_PATH      "/etc/audio_platform_info.xml"
#define MIXER_XML_PATH_WCD9326_I2S "/etc/mixer_paths_wcd9326_i2s.xml"
#define MIXER_XML_PATH_WCD9330_I2S "/etc/mixer_paths_wcd9330_i2s.xml"
#define MIXER_XML_PATH_SBC "/etc/mixer_paths_sbc.xml"
#else
#define MIXER_XML_PATH "/system/etc/mixer_paths.xml"
#define MIXER_XML_PATH_MSM8909_PM8916 "/system/etc/mixer_paths_msm8909_pm8916.xml"
#define MIXER_XML_PATH_MTP "/system/etc/mixer_paths_mtp.xml"
#define MIXER_XML_PATH_SKU2 "/system/etc/mixer_paths_qrd_sku2.xml"
#define PLATFORM_INFO_XML_PATH_EXTCODEC  "/system/etc/audio_platform_info_extcodec.xml"
#define MIXER_XML_PATH_WCD9326 "/system/etc/mixer_paths_wcd9326.xml"
#define MIXER_XML_PATH_WCD9335 "/system/etc/mixer_paths_wcd9335.xml"
#define MIXER_XML_PATH_SKUN "/system/etc/mixer_paths_qrd_skun.xml"
#define PLATFORM_INFO_XML_PATH      "/system/etc/audio_platform_info.xml"
#define MIXER_XML_PATH_WCD9326_I2S  "/system/etc/mixer_paths_wcd9326_i2s.xml"
#define MIXER_XML_PATH_WCD9330_I2S "/system/etc/mixer_paths_wcd9330_i2s.xml"
#define MIXER_XML_PATH_SBC "/system/etc/mixer_paths_sbc.xml"
#endif
#define MIXER_XML_PATH_SKUN "/system/etc/mixer_paths_qrd_skun.xml"

#define LIB_ACDB_LOADER "libacdbloader.so"
#define CVD_VERSION_MIXER_CTL "CVD Version"

#define FLAC_COMPRESS_OFFLOAD_FRAGMENT_SIZE (256 * 1024)
#define MAX_COMPRESS_OFFLOAD_FRAGMENT_SIZE (2 * 1024 * 1024)
#define MIN_COMPRESS_OFFLOAD_FRAGMENT_SIZE (2 * 1024)
#define COMPRESS_OFFLOAD_FRAGMENT_SIZE_FOR_AV_STREAMING (2 * 1024)
#define COMPRESS_OFFLOAD_FRAGMENT_SIZE (32 * 1024)
#define DEFAULT_RX_BACKEND "SLIMBUS_0_RX"

/*
 * Offload buffer size for compress passthrough
 */
#define MIN_COMPRESS_PASSTHROUGH_FRAGMENT_SIZE (2 * 1024)
#define MAX_COMPRESS_PASSTHROUGH_FRAGMENT_SIZE (8 * 1024)

/*
 * This file will have a maximum of 38 bytes:
 *
 * 4 bytes: number of audio blocks
 * 4 bytes: total length of Short Audio Descriptor (SAD) blocks
 * Maximum 10 * 3 bytes: SAD blocks
 */
#define MAX_SAD_BLOCKS      10
#define SAD_BLOCK_SIZE      3
#define MAX_CVD_VERSION_STRING_SIZE    100
#define MAX_SND_CARD_STRING_SIZE    100

/* EDID format ID for LPCM audio */
#define EDID_FORMAT_LPCM    1

/* fallback app type if the default app type from acdb loader fails */
#define DEFAULT_APP_TYPE  0x11130
#define DEFAULT_APP_TYPE_RX_PATH  0x11130
#define DEFAULT_APP_TYPE_TX_PATH 0x11132

/* Retry for delay in FW loading*/
#define RETRY_NUMBER 20
#define RETRY_US 500000
#define MAX_SND_CARD 8

#define SAMPLE_RATE_8KHZ  8000
#define SAMPLE_RATE_16KHZ 16000

#define MAX_SET_CAL_BYTE_SIZE 65536

#define AUDIO_PARAMETER_KEY_FLUENCE_TYPE  "fluence"
#define AUDIO_PARAMETER_KEY_SLOWTALK      "st_enable"
#define AUDIO_PARAMETER_KEY_HD_VOICE      "hd_voice"
#define AUDIO_PARAMETER_KEY_VOLUME_BOOST  "volume_boost"
#define AUDIO_PARAMETER_KEY_AUD_CALDATA   "cal_data"
#define AUDIO_PARAMETER_KEY_AUD_CALRESULT "cal_result"

#define AUDIO_PARAMETER_KEY_MONO_SPEAKER "mono_speaker"

/* Reload ACDB files from specified path */
#define AUDIO_PARAMETER_KEY_RELOAD_ACDB "reload_acdb"

/* Query external audio device connection status */
#define AUDIO_PARAMETER_KEY_EXT_AUDIO_DEVICE "ext_audio_device"

#define EVENT_EXTERNAL_SPK_1 "qc_ext_spk_1"
#define EVENT_EXTERNAL_SPK_2 "qc_ext_spk_2"
#define EVENT_EXTERNAL_MIC   "qc_ext_mic"
#define MAX_CAL_NAME 20
#define MAX_MIME_TYPE_LENGTH 30

char cal_name_info[WCD9XXX_MAX_CAL][MAX_CAL_NAME] = {
        [WCD9XXX_ANC_CAL] = "anc_cal",
        [WCD9XXX_MBHC_CAL] = "mbhc_cal",
        [WCD9XXX_VBAT_CAL] = "vbat_cal",
};

#define AUDIO_PARAMETER_KEY_REC_PLAY_CONC "rec_play_conc_on"

#define  AUDIO_PARAMETER_IS_HW_DECODER_SESSION_AVAILABLE  "is_hw_dec_session_available"

static char *default_rx_backend = NULL;

char dsp_only_decoders_mime[][MAX_MIME_TYPE_LENGTH] = {
    "audio/x-ms-wma" /* wma*/ ,
    "audio/x-ms-wma-lossless" /* wma lossless */ ,
    "audio/x-ms-wma-pro" /* wma prop */ ,
    "audio/amr-wb-plus" /* amr wb plus */ ,
    "audio/alac"  /*alac */ ,
    "audio/x-ape" /*ape */,
};

enum {
	VOICE_FEATURE_SET_DEFAULT,
	VOICE_FEATURE_SET_VOLUME_BOOST
};

struct audio_block_header
{
    int reserved;
    int length;
};

typedef struct acdb_audio_cal_cfg {
    uint32_t             persist;
    uint32_t             snd_dev_id;
    audio_devices_t      dev_id;
    int32_t              acdb_dev_id;
    uint32_t             app_type;
    uint32_t             topo_id;
    uint32_t             sampling_rate;
    uint32_t             cal_type;
    uint32_t             module_id;
    uint32_t             param_id;
} acdb_audio_cal_cfg_t;

/* Audio calibration related functions */
typedef void (*acdb_deallocate_t)();
typedef int  (*acdb_init_t)(const char *, char *, int);
typedef void (*acdb_send_audio_cal_t)(int, int, int , int);
typedef void (*acdb_send_voice_cal_t)(int, int);
typedef int (*acdb_reload_vocvoltable_t)(int);
typedef int  (*acdb_get_default_app_type_t)(void);
typedef int (*acdb_loader_get_calibration_t)(char *attr, int size, void *data);
acdb_loader_get_calibration_t acdb_loader_get_calibration;
typedef int (*acdb_set_audio_cal_t) (void *, void *, uint32_t);
typedef int (*acdb_get_audio_cal_t) (void *, void *, uint32_t*);
typedef int (*acdb_send_common_top_t) (void);
typedef int (*acdb_set_codec_data_t) (void *, char *);
typedef int (*acdb_reload_t) (char *, char *, char *, int);

typedef struct codec_backend_cfg {
    uint32_t sample_rate;
    uint32_t bit_width;
    uint32_t channels;
    char     *bitwidth_mixer_ctl;
    char     *samplerate_mixer_ctl;
    char     *channels_mixer_ctl;
} codec_backend_cfg_t;

static native_audio_prop na_props = {0, 0, 0};
static bool supports_true_32_bit = false;

struct platform_data {
    struct audio_device *adev;
    bool fluence_in_spkr_mode;
    bool fluence_in_voice_call;
    bool fluence_in_voice_rec;
    bool fluence_in_audio_rec;
    bool external_spk_1;
    bool external_spk_2;
    bool external_mic;
    int  fluence_type;
    char fluence_cap[PROPERTY_VALUE_MAX];
    int  fluence_mode;
    bool slowtalk;
    bool hd_voice;
    bool ec_ref_enabled;
    bool is_wsa_speaker;
    bool is_acdb_initialized;
    bool hifi_audio;
    /* Vbat monitor related flags */
    bool is_vbat_speaker;
    bool gsm_mode_enabled;
    int mono_speaker;
    /* Audio calibration related functions */
    void                       *acdb_handle;
    int                        voice_feature_set;
    acdb_init_t                acdb_init;
    acdb_deallocate_t          acdb_deallocate;
    acdb_send_audio_cal_t      acdb_send_audio_cal;
    acdb_set_audio_cal_t       acdb_set_audio_cal;
    acdb_get_audio_cal_t       acdb_get_audio_cal;
    acdb_send_voice_cal_t      acdb_send_voice_cal;
    acdb_reload_vocvoltable_t  acdb_reload_vocvoltable;
    acdb_get_default_app_type_t acdb_get_default_app_type;
    acdb_send_common_top_t     acdb_send_common_top;
    acdb_set_codec_data_t      acdb_set_codec_data;
    acdb_reload_t              acdb_reload;
#ifdef RECORD_PLAY_CONCURRENCY
    bool rec_play_conc_set;
#endif
    void *hw_info;
    struct csd_data *csd;
    void *edid_info;
    bool edid_valid;
    int ext_disp_type;
    codec_backend_cfg_t current_backend_cfg[MAX_CODEC_BACKENDS];
    char ec_ref_mixer_path[64];
    char codec_version[CODEC_VERSION_MAX_LENGTH];
    int hw_dep_fd;
    char cvd_version[MAX_CVD_VERSION_STRING_SIZE];
    char snd_card_name[MAX_SND_CARD_STRING_SIZE];
    int metainfo_key;
    int source_mic_type;
    int max_mic_count;
    bool is_dsd_supported;
    bool is_asrc_supported;
};

static bool is_external_codec = false;
static bool is_slimbus_interface = false;

int pcm_device_table[AUDIO_USECASE_MAX][2] = {
    [USECASE_AUDIO_PLAYBACK_DEEP_BUFFER] = {DEEP_BUFFER_PCM_DEVICE,
                                            DEEP_BUFFER_PCM_DEVICE},
    [USECASE_AUDIO_PLAYBACK_LOW_LATENCY] = {LOWLATENCY_PCM_DEVICE,
                                           LOWLATENCY_PCM_DEVICE},
    [USECASE_AUDIO_PLAYBACK_MULTI_CH] = {MULTIMEDIA2_PCM_DEVICE,
                                        MULTIMEDIA2_PCM_DEVICE},
    [USECASE_AUDIO_PLAYBACK_OFFLOAD] =
                     {PLAYBACK_OFFLOAD_DEVICE, PLAYBACK_OFFLOAD_DEVICE},
    /* Below entries are initialized with invalid values
     * Valid values should be updated from fnc platform_info_init()
     * based on pcm ids defined in audio_platform_info.xml.
     */
    [USECASE_AUDIO_PLAYBACK_OFFLOAD2] = {-1, -1},
    [USECASE_AUDIO_PLAYBACK_OFFLOAD3] = {-1, -1},
    [USECASE_AUDIO_PLAYBACK_OFFLOAD4] = {-1, -1},
    [USECASE_AUDIO_PLAYBACK_OFFLOAD5] = {-1, -1},
    [USECASE_AUDIO_PLAYBACK_OFFLOAD6] = {-1, -1},
    [USECASE_AUDIO_PLAYBACK_OFFLOAD7] = {-1, -1},
    [USECASE_AUDIO_PLAYBACK_OFFLOAD8] = {-1, -1},
    [USECASE_AUDIO_PLAYBACK_OFFLOAD9] = {-1, -1},
    [USECASE_AUDIO_PLAYBACK_ULL] = {MULTIMEDIA3_PCM_DEVICE, MULTIMEDIA3_PCM_DEVICE},
    [USECASE_AUDIO_RECORD] = {AUDIO_RECORD_PCM_DEVICE, AUDIO_RECORD_PCM_DEVICE},
    [USECASE_AUDIO_RECORD_COMPRESS] = {COMPRESS_CAPTURE_DEVICE, COMPRESS_CAPTURE_DEVICE},
    [USECASE_AUDIO_RECORD_COMPRESS2] = {-1, -1},
    [USECASE_AUDIO_RECORD_COMPRESS3] = {-1, -1},
    [USECASE_AUDIO_RECORD_COMPRESS4] = {-1, -1},
    [USECASE_AUDIO_RECORD_LOW_LATENCY] = {LOWLATENCY_PCM_DEVICE,
                                          LOWLATENCY_PCM_DEVICE},
    [USECASE_AUDIO_RECORD_FM_VIRTUAL] = {MULTIMEDIA2_PCM_DEVICE,
                                  MULTIMEDIA2_PCM_DEVICE},
    [USECASE_AUDIO_PLAYBACK_FM] = {FM_PLAYBACK_PCM_DEVICE, FM_CAPTURE_PCM_DEVICE},
    [USECASE_AUDIO_HFP_SCO] = {HFP_PCM_RX, HFP_SCO_RX},
    [USECASE_AUDIO_HFP_SCO_WB] = {HFP_PCM_RX, HFP_SCO_RX},
    [USECASE_VOICE_CALL] = {VOICE_CALL_PCM_DEVICE, VOICE_CALL_PCM_DEVICE},
    [USECASE_VOICE2_CALL] = {VOICE2_CALL_PCM_DEVICE, VOICE2_CALL_PCM_DEVICE},
    [USECASE_VOLTE_CALL] = {VOLTE_CALL_PCM_DEVICE, VOLTE_CALL_PCM_DEVICE},
    [USECASE_QCHAT_CALL] = {QCHAT_CALL_PCM_DEVICE, QCHAT_CALL_PCM_DEVICE},
    [USECASE_VOWLAN_CALL] = {VOWLAN_CALL_PCM_DEVICE, VOWLAN_CALL_PCM_DEVICE},
    [USECASE_VOICEMMODE1_CALL] = {-1, -1}, /* pcm ids updated from platform info file */
    [USECASE_VOICEMMODE2_CALL] = {-1, -1}, /* pcm ids updated from platform info file */
    [USECASE_COMPRESS_VOIP_CALL] = {COMPRESS_VOIP_CALL_PCM_DEVICE, COMPRESS_VOIP_CALL_PCM_DEVICE},
    [USECASE_INCALL_REC_UPLINK] = {AUDIO_RECORD_PCM_DEVICE,
                                   AUDIO_RECORD_PCM_DEVICE},
    [USECASE_INCALL_REC_DOWNLINK] = {AUDIO_RECORD_PCM_DEVICE,
                                     AUDIO_RECORD_PCM_DEVICE},
    [USECASE_INCALL_REC_UPLINK_AND_DOWNLINK] = {AUDIO_RECORD_PCM_DEVICE,
                                                AUDIO_RECORD_PCM_DEVICE},
    [USECASE_INCALL_REC_UPLINK_COMPRESS] = {COMPRESS_CAPTURE_DEVICE,
                                            COMPRESS_CAPTURE_DEVICE},
    [USECASE_INCALL_REC_DOWNLINK_COMPRESS] = {COMPRESS_CAPTURE_DEVICE,
                                              COMPRESS_CAPTURE_DEVICE},
    [USECASE_INCALL_REC_UPLINK_AND_DOWNLINK_COMPRESS] = {COMPRESS_CAPTURE_DEVICE,
                                                         COMPRESS_CAPTURE_DEVICE},
    [USECASE_INCALL_MUSIC_UPLINK] = {INCALL_MUSIC_UPLINK_PCM_DEVICE,
                                     INCALL_MUSIC_UPLINK_PCM_DEVICE},
    [USECASE_INCALL_MUSIC_UPLINK2] = {INCALL_MUSIC_UPLINK2_PCM_DEVICE,
                                      INCALL_MUSIC_UPLINK2_PCM_DEVICE},
    [USECASE_AUDIO_SPKR_CALIB_RX] = {SPKR_PROT_CALIB_RX_PCM_DEVICE, -1},
    [USECASE_AUDIO_SPKR_CALIB_TX] = {-1, SPKR_PROT_CALIB_TX_PCM_DEVICE},
    [USECASE_AUDIO_PLAYBACK_AFE_PROXY] = {AFE_PROXY_PLAYBACK_PCM_DEVICE,
                                          AFE_PROXY_RECORD_PCM_DEVICE},
    [USECASE_AUDIO_RECORD_AFE_PROXY] = {AFE_PROXY_PLAYBACK_PCM_DEVICE,
                                        AFE_PROXY_RECORD_PCM_DEVICE},
    [USECASE_AUDIO_PLAYBACK_EXT_DISP_SILENCE] = {MULTIMEDIA9_PCM_DEVICE, -1},
};

/* Array to store sound devices */
static const char * const device_table[SND_DEVICE_MAX] = {
    [SND_DEVICE_NONE] = "none",
    /* Playback sound devices */
    [SND_DEVICE_OUT_HANDSET] = "handset",
    [SND_DEVICE_OUT_SPEAKER] = "speaker",
    [SND_DEVICE_OUT_SPEAKER_EXTERNAL_1] = "speaker-ext-1",
    [SND_DEVICE_OUT_SPEAKER_EXTERNAL_2] = "speaker-ext-2",
    [SND_DEVICE_OUT_SPEAKER_WSA] = "wsa-speaker",
    [SND_DEVICE_OUT_SPEAKER_VBAT] = "vbat-speaker",
    [SND_DEVICE_OUT_SPEAKER_REVERSE] = "speaker-reverse",
    [SND_DEVICE_OUT_HEADPHONES] = "headphones",
    [SND_DEVICE_OUT_HEADPHONES_DSD] = "headphones-dsd",
    [SND_DEVICE_OUT_HEADPHONES_44_1] = "headphones-44.1",
    [SND_DEVICE_OUT_LINE] = "line",
    [SND_DEVICE_OUT_SPEAKER_AND_HEADPHONES] = "speaker-and-headphones",
    [SND_DEVICE_OUT_SPEAKER_AND_LINE] = "speaker-and-line",
    [SND_DEVICE_OUT_SPEAKER_AND_HEADPHONES_EXTERNAL_1] = "speaker-and-headphones-ext-1",
    [SND_DEVICE_OUT_SPEAKER_AND_HEADPHONES_EXTERNAL_2] = "speaker-and-headphones-ext-2",
    [SND_DEVICE_OUT_VOICE_HANDSET] = "voice-handset",
    [SND_DEVICE_OUT_VOICE_SPEAKER] = "voice-speaker",
    [SND_DEVICE_OUT_VOICE_SPEAKER_WSA] = "wsa-voice-speaker",
    [SND_DEVICE_OUT_VOICE_SPEAKER_VBAT] = "vbat-voice-speaker",
    [SND_DEVICE_OUT_VOICE_SPEAKER_2] = "voice-speaker-2",
    [SND_DEVICE_OUT_VOICE_SPEAKER_2_WSA] = "wsa-voice-speaker-2",
    [SND_DEVICE_OUT_VOICE_SPEAKER_2_VBAT] = "vbat-voice-speaker-2",
    [SND_DEVICE_OUT_VOICE_HEADPHONES] = "voice-headphones",
    [SND_DEVICE_OUT_VOICE_LINE] = "voice-line",
    [SND_DEVICE_OUT_HDMI] = "hdmi",
    [SND_DEVICE_OUT_SPEAKER_AND_HDMI] = "speaker-and-hdmi",
    [SND_DEVICE_OUT_DISPLAY_PORT] = "display-port",
    [SND_DEVICE_OUT_SPEAKER_AND_DISPLAY_PORT] = "speaker-and-display-port",
    [SND_DEVICE_OUT_BT_SCO] = "bt-sco-headset",
    [SND_DEVICE_OUT_BT_SCO_WB] = "bt-sco-headset-wb",
    [SND_DEVICE_OUT_BT_A2DP] = "bt-a2dp",
    [SND_DEVICE_OUT_SPEAKER_AND_BT_A2DP] = "speaker-and-bt-a2dp",
    [SND_DEVICE_OUT_VOICE_TTY_FULL_HEADPHONES] = "voice-tty-full-headphones",
    [SND_DEVICE_OUT_VOICE_TTY_VCO_HEADPHONES] = "voice-tty-vco-headphones",
    [SND_DEVICE_OUT_VOICE_TTY_HCO_HANDSET] = "voice-tty-hco-handset",
    [SND_DEVICE_OUT_VOICE_TX] = "voice-tx",
    [SND_DEVICE_OUT_AFE_PROXY] = "afe-proxy",
    [SND_DEVICE_OUT_USB_HEADSET] = "usb-headset",
    [SND_DEVICE_OUT_USB_HEADPHONES] = "usb-headphones",
    [SND_DEVICE_OUT_SPEAKER_AND_USB_HEADSET] = "speaker-and-usb-headphones",
    [SND_DEVICE_OUT_TRANSMISSION_FM] = "transmission-fm",
    [SND_DEVICE_OUT_ANC_HEADSET] = "anc-headphones",
    [SND_DEVICE_OUT_ANC_FB_HEADSET] = "anc-fb-headphones",
    [SND_DEVICE_OUT_VOICE_ANC_HEADSET] = "voice-anc-headphones",
    [SND_DEVICE_OUT_VOICE_ANC_FB_HEADSET] = "voice-anc-fb-headphones",
    [SND_DEVICE_OUT_SPEAKER_AND_ANC_HEADSET] = "speaker-and-anc-headphones",
    [SND_DEVICE_OUT_ANC_HANDSET] = "anc-handset",
    [SND_DEVICE_OUT_SPEAKER_PROTECTED] = "speaker-protected",
    [SND_DEVICE_OUT_VOICE_SPEAKER_PROTECTED] = "voice-speaker-protected",
    [SND_DEVICE_OUT_VOICE_SPEAKER_2_PROTECTED] = "voice-speaker-2-protected",
    [SND_DEVICE_OUT_SPEAKER_PROTECTED_VBAT] = "speaker-protected-vbat",
    [SND_DEVICE_OUT_VOICE_SPEAKER_PROTECTED_VBAT] = "voice-speaker-protected-vbat",
    [SND_DEVICE_OUT_VOICE_SPEAKER_2_PROTECTED_VBAT] = "voice-speaker-2-protected-vbat",
#ifdef RECORD_PLAY_CONCURRENCY
    [SND_DEVICE_OUT_VOIP_HANDSET] = "voip-handset",
    [SND_DEVICE_OUT_VOIP_SPEAKER] = "voip-speaker",
    [SND_DEVICE_OUT_VOIP_HEADPHONES] = "voip-headphones",
#endif

    /* Capture sound devices */
    [SND_DEVICE_IN_HANDSET_MIC] = "handset-mic",
    [SND_DEVICE_IN_HANDSET_MIC_EXTERNAL] = "handset-mic-ext",
    [SND_DEVICE_IN_HANDSET_MIC_AEC] = "handset-mic",
    [SND_DEVICE_IN_HANDSET_MIC_NS] = "handset-mic",
    [SND_DEVICE_IN_HANDSET_MIC_AEC_NS] = "handset-mic",
    [SND_DEVICE_IN_HANDSET_DMIC] = "dmic-endfire",
    [SND_DEVICE_IN_HANDSET_DMIC_AEC] = "dmic-endfire",
    [SND_DEVICE_IN_HANDSET_DMIC_NS] = "dmic-endfire",
    [SND_DEVICE_IN_HANDSET_DMIC_AEC_NS] = "dmic-endfire",
    [SND_DEVICE_IN_SPEAKER_MIC] = "speaker-mic",
    [SND_DEVICE_IN_SPEAKER_MIC_AEC] = "speaker-mic",
    [SND_DEVICE_IN_SPEAKER_MIC_NS] = "speaker-mic",
    [SND_DEVICE_IN_SPEAKER_MIC_AEC_NS] = "speaker-mic",
    [SND_DEVICE_IN_SPEAKER_DMIC] = "speaker-dmic-endfire",
    [SND_DEVICE_IN_SPEAKER_DMIC_AEC] = "speaker-dmic-endfire",
    [SND_DEVICE_IN_SPEAKER_DMIC_NS] = "speaker-dmic-endfire",
    [SND_DEVICE_IN_SPEAKER_DMIC_AEC_NS] = "speaker-dmic-endfire",
    [SND_DEVICE_IN_HEADSET_MIC] = "headset-mic",
    [SND_DEVICE_IN_HEADSET_MIC_FLUENCE] = "headset-mic",
    [SND_DEVICE_IN_VOICE_SPEAKER_MIC] = "voice-speaker-mic",
    [SND_DEVICE_IN_VOICE_HEADSET_MIC] = "voice-headset-mic",
    [SND_DEVICE_IN_HDMI_MIC] = "hdmi-mic",
    [SND_DEVICE_IN_BT_SCO_MIC] = "bt-sco-mic",
    [SND_DEVICE_IN_BT_SCO_MIC_NREC] = "bt-sco-mic",
    [SND_DEVICE_IN_BT_SCO_MIC_WB] = "bt-sco-mic-wb",
    [SND_DEVICE_IN_BT_SCO_MIC_WB_NREC] = "bt-sco-mic-wb",
    [SND_DEVICE_IN_CAMCORDER_MIC] = "camcorder-mic",
    [SND_DEVICE_IN_VOICE_DMIC] = "voice-dmic-ef",
    [SND_DEVICE_IN_VOICE_SPEAKER_DMIC] = "voice-speaker-dmic-ef",
    [SND_DEVICE_IN_VOICE_SPEAKER_QMIC] = "voice-speaker-qmic",
    [SND_DEVICE_IN_VOICE_TTY_FULL_HEADSET_MIC] = "voice-tty-full-headset-mic",
    [SND_DEVICE_IN_VOICE_TTY_VCO_HANDSET_MIC] = "voice-tty-vco-handset-mic",
    [SND_DEVICE_IN_VOICE_TTY_HCO_HEADSET_MIC] = "voice-tty-hco-headset-mic",
    [SND_DEVICE_IN_VOICE_REC_MIC] = "voice-rec-mic",
    [SND_DEVICE_IN_VOICE_REC_MIC_NS] = "voice-rec-mic",
    [SND_DEVICE_IN_VOICE_REC_DMIC_STEREO] = "voice-rec-dmic-ef",
    [SND_DEVICE_IN_VOICE_REC_DMIC_FLUENCE] = "voice-rec-dmic-ef-fluence",
    [SND_DEVICE_IN_VOICE_RX] = "voice-rx",
    [SND_DEVICE_IN_USB_HEADSET_MIC] = "usb-headset-mic",
    [SND_DEVICE_IN_CAPTURE_FM] = "capture-fm",
    [SND_DEVICE_IN_AANC_HANDSET_MIC] = "aanc-handset-mic",
    [SND_DEVICE_IN_QUAD_MIC] = "quad-mic",
    [SND_DEVICE_IN_HANDSET_STEREO_DMIC] = "handset-stereo-dmic-ef",
    [SND_DEVICE_IN_SPEAKER_STEREO_DMIC] = "speaker-stereo-dmic-ef",
    [SND_DEVICE_IN_CAPTURE_VI_FEEDBACK] = "vi-feedback",
    [SND_DEVICE_IN_CAPTURE_VI_FEEDBACK_MONO_1] = "vi-feedback-mono-1",
    [SND_DEVICE_IN_CAPTURE_VI_FEEDBACK_MONO_2] = "vi-feedback-mono-2",
    [SND_DEVICE_IN_VOICE_SPEAKER_DMIC_BROADSIDE] = "voice-speaker-dmic-broadside",
    [SND_DEVICE_IN_SPEAKER_DMIC_BROADSIDE] = "speaker-dmic-broadside",
    [SND_DEVICE_IN_SPEAKER_DMIC_AEC_BROADSIDE] = "speaker-dmic-broadside",
    [SND_DEVICE_IN_SPEAKER_DMIC_NS_BROADSIDE] = "speaker-dmic-broadside",
    [SND_DEVICE_IN_SPEAKER_DMIC_AEC_NS_BROADSIDE] = "speaker-dmic-broadside",
    [SND_DEVICE_IN_VOICE_FLUENCE_DMIC_AANC] = "aanc-fluence-dmic-handset",
    [SND_DEVICE_IN_HANDSET_QMIC] = "quad-mic",
    [SND_DEVICE_IN_SPEAKER_QMIC_AEC] = "quad-mic",
    [SND_DEVICE_IN_SPEAKER_QMIC_NS] = "quad-mic",
    [SND_DEVICE_IN_SPEAKER_QMIC_AEC_NS] = "quad-mic",
    [SND_DEVICE_IN_THREE_MIC] = "three-mic",
    [SND_DEVICE_IN_HANDSET_TMIC] = "three-mic",
    [SND_DEVICE_IN_VOICE_REC_TMIC] = "three-mic",
    [SND_DEVICE_IN_UNPROCESSED_MIC] = "unprocessed-mic",
    [SND_DEVICE_IN_UNPROCESSED_STEREO_MIC] = "voice-rec-dmic-ef",
    [SND_DEVICE_IN_UNPROCESSED_THREE_MIC] = "three-mic",
    [SND_DEVICE_IN_UNPROCESSED_QUAD_MIC] = "quad-mic",
    [SND_DEVICE_IN_UNPROCESSED_HEADSET_MIC] = "headset-mic",
};

// Platform specific backend bit width table
static int backend_bit_width_table[SND_DEVICE_MAX] = {0};

/* ACDB IDs (audio DSP path configuration IDs) for each sound device */
static int acdb_device_table[SND_DEVICE_MAX] = {
    [SND_DEVICE_NONE] = -1,
    [SND_DEVICE_OUT_HANDSET] = 7,
    [SND_DEVICE_OUT_SPEAKER] = 14,
    [SND_DEVICE_OUT_SPEAKER_EXTERNAL_1] = 14,
    [SND_DEVICE_OUT_SPEAKER_EXTERNAL_2] = 14,
    [SND_DEVICE_OUT_SPEAKER_WSA] = 135,
    [SND_DEVICE_OUT_SPEAKER_VBAT] = 135,
    [SND_DEVICE_OUT_SPEAKER_REVERSE] = 14,
    [SND_DEVICE_OUT_LINE] = 10,
    [SND_DEVICE_OUT_HEADPHONES] = 10,
    [SND_DEVICE_OUT_HEADPHONES_DSD] = 10,
    [SND_DEVICE_OUT_HEADPHONES_44_1] = 10,
    [SND_DEVICE_OUT_SPEAKER_AND_HEADPHONES] = 10,
    [SND_DEVICE_OUT_SPEAKER_AND_LINE] = 10,
    [SND_DEVICE_OUT_SPEAKER_AND_HEADPHONES_EXTERNAL_1] = 10,
    [SND_DEVICE_OUT_SPEAKER_AND_HEADPHONES_EXTERNAL_2] = 10,
    [SND_DEVICE_OUT_VOICE_HANDSET] = 7,
    [SND_DEVICE_OUT_VOICE_LINE] = 10,
    [SND_DEVICE_OUT_VOICE_SPEAKER] = 14,
    [SND_DEVICE_OUT_VOICE_SPEAKER_2] = 14,
    [SND_DEVICE_OUT_VOICE_SPEAKER_WSA] = 135,
    [SND_DEVICE_OUT_VOICE_SPEAKER_2_WSA] = 135,
    [SND_DEVICE_OUT_VOICE_SPEAKER_VBAT] = 135,
    [SND_DEVICE_OUT_VOICE_SPEAKER_2_VBAT] = 135,
    [SND_DEVICE_OUT_VOICE_HEADPHONES] = 10,
    [SND_DEVICE_OUT_HDMI] = 18,
    [SND_DEVICE_OUT_SPEAKER_AND_HDMI] = 14,
    [SND_DEVICE_OUT_DISPLAY_PORT] = 18,
    [SND_DEVICE_OUT_SPEAKER_AND_DISPLAY_PORT] = 14,
    [SND_DEVICE_OUT_BT_SCO] = 22,
    [SND_DEVICE_OUT_BT_SCO_WB] = 39,
    [SND_DEVICE_OUT_BT_A2DP] = 20,
    [SND_DEVICE_OUT_SPEAKER_AND_BT_A2DP] = 14,
    [SND_DEVICE_OUT_VOICE_TTY_FULL_HEADPHONES] = 17,
    [SND_DEVICE_OUT_VOICE_TTY_VCO_HEADPHONES] = 17,
    [SND_DEVICE_OUT_VOICE_TTY_HCO_HANDSET] = 37,
    [SND_DEVICE_OUT_VOICE_TX] = 45,
    [SND_DEVICE_OUT_AFE_PROXY] = 0,
    [SND_DEVICE_OUT_USB_HEADSET] = 45,
    [SND_DEVICE_OUT_USB_HEADPHONES] = 45,
    [SND_DEVICE_OUT_SPEAKER_AND_USB_HEADSET] = 14,
    [SND_DEVICE_OUT_TRANSMISSION_FM] = 0,
    [SND_DEVICE_OUT_ANC_HEADSET] = 26,
    [SND_DEVICE_OUT_ANC_FB_HEADSET] = 27,
    [SND_DEVICE_OUT_VOICE_ANC_HEADSET] = 26,
    [SND_DEVICE_OUT_VOICE_ANC_FB_HEADSET] = 27,
    [SND_DEVICE_OUT_SPEAKER_AND_ANC_HEADSET] = 26,
    [SND_DEVICE_OUT_ANC_HANDSET] = 103,
    [SND_DEVICE_OUT_SPEAKER_PROTECTED] = 124,
    [SND_DEVICE_OUT_VOICE_SPEAKER_PROTECTED] = 101,
    [SND_DEVICE_OUT_VOICE_SPEAKER_2_PROTECTED] = 101,
    [SND_DEVICE_OUT_SPEAKER_PROTECTED_VBAT] = 124,
    [SND_DEVICE_OUT_VOICE_SPEAKER_PROTECTED_VBAT] = 101,
    [SND_DEVICE_OUT_VOICE_SPEAKER_2_PROTECTED_VBAT] = 101,
#ifdef RECORD_PLAY_CONCURRENCY
    [SND_DEVICE_OUT_VOIP_HANDSET] = 133,
    [SND_DEVICE_OUT_VOIP_SPEAKER] = 132,
    [SND_DEVICE_OUT_VOIP_HEADPHONES] = 134,
#endif

    [SND_DEVICE_IN_HANDSET_MIC] = 4,
    [SND_DEVICE_IN_HANDSET_MIC_EXTERNAL] = 4,
    [SND_DEVICE_IN_HANDSET_MIC_AEC] = 106,
    [SND_DEVICE_IN_HANDSET_MIC_NS] = 107,
    [SND_DEVICE_IN_HANDSET_MIC_AEC_NS] = 108,
    [SND_DEVICE_IN_HANDSET_DMIC] = 41,
    [SND_DEVICE_IN_HANDSET_DMIC_AEC] = 109,
    [SND_DEVICE_IN_HANDSET_DMIC_NS] = 110,
    [SND_DEVICE_IN_HANDSET_DMIC_AEC_NS] = 111,
    [SND_DEVICE_IN_SPEAKER_MIC] = 11,
    [SND_DEVICE_IN_SPEAKER_MIC_AEC] = 112,
    [SND_DEVICE_IN_SPEAKER_MIC_NS] = 113,
    [SND_DEVICE_IN_SPEAKER_MIC_AEC_NS] = 114,
    [SND_DEVICE_IN_SPEAKER_DMIC] = 43,
    [SND_DEVICE_IN_SPEAKER_DMIC_AEC] = 115,
    [SND_DEVICE_IN_SPEAKER_DMIC_NS] = 116,
    [SND_DEVICE_IN_SPEAKER_DMIC_AEC_NS] = 117,
    [SND_DEVICE_IN_HEADSET_MIC] = 8,
    [SND_DEVICE_IN_HEADSET_MIC_FLUENCE] = 47,
    [SND_DEVICE_IN_VOICE_SPEAKER_MIC] = 11,
    [SND_DEVICE_IN_VOICE_HEADSET_MIC] = 8,
    [SND_DEVICE_IN_HDMI_MIC] = 4,
    [SND_DEVICE_IN_BT_SCO_MIC] = 21,
    [SND_DEVICE_IN_BT_SCO_MIC_NREC] = 122,
    [SND_DEVICE_IN_BT_SCO_MIC_WB] = 38,
    [SND_DEVICE_IN_BT_SCO_MIC_WB_NREC] = 123,
    [SND_DEVICE_IN_CAMCORDER_MIC] = 4,
    [SND_DEVICE_IN_VOICE_DMIC] = 41,
    [SND_DEVICE_IN_VOICE_SPEAKER_DMIC] = 43,
    [SND_DEVICE_IN_VOICE_SPEAKER_QMIC] = 19,
    [SND_DEVICE_IN_VOICE_TTY_FULL_HEADSET_MIC] = 16,
    [SND_DEVICE_IN_VOICE_TTY_VCO_HANDSET_MIC] = 36,
    [SND_DEVICE_IN_VOICE_TTY_HCO_HEADSET_MIC] = 16,
    [SND_DEVICE_IN_VOICE_REC_MIC] = 4,
    [SND_DEVICE_IN_VOICE_REC_MIC_NS] = 107,
    [SND_DEVICE_IN_VOICE_REC_DMIC_STEREO] = 34,
    [SND_DEVICE_IN_VOICE_REC_DMIC_FLUENCE] = 41,
    [SND_DEVICE_IN_VOICE_RX] = 44,
    [SND_DEVICE_IN_USB_HEADSET_MIC] = 44,
    [SND_DEVICE_IN_CAPTURE_FM] = 0,
    [SND_DEVICE_IN_AANC_HANDSET_MIC] = 104,
    [SND_DEVICE_IN_QUAD_MIC] = 46,
    [SND_DEVICE_IN_HANDSET_STEREO_DMIC] = 34,
    [SND_DEVICE_IN_SPEAKER_STEREO_DMIC] = 35,
    [SND_DEVICE_IN_CAPTURE_VI_FEEDBACK] = 102,
    [SND_DEVICE_IN_CAPTURE_VI_FEEDBACK_MONO_1] = 102,
    [SND_DEVICE_IN_CAPTURE_VI_FEEDBACK_MONO_2] = 102,
    [SND_DEVICE_IN_VOICE_SPEAKER_DMIC_BROADSIDE] = 12,
    [SND_DEVICE_IN_SPEAKER_DMIC_BROADSIDE] = 12,
    [SND_DEVICE_IN_SPEAKER_DMIC_AEC_BROADSIDE] = 119,
    [SND_DEVICE_IN_SPEAKER_DMIC_NS_BROADSIDE] = 121,
    [SND_DEVICE_IN_SPEAKER_DMIC_AEC_NS_BROADSIDE] = 120,
    [SND_DEVICE_IN_VOICE_FLUENCE_DMIC_AANC] = 105,
    [SND_DEVICE_IN_HANDSET_QMIC] = 125,
    [SND_DEVICE_IN_SPEAKER_QMIC_AEC] = 126,
    [SND_DEVICE_IN_SPEAKER_QMIC_NS] = 127,
    [SND_DEVICE_IN_SPEAKER_QMIC_AEC_NS] = 129,
    [SND_DEVICE_IN_THREE_MIC] = 46, /* for APSS Surround Sound Recording */
    [SND_DEVICE_IN_HANDSET_TMIC] = 125, /* for 3mic recording with fluence */
    [SND_DEVICE_IN_VOICE_REC_TMIC] = 125,
    [SND_DEVICE_IN_UNPROCESSED_MIC] = 143,
    [SND_DEVICE_IN_UNPROCESSED_STEREO_MIC] = 144,
    [SND_DEVICE_IN_UNPROCESSED_THREE_MIC] = 145,
    [SND_DEVICE_IN_UNPROCESSED_QUAD_MIC] = 146,
    [SND_DEVICE_IN_UNPROCESSED_HEADSET_MIC] = 147,
};

struct name_to_index {
    char name[100];
    unsigned int index;
};

#define TO_NAME_INDEX(X)   #X, X

/* Used to get index from parsed sting */
static struct name_to_index snd_device_name_index[SND_DEVICE_MAX] = {
    {TO_NAME_INDEX(SND_DEVICE_OUT_HANDSET)},
    {TO_NAME_INDEX(SND_DEVICE_OUT_SPEAKER)},
    {TO_NAME_INDEX(SND_DEVICE_OUT_SPEAKER_EXTERNAL_1)},
    {TO_NAME_INDEX(SND_DEVICE_OUT_SPEAKER_EXTERNAL_2)},
    {TO_NAME_INDEX(SND_DEVICE_OUT_SPEAKER_WSA)},
    {TO_NAME_INDEX(SND_DEVICE_OUT_SPEAKER_VBAT)},
    {TO_NAME_INDEX(SND_DEVICE_OUT_SPEAKER_REVERSE)},
    {TO_NAME_INDEX(SND_DEVICE_OUT_HEADPHONES)},
    {TO_NAME_INDEX(SND_DEVICE_OUT_HEADPHONES_DSD)},
    {TO_NAME_INDEX(SND_DEVICE_OUT_HEADPHONES_44_1)},
    {TO_NAME_INDEX(SND_DEVICE_OUT_LINE)},
    {TO_NAME_INDEX(SND_DEVICE_OUT_SPEAKER_AND_HEADPHONES)},
    {TO_NAME_INDEX(SND_DEVICE_OUT_SPEAKER_AND_LINE)},
    {TO_NAME_INDEX(SND_DEVICE_OUT_SPEAKER_AND_HEADPHONES_EXTERNAL_1)},
    {TO_NAME_INDEX(SND_DEVICE_OUT_SPEAKER_AND_HEADPHONES_EXTERNAL_2)},
    {TO_NAME_INDEX(SND_DEVICE_OUT_VOICE_HANDSET)},
    {TO_NAME_INDEX(SND_DEVICE_OUT_VOICE_SPEAKER)},
    {TO_NAME_INDEX(SND_DEVICE_OUT_VOICE_SPEAKER_WSA)},
    {TO_NAME_INDEX(SND_DEVICE_OUT_VOICE_SPEAKER_VBAT)},
    {TO_NAME_INDEX(SND_DEVICE_OUT_VOICE_SPEAKER_2)},
    {TO_NAME_INDEX(SND_DEVICE_OUT_VOICE_SPEAKER_2_WSA)},
    {TO_NAME_INDEX(SND_DEVICE_OUT_VOICE_SPEAKER_2_VBAT)},
    {TO_NAME_INDEX(SND_DEVICE_OUT_VOICE_HEADPHONES)},
    {TO_NAME_INDEX(SND_DEVICE_OUT_VOICE_LINE)},
    {TO_NAME_INDEX(SND_DEVICE_OUT_HDMI)},
    {TO_NAME_INDEX(SND_DEVICE_OUT_SPEAKER_AND_HDMI)},
    {TO_NAME_INDEX(SND_DEVICE_OUT_DISPLAY_PORT)},
    {TO_NAME_INDEX(SND_DEVICE_OUT_SPEAKER_AND_DISPLAY_PORT)},
    {TO_NAME_INDEX(SND_DEVICE_OUT_BT_SCO)},
    {TO_NAME_INDEX(SND_DEVICE_OUT_BT_SCO_WB)},
    {TO_NAME_INDEX(SND_DEVICE_OUT_BT_A2DP)},
    {TO_NAME_INDEX(SND_DEVICE_OUT_SPEAKER_AND_BT_A2DP)},
    {TO_NAME_INDEX(SND_DEVICE_OUT_VOICE_TTY_FULL_HEADPHONES)},
    {TO_NAME_INDEX(SND_DEVICE_OUT_VOICE_TTY_VCO_HEADPHONES)},
    {TO_NAME_INDEX(SND_DEVICE_OUT_VOICE_TTY_HCO_HANDSET)},
    {TO_NAME_INDEX(SND_DEVICE_OUT_VOICE_TX)},
    {TO_NAME_INDEX(SND_DEVICE_OUT_AFE_PROXY)},
    {TO_NAME_INDEX(SND_DEVICE_OUT_USB_HEADSET)},
    {TO_NAME_INDEX(SND_DEVICE_OUT_USB_HEADPHONES)},
    {TO_NAME_INDEX(SND_DEVICE_OUT_SPEAKER_AND_USB_HEADSET)},
    {TO_NAME_INDEX(SND_DEVICE_OUT_TRANSMISSION_FM)},
    {TO_NAME_INDEX(SND_DEVICE_OUT_ANC_HEADSET)},
    {TO_NAME_INDEX(SND_DEVICE_OUT_ANC_FB_HEADSET)},
    {TO_NAME_INDEX(SND_DEVICE_OUT_VOICE_ANC_HEADSET)},
    {TO_NAME_INDEX(SND_DEVICE_OUT_VOICE_ANC_FB_HEADSET)},
    {TO_NAME_INDEX(SND_DEVICE_OUT_SPEAKER_AND_ANC_HEADSET)},
    {TO_NAME_INDEX(SND_DEVICE_OUT_ANC_HANDSET)},
    {TO_NAME_INDEX(SND_DEVICE_OUT_SPEAKER_PROTECTED)},
    {TO_NAME_INDEX(SND_DEVICE_OUT_VOICE_SPEAKER_PROTECTED)},
    {TO_NAME_INDEX(SND_DEVICE_OUT_VOICE_SPEAKER_2_PROTECTED)},
    {TO_NAME_INDEX(SND_DEVICE_OUT_SPEAKER_PROTECTED_VBAT)},
    {TO_NAME_INDEX(SND_DEVICE_OUT_VOICE_SPEAKER_PROTECTED_VBAT)},
    {TO_NAME_INDEX(SND_DEVICE_OUT_VOICE_SPEAKER_2_PROTECTED_VBAT)},
#ifdef RECORD_PLAY_CONCURRENCY
    {TO_NAME_INDEX(SND_DEVICE_OUT_VOIP_HANDSET)},
    {TO_NAME_INDEX(SND_DEVICE_OUT_VOIP_SPEAKER)},
    {TO_NAME_INDEX(SND_DEVICE_OUT_VOIP_HEADPHONES)},
#endif
    {TO_NAME_INDEX(SND_DEVICE_IN_HANDSET_MIC)},
    {TO_NAME_INDEX(SND_DEVICE_IN_HANDSET_MIC_EXTERNAL)},
    {TO_NAME_INDEX(SND_DEVICE_IN_HANDSET_MIC_AEC)},
    {TO_NAME_INDEX(SND_DEVICE_IN_HANDSET_MIC_NS)},
    {TO_NAME_INDEX(SND_DEVICE_IN_HANDSET_MIC_AEC_NS)},
    {TO_NAME_INDEX(SND_DEVICE_IN_HANDSET_DMIC)},
    {TO_NAME_INDEX(SND_DEVICE_IN_HANDSET_DMIC_AEC)},
    {TO_NAME_INDEX(SND_DEVICE_IN_HANDSET_DMIC_NS)},
    {TO_NAME_INDEX(SND_DEVICE_IN_HANDSET_DMIC_AEC_NS)},
    {TO_NAME_INDEX(SND_DEVICE_IN_SPEAKER_MIC)},
    {TO_NAME_INDEX(SND_DEVICE_IN_SPEAKER_MIC_AEC)},
    {TO_NAME_INDEX(SND_DEVICE_IN_SPEAKER_MIC_NS)},
    {TO_NAME_INDEX(SND_DEVICE_IN_SPEAKER_MIC_AEC_NS)},
    {TO_NAME_INDEX(SND_DEVICE_IN_SPEAKER_DMIC)},
    {TO_NAME_INDEX(SND_DEVICE_IN_SPEAKER_DMIC_AEC)},
    {TO_NAME_INDEX(SND_DEVICE_IN_SPEAKER_DMIC_NS)},
    {TO_NAME_INDEX(SND_DEVICE_IN_SPEAKER_DMIC_AEC_NS)},
    {TO_NAME_INDEX(SND_DEVICE_IN_HEADSET_MIC)},
    {TO_NAME_INDEX(SND_DEVICE_IN_HEADSET_MIC_FLUENCE)},
    {TO_NAME_INDEX(SND_DEVICE_IN_VOICE_SPEAKER_MIC)},
    {TO_NAME_INDEX(SND_DEVICE_IN_VOICE_HEADSET_MIC)},
    {TO_NAME_INDEX(SND_DEVICE_IN_HDMI_MIC)},
    {TO_NAME_INDEX(SND_DEVICE_IN_BT_SCO_MIC)},
    {TO_NAME_INDEX(SND_DEVICE_IN_BT_SCO_MIC_NREC)},
    {TO_NAME_INDEX(SND_DEVICE_IN_BT_SCO_MIC_WB)},
    {TO_NAME_INDEX(SND_DEVICE_IN_BT_SCO_MIC_WB_NREC)},
    {TO_NAME_INDEX(SND_DEVICE_IN_CAMCORDER_MIC)},
    {TO_NAME_INDEX(SND_DEVICE_IN_VOICE_DMIC)},
    {TO_NAME_INDEX(SND_DEVICE_IN_VOICE_SPEAKER_DMIC)},
    {TO_NAME_INDEX(SND_DEVICE_IN_VOICE_SPEAKER_QMIC)},
    {TO_NAME_INDEX(SND_DEVICE_IN_VOICE_TTY_FULL_HEADSET_MIC)},
    {TO_NAME_INDEX(SND_DEVICE_IN_VOICE_TTY_VCO_HANDSET_MIC)},
    {TO_NAME_INDEX(SND_DEVICE_IN_VOICE_TTY_HCO_HEADSET_MIC)},
    {TO_NAME_INDEX(SND_DEVICE_IN_VOICE_REC_MIC)},
    {TO_NAME_INDEX(SND_DEVICE_IN_VOICE_REC_MIC_NS)},
    {TO_NAME_INDEX(SND_DEVICE_IN_VOICE_REC_DMIC_STEREO)},
    {TO_NAME_INDEX(SND_DEVICE_IN_VOICE_REC_DMIC_FLUENCE)},
    {TO_NAME_INDEX(SND_DEVICE_IN_VOICE_RX)},
    {TO_NAME_INDEX(SND_DEVICE_IN_USB_HEADSET_MIC)},
    {TO_NAME_INDEX(SND_DEVICE_IN_CAPTURE_FM)},
    {TO_NAME_INDEX(SND_DEVICE_IN_AANC_HANDSET_MIC)},
    {TO_NAME_INDEX(SND_DEVICE_IN_QUAD_MIC)},
    {TO_NAME_INDEX(SND_DEVICE_IN_HANDSET_STEREO_DMIC)},
    {TO_NAME_INDEX(SND_DEVICE_IN_SPEAKER_STEREO_DMIC)},
    {TO_NAME_INDEX(SND_DEVICE_IN_CAPTURE_VI_FEEDBACK)},
    {TO_NAME_INDEX(SND_DEVICE_IN_CAPTURE_VI_FEEDBACK_MONO_1)},
    {TO_NAME_INDEX(SND_DEVICE_IN_CAPTURE_VI_FEEDBACK_MONO_2)},
    {TO_NAME_INDEX(SND_DEVICE_IN_VOICE_FLUENCE_DMIC_AANC)},
    {TO_NAME_INDEX(SND_DEVICE_IN_VOICE_SPEAKER_DMIC_BROADSIDE)},
    {TO_NAME_INDEX(SND_DEVICE_IN_SPEAKER_DMIC_BROADSIDE)},
    {TO_NAME_INDEX(SND_DEVICE_IN_SPEAKER_DMIC_AEC_BROADSIDE)},
    {TO_NAME_INDEX(SND_DEVICE_IN_SPEAKER_DMIC_NS_BROADSIDE)},
    {TO_NAME_INDEX(SND_DEVICE_IN_SPEAKER_DMIC_AEC_NS_BROADSIDE)},
    {TO_NAME_INDEX(SND_DEVICE_IN_HANDSET_QMIC)},
    {TO_NAME_INDEX(SND_DEVICE_IN_SPEAKER_QMIC_AEC)},
    {TO_NAME_INDEX(SND_DEVICE_IN_SPEAKER_QMIC_NS)},
    {TO_NAME_INDEX(SND_DEVICE_IN_SPEAKER_QMIC_AEC_NS)},
    {TO_NAME_INDEX(SND_DEVICE_IN_THREE_MIC)},
    {TO_NAME_INDEX(SND_DEVICE_IN_HANDSET_TMIC)},
    {TO_NAME_INDEX(SND_DEVICE_IN_VOICE_REC_TMIC)},
    {TO_NAME_INDEX(SND_DEVICE_IN_UNPROCESSED_MIC)},
    {TO_NAME_INDEX(SND_DEVICE_IN_UNPROCESSED_STEREO_MIC)},
    {TO_NAME_INDEX(SND_DEVICE_IN_UNPROCESSED_THREE_MIC)},
    {TO_NAME_INDEX(SND_DEVICE_IN_UNPROCESSED_QUAD_MIC)},
    {TO_NAME_INDEX(SND_DEVICE_IN_UNPROCESSED_HEADSET_MIC)},
};

static char * backend_tag_table[SND_DEVICE_MAX] = {0};
static char * hw_interface_table[SND_DEVICE_MAX] = {0};

static struct name_to_index usecase_name_index[AUDIO_USECASE_MAX] = {
    {TO_NAME_INDEX(USECASE_AUDIO_PLAYBACK_DEEP_BUFFER)},
    {TO_NAME_INDEX(USECASE_AUDIO_PLAYBACK_LOW_LATENCY)},
    {TO_NAME_INDEX(USECASE_AUDIO_PLAYBACK_MULTI_CH)},
    {TO_NAME_INDEX(USECASE_AUDIO_PLAYBACK_OFFLOAD)},
    {TO_NAME_INDEX(USECASE_AUDIO_PLAYBACK_OFFLOAD2)},
    {TO_NAME_INDEX(USECASE_AUDIO_PLAYBACK_OFFLOAD3)},
    {TO_NAME_INDEX(USECASE_AUDIO_PLAYBACK_OFFLOAD4)},
    {TO_NAME_INDEX(USECASE_AUDIO_PLAYBACK_OFFLOAD5)},
    {TO_NAME_INDEX(USECASE_AUDIO_PLAYBACK_OFFLOAD6)},
    {TO_NAME_INDEX(USECASE_AUDIO_PLAYBACK_OFFLOAD7)},
    {TO_NAME_INDEX(USECASE_AUDIO_PLAYBACK_OFFLOAD8)},
    {TO_NAME_INDEX(USECASE_AUDIO_PLAYBACK_OFFLOAD9)},
    {TO_NAME_INDEX(USECASE_AUDIO_PLAYBACK_ULL)},
    {TO_NAME_INDEX(USECASE_AUDIO_RECORD)},
    {TO_NAME_INDEX(USECASE_AUDIO_RECORD_COMPRESS)},
    {TO_NAME_INDEX(USECASE_AUDIO_RECORD_COMPRESS2)},
    {TO_NAME_INDEX(USECASE_AUDIO_RECORD_COMPRESS3)},
    {TO_NAME_INDEX(USECASE_AUDIO_RECORD_COMPRESS4)},
    {TO_NAME_INDEX(USECASE_AUDIO_RECORD_LOW_LATENCY)},
    {TO_NAME_INDEX(USECASE_VOICE_CALL)},
    {TO_NAME_INDEX(USECASE_VOICE2_CALL)},
    {TO_NAME_INDEX(USECASE_VOLTE_CALL)},
    {TO_NAME_INDEX(USECASE_QCHAT_CALL)},
    {TO_NAME_INDEX(USECASE_VOWLAN_CALL)},
    {TO_NAME_INDEX(USECASE_VOICEMMODE1_CALL)},
    {TO_NAME_INDEX(USECASE_VOICEMMODE2_CALL)},
    {TO_NAME_INDEX(USECASE_INCALL_REC_UPLINK)},
    {TO_NAME_INDEX(USECASE_INCALL_REC_DOWNLINK)},
    {TO_NAME_INDEX(USECASE_INCALL_REC_UPLINK_AND_DOWNLINK)},
    {TO_NAME_INDEX(USECASE_AUDIO_HFP_SCO)},
    {TO_NAME_INDEX(USECASE_AUDIO_SPKR_CALIB_TX)},
    {TO_NAME_INDEX(USECASE_AUDIO_PLAYBACK_EXT_DISP_SILENCE)},
    {TO_NAME_INDEX(USECASE_AUDIO_PLAYBACK_FM)},
    {TO_NAME_INDEX(USECASE_AUDIO_RECORD_FM_VIRTUAL)},
    {TO_NAME_INDEX(USECASE_AUDIO_SPKR_CALIB_RX)},
    {TO_NAME_INDEX(USECASE_AUDIO_PLAYBACK_AFE_PROXY)},
    {TO_NAME_INDEX(USECASE_AUDIO_RECORD_AFE_PROXY)},
};

#define NO_COLS 2
static int msm_be_id_array_len;
static int (*msm_device_to_be_id)[];

/* Below table lists output device to BE_ID mapping*/
/* Update the table based on the board configuration*/

static int msm_device_to_be_id_internal_codec [][NO_COLS] = {
       {AUDIO_DEVICE_OUT_EARPIECE                       ,       34},
       {AUDIO_DEVICE_OUT_SPEAKER                        ,       34},
       {AUDIO_DEVICE_OUT_WIRED_HEADSET                  ,       34},
       {AUDIO_DEVICE_OUT_WIRED_HEADPHONE                ,       34},
       {AUDIO_DEVICE_OUT_BLUETOOTH_SCO                  ,       11},
       {AUDIO_DEVICE_OUT_BLUETOOTH_SCO_HEADSET          ,       11},
       {AUDIO_DEVICE_OUT_BLUETOOTH_SCO_CARKIT           ,       11},
       {AUDIO_DEVICE_OUT_BLUETOOTH_A2DP                 ,       -1},
       {AUDIO_DEVICE_OUT_BLUETOOTH_A2DP_HEADPHONES      ,       -1},
       {AUDIO_DEVICE_OUT_BLUETOOTH_A2DP_SPEAKER         ,       -1},
       {AUDIO_DEVICE_OUT_AUX_DIGITAL                    ,       4},
       {AUDIO_DEVICE_OUT_ANLG_DOCK_HEADSET              ,       9},
       {AUDIO_DEVICE_OUT_DGTL_DOCK_HEADSET              ,       9},
       {AUDIO_DEVICE_OUT_USB_ACCESSORY                  ,       -1},
       {AUDIO_DEVICE_OUT_USB_DEVICE                     ,       -1},
       {AUDIO_DEVICE_OUT_REMOTE_SUBMIX                  ,       9},
       {AUDIO_DEVICE_OUT_PROXY                          ,       9},
       {AUDIO_DEVICE_OUT_FM                             ,       7},
       {AUDIO_DEVICE_OUT_FM_TX                          ,       8},
       {AUDIO_DEVICE_OUT_ALL                            ,      -1},
       {AUDIO_DEVICE_NONE                               ,      -1},
       {AUDIO_DEVICE_OUT_DEFAULT                        ,      -1},
};

static int msm_device_to_be_id_external_codec [][NO_COLS] = {
       {AUDIO_DEVICE_OUT_EARPIECE                       ,       2},
       {AUDIO_DEVICE_OUT_SPEAKER                        ,       2},
       {AUDIO_DEVICE_OUT_WIRED_HEADSET                  ,       41},
       {AUDIO_DEVICE_OUT_WIRED_HEADPHONE                ,       41},
       {AUDIO_DEVICE_OUT_BLUETOOTH_SCO                  ,       11},
       {AUDIO_DEVICE_OUT_BLUETOOTH_SCO_HEADSET          ,       11},
       {AUDIO_DEVICE_OUT_BLUETOOTH_SCO_CARKIT           ,       11},
       {AUDIO_DEVICE_OUT_BLUETOOTH_A2DP                 ,       -1},
       {AUDIO_DEVICE_OUT_BLUETOOTH_A2DP_HEADPHONES      ,       -1},
       {AUDIO_DEVICE_OUT_BLUETOOTH_A2DP_SPEAKER         ,       -1},
       {AUDIO_DEVICE_OUT_AUX_DIGITAL                    ,       4},
       {AUDIO_DEVICE_OUT_ANLG_DOCK_HEADSET              ,       9},
       {AUDIO_DEVICE_OUT_DGTL_DOCK_HEADSET              ,       9},
       {AUDIO_DEVICE_OUT_USB_ACCESSORY                  ,       -1},
       {AUDIO_DEVICE_OUT_USB_DEVICE                     ,       -1},
       {AUDIO_DEVICE_OUT_REMOTE_SUBMIX                  ,       9},
       {AUDIO_DEVICE_OUT_PROXY                          ,       9},
       {AUDIO_DEVICE_OUT_FM                             ,       7},
       {AUDIO_DEVICE_OUT_FM_TX                          ,       8},
       {AUDIO_DEVICE_OUT_ALL                            ,      -1},
       {AUDIO_DEVICE_NONE                               ,      -1},
       {AUDIO_DEVICE_OUT_DEFAULT                        ,      -1},
};


#define DEEP_BUFFER_PLATFORM_DELAY (29*1000LL)
#define PCM_OFFLOAD_PLATFORM_DELAY (30*1000LL)
#define LOW_LATENCY_PLATFORM_DELAY (13*1000LL)
#define ULL_PLATFORM_DELAY (6*1000LL)

static void update_interface(const char *snd_card_name) {
     if (!strncmp(snd_card_name, "apq8009-tashalite-snd-card",
                  sizeof("apq8009-tashalite-snd-card"))) {
         is_slimbus_interface = false;
     }
}

static void update_codec_type(const char *snd_card_name) {

     if (!strncmp(snd_card_name, "msm8939-tapan-snd-card",
                  sizeof("msm8939-tapan-snd-card")) ||
         !strncmp(snd_card_name, "msm8939-tapan9302-snd-card",
                  sizeof("msm8939-tapan9302-snd-card")) ||
         !strncmp(snd_card_name, "msm8939-tomtom9330-snd-card",
                  sizeof("msm8939-tomtom9330-snd-card")) ||
         !strncmp(snd_card_name, "msm8952-tomtom-snd-card",
                  sizeof("msm8952-tomtom-snd-card")) ||
         !strncmp(snd_card_name, "msm8953-sku3-tasha-snd-card",
                  sizeof("msm8953-sku3-tasha-snd-card")) ||
         !strncmp(snd_card_name, "msm8952-tasha-snd-card",
                  sizeof("msm8952-tasha-snd-card")) ||
         !strncmp(snd_card_name, "msm8952-tashalite-snd-card",
                  sizeof("msm8952-tashalite-snd-card")) ||
         !strncmp(snd_card_name, "msm8952-tasha-skun-snd-card",
                  sizeof("msm8952-tasha-skun-snd-card")) ||
         !strncmp(snd_card_name, "msm8976-tasha-snd-card",
                  sizeof("msm8976-tasha-snd-card")) ||
         !strncmp(snd_card_name, "msm8976-tashalite-snd-card",
                  sizeof("msm8976-tashalite-snd-card")) ||
         !strncmp(snd_card_name, "msm8976-tasha-skun-snd-card",
                  sizeof("msm8976-tasha-skun-snd-card"))  ||
         !strncmp(snd_card_name, "msm8937-tasha-snd-card",
                  sizeof("msm8937-tasha-snd-card")) ||
         !strncmp(snd_card_name, "msm8937-tashalite-snd-card",
                  sizeof("msm8937-tashalite-snd-card"))  ||
         !strncmp(snd_card_name, "msm8953-tasha-snd-card",
                  sizeof("msm8953-tasha-snd-card")) ||
         !strncmp(snd_card_name, "msm8953-tashalite-snd-card",
                  sizeof("msm8953-tashalite-snd-card")) ||
         !strncmp(snd_card_name, "sdm660-tasha-snd-card",
                  sizeof("sdm660-tasha-snd-card")) ||
         !strncmp(snd_card_name, "apq8009-tashalite-snd-card",
                  sizeof("apq8009-tashalite-snd-card")) ||
         !strncmp(snd_card_name, "mdm9607-tomtom-i2s-snd-card",
                  sizeof("mdm9607-tomtom-i2s-snd-card")) ||
         !strncmp(snd_card_name, "sdm660-tashalite-snd-card",
                  sizeof("sdm660-tashalite-snd-card")) ||
         !strncmp(snd_card_name, "sdm660-tavil-snd-card",
                  sizeof("sdm660-tavil-snd-card")))
     {
         ALOGI("%s: snd_card_name: %s",__func__,snd_card_name);
         is_external_codec = true;
         is_slimbus_interface = true;
     }
}
static void query_platform(const char *snd_card_name,
                                      char *mixer_xml_path)
{
    if (!strncmp(snd_card_name, "msm8x16-snd-card-mtp",
                 sizeof("msm8x16-snd-card-mtp"))) {
        strlcpy(mixer_xml_path, MIXER_XML_PATH_MTP,
                sizeof(MIXER_XML_PATH_MTP));

        msm_device_to_be_id = msm_device_to_be_id_internal_codec;
        msm_be_id_array_len  =
            sizeof(msm_device_to_be_id_internal_codec) / sizeof(msm_device_to_be_id_internal_codec[0]);

    } else if (!strncmp(snd_card_name, "msm8x16-snd-card-sbc",
                 sizeof("msm8x16-snd-card-sbc"))) {
        strlcpy(mixer_xml_path, MIXER_XML_PATH_SBC,
                sizeof(mixer_xml_path));

        msm_device_to_be_id = msm_device_to_be_id_internal_codec;
        msm_be_id_array_len  =
            sizeof(msm_device_to_be_id_internal_codec) / sizeof(msm_device_to_be_id_internal_codec[0]);

    } else if (!strncmp(snd_card_name, "msm8x16-skuh-snd-card",
                 sizeof("msm8x16-skuh-snd-card"))) {
        strlcpy(mixer_xml_path, MIXER_XML_PATH_QRD_SKUH,
                sizeof(MIXER_XML_PATH_QRD_SKUH));

        msm_device_to_be_id = msm_device_to_be_id_internal_codec;
        msm_be_id_array_len  =
            sizeof(msm_device_to_be_id_internal_codec) / sizeof(msm_device_to_be_id_internal_codec[0]);

    } else if (!strncmp(snd_card_name, "msm8x16-skui-snd-card",
                 sizeof("msm8x16-skui-snd-card"))) {
        strlcpy(mixer_xml_path, MIXER_XML_PATH_QRD_SKUI,
                sizeof(MIXER_XML_PATH_QRD_SKUI));

        msm_device_to_be_id = msm_device_to_be_id_internal_codec;
        msm_be_id_array_len  =
            sizeof(msm_device_to_be_id_internal_codec) / sizeof(msm_device_to_be_id_internal_codec[0]);

    } else if (!strncmp(snd_card_name, "msm8x16-skuhf-snd-card",
                 sizeof("msm8x16-skuhf-snd-card"))) {
        strlcpy(mixer_xml_path, MIXER_XML_PATH_QRD_SKUHF,
                sizeof(MIXER_XML_PATH_QRD_SKUHF));

        msm_device_to_be_id = msm_device_to_be_id_internal_codec;
        msm_be_id_array_len  =
            sizeof(msm_device_to_be_id_internal_codec) / sizeof(msm_device_to_be_id_internal_codec[0]);

    } else if (!strncmp(snd_card_name, "msm8939-snd-card-mtp",
                 sizeof("msm8939-snd-card-mtp"))) {
        strlcpy(mixer_xml_path, MIXER_XML_PATH_MTP,
                sizeof(MIXER_XML_PATH_MTP));

        msm_device_to_be_id = msm_device_to_be_id_internal_codec;
        msm_be_id_array_len  =
            sizeof(msm_device_to_be_id_internal_codec) / sizeof(msm_device_to_be_id_internal_codec[0]);

    } else if (!strncmp(snd_card_name, "msm8939-snd-card-skuk",
                 sizeof("msm8939-snd-card-skuk"))) {
        strlcpy(mixer_xml_path, MIXER_XML_PATH_SKUK,
                sizeof(MIXER_XML_PATH_SKUK));
        msm_device_to_be_id = msm_device_to_be_id_internal_codec;
        msm_be_id_array_len  =
            sizeof(msm_device_to_be_id_internal_codec) / sizeof(msm_device_to_be_id_internal_codec[0]);

    } else if (!strncmp(snd_card_name, "msm8939-tapan-snd-card",
                 sizeof("msm8939-tapan-snd-card"))) {
        strlcpy(mixer_xml_path, MIXER_XML_PATH_WCD9306,
                sizeof(MIXER_XML_PATH_WCD9306));
        msm_device_to_be_id = msm_device_to_be_id_external_codec;
        msm_be_id_array_len  =
            sizeof(msm_device_to_be_id_external_codec) / sizeof(msm_device_to_be_id_external_codec[0]);

    } else if (!strncmp(snd_card_name, "msm8939-tapan9302-snd-card",
                 sizeof("msm8939-tapan9302-snd-card"))) {
        strlcpy(mixer_xml_path, MIXER_XML_PATH_WCD9306,
                sizeof(MIXER_XML_PATH_WCD9306));

        msm_device_to_be_id = msm_device_to_be_id_external_codec;
        msm_be_id_array_len  =
            sizeof(msm_device_to_be_id_external_codec) / sizeof(msm_device_to_be_id_external_codec[0]);

    } else if (!strncmp(snd_card_name, "msm8939-tomtom9330-snd-card",
                 sizeof("msm8939-tomtom9330-snd-card"))) {
        strlcpy(mixer_xml_path, MIXER_XML_PATH_WCD9330,
                sizeof(MIXER_XML_PATH_WCD9330));
        msm_device_to_be_id = msm_device_to_be_id_external_codec;
        msm_be_id_array_len  =
            sizeof(msm_device_to_be_id_external_codec) / sizeof(msm_device_to_be_id_external_codec[0]);

    } else if (!strncmp(snd_card_name, "msm8976-tasha-snd-card",
                 sizeof("msm8976-tasha-snd-card"))) {
        strlcpy(mixer_xml_path, MIXER_XML_PATH_WCD9335,
                sizeof(MIXER_XML_PATH_WCD9335));
        msm_device_to_be_id = msm_device_to_be_id_external_codec;
        msm_be_id_array_len  =
            sizeof(msm_device_to_be_id_external_codec) / sizeof(msm_device_to_be_id_external_codec[0]);

    } else if (!strncmp(snd_card_name, "msm8976-tashalite-snd-card",
                 sizeof("msm8976-tashalite-snd-card"))) {
        strlcpy(mixer_xml_path, MIXER_XML_PATH_WCD9326,
               MAX_MIXER_XML_PATH);
        msm_device_to_be_id = msm_device_to_be_id_external_codec;
        msm_be_id_array_len  =
            sizeof(msm_device_to_be_id_external_codec) / sizeof(msm_device_to_be_id_external_codec[0]);

    } else if (!strncmp(snd_card_name, "msm8976-tasha-skun-snd-card",
                sizeof("msm8976-tasha-skun-snd-card"))) {
        strlcpy(mixer_xml_path, MIXER_XML_PATH_SKUN,
                sizeof(MIXER_XML_PATH_SKUN));
        msm_device_to_be_id = msm_device_to_be_id_external_codec;
        msm_be_id_array_len  =
            sizeof(msm_device_to_be_id_external_codec) / sizeof(msm_device_to_be_id_external_codec[0]);

    } else if (!strncmp(snd_card_name, "msm8909-skua-snd-card",
                 sizeof("msm8909-skua-snd-card"))) {
        strlcpy(mixer_xml_path, MIXER_XML_PATH_SKUA,
                sizeof(MIXER_XML_PATH_SKUA));
        msm_device_to_be_id = msm_device_to_be_id_internal_codec;
        msm_be_id_array_len  =
            sizeof(msm_device_to_be_id_internal_codec) / sizeof(msm_device_to_be_id_internal_codec[0]);

    } else if (!strncmp(snd_card_name, "msm8909-skuc-snd-card",
                 sizeof("msm8909-skuc-snd-card"))) {
        strlcpy(mixer_xml_path, MIXER_XML_PATH_SKUC,
                sizeof(MIXER_XML_PATH_SKUC));
        msm_device_to_be_id = msm_device_to_be_id_internal_codec;
        msm_be_id_array_len  =
            sizeof(msm_device_to_be_id_internal_codec) / sizeof(msm_device_to_be_id_internal_codec[0]);

    } else if (!strncmp(snd_card_name, "msm8909-pm8916-snd-card",
                 sizeof("msm8909-pm8916-snd-card"))) {
        strlcpy(mixer_xml_path, MIXER_XML_PATH_MSM8909_PM8916,
                sizeof(MIXER_XML_PATH_MSM8909_PM8916));

        msm_device_to_be_id = msm_device_to_be_id_internal_codec;
        msm_be_id_array_len  =
            sizeof(msm_device_to_be_id_internal_codec) / sizeof(msm_device_to_be_id_internal_codec[0]);

    } else if (!strncmp(snd_card_name, "msm8909-skue-snd-card",
                 sizeof("msm8909-skue-snd-card"))) {
        strlcpy(mixer_xml_path, MIXER_XML_PATH_SKUE,
                sizeof(MIXER_XML_PATH_SKUE));
        msm_device_to_be_id = msm_device_to_be_id_internal_codec;
        msm_be_id_array_len  =
            sizeof(msm_device_to_be_id_internal_codec) / sizeof(msm_device_to_be_id_internal_codec[0]);

    } else if (!strncmp(snd_card_name, "msm8939-snd-card-skul",
                 sizeof("msm8939-snd-card-skul"))) {
        strlcpy(mixer_xml_path, MIXER_XML_PATH_SKUL,
                sizeof(MIXER_XML_PATH_SKUL));
        msm_device_to_be_id = msm_device_to_be_id_internal_codec;
        msm_be_id_array_len  =
            sizeof(msm_device_to_be_id_external_codec) / sizeof(msm_device_to_be_id_internal_codec[0]);
    } else if (!strncmp(snd_card_name, "msm8952-snd-card-mtp",
                 sizeof("msm8952-snd-card-mtp"))) {
        strlcpy(mixer_xml_path, MIXER_XML_PATH_MTP,
                sizeof(MIXER_XML_PATH_MTP));
        msm_device_to_be_id = msm_device_to_be_id_internal_codec;
        msm_be_id_array_len  =
            sizeof(msm_device_to_be_id_internal_codec) / sizeof(msm_device_to_be_id_internal_codec[0]);
    }  else if (!strncmp(snd_card_name, "msm8952-tomtom-snd-card",
                 sizeof("msm8952-tomtom-snd-card"))) {
        strlcpy(mixer_xml_path, MIXER_XML_PATH_WCD9330,
                sizeof(MIXER_XML_PATH_WCD9330));
        msm_device_to_be_id = msm_device_to_be_id_external_codec;
        msm_be_id_array_len  =
            sizeof(msm_device_to_be_id_external_codec) / sizeof(msm_device_to_be_id_external_codec[0]);
    }  else if (!strncmp(snd_card_name, "msm8952-sku1-snd-card",
                 sizeof("msm8952-sku1-snd-card"))) {
        strlcpy(mixer_xml_path, MIXER_XML_PATH_SKU1,
                sizeof(MIXER_XML_PATH_SKU1));
        msm_device_to_be_id = msm_device_to_be_id_internal_codec;
        msm_be_id_array_len  =
            sizeof(msm_device_to_be_id_internal_codec) / sizeof(msm_device_to_be_id_internal_codec[0]);
    }  else if (!strncmp(snd_card_name, "msm8952-sku2-snd-card",
                 sizeof("msm8952-sku2-snd-card"))) {
        strlcpy(mixer_xml_path, MIXER_XML_PATH_SKU2,
                sizeof(MIXER_XML_PATH_SKU2));
        msm_device_to_be_id = msm_device_to_be_id_internal_codec;
        msm_be_id_array_len  =
            sizeof(msm_device_to_be_id_internal_codec) / sizeof(msm_device_to_be_id_internal_codec[0]);
    }  else if (!strncmp(snd_card_name, "msm8953-sku3-tasha-snd-card",
                 sizeof("msm8953-sku3-tasha-snd-card"))) {
        strlcpy(mixer_xml_path, MIXER_XML_PATH_SKU3,
                sizeof(MIXER_XML_PATH_SKU3));
        msm_device_to_be_id = msm_device_to_be_id_external_codec;
        msm_be_id_array_len  =
            sizeof(msm_device_to_be_id_external_codec) / sizeof(msm_device_to_be_id_external_codec[0]);
    } else if (!strncmp(snd_card_name, "msm8952-skum-snd-card",
                 sizeof("msm8952-skum-snd-card"))) {
        strlcpy(mixer_xml_path, MIXER_XML_PATH_SKUM,
                sizeof(MIXER_XML_PATH_SKUM));
        msm_device_to_be_id = msm_device_to_be_id_internal_codec;
        msm_be_id_array_len  =
            sizeof(msm_device_to_be_id_internal_codec) / sizeof(msm_device_to_be_id_internal_codec[0]);
    } else if (!strncmp(snd_card_name, "msm8952-tasha-snd-card",
                 sizeof("msm8952-tasha-snd-card"))) {
        strlcpy(mixer_xml_path, MIXER_XML_PATH_WCD9335,
                sizeof(MIXER_XML_PATH_WCD9335));
        msm_device_to_be_id = msm_device_to_be_id_external_codec;
        msm_be_id_array_len  =
            sizeof(msm_device_to_be_id_external_codec) / sizeof(msm_device_to_be_id_external_codec[0]);

    } else if (!strncmp(snd_card_name, "msm8952-tashalite-snd-card",
                 sizeof("msm8952-tashalite-snd-card"))) {
        strlcpy(mixer_xml_path, MIXER_XML_PATH_WCD9326,
               MAX_MIXER_XML_PATH);
        msm_device_to_be_id = msm_device_to_be_id_external_codec;
        msm_be_id_array_len  =
            sizeof(msm_device_to_be_id_external_codec) / sizeof(msm_device_to_be_id_external_codec[0]);
    } else if (!strncmp(snd_card_name, "msm8976-skun-snd-card",
                 sizeof("msm8976-skun-snd-card"))) {
        strlcpy(mixer_xml_path, MIXER_XML_PATH_SKUN_CAJON,
                sizeof(MIXER_XML_PATH_SKUN_CAJON));
        msm_device_to_be_id = msm_device_to_be_id_internal_codec;
        msm_be_id_array_len  =
            sizeof(msm_device_to_be_id_internal_codec) / sizeof(msm_device_to_be_id_internal_codec[0]);

    } else if (!strncmp(snd_card_name, "msm8937-snd-card-mtp",
                 sizeof("msm8937-snd-card-mtp"))) {
        strlcpy(mixer_xml_path, MIXER_XML_PATH_MTP,
                sizeof(MIXER_XML_PATH_MTP));
        msm_device_to_be_id = msm_device_to_be_id_internal_codec;
        msm_be_id_array_len  =
            sizeof(msm_device_to_be_id_internal_codec) / sizeof(msm_device_to_be_id_internal_codec[0]);
    } else if (!strncmp(snd_card_name, "msm8937-tasha-snd-card",
                 sizeof("msm8937-tasha-snd-card"))) {
        strlcpy(mixer_xml_path, MIXER_XML_PATH_WCD9335,
                sizeof(MIXER_XML_PATH_WCD9335));
        msm_device_to_be_id = msm_device_to_be_id_external_codec;
        msm_be_id_array_len  =
            sizeof(msm_device_to_be_id_external_codec) / sizeof(msm_device_to_be_id_external_codec[0]);
    } else if (!strncmp(snd_card_name, "msm8937-tashalite-snd-card",
                 sizeof("msm8937-tashalite-snd-card"))) {
        strlcpy(mixer_xml_path, MIXER_XML_PATH_WCD9326,
               MAX_MIXER_XML_PATH);
        msm_device_to_be_id = msm_device_to_be_id_external_codec;
        msm_be_id_array_len  =
            sizeof(msm_device_to_be_id_external_codec) / sizeof(msm_device_to_be_id_external_codec[0]);
    } else if (!strncmp(snd_card_name, "msm8953-snd-card-mtp",
                 sizeof("msm8953-snd-card-mtp"))) {
        strlcpy(mixer_xml_path, MIXER_XML_PATH_MTP,
                sizeof(MIXER_XML_PATH_MTP));
        msm_device_to_be_id = msm_device_to_be_id_internal_codec;
        msm_be_id_array_len  =
            sizeof(msm_device_to_be_id_internal_codec) / sizeof(msm_device_to_be_id_internal_codec[0]);
    } else if (!strncmp(snd_card_name, "msm8953-tasha-snd-card",
                 sizeof("msm8953-tasha-snd-card"))) {
        strlcpy(mixer_xml_path, MIXER_XML_PATH_WCD9335,
                sizeof(MIXER_XML_PATH_WCD9335));
        msm_device_to_be_id = msm_device_to_be_id_external_codec;
        msm_be_id_array_len  =
            sizeof(msm_device_to_be_id_external_codec) / sizeof(msm_device_to_be_id_external_codec[0]);
    } else if (!strncmp(snd_card_name, "msm8953-tashalite-snd-card",
                 sizeof("msm8937-tashalite-snd-card"))) {
        strlcpy(mixer_xml_path, MIXER_XML_PATH_WCD9326,
               MAX_MIXER_XML_PATH);
        msm_device_to_be_id = msm_device_to_be_id_external_codec;
        msm_be_id_array_len  =
            sizeof(msm_device_to_be_id_external_codec) / sizeof(msm_device_to_be_id_external_codec[0]);
    } else if (!strncmp(snd_card_name, "msm8917-tmo-snd-card",
                  sizeof("msm8917-tmo-snd-card"))) {
        strlcpy(mixer_xml_path, MIXER_XML_PATH_SKU2,
               MAX_MIXER_XML_PATH);
        msm_device_to_be_id = msm_device_to_be_id_internal_codec;
        msm_be_id_array_len  =
            sizeof(msm_device_to_be_id_internal_codec) / sizeof(msm_device_to_be_id_internal_codec[0]);
    } else if (!strncmp(snd_card_name, "msm8917-sku5-snd-card",
                  sizeof("msm8917-sku5-snd-card"))) {
        strlcpy(mixer_xml_path, MIXER_XML_PATH_SKU2,
               MAX_MIXER_XML_PATH);
        msm_device_to_be_id = msm_device_to_be_id_internal_codec;
        msm_be_id_array_len  =
            sizeof(msm_device_to_be_id_internal_codec) / sizeof(msm_device_to_be_id_internal_codec[0]);
    } else if (!strncmp(snd_card_name, "msm8940-sku6-snd-card",
                  sizeof("msm8940-sku6-snd-card"))) {
        strlcpy(mixer_xml_path, MIXER_XML_PATH_SKU1,
               MAX_MIXER_XML_PATH);
        msm_device_to_be_id = msm_device_to_be_id_internal_codec;
        msm_be_id_array_len  =
            sizeof(msm_device_to_be_id_internal_codec) / sizeof(msm_device_to_be_id_internal_codec[0]);
    } else if (!strncmp(snd_card_name, "sdm660-snd-card",
                  sizeof("sdm660-snd-card"))) {
        strlcpy(mixer_xml_path, MIXER_XML_PATH,
               MAX_MIXER_XML_PATH);
        msm_device_to_be_id = msm_device_to_be_id_internal_codec;
        msm_be_id_array_len  =
            sizeof(msm_device_to_be_id_internal_codec) / sizeof(msm_device_to_be_id_internal_codec[0]);
    } else if (!strncmp(snd_card_name, "sdm660-snd-card-mtp",
                  sizeof("sdm660-snd-card-mtp"))) {
        strlcpy(mixer_xml_path, MIXER_XML_PATH_MTP,
               MAX_MIXER_XML_PATH);
        msm_device_to_be_id = msm_device_to_be_id_internal_codec;
        msm_be_id_array_len  =
            sizeof(msm_device_to_be_id_internal_codec) / sizeof(msm_device_to_be_id_internal_codec[0]);
    } else if (!strncmp(snd_card_name, "sdm660-tasha-snd-card",
                 sizeof("sdm660-tasha-snd-card"))) {
        strlcpy(mixer_xml_path, MIXER_XML_PATH_WCD9335,
                sizeof(MIXER_XML_PATH_WCD9335));
        msm_device_to_be_id = msm_device_to_be_id_external_codec;
        msm_be_id_array_len  =
            sizeof(msm_device_to_be_id_external_codec) / sizeof(msm_device_to_be_id_external_codec[0]);
    } else if (!strncmp(snd_card_name, "sdm660-tashalite-snd-card",
                 sizeof("sdm660-tashalite-snd-card"))) {
        strlcpy(mixer_xml_path, MIXER_XML_PATH_WCD9326,
                sizeof(MIXER_XML_PATH_WCD9326));
        msm_device_to_be_id = msm_device_to_be_id_external_codec;
        msm_be_id_array_len  =
            sizeof(msm_device_to_be_id_external_codec) / sizeof(msm_device_to_be_id_external_codec[0]);
    } else if (!strncmp(snd_card_name, "sdm660-tavil-snd-card",
                 sizeof("sdm660-tavil-snd-card"))) {
        strlcpy(mixer_xml_path, MIXER_XML_PATH_WCD9340,
                sizeof(MIXER_XML_PATH_WCD9340));
        msm_device_to_be_id = msm_device_to_be_id_external_codec;
        msm_be_id_array_len  =
            sizeof(msm_device_to_be_id_external_codec) / sizeof(msm_device_to_be_id_external_codec[0]);
    } else if (!strncmp(snd_card_name, "msm8920-sku7-snd-card",
                  sizeof("msm8920-sku7-snd-card"))) {
        strlcpy(mixer_xml_path, MIXER_XML_PATH_SKU1,
               MAX_MIXER_XML_PATH);
        msm_device_to_be_id = msm_device_to_be_id_internal_codec;
        msm_be_id_array_len  =
            sizeof(msm_device_to_be_id_internal_codec) / sizeof(msm_device_to_be_id_internal_codec[0]);
   } else if (!strncmp(snd_card_name, "apq8009-tashalite-snd-card",
                 sizeof("apq8009-tashalite-snd-card"))) {
        strlcpy(mixer_xml_path, MIXER_XML_PATH_WCD9326_I2S,
               MAX_MIXER_XML_PATH);
        msm_device_to_be_id = msm_device_to_be_id_external_codec;
        msm_be_id_array_len  =
            sizeof(msm_device_to_be_id_external_codec) / sizeof(msm_device_to_be_id_external_codec[0]);
    } else if (!strncmp(snd_card_name, "mdm9607-tomtom-i2s-snd-card",
                 sizeof("mdm9607-tomtom-i2s-snd-card"))) {
        strlcpy(mixer_xml_path, MIXER_XML_PATH_WCD9330_I2S,
                sizeof(MIXER_XML_PATH_WCD9330_I2S));
        msm_device_to_be_id = msm_device_to_be_id_external_codec;
        msm_be_id_array_len  =
            sizeof(msm_device_to_be_id_external_codec) / sizeof(msm_device_to_be_id_external_codec[0]);
    } else {
        strlcpy(mixer_xml_path, MIXER_XML_PATH,
                sizeof(MIXER_XML_PATH));

        msm_device_to_be_id = msm_device_to_be_id_internal_codec;
        msm_be_id_array_len  =
            sizeof(msm_device_to_be_id_internal_codec) / sizeof(msm_device_to_be_id_internal_codec[0]);

    }
}

void platform_set_echo_reference(struct audio_device *adev, bool enable,
                                 audio_devices_t out_device __unused)
{
    struct platform_data *my_data = (struct platform_data *)adev->platform;

    if (strcmp(my_data->ec_ref_mixer_path, "")) {
        ALOGV("%s: disabling %s", __func__, my_data->ec_ref_mixer_path);
        audio_route_reset_and_update_path(adev->audio_route,
            my_data->ec_ref_mixer_path);
    }

    if (enable) {
        if (adev->snd_dev_ref_cnt[SND_DEVICE_OUT_HEADPHONES_44_1] > 0)
            strlcpy(my_data->ec_ref_mixer_path, "echo-reference headphones-44.1",
                sizeof(my_data->ec_ref_mixer_path));
        else if (adev->snd_dev_ref_cnt[SND_DEVICE_OUT_SPEAKER_VBAT] > 0)
            strlcpy(my_data->ec_ref_mixer_path, "vbat-speaker echo-reference",
                sizeof(my_data->ec_ref_mixer_path));
        else
            strlcpy(my_data->ec_ref_mixer_path, "echo-reference",
                sizeof(my_data->ec_ref_mixer_path));


        ALOGD("%s: enabling %s", __func__, my_data->ec_ref_mixer_path);
        audio_route_apply_and_update_path(adev->audio_route,
            my_data->ec_ref_mixer_path);
    }
}
void platform_set_gsm_mode(void *platform, bool enable)
{
    struct platform_data *my_data = (struct platform_data *)platform;
    struct audio_device *adev = my_data->adev;

    if (my_data->gsm_mode_enabled) {
        my_data->gsm_mode_enabled = false;
        ALOGV("%s: disabling gsm mode", __func__);
        audio_route_reset_and_update_path(adev->audio_route, "gsm-mode");
    }

    if (enable) {
         my_data->gsm_mode_enabled = true;
         ALOGD("%s: enabling gsm mode", __func__);
         audio_route_apply_and_update_path(adev->audio_route, "gsm-mode");
    }
}

void close_csd_client(struct csd_data *csd)
{
    if (csd != NULL) {
        csd->deinit();
        dlclose(csd->csd_client);
        free(csd);
        csd = NULL;
    }
}


static void set_platform_defaults(struct platform_data * my_data)
{
    int32_t dev, count = 0;
    const char *MEDIA_MIMETYPE_AUDIO_ALAC = "audio/alac";
    const char *MEDIA_MIMETYPE_AUDIO_APE = "audio/x-ape";

    for (dev = 0; dev < SND_DEVICE_MAX; dev++) {
        backend_tag_table[dev] = NULL;
        hw_interface_table[dev] = NULL;
    }
    for (dev = 0; dev < SND_DEVICE_MAX; dev++) {
        backend_bit_width_table[dev] = CODEC_BACKEND_DEFAULT_BIT_WIDTH;
    }

    // To overwrite these go to the audio_platform_info.xml file.
    backend_tag_table[SND_DEVICE_IN_BT_SCO_MIC] = strdup("bt-sco");
    backend_tag_table[SND_DEVICE_IN_BT_SCO_MIC_WB] = strdup("bt-sco-wb");
    backend_tag_table[SND_DEVICE_IN_BT_SCO_MIC_NREC] = strdup("bt-sco");
    backend_tag_table[SND_DEVICE_IN_BT_SCO_MIC_WB_NREC] = strdup("bt-sco-wb");
    backend_tag_table[SND_DEVICE_OUT_BT_SCO] = strdup("bt-sco");
    backend_tag_table[SND_DEVICE_OUT_BT_SCO_WB] = strdup("bt-sco-wb");
    backend_tag_table[SND_DEVICE_OUT_HDMI] = strdup("hdmi");
    backend_tag_table[SND_DEVICE_OUT_SPEAKER_AND_HDMI] = strdup("speaker-and-hdmi");
    backend_tag_table[SND_DEVICE_OUT_DISPLAY_PORT] = strdup("display-port");
    backend_tag_table[SND_DEVICE_OUT_SPEAKER_AND_DISPLAY_PORT] = strdup("speaker-and-display-port");
    backend_tag_table[SND_DEVICE_OUT_VOICE_TX] = strdup("afe-proxy");
    backend_tag_table[SND_DEVICE_IN_VOICE_RX] = strdup("afe-proxy");
    backend_tag_table[SND_DEVICE_OUT_AFE_PROXY] = strdup("afe-proxy");
    backend_tag_table[SND_DEVICE_OUT_USB_HEADSET] = strdup("usb-headset");
    backend_tag_table[SND_DEVICE_OUT_USB_HEADPHONES] = strdup("usb-headphones");
    backend_tag_table[SND_DEVICE_OUT_SPEAKER_AND_USB_HEADSET] =
        strdup("speaker-and-usb-headphones");
    backend_tag_table[SND_DEVICE_IN_USB_HEADSET_MIC] = strdup("usb-headset-mic");
    backend_tag_table[SND_DEVICE_IN_CAPTURE_FM] = strdup("capture-fm");
    backend_tag_table[SND_DEVICE_OUT_TRANSMISSION_FM] = strdup("transmission-fm");
    backend_tag_table[SND_DEVICE_OUT_HEADPHONES_DSD] = strdup("headphones-dsd");
    backend_tag_table[SND_DEVICE_OUT_HEADPHONES_44_1] = strdup("headphones-44.1");
    backend_tag_table[SND_DEVICE_OUT_VOICE_SPEAKER_VBAT] = strdup("vbat-voice-speaker");
    backend_tag_table[SND_DEVICE_OUT_VOICE_SPEAKER_2_VBAT] = strdup("vbat-voice-speaker-2");
    backend_tag_table[SND_DEVICE_OUT_BT_A2DP] = strdup("bt-a2dp");
    backend_tag_table[SND_DEVICE_OUT_SPEAKER_AND_BT_A2DP] = strdup("speaker-and-bt-a2dp");

    hw_interface_table[SND_DEVICE_OUT_HEADPHONES_DSD] = strdup("SLIMBUS_2_RX");
    hw_interface_table[SND_DEVICE_OUT_HEADPHONES_44_1] = strdup("SLIMBUS_5_RX");
    hw_interface_table[SND_DEVICE_OUT_HDMI] = strdup("HDMI_RX");
    hw_interface_table[SND_DEVICE_OUT_SPEAKER_AND_HDMI] = strdup("SLIMBUS_0_RX-and-HDMI_RX");
    hw_interface_table[SND_DEVICE_OUT_DISPLAY_PORT] = strdup("DISPLAY_PORT_RX");
    hw_interface_table[SND_DEVICE_OUT_SPEAKER_AND_DISPLAY_PORT] = strdup("SLIMBUS_0_RX-and-DISPLAY_PORT_RX");
    hw_interface_table[SND_DEVICE_OUT_USB_HEADSET] = strdup("USB_AUDIO_RX");
    hw_interface_table[SND_DEVICE_OUT_USB_HEADPHONES] = strdup("USB_AUDIO_RX");
    hw_interface_table[SND_DEVICE_OUT_SPEAKER_AND_USB_HEADSET] = strdup("SLIMBUS_0_RX-and-USB_AUDIO_RX");
    hw_interface_table[SND_DEVICE_OUT_VOICE_TX] = strdup("AFE_PCM_RX");
    hw_interface_table[SND_DEVICE_OUT_AFE_PROXY] = strdup("PROXY_PORT_RX");

    my_data->max_mic_count = PLATFORM_DEFAULT_MIC_COUNT;
    /*remove ALAC & APE from DSP decoder list based on software decoder availability*/
    for (count = 0; count < (int32_t) (sizeof(dsp_only_decoders_mime)/sizeof(dsp_only_decoders_mime[0]));
            count++) {

        if (!strncmp(MEDIA_MIMETYPE_AUDIO_ALAC, dsp_only_decoders_mime[count],
             strlen(dsp_only_decoders_mime[count]))) {

            if(property_get_bool("use.qti.sw.alac.decoder", false)) {
                ALOGD("Alac software decoder is available...removing alac from DSP decoder list");
                strlcpy(dsp_only_decoders_mime[count],"none",5);
            }
        } else if (!strncmp(MEDIA_MIMETYPE_AUDIO_APE, dsp_only_decoders_mime[count],
             strlen(dsp_only_decoders_mime[count]))) {

            if(property_get_bool("use.qti.sw.ape.decoder", false)) {
                ALOGD("APE software decoder is available...removing ape from DSP decoder list");
                strlcpy(dsp_only_decoders_mime[count],"none",5);
           }
        }
    }
}

void get_cvd_version(char *cvd_version, struct audio_device *adev)
{
    struct mixer_ctl *ctl;
    int count;
    int ret = 0;

    ctl = mixer_get_ctl_by_name(adev->mixer, CVD_VERSION_MIXER_CTL);
    if (!ctl) {
        ALOGE("%s: Could not get ctl for mixer cmd - %s",  __func__, CVD_VERSION_MIXER_CTL);
        goto done;
    }
    mixer_ctl_update(ctl);

    count = mixer_ctl_get_num_values(ctl);
    if (count > MAX_CVD_VERSION_STRING_SIZE)
        count = MAX_CVD_VERSION_STRING_SIZE;

    ret = mixer_ctl_get_array(ctl, cvd_version, count);
    if (ret != 0) {
        ALOGE("%s: ERROR! mixer_ctl_get_array() failed to get CVD Version", __func__);
        goto done;
    }

done:
    return;
}

static int hw_util_open(int card_no)
{
    int fd = -1;
    char dev_name[256];

    snprintf(dev_name, sizeof(dev_name), "/dev/snd/hwC%uD%u",
                               card_no, WCD9XXX_CODEC_HWDEP_NODE);
    ALOGD("%s Opening device %s\n", __func__, dev_name);
    fd = open(dev_name, O_WRONLY);
    if (fd < 0) {
        ALOGE("%s: cannot open device '%s'\n", __func__, dev_name);
        return fd;
    }
    ALOGD("%s success", __func__);
    return fd;
}

struct param_data {
    int    use_case;
    int    acdb_id;
    int    get_size;
    int    buff_size;
    int    data_size;
    void   *buff;
};

static int send_vbat_adc_data_to_acdb(struct platform_data *plat_data, char *cal_type)
{
    int ret = 0;
    struct mixer_ctl *ctl;
    uint16_t vbat_adc_data[2];
    struct platform_data *my_data = plat_data;
    struct audio_device *adev = my_data->adev;

    const char *mixer_ctl_name = "Vbat ADC data";

    ctl = mixer_get_ctl_by_name(adev->mixer, mixer_ctl_name);
    if (!ctl) {
        ALOGE("%s: Could not get ctl for mixer ctl name - %s",
               __func__, mixer_ctl_name);
        ret = -EINVAL;
        goto done;
    }

    vbat_adc_data[0] = mixer_ctl_get_value(ctl, 0);
    vbat_adc_data[1] = mixer_ctl_get_value(ctl, 1);

    ALOGD("%s: Vbat ADC output values: Dcp1: %d , Dcp2: %d",
           __func__, vbat_adc_data[0], vbat_adc_data[1]);

    ret = my_data->acdb_set_codec_data(&vbat_adc_data[0], cal_type);

done:
    return ret;
}

static void send_codec_cal(acdb_loader_get_calibration_t acdb_loader_get_calibration,
                          struct platform_data *plat_data, int fd)
{
    int type;

    for (type = WCD9XXX_ANC_CAL; type < WCD9XXX_MAX_CAL; type++) {
        struct wcdcal_ioctl_buffer codec_buffer;
        struct param_data calib;
        int ret;

        /* MAD calibration is handled by sound trigger HAL, skip here */
        if (type == WCD9XXX_MAD_CAL)
            continue;

        if((plat_data->is_vbat_speaker) && (WCD9XXX_VBAT_CAL == type)) {
           ret = send_vbat_adc_data_to_acdb(plat_data, cal_name_info[type]);
           if (ret < 0)
               ALOGE("%s error in sending vbat adc data to acdb", __func__);
        }

        calib.get_size = 1;
        ret = acdb_loader_get_calibration(cal_name_info[type], sizeof(struct param_data),
                                                                 &calib);
        if (ret < 0) {
            ALOGE("%s get_calibration failed\n", __func__);
            continue;
        }
        calib.get_size = 0;
        calib.buff = malloc(calib.buff_size);
        if(calib.buff == NULL) {
            ALOGE("%s mem allocation for %d bytes for %s failed\n"
                , __func__, calib.buff_size, cal_name_info[type]);
            continue;
        }
        ret = acdb_loader_get_calibration(cal_name_info[type],
                              sizeof(struct param_data), &calib);
        if (ret < 0) {
            ALOGE("%s get_calibration failed type=%s calib.size=%d\n"
                , __func__, cal_name_info[type], calib.buff_size);
            free(calib.buff);
            continue;
        }
        codec_buffer.buffer = calib.buff;
        codec_buffer.size = calib.data_size;
        codec_buffer.cal_type = type;
        if (ioctl(fd, SNDRV_CTL_IOCTL_HWDEP_CAL_TYPE, &codec_buffer) < 0)
            ALOGE("Failed to call ioctl  for %s err=%d calib.size=%d",
                cal_name_info[type], errno, codec_buffer.size);
        ALOGD("%s cal sent for %s calib.size=%d"
            , __func__, cal_name_info[type], codec_buffer.size);
        free(calib.buff);
    }
}

static void audio_hwdep_send_cal(struct platform_data *plat_data)
{
    int fd = plat_data->hw_dep_fd;

    if (fd < 0)
        fd = hw_util_open(plat_data->adev->snd_card);
    if (fd == -1) {
        ALOGE("%s error open\n", __func__);
        return;
    }

    acdb_loader_get_calibration = (acdb_loader_get_calibration_t)
          dlsym(plat_data->acdb_handle, "acdb_loader_get_calibration");

    if (acdb_loader_get_calibration == NULL) {
        ALOGE("%s: ERROR. dlsym Error:%s acdb_loader_get_calibration", __func__,
           dlerror());
        if (fd >= 0) {
            close(fd);
            plat_data->hw_dep_fd = -1;
        }
        return;
    }

    send_codec_cal(acdb_loader_get_calibration, plat_data, fd);
    plat_data->hw_dep_fd = fd;
}

const char * get_snd_card_name_for_acdb_loader(const char *snd_card_name) {

    if(snd_card_name == NULL)
        return NULL;

    // Both tasha & tasha-lite uses tasha ACDB files
    // simulate sound card name for tasha lite, so that
    // ACDB module loads tasha ACDB files for tasha lite
    if(!strncmp(snd_card_name, "msm8976-tashalite-snd-card",
             sizeof("msm8976-tashalite-snd-card"))) {
        ALOGD("using tasha ACDB files for tasha-lite");
        return "msm8976-tasha-snd-card";
    }

    if(!strncmp(snd_card_name, "msm8952-tashalite-snd-card",
             sizeof("msm8952-tashalite-snd-card"))) {
        ALOGD("using tasha ACDB files for tasha-lite");
        return "msm8952-tasha-snd-card";
    }

    if(!strncmp(snd_card_name, "msm8937-tashalite-snd-card",
             sizeof("msm8937-tashalite-snd-card"))) {
        ALOGD("using tasha ACDB files for tasha-lite");
        return "msm8937-tasha-snd-card";
    }

    if(!strncmp(snd_card_name, "msm8953-tashalite-snd-card",
             sizeof("msm8953-tashalite-snd-card"))) {
        ALOGD("using tasha ACDB files for tasha-lite");
        return "msm8953-tasha-snd-card";
    }

    if(!strncmp(snd_card_name, "sdm660-tashalite-snd-card",
             sizeof("sdm660-tashalite-snd-card"))) {
        ALOGD("using tasha ACDB files for tasha-lite");
        return "sdm660-tasha-snd-card";
    }
   return snd_card_name;
}


int platform_acdb_init(void *platform)
{
    struct platform_data *my_data = (struct platform_data *)platform;
    char *cvd_version = NULL;
    int key = 0;
    const char *snd_card_name, *acdb_snd_card_name;
    int result;
    char value[PROPERTY_VALUE_MAX];
    cvd_version = calloc(1, MAX_CVD_VERSION_STRING_SIZE);
    if (!cvd_version) {
        ALOGE("Failed to allocate cvd version");
        return -1;
    } else {
        get_cvd_version(cvd_version, my_data->adev);
    }

    property_get("audio.ds1.metainfo.key",value,"0");
    key = atoi(value);
    snd_card_name = mixer_get_name(my_data->adev->mixer);
    acdb_snd_card_name = get_snd_card_name_for_acdb_loader(snd_card_name);

    result = my_data->acdb_init(acdb_snd_card_name, cvd_version, key);

    /* Save these variables in platform_data. These will be used
       while reloading ACDB files during run time. */
    strlcpy(my_data->cvd_version, cvd_version, MAX_CVD_VERSION_STRING_SIZE);
    strlcpy(my_data->snd_card_name, acdb_snd_card_name,
                                               MAX_SND_CARD_STRING_SIZE);
    my_data->metainfo_key = key;

    if (cvd_version)
        free(cvd_version);
    if (!result) {
        my_data->is_acdb_initialized = true;
        ALOGD("ACDB initialized");
        audio_hwdep_send_cal(my_data);
    } else {
        my_data->is_acdb_initialized = false;
        ALOGD("ACDB initialization failed");
    }
    return result;
}

#define MAX_PATH             (256)
#define THERMAL_SYSFS "/sys/class/thermal"
#define TZ_TYPE "/sys/class/thermal/thermal_zone%d/type"
#define TZ_WSA "/sys/class/thermal/thermal_zone%d/temp"

static bool check_and_get_wsa_info(char *snd_card_name, int *wsaCount,
                                   bool *is_wsa_combo_supported)
{
    DIR *tdir = NULL;
    struct dirent *tdirent = NULL;
    int tzn = 0;
    char name[MAX_PATH] = {0};
    char cwd[MAX_PATH] = {0};
    char file[10] = "wsa";
    bool found = false;
    int wsa_count = 0;

    /* SL/SH hardware always has wsa by default, no need to add wsa */
    if(!strncmp(snd_card_name, "sdm660", strlen("sdm660"))) {
        ALOGD(" Ignore WSA extension for sdm 660 varients");
        return false;
    }

    if (!getcwd(cwd, sizeof(cwd)))
        return false;

    chdir(THERMAL_SYSFS); /* Change dir to read the entries. Doesnt work
                             otherwise */
    tdir = opendir(THERMAL_SYSFS);
    if (!tdir) {
        ALOGE("Unable to open %s\n", THERMAL_SYSFS);
        return false;
    }

    while ((tdirent = readdir(tdir))) {
        char buf[50];
        struct dirent *tzdirent;
        DIR *tzdir = NULL;

        tzdir = opendir(tdirent->d_name);
        if (!tzdir)
            continue;
        while ((tzdirent = readdir(tzdir))) {
            if (strcmp(tzdirent->d_name, "type"))
                continue;
            snprintf(name, MAX_PATH, TZ_TYPE, tzn);
            ALOGD("Opening %s\n", name);
            read_line_from_file(name, buf, sizeof(buf));
            if (strstr(buf, file)) {
                wsa_count++;
                /*We support max only two WSA speakers*/
                if (wsa_count == 2)
                    break;
            }
            tzn++;
        }
        closedir(tzdir);
    }
    if (wsa_count > 0){
         ALOGD("Found %d WSA present on the platform", wsa_count);
         found = true;
         *wsaCount = wsa_count;

        /* update wsa combo supported flag based on sound card name */
        /* wsa combo flag needs to be set to true only for hardware
           combinations which has support for both wsa and non-wsa speaker */
        *is_wsa_combo_supported = false;
        if(snd_card_name) {
            if ((!strncmp(snd_card_name, "msm8953-snd-card-mtp",
                    sizeof("msm8953-snd-card-mtp")) ||
                (!strncmp(snd_card_name, "msm8952-skum-snd-card",
                    sizeof("msm8952-skum-snd-card"))))) {
                *is_wsa_combo_supported = true;
            }
        }
    }
    closedir(tdir);
    chdir(cwd); /* Restore current working dir */
    return found;
}

static void get_source_mic_type(struct platform_data * my_data)
{
    // support max to mono, example if max count is 3, usecase supports Three, dual and mono mic
    switch (my_data->max_mic_count) {
        case 4:
            my_data->source_mic_type |= SOURCE_QUAD_MIC;
        case 3:
            my_data->source_mic_type |= SOURCE_THREE_MIC;;
        case 2:
            my_data->source_mic_type |= SOURCE_DUAL_MIC;
        case 1:
            my_data->source_mic_type |= SOURCE_MONO_MIC;
           break;
        default:
            ALOGE("%s: max_mic_count (%d), is not supported, setting to default",
                   __func__, my_data->max_mic_count);
            my_data->source_mic_type = SOURCE_MONO_MIC | SOURCE_DUAL_MIC;
            break;
    }
}

void *platform_init(struct audio_device *adev)
{
    char value[PROPERTY_VALUE_MAX];
    struct platform_data *my_data = NULL;
    int retry_num = 0, snd_card_num = 0;
    const char *snd_card_name;
    char mixer_xml_path[MAX_MIXER_XML_PATH],ffspEnable[PROPERTY_VALUE_MAX];
    const char *mixer_ctl_name = "Set HPX ActiveBe";
    struct mixer_ctl *ctl = NULL;
    int idx;
    int wsaCount =0;
    bool is_wsa_combo_supported = false;

    my_data = calloc(1, sizeof(struct platform_data));

    if (!my_data) {
        ALOGE("failed to allocate platform data");
        return NULL;
    }

    while (snd_card_num < MAX_SND_CARD) {
        adev->mixer = mixer_open(snd_card_num);

        while (!adev->mixer && retry_num < RETRY_NUMBER) {
            usleep(RETRY_US);
            adev->mixer = mixer_open(snd_card_num);
            retry_num++;
        }

        if (!adev->mixer) {
            ALOGE("%s: Unable to open the mixer card: %d", __func__,
                   snd_card_num);
            retry_num = 0;
            snd_card_num++;
            continue;
        }

        snd_card_name = mixer_get_name(adev->mixer);
        ALOGD("%s: snd_card_name: %s", __func__, snd_card_name);

        my_data->hw_info = hw_info_init(snd_card_name);
        if (!my_data->hw_info) {
            ALOGE("%s: Failed to init hardware info", __func__);
        } else {
            query_platform(snd_card_name, mixer_xml_path);
            ALOGD("%s: mixer path file is %s", __func__,
                                    mixer_xml_path);
            if (audio_extn_read_xml(adev, snd_card_num, mixer_xml_path,
                                    MIXER_XML_PATH_AUXPCM) == -ENOSYS) {
                adev->audio_route = audio_route_init(snd_card_num,
                                                 mixer_xml_path);
            }
            if (!adev->audio_route) {
                ALOGE("%s: Failed to init audio route controls, aborting.",
                       __func__);
                free(my_data);
                mixer_close(adev->mixer);
                return NULL;
            }
            adev->snd_card = snd_card_num;
            update_codec_type(snd_card_name);
            update_interface(snd_card_name);
            ALOGD("%s: Opened sound card:%d", __func__, snd_card_num);
            break;
        }
        retry_num = 0;
        snd_card_num++;
        mixer_close(adev->mixer);
    }

    if (snd_card_num >= MAX_SND_CARD) {
        ALOGE("%s: Unable to find correct sound card, aborting.", __func__);
        free(my_data);
        return NULL;
    }

    my_data->adev = adev;
    my_data->fluence_in_spkr_mode = false;
    my_data->fluence_in_voice_call = false;
    my_data->fluence_in_voice_rec = false;
    my_data->fluence_in_audio_rec = false;
    my_data->external_spk_1 = false;
    my_data->external_spk_2 = false;
    my_data->external_mic = false;
    my_data->fluence_type = FLUENCE_NONE;
    my_data->fluence_mode = FLUENCE_ENDFIRE;
    my_data->slowtalk = false;
    my_data->hd_voice = false;
    my_data->edid_info = NULL;
    my_data->ext_disp_type = EXT_DISPLAY_TYPE_NONE;
    my_data->is_wsa_speaker = false;
    my_data->hw_dep_fd = -1;
    my_data->mono_speaker = SPKR_1;

    property_get("ro.qc.sdk.audio.fluencetype", my_data->fluence_cap, "");
    if (!strncmp("fluencepro", my_data->fluence_cap, sizeof("fluencepro"))) {
        my_data->fluence_type = FLUENCE_QUAD_MIC | FLUENCE_DUAL_MIC;
    } else if (!strncmp("fluence", my_data->fluence_cap, sizeof("fluence"))) {
        my_data->fluence_type = FLUENCE_DUAL_MIC;
    } else {
        my_data->fluence_type = FLUENCE_NONE;
    }

    if (my_data->fluence_type != FLUENCE_NONE) {
        property_get("persist.audio.fluence.voicecall",value,"");
        if (!strncmp("true", value, sizeof("true"))) {
            my_data->fluence_in_voice_call = true;
        }

        property_get("persist.audio.fluence.voicerec",value,"");
        if (!strncmp("true", value, sizeof("true"))) {
            my_data->fluence_in_voice_rec = true;
        }

        property_get("persist.audio.fluence.audiorec",value,"");
        if (!strncmp("true", value, sizeof("true"))) {
            my_data->fluence_in_audio_rec = true;
        }

        property_get("persist.audio.fluence.speaker",value,"");
        if (!strncmp("true", value, sizeof("true"))) {
            my_data->fluence_in_spkr_mode = true;
        }

        property_get("persist.audio.fluence.mode",value,"");
        if (!strncmp("broadside", value, sizeof("broadside"))) {
            my_data->fluence_mode = FLUENCE_BROADSIDE;
        }
    }

    if (check_and_get_wsa_info((char *)snd_card_name, &wsaCount, &is_wsa_combo_supported)) {
        /*Set ACDB ID of Stereo speaker if two WSAs are present*/
        /*Default ACDB ID for wsa speaker is that for mono*/
        if (wsaCount == 2) {
            platform_set_snd_device_acdb_id(SND_DEVICE_OUT_SPEAKER_WSA, 15);
            platform_set_snd_device_acdb_id(SND_DEVICE_OUT_SPEAKER_VBAT, 15);
        }

        my_data->is_wsa_speaker = true;

        if (is_wsa_combo_supported)
            hw_info_enable_wsa_combo_usecase_support(my_data->hw_info);

    }

    property_get("persist.audio.FFSP.enable", ffspEnable, "");
    if (!strncmp("true", ffspEnable, sizeof("true"))) {
        acdb_device_table[SND_DEVICE_OUT_SPEAKER] = 131;
        acdb_device_table[SND_DEVICE_OUT_SPEAKER_WSA] = 131;
        acdb_device_table[SND_DEVICE_OUT_SPEAKER_REVERSE] = 131;
        acdb_device_table[SND_DEVICE_OUT_SPEAKER_AND_HDMI] = 131;
        acdb_device_table[SND_DEVICE_OUT_SPEAKER_AND_USB_HEADSET] = 131;
    }

    /* Check if Vbat speaker enabled property is set, this should be done before acdb init */
    bool ret = false;
    ret = audio_extn_can_use_vbat();
    if (ret)
        my_data->is_vbat_speaker = true;

    /*
     * Check if hifi audio( i.e. 96, 192 KHZ) is enabled for this platform,
     * enable hifi audio by default for external codec targets
     */
    ret = audio_extn_is_hifi_audio_supported();
    if (ret || is_external_codec)
        my_data->hifi_audio = true;

    my_data->voice_feature_set = VOICE_FEATURE_SET_DEFAULT;
    my_data->acdb_handle = dlopen(LIB_ACDB_LOADER, RTLD_NOW);
    if (my_data->acdb_handle == NULL) {
        ALOGE("%s: DLOPEN failed for %s", __func__, LIB_ACDB_LOADER);
    } else {
        ALOGV("%s: DLOPEN successful for %s", __func__, LIB_ACDB_LOADER);
        my_data->acdb_deallocate = (acdb_deallocate_t)dlsym(my_data->acdb_handle,
                                                    "acdb_loader_deallocate_ACDB");
        if (!my_data->acdb_deallocate)
            ALOGE("%s: Could not find the symbol acdb_loader_deallocate_ACDB from %s",
                  __func__, LIB_ACDB_LOADER);

        my_data->acdb_send_audio_cal = (acdb_send_audio_cal_t)dlsym(my_data->acdb_handle,
                                                    "acdb_loader_send_audio_cal_v2");
        if (!my_data->acdb_send_audio_cal)
            ALOGE("%s: Could not find the symbol acdb_send_audio_cal from %s",
                  __func__, LIB_ACDB_LOADER);

        my_data->acdb_set_audio_cal = (acdb_set_audio_cal_t)dlsym(my_data->acdb_handle,
                                                    "acdb_loader_set_audio_cal_v2");
        if (!my_data->acdb_set_audio_cal)
            ALOGE("%s: Could not find the symbol acdb_set_audio_cal_v2 from %s",
                  __func__, LIB_ACDB_LOADER);

        my_data->acdb_get_audio_cal = (acdb_get_audio_cal_t)dlsym(my_data->acdb_handle,
                                                    "acdb_loader_get_audio_cal_v2");
        if (!my_data->acdb_get_audio_cal)
            ALOGE("%s: Could not find the symbol acdb_get_audio_cal_v2 from %s",
                  __func__, LIB_ACDB_LOADER);

        my_data->acdb_send_voice_cal = (acdb_send_voice_cal_t)dlsym(my_data->acdb_handle,
                                                    "acdb_loader_send_voice_cal");
        if (!my_data->acdb_send_voice_cal)
            ALOGE("%s: Could not find the symbol acdb_loader_send_voice_cal from %s",
                  __func__, LIB_ACDB_LOADER);

        my_data->acdb_reload_vocvoltable = (acdb_reload_vocvoltable_t)dlsym(my_data->acdb_handle,
                                                    "acdb_loader_reload_vocvoltable");
        if (!my_data->acdb_reload_vocvoltable)
            ALOGE("%s: Could not find the symbol acdb_loader_reload_vocvoltable from %s",
                  __func__, LIB_ACDB_LOADER);

        my_data->acdb_get_default_app_type = (acdb_get_default_app_type_t)dlsym(
                                                    my_data->acdb_handle,
                                                    "acdb_loader_get_default_app_type");
        if (!my_data->acdb_get_default_app_type)
            ALOGE("%s: Could not find the symbol acdb_get_default_app_type from %s",
                  __func__, LIB_ACDB_LOADER);

        my_data->acdb_send_common_top = (acdb_send_common_top_t)dlsym(
                                                    my_data->acdb_handle,
                                                    "acdb_loader_send_common_custom_topology");
        if (!my_data->acdb_send_common_top)
            ALOGE("%s: Could not find the symbol acdb_get_default_app_type from %s",
                  __func__, LIB_ACDB_LOADER);

        my_data->acdb_set_codec_data = (acdb_set_codec_data_t)dlsym(
                                                    my_data->acdb_handle,
                                                    "acdb_loader_set_codec_data");
        if (!my_data->acdb_set_codec_data)
            ALOGE("%s: Could not find the symbol acdb_get_default_app_type from %s",
                  __func__, LIB_ACDB_LOADER);


        my_data->acdb_init = (acdb_init_t)dlsym(my_data->acdb_handle,
                                                    "acdb_loader_init_v2");
        if (my_data->acdb_init == NULL) {
            ALOGE("%s: dlsym error %s for acdb_loader_init_v2", __func__, dlerror());
            goto acdb_init_fail;
        }

        my_data->acdb_reload = (acdb_reload_t)dlsym(my_data->acdb_handle,
                                                    "acdb_loader_reload_acdb_files");
        if (my_data->acdb_reload == NULL) {
            ALOGE("%s: dlsym error %s for acdb_loader_reload_acdb_files", __func__, dlerror());
            goto acdb_init_fail;
        }
        platform_acdb_init(my_data);
    }
    audio_extn_pm_vote();

    /* Configure active back end for HPX*/
    ctl = mixer_get_ctl_by_name(adev->mixer, mixer_ctl_name);
    if (ctl) {
        ALOGE(" sending HPX Active BE information ");
        mixer_ctl_set_value(ctl, 0, is_external_codec);
    }

acdb_init_fail:

    set_platform_defaults(my_data);

    /* Initialize ACDB and PCM ID's */
    if (is_external_codec)
        platform_info_init(PLATFORM_INFO_XML_PATH_EXTCODEC, my_data);
    else
        platform_info_init(PLATFORM_INFO_XML_PATH, my_data);

    /* obtain source mic type from max mic count*/
    get_source_mic_type(my_data);
    ALOGD("%s: Fluence_Type(%d) max_mic_count(%d) mic_type(0x%x) fluence_in_voice_call(%d)"
          " fluence_in_voice_rec(%d) fluence_in_spkr_mode(%d) ",
          __func__, my_data->fluence_type, my_data->max_mic_count, my_data->source_mic_type,
          my_data->fluence_in_voice_call, my_data->fluence_in_voice_rec,
          my_data->fluence_in_spkr_mode);

    /* init usb */
    audio_extn_usb_init(adev);

    /*init a2dp*/
    audio_extn_a2dp_init(adev);

    /* Read one time ssr property */
    audio_extn_ssr_update_enabled();
    audio_extn_spkr_prot_init(adev);

    /* init dap hal */
    audio_extn_dap_hal_init(adev->snd_card);

    audio_extn_dolby_set_license(adev);

    /* init audio device arbitration */
    audio_extn_dev_arbi_init();

    my_data->edid_info = NULL;

    default_rx_backend = strdup("SLIMBUS_0_RX");

    /* initialize backend config */
    for (idx = 0; idx < MAX_CODEC_BACKENDS; idx++) {
        my_data->current_backend_cfg[idx].sample_rate = CODEC_BACKEND_DEFAULT_SAMPLE_RATE;
        if (idx == HEADPHONE_44_1_BACKEND)
            my_data->current_backend_cfg[idx].sample_rate = OUTPUT_SAMPLING_RATE_44100;
        my_data->current_backend_cfg[idx].bit_width = CODEC_BACKEND_DEFAULT_BIT_WIDTH;
        my_data->current_backend_cfg[idx].channels = CODEC_BACKEND_DEFAULT_CHANNELS;
        if (idx > MAX_RX_CODEC_BACKENDS)
            my_data->current_backend_cfg[idx].channels = CODEC_BACKEND_DEFAULT_TX_CHANNELS;
        my_data->current_backend_cfg[idx].bitwidth_mixer_ctl = NULL;
        my_data->current_backend_cfg[idx].samplerate_mixer_ctl = NULL;
        my_data->current_backend_cfg[idx].channels_mixer_ctl = NULL;
    }

    if (is_slimbus_interface) {
        my_data->current_backend_cfg[DEFAULT_CODEC_BACKEND].bitwidth_mixer_ctl =
            strdup("SLIM_0_RX Format");
        my_data->current_backend_cfg[DEFAULT_CODEC_BACKEND].samplerate_mixer_ctl =
            strdup("SLIM_0_RX SampleRate");

        my_data->current_backend_cfg[DSD_NATIVE_BACKEND].bitwidth_mixer_ctl =
            strdup("SLIM_2_RX Format");
        my_data->current_backend_cfg[DSD_NATIVE_BACKEND].samplerate_mixer_ctl =
            strdup("SLIM_2_RX SampleRate");

        my_data->current_backend_cfg[HEADPHONE_44_1_BACKEND].bitwidth_mixer_ctl =
            strdup("SLIM_5_RX Format");
        my_data->current_backend_cfg[HEADPHONE_44_1_BACKEND].samplerate_mixer_ctl =
            strdup("SLIM_5_RX SampleRate");

        my_data->current_backend_cfg[HEADPHONE_BACKEND].bitwidth_mixer_ctl =
            strdup("SLIM_6_RX Format");
        my_data->current_backend_cfg[HEADPHONE_BACKEND].samplerate_mixer_ctl =
            strdup("SLIM_6_RX SampleRate");

        my_data->current_backend_cfg[SLIMBUS_0_TX].bitwidth_mixer_ctl =
            strdup("SLIM_0_TX Format");
        my_data->current_backend_cfg[SLIMBUS_0_TX].samplerate_mixer_ctl =
            strdup("SLIM_0_TX SampleRate");
    } else {
        if (!strncmp(snd_card_name, "sdm660", strlen("sdm660"))) {

            my_data->current_backend_cfg[DEFAULT_CODEC_BACKEND].bitwidth_mixer_ctl =
                strdup("INT4_MI2S_RX Format");
            my_data->current_backend_cfg[DEFAULT_CODEC_BACKEND].samplerate_mixer_ctl =
                strdup("INT4_MI2S_RX SampleRate");

            my_data->current_backend_cfg[DEFAULT_CODEC_TX_BACKEND].bitwidth_mixer_ctl =
                strdup("INT3_MI2S_TX Format");
            my_data->current_backend_cfg[DEFAULT_CODEC_TX_BACKEND].samplerate_mixer_ctl =
                strdup("INT3_MI2S_TX SampleRate");

            if (default_rx_backend)
                free(default_rx_backend);
            default_rx_backend = strdup("INT4_MI2S_RX");

        } else {
            my_data->current_backend_cfg[DEFAULT_CODEC_BACKEND].bitwidth_mixer_ctl =
                strdup("MI2S_RX Format");
            my_data->current_backend_cfg[DEFAULT_CODEC_BACKEND].samplerate_mixer_ctl =
                strdup("MI2S_RX SampleRate");
            my_data->current_backend_cfg[DEFAULT_CODEC_BACKEND].channels_mixer_ctl =
                strdup("MI2S_RX Channels");

            my_data->current_backend_cfg[DEFAULT_CODEC_TX_BACKEND].bitwidth_mixer_ctl =
                strdup("MI2S_TX Format");
            my_data->current_backend_cfg[DEFAULT_CODEC_TX_BACKEND].samplerate_mixer_ctl =
                strdup("MI2S_TX SampleRate");
        }
        my_data->current_backend_cfg[HEADPHONE_BACKEND].bitwidth_mixer_ctl =
            strdup("INT0_MI2S_RX Format");
        my_data->current_backend_cfg[HEADPHONE_BACKEND].samplerate_mixer_ctl =
            strdup("INT0_MI2S_RX SampleRate");

    }
    my_data->current_backend_cfg[USB_AUDIO_TX_BACKEND].bitwidth_mixer_ctl =
        strdup("USB_AUDIO_TX Format");
    my_data->current_backend_cfg[USB_AUDIO_TX_BACKEND].samplerate_mixer_ctl =
        strdup("USB_AUDIO_TX SampleRate");
    my_data->current_backend_cfg[USB_AUDIO_TX_BACKEND].channels_mixer_ctl =
            strdup("USB_AUDIO_TX Channels");

    my_data->current_backend_cfg[USB_AUDIO_RX_BACKEND].bitwidth_mixer_ctl =
        strdup("USB_AUDIO_RX Format");
    my_data->current_backend_cfg[USB_AUDIO_RX_BACKEND].samplerate_mixer_ctl =
        strdup("USB_AUDIO_RX SampleRate");
    my_data->current_backend_cfg[USB_AUDIO_RX_BACKEND].channels_mixer_ctl =
        strdup("USB_AUDIO_RX Channels");

    my_data->current_backend_cfg[HDMI_RX_BACKEND].bitwidth_mixer_ctl =
        strdup("HDMI_RX Bit Format");
    my_data->current_backend_cfg[HDMI_RX_BACKEND].samplerate_mixer_ctl =
        strdup("HDMI_RX SampleRate");
    my_data->current_backend_cfg[HDMI_RX_BACKEND].channels_mixer_ctl =
        strdup("HDMI_RX Channels");

    my_data->current_backend_cfg[DISP_PORT_RX_BACKEND].bitwidth_mixer_ctl =
        strdup("Display Port RX Bit Format");
    my_data->current_backend_cfg[DISP_PORT_RX_BACKEND].samplerate_mixer_ctl =
        strdup("Display Port RX SampleRate");
    my_data->current_backend_cfg[DISP_PORT_RX_BACKEND].channels_mixer_ctl =
        strdup("Display Port RX Channels");

    ret = audio_extn_utils_get_codec_version(snd_card_name,
                                             my_data->adev->snd_card,
                                             my_data->codec_version);

    if (NATIVE_AUDIO_MODE_INVALID != platform_get_native_support()) {
        /*
         * Native playback is enabled from the UI.
         */
        if(strstr(snd_card_name, "tasha")) {
            if (strstr(my_data->codec_version, "WCD9335_1_0") ||
                strstr(my_data->codec_version, "WCD9335_1_1")) {
                ALOGD("%s:napb: TASHA 1.0 or 1.1 only SRC mode is supported",
                      __func__);
                platform_set_native_support(NATIVE_AUDIO_MODE_SRC);
            }
        } else {
            platform_set_native_support(NATIVE_AUDIO_MODE_INVALID);
        }
    }

    if(strstr(snd_card_name, "tavil")) {
        ALOGD("%s:DSD playback is supported", __func__);
        my_data->is_dsd_supported = true;
        my_data->is_asrc_supported = true;
        platform_set_native_support(NATIVE_AUDIO_MODE_MULTIPLE_44_1);
    }
    my_data->edid_info = NULL;
    return my_data;
}

void platform_deinit(void *platform)
{
    struct platform_data *my_data = (struct platform_data *)platform;

    if (my_data->edid_info) {
        free(my_data->edid_info);
        my_data->edid_info = NULL;
    }

    if (my_data->hw_dep_fd >= 0) {
        close(my_data->hw_dep_fd);
        my_data->hw_dep_fd = -1;
    }

    if (default_rx_backend)
        free(default_rx_backend);

    hw_info_deinit(my_data->hw_info);
    close_csd_client(my_data->csd);

    int32_t dev;
    for (dev = 0; dev < SND_DEVICE_MAX; dev++) {
        if (backend_tag_table[dev]) {
            free(backend_tag_table[dev]);
            backend_tag_table[dev]= NULL;
        }
    }

    /* deinit audio device arbitration */
    audio_extn_dev_arbi_deinit();

    if (my_data->edid_info) {
        free(my_data->edid_info);
        my_data->edid_info = NULL;
    }

    free(platform);
    /* deinit usb */
    audio_extn_usb_deinit();
    audio_extn_dap_hal_deinit();
}

static int platform_is_acdb_initialized(void *platform)
{
    struct platform_data *my_data = (struct platform_data *)platform;
    ALOGD("%s: acdb initialized %d\n", __func__, my_data->is_acdb_initialized);
    return my_data->is_acdb_initialized;
}

void platform_snd_card_update(void *platform, int snd_scard_state)
{
    struct platform_data *my_data = (struct platform_data *)platform;

    if (snd_scard_state == SND_CARD_STATE_ONLINE) {
        if (!platform_is_acdb_initialized(my_data)) {
            if(platform_acdb_init(my_data))
                ALOGE("%s: acdb initialization is failed", __func__);
        } else if (my_data->acdb_send_common_top() < 0) {
                ALOGD("%s: acdb did not set common topology", __func__);
        }
    }
}

const char *platform_get_snd_device_name(snd_device_t snd_device)
{
    if (snd_device >= SND_DEVICE_MIN && snd_device < SND_DEVICE_MAX)
        return device_table[snd_device];
    else
        return "";
}

int platform_get_snd_device_name_extn(void *platform, snd_device_t snd_device,
                                      char *device_name)
{
    struct platform_data *my_data = (struct platform_data *)platform;

    if (snd_device >= SND_DEVICE_MIN && snd_device < SND_DEVICE_MAX) {
        strlcpy(device_name, device_table[snd_device], DEVICE_NAME_MAX_SIZE);
        hw_info_append_hw_type(my_data->hw_info, snd_device, device_name);
    } else {
        strlcpy(device_name, "", DEVICE_NAME_MAX_SIZE);
        return -EINVAL;
    }

    return 0;
}

void platform_add_backend_name(char *mixer_path, snd_device_t snd_device,
                               struct audio_usecase *usecase)
{
    if ((snd_device < SND_DEVICE_MIN) || (snd_device >= SND_DEVICE_MAX)) {
        ALOGE("%s: Invalid snd_device = %d", __func__, snd_device);
        return;
    }

    if ((snd_device == SND_DEVICE_OUT_VOICE_SPEAKER_VBAT ||
        snd_device == SND_DEVICE_OUT_VOICE_SPEAKER_2_VBAT) &&
        !(usecase->type == VOICE_CALL || usecase->type == VOIP_CALL)) {
        ALOGI("%s: Not adding vbat speaker device to non voice use cases", __func__);
        return;
    }

    const char * suffix = backend_tag_table[snd_device];

    if (suffix != NULL) {
        strlcat(mixer_path, " ", MIXER_PATH_MAX_LENGTH);
        strlcat(mixer_path, suffix, MIXER_PATH_MAX_LENGTH);
    }
}

bool platform_check_backends_match(snd_device_t snd_device1, snd_device_t snd_device2)
{
    bool result = true;

    ALOGV("%s: snd_device1 = %s, snd_device2 = %s", __func__,
                platform_get_snd_device_name(snd_device1),
                platform_get_snd_device_name(snd_device2));

    if ((snd_device1 < SND_DEVICE_MIN) || (snd_device1 >= SND_DEVICE_OUT_END)) {
        ALOGE("%s: Invalid snd_device = %s", __func__,
                platform_get_snd_device_name(snd_device1));
        return false;
    }
    if ((snd_device2 < SND_DEVICE_MIN) || (snd_device2 >= SND_DEVICE_OUT_END)) {
        ALOGE("%s: Invalid snd_device = %s", __func__,
                platform_get_snd_device_name(snd_device2));
        return false;
    }
    const char * be_itf1 = hw_interface_table[snd_device1];
    const char * be_itf2 = hw_interface_table[snd_device2];

    if (NULL != be_itf1 && NULL != be_itf2) {
        if ((NULL == strstr(be_itf2, be_itf1)) && (NULL == strstr(be_itf1, be_itf2)))
            result = false;
<<<<<<< HEAD
    } else if (NULL == be_itf1 && NULL != be_itf2 && (NULL == strstr(be_itf2, DEFAULT_RX_BACKEND))) {
            result = false;
    } else if (NULL != be_itf1 && NULL == be_itf2 && (NULL == strstr(be_itf1, DEFAULT_RX_BACKEND))) {
=======
    } else if (NULL == be_itf1 && NULL != be_itf2 && (NULL == strstr(be_itf2, default_rx_backend))) {
            result = false;
    } else if (NULL != be_itf1 && NULL == be_itf2 && (NULL == strstr(be_itf1, default_rx_backend))) {
>>>>>>> deee8806
            result = false;
    }

    ALOGV("%s: be_itf1 = %s, be_itf2 = %s, match %d", __func__, be_itf1, be_itf2, result);
    return result;
}

int platform_get_pcm_device_id(audio_usecase_t usecase, int device_type)
{
    int device_id = -1;

    if (device_type == PCM_PLAYBACK)
        device_id = pcm_device_table[usecase][0];
    else
        device_id = pcm_device_table[usecase][1];
    return device_id;
}

static int find_index(struct name_to_index * table, int32_t len, const char * name)
{
    int ret = 0;
    int32_t i;

    if (table == NULL) {
        ALOGE("%s: table is NULL", __func__);
        ret = -ENODEV;
        goto done;
    }

    if (name == NULL) {
        ALOGE("null key");
        ret = -ENODEV;
        goto done;
    }

    for (i=0; i < len; i++) {
        const char* tn = table[i].name;
        size_t len = strlen(tn);
        if (strncmp(tn, name, len) == 0) {
            if (strlen(name) != len) {
                continue; // substring
            }
            ret = table[i].index;
            goto done;
        }
    }
    ALOGE("%s: Could not find index for name = %s",
            __func__, name);
    ret = -ENODEV;
done:
    return ret;
}

int platform_set_fluence_type(void *platform, char *value)
{
    int ret = 0;
    int fluence_type = FLUENCE_NONE;
    int fluence_flag = NONE_FLAG;
    struct platform_data *my_data = (struct platform_data *)platform;
    struct audio_device *adev = my_data->adev;

    ALOGV("%s: fluence type:%d", __func__, my_data->fluence_type);

    /* only dual mic turn on and off is supported as of now through setparameters */
    if (!strncmp(AUDIO_PARAMETER_VALUE_DUALMIC,value, sizeof(AUDIO_PARAMETER_VALUE_DUALMIC))) {
        if (!strncmp("fluencepro", my_data->fluence_cap, sizeof("fluencepro")) ||
            !strncmp("fluence", my_data->fluence_cap, sizeof("fluence"))) {
            ALOGV("fluence dualmic feature enabled \n");
            fluence_type = FLUENCE_DUAL_MIC;
            fluence_flag = DMIC_FLAG;
        } else {
            ALOGE("%s: Failed to set DUALMIC", __func__);
            ret = -1;
            goto done;
        }
    } else if (!strncmp(AUDIO_PARAMETER_KEY_NO_FLUENCE, value, sizeof(AUDIO_PARAMETER_KEY_NO_FLUENCE))) {
        ALOGV("fluence disabled");
        fluence_type = FLUENCE_NONE;
    } else {
        ALOGE("Invalid fluence value : %s",value);
        ret = -1;
        goto done;
    }

    if (fluence_type != my_data->fluence_type) {
        ALOGV("%s: Updating fluence_type to :%d", __func__, fluence_type);
        my_data->fluence_type = fluence_type;
        adev->acdb_settings = (adev->acdb_settings & FLUENCE_MODE_CLEAR) | fluence_flag;
    }
done:
    return ret;
}

int platform_get_fluence_type(void *platform, char *value, uint32_t len)
{
    int ret = 0;
    struct platform_data *my_data = (struct platform_data *)platform;

    if (my_data->fluence_type == FLUENCE_QUAD_MIC) {
        strlcpy(value, "quadmic", len);
    } else if (my_data->fluence_type == FLUENCE_DUAL_MIC) {
        strlcpy(value, "dualmic", len);
    } else if (my_data->fluence_type == FLUENCE_NONE) {
        strlcpy(value, "none", len);
    } else
        ret = -1;

    return ret;
}

int platform_get_snd_device_index(char *device_name)
{
    return find_index(snd_device_name_index, SND_DEVICE_MAX, device_name);
}

int platform_get_usecase_index(const char *usecase_name)
{
    return find_index(usecase_name_index, AUDIO_USECASE_MAX, usecase_name);
}

int platform_set_snd_device_acdb_id(snd_device_t snd_device, unsigned int acdb_id)
{
    int ret = 0;

    if ((snd_device < SND_DEVICE_MIN) || (snd_device >= SND_DEVICE_MAX)) {
        ALOGE("%s: Invalid snd_device = %d",
            __func__, snd_device);
        ret = -EINVAL;
        goto done;
    }

    ALOGV("%s: acdb_device_table[%s]: old = %d new = %d", __func__,
          platform_get_snd_device_name(snd_device), acdb_device_table[snd_device], acdb_id);
    acdb_device_table[snd_device] = acdb_id;
done:
    return ret;
}

int platform_get_default_app_type(void *platform)
{
    struct platform_data *my_data = (struct platform_data *)platform;

    if (my_data->acdb_get_default_app_type)
        return my_data->acdb_get_default_app_type();
    else
        return DEFAULT_APP_TYPE;
}

int platform_get_default_app_type_v2(void *platform __unused,
                                     usecase_type_t type __unused)
{
    if(type == PCM_CAPTURE)
        return DEFAULT_APP_TYPE_TX_PATH;
    else
        return DEFAULT_APP_TYPE_RX_PATH;
}

int platform_get_snd_device_acdb_id(snd_device_t snd_device)
{
    if ((snd_device < SND_DEVICE_MIN) || (snd_device >= SND_DEVICE_MAX)) {
        ALOGE("%s: Invalid snd_device = %d", __func__, snd_device);
        return -EINVAL;
    }
    return acdb_device_table[snd_device];
}

int platform_set_snd_device_bit_width(snd_device_t snd_device, unsigned int bit_width)
{
    int ret = 0;

    if ((snd_device < SND_DEVICE_MIN) || (snd_device >= SND_DEVICE_MAX)) {
        ALOGE("%s: Invalid snd_device = %d",
            __func__, snd_device);
        ret = -EINVAL;
        goto done;
    }

    backend_bit_width_table[snd_device] = bit_width;
done:
    return ret;
}

int platform_get_snd_device_bit_width(snd_device_t snd_device)
{
    if ((snd_device < SND_DEVICE_MIN) || (snd_device >= SND_DEVICE_MAX)) {
        ALOGE("%s: Invalid snd_device = %d", __func__, snd_device);
        return CODEC_BACKEND_DEFAULT_BIT_WIDTH;
    }
    return backend_bit_width_table[snd_device];
}
int platform_set_native_support(int na_mode)
{
    if (NATIVE_AUDIO_MODE_SRC == na_mode || NATIVE_AUDIO_MODE_TRUE_44_1 == na_mode
        || NATIVE_AUDIO_MODE_MULTIPLE_44_1 == na_mode) {
        na_props.platform_na_prop_enabled = na_props.ui_na_prop_enabled = true;
        na_props.na_mode = na_mode;
        ALOGD("%s:napb: native audio playback enabled in (%s) mode v2.0", __func__,
              ((na_mode == NATIVE_AUDIO_MODE_SRC)?"SRC mode":"True 44.1 mode"));
    } else {
        na_props.platform_na_prop_enabled = false;
        na_props.na_mode = NATIVE_AUDIO_MODE_INVALID;
        ALOGD("%s:napb: native audio playback disabled", __func__);
    }

    return 0;
}
bool platform_check_codec_dsd_support(void *platform)
{
    struct platform_data *my_data = (struct platform_data *)platform;
    return my_data->is_dsd_supported;
}
bool platform_check_codec_asrc_support(void *platform)
{
    struct platform_data *my_data = (struct platform_data *)platform;
    return my_data->is_asrc_supported;
}

int platform_get_native_support()
{
    int ret = NATIVE_AUDIO_MODE_INVALID;
    if (na_props.platform_na_prop_enabled &&
        na_props.ui_na_prop_enabled) {
        ret = na_props.na_mode;
    }
    ALOGV("%s:napb: ui Prop enabled(%d) version(%d)", __func__,
          na_props.ui_na_prop_enabled, na_props.na_mode);
    return ret;
}

void native_audio_get_params(struct str_parms *query,
                             struct str_parms *reply,
                             char *value, int len)
{
    int ret;
    ret = str_parms_get_str(query, AUDIO_PARAMETER_KEY_NATIVE_AUDIO,
                            value, len);
    if (ret >= 0) {
        if (na_props.platform_na_prop_enabled) {
            str_parms_add_str(reply, AUDIO_PARAMETER_KEY_NATIVE_AUDIO,
                          na_props.ui_na_prop_enabled ? "true" : "false");
            ALOGV("%s:napb: na_props.ui_na_prop_enabled: %d", __func__,
                  na_props.ui_na_prop_enabled);
        } else {
            str_parms_add_str(reply, AUDIO_PARAMETER_KEY_NATIVE_AUDIO,
                              "false");
            ALOGV("%s:napb: native audio not supported: %d", __func__,
                  na_props.platform_na_prop_enabled);
        }
    }
}

int native_audio_set_params(struct platform_data *platform,
                            struct str_parms *parms, char *value, int len)
{
    int ret = -1;
    struct audio_usecase *usecase;
    struct listnode *node;
    int mode = NATIVE_AUDIO_MODE_INVALID;

    if (!value || !parms)
        return ret;

    ret = str_parms_get_str(parms, AUDIO_PARAMETER_KEY_NATIVE_AUDIO_MODE,
                             value, len);
    if (ret >= 0) {
        if (value && !strncmp(value, "src", sizeof("src")))
            mode = NATIVE_AUDIO_MODE_SRC;
        else if (value && !strncmp(value, "true", sizeof("true")))
            mode = NATIVE_AUDIO_MODE_TRUE_44_1;
        else if (value && !strncmp(value, "multiple", sizeof("multiple")))
            mode = NATIVE_AUDIO_MODE_MULTIPLE_44_1;
        else {
            mode = NATIVE_AUDIO_MODE_INVALID;
            ALOGE("%s:napb:native_audio_mode in platform info xml,invalid mode string",
                  __func__);
        }
        ALOGD("%s:napb updating mode (%d) from XML",__func__, mode);
        platform_set_native_support(mode);
    }



    ret = str_parms_get_str(parms, AUDIO_PARAMETER_KEY_NATIVE_AUDIO,
                             value, len);
    if (ret >= 0) {
        if (na_props.platform_na_prop_enabled) {
            if (!strncmp("true", value, sizeof("true"))) {
                na_props.ui_na_prop_enabled = true;
                ALOGD("%s:napb: native audio feature enabled from UI",
                    __func__);
            }
            else {
                na_props.ui_na_prop_enabled = false;
                ALOGD("%s:napb: native audio feature disabled from UI",
                      __func__);
            }

            str_parms_del(parms, AUDIO_PARAMETER_KEY_NATIVE_AUDIO);

            /*
             * Iterate through the usecase list and trigger device switch for
             * all the appropriate usecases
             */
            list_for_each(node, &(platform->adev)->usecase_list) {
                 usecase = node_to_item(node, struct audio_usecase, list);

                 if (is_offload_usecase(usecase->id) &&
                    (usecase->stream.out->devices & AUDIO_DEVICE_OUT_WIRED_HEADPHONE ||
                    usecase->stream.out->devices & AUDIO_DEVICE_OUT_WIRED_HEADSET) &&
                    OUTPUT_SAMPLING_RATE_44100 == usecase->stream.out->sample_rate) {
                         ALOGD("%s:napb: triggering dynamic device switch for usecase(%d: %s)"
                               " stream(%p), device(%d)", __func__, usecase->id,
                               use_case_table[usecase->id], (void*) usecase->stream.out,
                               usecase->stream.out->devices);
                         select_devices(platform->adev, usecase->id);
                 }
            }
        } else
              ALOGD("%s:napb: native audio cannot be enabled from UI",
                    __func__);
    }
    return ret;
}

static void true_32_bit_set_params(struct str_parms *parms,
                                 char *value, int len)
{
    int ret = 0;

    ret = str_parms_get_str(parms, AUDIO_PARAMETER_KEY_TRUE_32_BIT,
                            value,len);
    if (ret >= 0) {
        if (value && !strncmp(value, "true", sizeof("src")))
            supports_true_32_bit = true;
        else
            supports_true_32_bit = false;
        str_parms_del(parms, AUDIO_PARAMETER_KEY_TRUE_32_BIT);
    }

}

bool platform_supports_true_32bit()
{
    return supports_true_32_bit;
}

int check_hdset_combo_device(snd_device_t snd_device)
{
    int ret = false;

    if (SND_DEVICE_OUT_SPEAKER_AND_HEADPHONES == snd_device ||
        SND_DEVICE_OUT_SPEAKER_AND_LINE == snd_device ||
        SND_DEVICE_OUT_SPEAKER_AND_HEADPHONES_EXTERNAL_1 == snd_device ||
        SND_DEVICE_OUT_SPEAKER_AND_HEADPHONES_EXTERNAL_2 == snd_device ||
        SND_DEVICE_OUT_SPEAKER_AND_ANC_HEADSET == snd_device)
        ret = true;

    return ret;
}

int codec_device_supports_native_playback(audio_devices_t out_device)
{
    int ret = false;

    if (out_device & AUDIO_DEVICE_OUT_WIRED_HEADPHONE ||
        out_device & AUDIO_DEVICE_OUT_WIRED_HEADSET ||
        out_device & AUDIO_DEVICE_OUT_LINE)
        ret = true;

    return ret;
}

int platform_get_backend_index(snd_device_t snd_device)
{
    int32_t port = DEFAULT_CODEC_BACKEND;

    if (snd_device >= SND_DEVICE_OUT_BEGIN && snd_device < SND_DEVICE_OUT_END) {
        if (backend_tag_table[snd_device] != NULL) {
                if (strncmp(backend_tag_table[snd_device], "headphones-44.1",
                            sizeof("headphones-44.1")) == 0)
                        port = HEADPHONE_44_1_BACKEND;
                else if (strncmp(backend_tag_table[snd_device], "headphones-dsd",
                            sizeof("headphones-dsd")) == 0)
                        port = DSD_NATIVE_BACKEND;
                else if (strncmp(backend_tag_table[snd_device], "headphones",
                            sizeof("headphones")) == 0)
                        port = HEADPHONE_BACKEND;
                else if (strcmp(backend_tag_table[snd_device], "hdmi") == 0)
                        port = HDMI_RX_BACKEND;
                else if (strcmp(backend_tag_table[snd_device], "display-port") == 0)
                        port = DISP_PORT_RX_BACKEND;
                else if (strcmp(backend_tag_table[snd_device], "usb-headphones") == 0)
                        port = USB_AUDIO_RX_BACKEND;
        }
    } else if (snd_device >= SND_DEVICE_IN_BEGIN && snd_device < SND_DEVICE_IN_END) {
        port = DEFAULT_CODEC_TX_BACKEND;
        if (backend_tag_table[snd_device] != NULL) {
                if (strcmp(backend_tag_table[snd_device], "usb-headset-mic") == 0)
                        port = USB_AUDIO_TX_BACKEND;
                else if (strstr(backend_tag_table[snd_device], "bt-sco") != NULL)
                        port = BT_SCO_TX_BACKEND;
        }
    } else {
        ALOGW("%s:napb: Invalid device - %d ", __func__, snd_device);
    }

    ALOGV("%s:napb: backend port - %d device - %d ", __func__, port, snd_device);
    return port;
}

int platform_send_audio_calibration(void *platform, struct audio_usecase *usecase,
                                    int app_type, int sample_rate)
{
    struct platform_data *my_data = (struct platform_data *)platform;
    int acdb_dev_id, acdb_dev_type;
    int snd_device = SND_DEVICE_OUT_SPEAKER;
    int new_snd_device[SND_DEVICE_OUT_END];
    int i, num_devices = 1;

    if (usecase->type == PCM_PLAYBACK)
        snd_device = usecase->out_snd_device;
    else if ((usecase->type == PCM_CAPTURE) &&
                   voice_is_in_call_rec_stream(usecase->stream.in))
        snd_device = voice_get_incall_rec_snd_device(usecase->in_snd_device);
    else if ((usecase->type == PCM_HFP_CALL) || (usecase->type == PCM_CAPTURE))
        snd_device = usecase->in_snd_device;
    acdb_dev_id = acdb_device_table[platform_get_spkr_prot_snd_device(snd_device)];

    if (platform_split_snd_device(platform, snd_device, &num_devices,
                                  new_snd_device) < 0) {
        new_snd_device[0] = snd_device;
    }

    for (i = 0; i < num_devices; i++) {
        acdb_dev_id = acdb_device_table[platform_get_spkr_prot_snd_device(new_snd_device[i])];

        // Do not use Rx path default app type for TX path
        if ((usecase->type == PCM_CAPTURE) && (app_type == DEFAULT_APP_TYPE_RX_PATH)) {
            ALOGD("Resetting app type for Tx path to default");
            app_type  = DEFAULT_APP_TYPE_TX_PATH;
        }
        if (acdb_dev_id < 0) {
            ALOGE("%s: Could not find acdb id for device(%d)",
                  __func__, new_snd_device[i]);
            return -EINVAL;
        }
        if (my_data->acdb_send_audio_cal) {
            ALOGV("%s: sending audio calibration for snd_device(%d) acdb_id(%d)",
                  __func__, new_snd_device[i], acdb_dev_id);
            if (new_snd_device[i] >= SND_DEVICE_OUT_BEGIN &&
                    new_snd_device[i] < SND_DEVICE_OUT_END)
                acdb_dev_type = ACDB_DEV_TYPE_OUT;
            else
                acdb_dev_type = ACDB_DEV_TYPE_IN;
            my_data->acdb_send_audio_cal(acdb_dev_id, acdb_dev_type, app_type,
                                         sample_rate);
        }
    }
    return 0;
}

int platform_switch_voice_call_device_pre(void *platform)
{
    struct platform_data *my_data = (struct platform_data *)platform;
    int ret = 0;

    if (my_data->csd != NULL &&
        voice_is_in_call(my_data->adev)) {
        /* This must be called before disabling mixer controls on APQ side */
        ret = my_data->csd->disable_device();
        if (ret < 0) {
            ALOGE("%s: csd_client_disable_device, failed, error %d",
                  __func__, ret);
        }
    }
    return ret;
}

int platform_switch_voice_call_enable_device_config(void *platform,
                                                    snd_device_t out_snd_device,
                                                    snd_device_t in_snd_device)
{
    struct platform_data *my_data = (struct platform_data *)platform;
    int acdb_rx_id, acdb_tx_id;
    int ret = 0;

    if (my_data->csd == NULL)
        return ret;

    if ((out_snd_device == SND_DEVICE_OUT_VOICE_SPEAKER ||
         out_snd_device == SND_DEVICE_OUT_VOICE_SPEAKER_2 ||
         out_snd_device == SND_DEVICE_OUT_VOICE_SPEAKER_VBAT ||
         out_snd_device == SND_DEVICE_OUT_VOICE_SPEAKER_2_VBAT) &&
         audio_extn_spkr_prot_is_enabled()) {
        if (my_data->is_vbat_speaker)
            acdb_rx_id = acdb_device_table[SND_DEVICE_OUT_SPEAKER_PROTECTED_VBAT];
        else
            acdb_rx_id = acdb_device_table[SND_DEVICE_OUT_SPEAKER_PROTECTED];
    } else
        acdb_rx_id = acdb_device_table[out_snd_device];

    acdb_tx_id = acdb_device_table[in_snd_device];

    if (acdb_rx_id > 0 && acdb_tx_id > 0) {
        ret = my_data->csd->enable_device_config(acdb_rx_id, acdb_tx_id);
        if (ret < 0) {
            ALOGE("%s: csd_enable_device_config, failed, error %d",
                  __func__, ret);
        }
    } else {
        ALOGE("%s: Incorrect ACDB IDs (rx: %d tx: %d)", __func__,
              acdb_rx_id, acdb_tx_id);
    }

    return ret;
}

int platform_switch_voice_call_device_post(void *platform,
                                           snd_device_t out_snd_device,
                                           snd_device_t in_snd_device)
{
    struct platform_data *my_data = (struct platform_data *)platform;
    int acdb_rx_id, acdb_tx_id;

    if (my_data->acdb_send_voice_cal == NULL) {
        ALOGE("%s: dlsym error for acdb_send_voice_call", __func__);
    } else {
        if (audio_extn_spkr_prot_is_enabled()) {
            if (out_snd_device == SND_DEVICE_OUT_VOICE_SPEAKER ||
                out_snd_device == SND_DEVICE_OUT_VOICE_SPEAKER_WSA)
                out_snd_device = SND_DEVICE_OUT_VOICE_SPEAKER_PROTECTED;
            else if (out_snd_device == SND_DEVICE_OUT_VOICE_SPEAKER_2 ||
                out_snd_device == SND_DEVICE_OUT_VOICE_SPEAKER_2_WSA)
                out_snd_device = SND_DEVICE_OUT_VOICE_SPEAKER_2_PROTECTED;
            else if (out_snd_device == SND_DEVICE_OUT_VOICE_SPEAKER_VBAT)
                out_snd_device = SND_DEVICE_OUT_VOICE_SPEAKER_PROTECTED_VBAT;
            else if (out_snd_device == SND_DEVICE_OUT_VOICE_SPEAKER_2_VBAT)
                out_snd_device = SND_DEVICE_OUT_VOICE_SPEAKER_2_PROTECTED_VBAT;
        }

        acdb_rx_id = acdb_device_table[out_snd_device];
        acdb_tx_id = acdb_device_table[in_snd_device];

        if (acdb_rx_id > 0 && acdb_tx_id > 0)
            my_data->acdb_send_voice_cal(acdb_rx_id, acdb_tx_id);
        else
            ALOGE("%s: Incorrect ACDB IDs (rx: %d tx: %d)", __func__,
                  acdb_rx_id, acdb_tx_id);
    }

    return 0;
}

int platform_switch_voice_call_usecase_route_post(void *platform,
                                                  snd_device_t out_snd_device,
                                                  snd_device_t in_snd_device)
{
    struct platform_data *my_data = (struct platform_data *)platform;
    int acdb_rx_id, acdb_tx_id;
    int ret = 0;

    if (my_data->csd == NULL)
        return ret;

    if ((out_snd_device == SND_DEVICE_OUT_VOICE_SPEAKER ||
         out_snd_device == SND_DEVICE_OUT_VOICE_SPEAKER_2 ||
         out_snd_device == SND_DEVICE_OUT_VOICE_SPEAKER_VBAT ||
         out_snd_device == SND_DEVICE_OUT_VOICE_SPEAKER_2_VBAT) &&
         audio_extn_spkr_prot_is_enabled()) {
        if (my_data->is_vbat_speaker)
            acdb_rx_id = acdb_device_table[SND_DEVICE_OUT_SPEAKER_PROTECTED_VBAT];
         else
            acdb_rx_id = acdb_device_table[SND_DEVICE_OUT_SPEAKER_PROTECTED];
    } else
        acdb_rx_id = acdb_device_table[out_snd_device];

    acdb_tx_id = acdb_device_table[in_snd_device];

    if (acdb_rx_id > 0 && acdb_tx_id > 0) {
        ret = my_data->csd->enable_device(acdb_rx_id, acdb_tx_id,
                                          my_data->adev->acdb_settings);
        if (ret < 0) {
            ALOGE("%s: csd_enable_device, failed, error %d", __func__, ret);
        }
    } else {
        ALOGE("%s: Incorrect ACDB IDs (rx: %d tx: %d)", __func__,
              acdb_rx_id, acdb_tx_id);
    }

    return ret;
}

int platform_start_voice_call(void *platform, uint32_t vsid)
{
    struct platform_data *my_data = (struct platform_data *)platform;
    int ret = 0;

    if (my_data->csd != NULL) {
        ret = my_data->csd->start_voice(vsid);
        if (ret < 0) {
            ALOGE("%s: csd_start_voice error %d\n", __func__, ret);
        }
    }
    return ret;
}

int platform_stop_voice_call(void *platform, uint32_t vsid)
{
    struct platform_data *my_data = (struct platform_data *)platform;
    int ret = 0;

    if (my_data->csd != NULL) {
        ret = my_data->csd->stop_voice(vsid);
        if (ret < 0) {
            ALOGE("%s: csd_stop_voice error %d\n", __func__, ret);
        }
    }
    return ret;
}

int platform_get_sample_rate(void *platform __unused,
                             uint32_t *rate __unused)
{
    return 0;
}

int platform_set_voice_volume(void *platform, int volume)
{
    struct platform_data *my_data = (struct platform_data *)platform;
    struct audio_device *adev = my_data->adev;
    struct mixer_ctl *ctl;
    const char *mixer_ctl_name = "Voice Rx Gain";
    int vol_index = 0, ret = 0;
    uint32_t set_values[ ] = {0,
                              ALL_SESSION_VSID,
                              DEFAULT_VOLUME_RAMP_DURATION_MS};

    // Voice volume levels are mapped to adsp volume levels as follows.
    // 100 -> 5, 80 -> 4, 60 -> 3, 40 -> 2, 20 -> 1  0 -> 0
    // But this values don't changed in kernel. So, below change is need.
    vol_index = (int)percent_to_index(volume, MIN_VOL_INDEX, MAX_VOL_INDEX);
    set_values[0] = vol_index;

    ctl = mixer_get_ctl_by_name(adev->mixer, mixer_ctl_name);
    if (!ctl) {
        ALOGE("%s: Could not get ctl for mixer cmd - %s",
              __func__, mixer_ctl_name);
        return -EINVAL;
    }
    ALOGV("Setting voice volume index: %d", set_values[0]);
    mixer_ctl_set_array(ctl, set_values, ARRAY_SIZE(set_values));

    if (my_data->csd != NULL) {
        ret = my_data->csd->volume(ALL_SESSION_VSID, volume,
                                   DEFAULT_VOLUME_RAMP_DURATION_MS);
        if (ret < 0) {
            ALOGE("%s: csd_volume error %d", __func__, ret);
        }
    }
    return ret;
}

int platform_set_mic_mute(void *platform, bool state)
{
    struct platform_data *my_data = (struct platform_data *)platform;
    struct audio_device *adev = my_data->adev;
    struct mixer_ctl *ctl;
    const char *mixer_ctl_name = "Voice Tx Mute";
    int ret = 0;
    uint32_t set_values[ ] = {0,
                              ALL_SESSION_VSID,
                              DEFAULT_MUTE_RAMP_DURATION_MS};

    set_values[0] = state;
    ctl = mixer_get_ctl_by_name(adev->mixer, mixer_ctl_name);
    if (!ctl) {
        ALOGE("%s: Could not get ctl for mixer cmd - %s",
              __func__, mixer_ctl_name);
        return -EINVAL;
    }
    ALOGV("Setting voice mute state: %d", state);
    mixer_ctl_set_array(ctl, set_values, ARRAY_SIZE(set_values));

    if (my_data->csd != NULL) {
        ret = my_data->csd->mic_mute(ALL_SESSION_VSID, state,
                                     DEFAULT_MUTE_RAMP_DURATION_MS);
        if (ret < 0) {
            ALOGE("%s: csd_mic_mute error %d", __func__, ret);
        }
    }
    return ret;
}

int platform_set_device_mute(void *platform, bool state, char *dir)
{
    struct platform_data *my_data = (struct platform_data *)platform;
    struct audio_device *adev = my_data->adev;
    struct mixer_ctl *ctl;
    char *mixer_ctl_name = NULL;
    int ret = 0;
    uint32_t set_values[ ] = {0,
                              ALL_SESSION_VSID,
                              0};
    if(dir == NULL) {
        ALOGE("%s: Invalid direction:%s", __func__, dir);
        return -EINVAL;
    }

    if (!strncmp("rx", dir, sizeof("rx"))) {
        mixer_ctl_name = "Voice Rx Device Mute";
    } else if (!strncmp("tx", dir, sizeof("tx"))) {
        mixer_ctl_name = "Voice Tx Device Mute";
    } else {
        return -EINVAL;
    }

    set_values[0] = state;
    ctl = mixer_get_ctl_by_name(adev->mixer, mixer_ctl_name);
    if (!ctl) {
        ALOGE("%s: Could not get ctl for mixer cmd - %s",
              __func__, mixer_ctl_name);
        return -EINVAL;
    }

    ALOGV("%s: Setting device mute state: %d, mixer ctrl:%s",
          __func__,state, mixer_ctl_name);
    mixer_ctl_set_array(ctl, set_values, ARRAY_SIZE(set_values));

    return ret;
}

int platform_split_snd_device(void *platform,
                              snd_device_t snd_device,
                              int *num_devices,
                              snd_device_t *new_snd_devices)
{
    int ret = -EINVAL;
    struct platform_data *my_data = (struct platform_data *)platform;
    if (NULL == num_devices || NULL == new_snd_devices) {
        ALOGE("%s: NULL pointer ..", __func__);
        return -EINVAL;
    }

    /*
     * If wired headset/headphones/line devices share the same backend
     * with speaker/earpiece this routine returns -EINVAL.
     */
    if (snd_device == SND_DEVICE_OUT_SPEAKER_AND_HEADPHONES &&
        !platform_check_backends_match(SND_DEVICE_OUT_SPEAKER, SND_DEVICE_OUT_HEADPHONES)) {
        *num_devices = 2;

         if (my_data->is_vbat_speaker)
             new_snd_devices[0] = SND_DEVICE_OUT_SPEAKER_VBAT;
         else if (my_data->is_wsa_speaker)
             new_snd_devices[0] = SND_DEVICE_OUT_SPEAKER_WSA;
         else
             new_snd_devices[0] = SND_DEVICE_OUT_SPEAKER;

        new_snd_devices[1] = SND_DEVICE_OUT_HEADPHONES;
        ret = 0;
    } else if (snd_device == SND_DEVICE_OUT_SPEAKER_AND_HDMI &&
               !platform_check_backends_match(SND_DEVICE_OUT_SPEAKER, SND_DEVICE_OUT_HDMI)) {
        *num_devices = 2;

        if (my_data->is_vbat_speaker)
            new_snd_devices[0] = SND_DEVICE_OUT_SPEAKER_VBAT;
        else if (my_data->is_wsa_speaker)
            new_snd_devices[0] = SND_DEVICE_OUT_SPEAKER_WSA;
        else
            new_snd_devices[0] = SND_DEVICE_OUT_SPEAKER;

        new_snd_devices[1] = SND_DEVICE_OUT_HDMI;
        ret = 0;
    } else if (snd_device == SND_DEVICE_OUT_SPEAKER_AND_DISPLAY_PORT &&
               !platform_check_backends_match(SND_DEVICE_OUT_SPEAKER, SND_DEVICE_OUT_DISPLAY_PORT)) {
        *num_devices = 2;

        if (my_data->is_vbat_speaker)
            new_snd_devices[0] = SND_DEVICE_OUT_SPEAKER_VBAT;
        else if (my_data->is_wsa_speaker)
            new_snd_devices[0] = SND_DEVICE_OUT_SPEAKER_WSA;
        else
            new_snd_devices[0] = SND_DEVICE_OUT_SPEAKER;

        new_snd_devices[1] = SND_DEVICE_OUT_DISPLAY_PORT;
        ret = 0;
    } else if (snd_device == SND_DEVICE_OUT_SPEAKER_AND_USB_HEADSET &&
               !platform_check_backends_match(SND_DEVICE_OUT_SPEAKER, SND_DEVICE_OUT_USB_HEADSET)) {
        *num_devices = 2;
        new_snd_devices[0] = SND_DEVICE_OUT_SPEAKER;
        new_snd_devices[1] = SND_DEVICE_OUT_USB_HEADSET;
        ret = 0;
    } else if (SND_DEVICE_OUT_SPEAKER_AND_BT_A2DP == snd_device) {
        *num_devices = 2;
        new_snd_devices[0] = SND_DEVICE_OUT_SPEAKER;
        new_snd_devices[1] = SND_DEVICE_OUT_BT_A2DP;
        ret = 0;
    }

    ALOGD("%s: snd_device(%d) num devices(%d) new_snd_devices(%d)", __func__,
        snd_device, *num_devices, *new_snd_devices);

    return ret;
}

int platform_get_ext_disp_type(void *platform)
{
    int disp_type;
    struct platform_data *my_data = (struct platform_data *)platform;

    if (my_data->ext_disp_type != EXT_DISPLAY_TYPE_NONE) {
         ALOGD("%s: Returning cached ext disp type:%s",
               __func__, (my_data->ext_disp_type == EXT_DISPLAY_TYPE_DP) ? "DisplayPort" : "HDMI");
         return my_data->ext_disp_type;
    }

#ifdef DISPLAY_PORT_ENABLED
    struct audio_device *adev = my_data->adev;
    struct mixer_ctl *ctl;
    char *mixer_ctl_name = "External Display Type";

    ctl = mixer_get_ctl_by_name(adev->mixer, mixer_ctl_name);
    if (!ctl) {
        ALOGE("%s: Could not get ctl for mixer cmd - %s",
              __func__, mixer_ctl_name);
        return -EINVAL;
    }

    disp_type = mixer_ctl_get_value(ctl, 0);
    if (disp_type == EXT_DISPLAY_TYPE_NONE) {
         ALOGE("%s: Invalid external display type: %d", __func__, disp_type);
         return -EINVAL;
    }
#else
    disp_type = EXT_DISPLAY_TYPE_HDMI;
#endif
    my_data->ext_disp_type = disp_type;
    ALOGD("%s: ext disp type:%s", __func__, (disp_type == EXT_DISPLAY_TYPE_DP) ? "DisplayPort" : "HDMI");
    return disp_type;
}

snd_device_t platform_get_output_snd_device(void *platform, struct stream_out *out)
{
    struct platform_data *my_data = (struct platform_data *)platform;
    struct audio_device *adev = my_data->adev;
    audio_mode_t mode = adev->mode;
    snd_device_t snd_device = SND_DEVICE_NONE;
    audio_devices_t devices = out->devices;
    unsigned int sample_rate = out->sample_rate;
    int na_mode = platform_get_native_support();
#ifdef RECORD_PLAY_CONCURRENCY
    bool use_voip_out_devices = false;
    bool prop_rec_play_enabled = false;
    char recConcPropValue[PROPERTY_VALUE_MAX];

    if (property_get("rec.playback.conc.disabled", recConcPropValue, NULL)) {
        prop_rec_play_enabled = atoi(recConcPropValue) || !strncmp("true", recConcPropValue, 4);
    }
    use_voip_out_devices =  prop_rec_play_enabled &&
                        (my_data->rec_play_conc_set || adev->mode == AUDIO_MODE_IN_COMMUNICATION);
    ALOGV("platform_get_output_snd_device use_voip_out_devices : %d",use_voip_out_devices);
#endif

    audio_channel_mask_t channel_mask = (adev->active_input == NULL) ?
                                AUDIO_CHANNEL_IN_MONO : adev->active_input->channel_mask;
    int channel_count = popcount(channel_mask);

    ALOGV("%s: enter: output devices(%#x)", __func__, devices);
    if (devices == AUDIO_DEVICE_NONE ||
        devices & AUDIO_DEVICE_BIT_IN) {
        ALOGV("%s: Invalid output devices (%#x)", __func__, devices);
        goto exit;
    }

    if (popcount(devices) == 2) {
        if (devices == (AUDIO_DEVICE_OUT_WIRED_HEADPHONE |
                        AUDIO_DEVICE_OUT_SPEAKER)) {
            if (my_data->external_spk_1)
                snd_device = SND_DEVICE_OUT_SPEAKER_AND_HEADPHONES_EXTERNAL_1;
            else if (my_data->external_spk_2)
                snd_device = SND_DEVICE_OUT_SPEAKER_AND_HEADPHONES_EXTERNAL_2;
            else
                snd_device = SND_DEVICE_OUT_SPEAKER_AND_HEADPHONES;
        } else if (devices == (AUDIO_DEVICE_OUT_LINE |
                               AUDIO_DEVICE_OUT_SPEAKER)) {
                snd_device = SND_DEVICE_OUT_SPEAKER_AND_LINE;
        } else if (devices == (AUDIO_DEVICE_OUT_WIRED_HEADSET |
                               AUDIO_DEVICE_OUT_SPEAKER)) {
            if (audio_extn_get_anc_enabled())
                snd_device = SND_DEVICE_OUT_SPEAKER_AND_ANC_HEADSET;
            else if (my_data->external_spk_1)
                snd_device = SND_DEVICE_OUT_SPEAKER_AND_HEADPHONES_EXTERNAL_1;
            else if (my_data->external_spk_2)
                snd_device = SND_DEVICE_OUT_SPEAKER_AND_HEADPHONES_EXTERNAL_2;
            else
                snd_device = SND_DEVICE_OUT_SPEAKER_AND_HEADPHONES;
        } else if (devices == (AUDIO_DEVICE_OUT_AUX_DIGITAL |
                               AUDIO_DEVICE_OUT_SPEAKER)) {
            switch(my_data->ext_disp_type) {
                case EXT_DISPLAY_TYPE_HDMI:
                     snd_device = SND_DEVICE_OUT_SPEAKER_AND_HDMI;
                     break;
                case EXT_DISPLAY_TYPE_DP:
                     snd_device = SND_DEVICE_OUT_SPEAKER_AND_DISPLAY_PORT;
                     break;
                default:
                     ALOGE("%s: Invalid disp_type %d", __func__, my_data->ext_disp_type);
                     goto exit;
            }
        } else if (devices == (AUDIO_DEVICE_OUT_ANLG_DOCK_HEADSET |
                               AUDIO_DEVICE_OUT_SPEAKER)) {
            snd_device = SND_DEVICE_OUT_SPEAKER_AND_USB_HEADSET;
        } else if (devices == (AUDIO_DEVICE_OUT_USB_DEVICE |
                               AUDIO_DEVICE_OUT_SPEAKER)) {
            snd_device = SND_DEVICE_OUT_SPEAKER_AND_USB_HEADSET;
        } else if ((devices & AUDIO_DEVICE_OUT_SPEAKER) &&
                   (devices & AUDIO_DEVICE_OUT_ALL_A2DP)) {
            snd_device = SND_DEVICE_OUT_SPEAKER_AND_BT_A2DP;
        } else {
            ALOGE("%s: Invalid combo device(%#x)", __func__, devices);
            goto exit;
        }
        if (snd_device != SND_DEVICE_NONE) {
            goto exit;
        }
    }

    if (popcount(devices) != 1) {
        ALOGE("%s: Invalid output devices(%#x)", __func__, devices);
        goto exit;
    }

    if ((mode == AUDIO_MODE_IN_CALL) ||
        voice_extn_compress_voip_is_active(adev)) {
        if (devices & AUDIO_DEVICE_OUT_WIRED_HEADPHONE ||
            devices & AUDIO_DEVICE_OUT_WIRED_HEADSET ||
            devices & AUDIO_DEVICE_OUT_LINE) {
            if ((adev->voice.tty_mode != TTY_MODE_OFF) &&
                !voice_extn_compress_voip_is_active(adev)) {
                switch (adev->voice.tty_mode) {
                case TTY_MODE_FULL:
                    snd_device = SND_DEVICE_OUT_VOICE_TTY_FULL_HEADPHONES;
                    break;
                case TTY_MODE_VCO:
                    snd_device = SND_DEVICE_OUT_VOICE_TTY_VCO_HEADPHONES;
                    break;
                case TTY_MODE_HCO:
                    snd_device = SND_DEVICE_OUT_VOICE_TTY_HCO_HANDSET;
                    break;
                default:
                    ALOGE("%s: Invalid TTY mode (%#x)",
                          __func__, adev->voice.tty_mode);
                }
            } else if (devices & AUDIO_DEVICE_OUT_LINE) {
                snd_device = SND_DEVICE_OUT_VOICE_LINE;
            } else if (audio_extn_get_anc_enabled()) {
                if (audio_extn_should_use_fb_anc())
                    snd_device = SND_DEVICE_OUT_VOICE_ANC_FB_HEADSET;
                else
                    snd_device = SND_DEVICE_OUT_VOICE_ANC_HEADSET;
            } else {
                snd_device = SND_DEVICE_OUT_VOICE_HEADPHONES;
            }
        } else if (devices & AUDIO_DEVICE_OUT_ALL_SCO) {
            if (adev->bt_wb_speech_enabled)
                snd_device = SND_DEVICE_OUT_BT_SCO_WB;
            else
                snd_device = SND_DEVICE_OUT_BT_SCO;
        } else if (devices & AUDIO_DEVICE_OUT_ALL_A2DP) {
                snd_device = SND_DEVICE_OUT_BT_A2DP;
        } else if (devices & AUDIO_DEVICE_OUT_SPEAKER) {
                if (my_data->is_vbat_speaker) {
                    if (my_data->mono_speaker == SPKR_1)
                        snd_device = SND_DEVICE_OUT_VOICE_SPEAKER_VBAT;
                    else
                        snd_device = SND_DEVICE_OUT_VOICE_SPEAKER_2_VBAT;
                } else if (my_data->is_wsa_speaker) {
                    if (my_data->mono_speaker == SPKR_1)
                        snd_device = SND_DEVICE_OUT_VOICE_SPEAKER_WSA;
                    else
                        snd_device = SND_DEVICE_OUT_VOICE_SPEAKER_2_WSA;
                } else {
                    if (my_data->mono_speaker == SPKR_1)
                        snd_device = SND_DEVICE_OUT_VOICE_SPEAKER;
                    else
                        snd_device = SND_DEVICE_OUT_VOICE_SPEAKER_2;
                }
        } else if (devices & AUDIO_DEVICE_OUT_ANLG_DOCK_HEADSET ||
                   devices & AUDIO_DEVICE_OUT_DGTL_DOCK_HEADSET) {
            snd_device = SND_DEVICE_OUT_USB_HEADSET;
        } else if (devices & AUDIO_DEVICE_OUT_FM_TX) {
            snd_device = SND_DEVICE_OUT_TRANSMISSION_FM;
        } else if (devices & AUDIO_DEVICE_OUT_EARPIECE) {
            if (audio_extn_should_use_handset_anc(channel_count))
                snd_device = SND_DEVICE_OUT_ANC_HANDSET;
            else
                snd_device = SND_DEVICE_OUT_VOICE_HANDSET;
        } else if (devices & AUDIO_DEVICE_OUT_TELEPHONY_TX)
            snd_device = SND_DEVICE_OUT_VOICE_TX;

        if (snd_device != SND_DEVICE_NONE) {
            goto exit;
        }
    }

    if (devices & AUDIO_DEVICE_OUT_WIRED_HEADPHONE ||
        devices & AUDIO_DEVICE_OUT_WIRED_HEADSET ||
        devices & AUDIO_DEVICE_OUT_LINE) {
        if (OUTPUT_SAMPLING_RATE_44100 == sample_rate &&
            NATIVE_AUDIO_MODE_SRC == na_mode &&
            !audio_extn_get_anc_enabled()) {

            snd_device = SND_DEVICE_OUT_HEADPHONES_44_1;

        } else if (devices & AUDIO_DEVICE_OUT_WIRED_HEADSET
            && audio_extn_get_anc_enabled()) {
#ifdef RECORD_PLAY_CONCURRENCY
            if (use_voip_out_devices) {
                // ANC should be disabled for voip concurrency
                snd_device = SND_DEVICE_OUT_VOIP_HEADPHONES;
            } else
#endif
            {
                if (audio_extn_should_use_fb_anc())
                    snd_device = SND_DEVICE_OUT_ANC_FB_HEADSET;
                else
                    snd_device = SND_DEVICE_OUT_ANC_HEADSET;
            }
        } else if (NATIVE_AUDIO_MODE_SRC == na_mode &&
                   OUTPUT_SAMPLING_RATE_44100 == sample_rate) {
                snd_device = SND_DEVICE_OUT_HEADPHONES_44_1;
        } else if (NATIVE_AUDIO_MODE_MULTIPLE_44_1 == na_mode &&
                   (sample_rate % OUTPUT_SAMPLING_RATE_44100 == 0) &&
                   (out->format != AUDIO_FORMAT_DSD)) {
                snd_device = SND_DEVICE_OUT_HEADPHONES_44_1;
        } else if (out->format == AUDIO_FORMAT_DSD) {
                snd_device = SND_DEVICE_OUT_HEADPHONES_DSD;
        }  else {
#ifdef RECORD_PLAY_CONCURRENCY
            if (use_voip_out_devices)
                snd_device = SND_DEVICE_OUT_VOIP_HEADPHONES;
            else
#endif
                snd_device = SND_DEVICE_OUT_HEADPHONES;
        }
    } else if (devices & AUDIO_DEVICE_OUT_LINE) {
        snd_device = SND_DEVICE_OUT_LINE;
    } else if (devices & AUDIO_DEVICE_OUT_SPEAKER) {
#ifdef RECORD_PLAY_CONCURRENCY
        if (use_voip_out_devices) {
            snd_device = SND_DEVICE_OUT_VOIP_SPEAKER;
        } else
#endif
        {
            if (adev->speaker_lr_swap)
                snd_device = SND_DEVICE_OUT_SPEAKER_REVERSE;
            else
            {
                if (my_data->is_vbat_speaker)
                    snd_device = SND_DEVICE_OUT_SPEAKER_VBAT;
                else if (my_data->is_wsa_speaker)
                    snd_device = SND_DEVICE_OUT_SPEAKER_WSA;
                else
                    snd_device = SND_DEVICE_OUT_SPEAKER;
            }
        }
    } else if (devices & AUDIO_DEVICE_OUT_ALL_SCO) {
        if (adev->bt_wb_speech_enabled)
            snd_device = SND_DEVICE_OUT_BT_SCO_WB;
        else
            snd_device = SND_DEVICE_OUT_BT_SCO;
    } else if (devices & AUDIO_DEVICE_OUT_AUX_DIGITAL) {
            switch(my_data->ext_disp_type) {
                case EXT_DISPLAY_TYPE_HDMI:
                    snd_device = SND_DEVICE_OUT_HDMI;
                    break;
                case EXT_DISPLAY_TYPE_DP:
                    snd_device = SND_DEVICE_OUT_DISPLAY_PORT;
                    break;
                default:
                     ALOGE("%s: Invalid disp_type %d", __func__, my_data->ext_disp_type);
                     goto exit;
            }
    } else if (devices & AUDIO_DEVICE_OUT_ALL_A2DP) {
        snd_device = SND_DEVICE_OUT_BT_A2DP;
    } else if (devices & AUDIO_DEVICE_OUT_ANLG_DOCK_HEADSET ||
               devices & AUDIO_DEVICE_OUT_DGTL_DOCK_HEADSET) {
        ALOGD("%s: setting USB hadset channel capability(2) for Proxy", __func__);
        audio_extn_set_afe_proxy_channel_mixer(adev, 2);
        snd_device = SND_DEVICE_OUT_USB_HEADSET;
    } else if (devices & AUDIO_DEVICE_OUT_USB_DEVICE) {
        if (audio_extn_usb_is_capture_supported())
           snd_device = SND_DEVICE_OUT_USB_HEADSET;
        else
           snd_device = SND_DEVICE_OUT_USB_HEADPHONES;
    } else if (devices & AUDIO_DEVICE_OUT_FM_TX) {
        snd_device = SND_DEVICE_OUT_TRANSMISSION_FM;
    } else if (devices & AUDIO_DEVICE_OUT_EARPIECE) {
#ifdef RECORD_PLAY_CONCURRENCY
        if (use_voip_out_devices)
            snd_device = SND_DEVICE_OUT_VOIP_HANDSET;
        else
#endif
            snd_device = SND_DEVICE_OUT_HANDSET;
    } else if (devices & AUDIO_DEVICE_OUT_PROXY) {
        channel_count = audio_extn_get_afe_proxy_channel_count();
        ALOGD("%s: setting sink capability(%d) for Proxy", __func__, channel_count);
        audio_extn_set_afe_proxy_channel_mixer(adev, channel_count);
        snd_device = SND_DEVICE_OUT_AFE_PROXY;
    } else {
        ALOGE("%s: Unknown device(s) %#x", __func__, devices);
    }
exit:
    ALOGV("%s: exit: snd_device(%s)", __func__, device_table[snd_device]);
    return snd_device;
}

snd_device_t platform_get_input_snd_device(void *platform, audio_devices_t out_device)
{
    struct platform_data *my_data = (struct platform_data *)platform;
    struct audio_device *adev = my_data->adev;
    /*
     * TODO: active_input always points to last opened input. Source returned will
     * be wrong if more than one active inputs are present.
     */
    audio_source_t  source = (adev->active_input == NULL) ?
                                AUDIO_SOURCE_DEFAULT : adev->active_input->source;

    audio_mode_t    mode   = adev->mode;
    audio_devices_t in_device = ((adev->active_input == NULL) ?
                                    AUDIO_DEVICE_NONE : adev->active_input->device)
                                & ~AUDIO_DEVICE_BIT_IN;
    audio_channel_mask_t channel_mask = (adev->active_input == NULL) ?
                                AUDIO_CHANNEL_IN_MONO : adev->active_input->channel_mask;
    snd_device_t snd_device = SND_DEVICE_NONE;
    int channel_count = popcount(channel_mask);
    int str_bitwidth = adev->active_input->bit_width;

    ALOGV("%s: enter: out_device(%#x) in_device(%#x) channel_count (%d) channel_mask (0x%x)",
          __func__, out_device, in_device, channel_count, channel_mask);
    if (my_data->external_mic) {
        if ((out_device != AUDIO_DEVICE_NONE) && ((mode == AUDIO_MODE_IN_CALL) ||
            voice_extn_compress_voip_is_active(adev) || audio_extn_hfp_is_active(adev))) {
            if (out_device & AUDIO_DEVICE_OUT_WIRED_HEADPHONE ||
               out_device & AUDIO_DEVICE_OUT_EARPIECE ||
               out_device & AUDIO_DEVICE_OUT_SPEAKER )
                snd_device = SND_DEVICE_IN_HANDSET_MIC_EXTERNAL;
        } else if (in_device & AUDIO_DEVICE_IN_BUILTIN_MIC ||
                   in_device & AUDIO_DEVICE_IN_BACK_MIC) {
            snd_device = SND_DEVICE_IN_HANDSET_MIC_EXTERNAL;
        }
    }

    if (snd_device != AUDIO_DEVICE_NONE)
        goto exit;

    if ((out_device != AUDIO_DEVICE_NONE) && ((mode == AUDIO_MODE_IN_CALL) ||
        voice_extn_compress_voip_is_active(adev) || audio_extn_hfp_is_active(adev))) {
        if ((adev->voice.tty_mode != TTY_MODE_OFF) &&
            !voice_extn_compress_voip_is_active(adev)) {
            if (out_device & AUDIO_DEVICE_OUT_WIRED_HEADPHONE ||
                out_device & AUDIO_DEVICE_OUT_WIRED_HEADSET ||
                out_device & AUDIO_DEVICE_OUT_LINE) {
                switch (adev->voice.tty_mode) {
                case TTY_MODE_FULL:
                    snd_device = SND_DEVICE_IN_VOICE_TTY_FULL_HEADSET_MIC;
                    break;
                case TTY_MODE_VCO:
                    snd_device = SND_DEVICE_IN_VOICE_TTY_VCO_HANDSET_MIC;
                    break;
                case TTY_MODE_HCO:
                    snd_device = SND_DEVICE_IN_VOICE_TTY_HCO_HEADSET_MIC;
                    break;
                default:
                    ALOGE("%s: Invalid TTY mode (%#x)",
                          __func__, adev->voice.tty_mode);
                }
                goto exit;
            }
        }
        if (out_device & AUDIO_DEVICE_OUT_EARPIECE ||
            out_device & AUDIO_DEVICE_OUT_WIRED_HEADPHONE ||
            out_device & AUDIO_DEVICE_OUT_LINE) {
            if (out_device & AUDIO_DEVICE_OUT_EARPIECE &&
                audio_extn_should_use_handset_anc(channel_count) &&
                my_data->fluence_type != FLUENCE_NONE &&
                my_data->source_mic_type & SOURCE_DUAL_MIC) {
                snd_device = SND_DEVICE_IN_VOICE_FLUENCE_DMIC_AANC;
                adev->acdb_settings |= DMIC_FLAG;
                ALOGD("Selecting AANC, Fluence combo device");
            } else if (out_device & AUDIO_DEVICE_OUT_EARPIECE &&
                audio_extn_should_use_handset_anc(channel_count)) {
                snd_device = SND_DEVICE_IN_AANC_HANDSET_MIC;
                adev->acdb_settings |= ANC_FLAG;
            } else if (my_data->fluence_type == FLUENCE_NONE ||
                my_data->fluence_in_voice_call == false) {
                snd_device = SND_DEVICE_IN_HANDSET_MIC;
                if (audio_extn_hfp_is_active(adev))
                    platform_set_echo_reference(adev, true, out_device);
            } else {
                snd_device = SND_DEVICE_IN_VOICE_DMIC;
                adev->acdb_settings |= DMIC_FLAG;
            }
        } else if (out_device & AUDIO_DEVICE_OUT_WIRED_HEADSET) {
            snd_device = SND_DEVICE_IN_VOICE_HEADSET_MIC;
            if (audio_extn_hfp_is_active(adev))
                platform_set_echo_reference(adev, true, out_device);
        } else if (out_device & AUDIO_DEVICE_OUT_ALL_SCO) {
            if (adev->bt_wb_speech_enabled) {
                if (adev->bluetooth_nrec)
                    snd_device = SND_DEVICE_IN_BT_SCO_MIC_WB_NREC;
                else
                    snd_device = SND_DEVICE_IN_BT_SCO_MIC_WB;
            } else {
                if (adev->bluetooth_nrec)
                    snd_device = SND_DEVICE_IN_BT_SCO_MIC_NREC;
                else
                    snd_device = SND_DEVICE_IN_BT_SCO_MIC;
            }
        } else if (out_device & AUDIO_DEVICE_OUT_SPEAKER) {
            if (my_data->fluence_type != FLUENCE_NONE &&
                my_data->fluence_in_voice_call &&
                my_data->fluence_in_spkr_mode) {
                if((my_data->fluence_type & FLUENCE_QUAD_MIC) &&
                   (my_data->source_mic_type & SOURCE_QUAD_MIC)) {
                    adev->acdb_settings |= QMIC_FLAG;
                    snd_device = SND_DEVICE_IN_VOICE_SPEAKER_QMIC;
                } else {
                    adev->acdb_settings |= DMIC_FLAG;
                    if (my_data->fluence_mode == FLUENCE_BROADSIDE)
                       snd_device = SND_DEVICE_IN_VOICE_SPEAKER_DMIC_BROADSIDE;
                    else
                       snd_device = SND_DEVICE_IN_VOICE_SPEAKER_DMIC;
                }
            } else {
                snd_device = SND_DEVICE_IN_VOICE_SPEAKER_MIC;
                if (audio_extn_hfp_is_active(adev))
                    platform_set_echo_reference(adev, true, out_device);
            }
        } else if (out_device & AUDIO_DEVICE_OUT_TELEPHONY_TX)
            snd_device = SND_DEVICE_IN_VOICE_RX;
    } else if (source == AUDIO_SOURCE_CAMCORDER) {
        if (in_device & AUDIO_DEVICE_IN_BUILTIN_MIC ||
            in_device & AUDIO_DEVICE_IN_BACK_MIC) {

            if (str_bitwidth == 16) {
                if ((my_data->fluence_type & FLUENCE_DUAL_MIC) &&
                    (my_data->source_mic_type & SOURCE_DUAL_MIC) &&
                    (channel_count == 2))
                    snd_device = SND_DEVICE_IN_HANDSET_STEREO_DMIC;
                else
                    snd_device = SND_DEVICE_IN_CAMCORDER_MIC;
            }
            /*
             * for other bit widths
             */
            else {
                if (((channel_mask == AUDIO_CHANNEL_IN_FRONT_BACK) ||
                    (channel_mask == AUDIO_CHANNEL_IN_STEREO)) &&
                    (my_data->source_mic_type & SOURCE_DUAL_MIC)) {
                     snd_device = SND_DEVICE_IN_UNPROCESSED_STEREO_MIC;
                }
                else if (((int)channel_mask == AUDIO_CHANNEL_INDEX_MASK_3) &&
                         (my_data->source_mic_type & SOURCE_THREE_MIC)) {
                         snd_device = SND_DEVICE_IN_UNPROCESSED_THREE_MIC;
               } else if (((int)channel_mask == AUDIO_CHANNEL_INDEX_MASK_4) &&
                         (my_data->source_mic_type & SOURCE_QUAD_MIC)) {
                         snd_device = SND_DEVICE_IN_UNPROCESSED_QUAD_MIC;
               } else {
                         snd_device = SND_DEVICE_IN_UNPROCESSED_MIC;
               }
           }
       }
    }  else if (source == AUDIO_SOURCE_VOICE_RECOGNITION) {
        if (in_device & AUDIO_DEVICE_IN_BUILTIN_MIC) {
            if (my_data->fluence_in_voice_rec && channel_count == 1) {
                if ((my_data->fluence_type & FLUENCE_QUAD_MIC) &&
                    (my_data->source_mic_type & SOURCE_QUAD_MIC)) {
                     snd_device = SND_DEVICE_IN_HANDSET_QMIC;
                } else if ((my_data->fluence_type & FLUENCE_QUAD_MIC) &&
                    (my_data->source_mic_type & SOURCE_THREE_MIC)) {
                    snd_device = SND_DEVICE_IN_VOICE_REC_TMIC;
                } else if ((my_data->fluence_type & FLUENCE_DUAL_MIC) &&
                    (my_data->source_mic_type & SOURCE_DUAL_MIC)) {
                    snd_device = SND_DEVICE_IN_VOICE_REC_DMIC_FLUENCE;
                }
                platform_set_echo_reference(adev, true, out_device);
            } else if (((channel_mask == AUDIO_CHANNEL_IN_FRONT_BACK) ||
                       (channel_mask == AUDIO_CHANNEL_IN_STEREO)) &&
                       (my_data->source_mic_type & SOURCE_DUAL_MIC)) {
                snd_device = SND_DEVICE_IN_VOICE_REC_DMIC_STEREO;
            } else if (((int)channel_mask == AUDIO_CHANNEL_INDEX_MASK_3) &&
                       (my_data->source_mic_type & SOURCE_THREE_MIC)) {
                snd_device = SND_DEVICE_IN_THREE_MIC;
            } else if (((int)channel_mask == AUDIO_CHANNEL_INDEX_MASK_4) &&
                       (my_data->source_mic_type & SOURCE_QUAD_MIC)) {
                snd_device = SND_DEVICE_IN_QUAD_MIC;
            }
            if (snd_device == SND_DEVICE_NONE) {
                if (adev->active_input->enable_ns)
                    snd_device = SND_DEVICE_IN_VOICE_REC_MIC_NS;
                else
                    snd_device = SND_DEVICE_IN_VOICE_REC_MIC;
            }
      }
    } else if (source == AUDIO_SOURCE_UNPROCESSED) {
        if (in_device & AUDIO_DEVICE_IN_BUILTIN_MIC) {
            if (((channel_mask == AUDIO_CHANNEL_IN_FRONT_BACK) ||
                (channel_mask == AUDIO_CHANNEL_IN_STEREO)) &&
                (my_data->source_mic_type & SOURCE_DUAL_MIC)) {
                snd_device = SND_DEVICE_IN_UNPROCESSED_STEREO_MIC;
            } else if (((int)channel_mask == AUDIO_CHANNEL_INDEX_MASK_3) &&
                (my_data->source_mic_type & SOURCE_THREE_MIC)) {
                snd_device = SND_DEVICE_IN_UNPROCESSED_THREE_MIC;
            } else if (((int)channel_mask == AUDIO_CHANNEL_INDEX_MASK_4) &&
                       (my_data->source_mic_type & SOURCE_QUAD_MIC)) {
                snd_device = SND_DEVICE_IN_UNPROCESSED_QUAD_MIC;
            } else {
                snd_device = SND_DEVICE_IN_UNPROCESSED_MIC;
            }
        } else if (in_device & AUDIO_DEVICE_IN_WIRED_HEADSET) {
            snd_device = SND_DEVICE_IN_UNPROCESSED_HEADSET_MIC;
        }
    } else if ((source == AUDIO_SOURCE_VOICE_COMMUNICATION) ||
              (mode == AUDIO_MODE_IN_COMMUNICATION)) {
        if (out_device & AUDIO_DEVICE_OUT_SPEAKER)
            in_device = AUDIO_DEVICE_IN_BACK_MIC;
        if (adev->active_input) {
            if (my_data->fluence_type != FLUENCE_NONE &&
                adev->active_input->enable_aec &&
                adev->active_input->enable_ns) {
                if (in_device & AUDIO_DEVICE_IN_BACK_MIC) {
                    if (my_data->fluence_in_spkr_mode) {
                        if ((my_data->fluence_type & FLUENCE_QUAD_MIC) &&
                             (my_data->source_mic_type & SOURCE_QUAD_MIC)) {
                            snd_device = SND_DEVICE_IN_SPEAKER_QMIC_AEC_NS;
                        } else if ((my_data->fluence_type & FLUENCE_DUAL_MIC) &&
                             (my_data->source_mic_type & SOURCE_DUAL_MIC)) {
                            if (my_data->fluence_mode == FLUENCE_BROADSIDE)
                                snd_device = SND_DEVICE_IN_SPEAKER_DMIC_AEC_NS_BROADSIDE;
                            else
                                snd_device = SND_DEVICE_IN_SPEAKER_DMIC_AEC_NS;
                        }
                        adev->acdb_settings |= DMIC_FLAG;
                    } else
                        snd_device = SND_DEVICE_IN_SPEAKER_MIC_AEC_NS;
                } else if (in_device & AUDIO_DEVICE_IN_BUILTIN_MIC) {
                    if ((my_data->fluence_type & FLUENCE_DUAL_MIC) &&
                        (my_data->source_mic_type & SOURCE_DUAL_MIC)) {
                        snd_device = SND_DEVICE_IN_HANDSET_DMIC_AEC_NS;
                        adev->acdb_settings |= DMIC_FLAG;
                    } else
                        snd_device = SND_DEVICE_IN_HANDSET_MIC_AEC_NS;
                } else if (in_device & AUDIO_DEVICE_IN_WIRED_HEADSET) {
                    snd_device = SND_DEVICE_IN_HEADSET_MIC_FLUENCE;
                }
                platform_set_echo_reference(adev, true, out_device);
            } else if (my_data->fluence_type != FLUENCE_NONE &&
                       adev->active_input->enable_aec) {
                if (in_device & AUDIO_DEVICE_IN_BACK_MIC) {
                    if (my_data->fluence_in_spkr_mode) {
                        if ((my_data->fluence_type & FLUENCE_QUAD_MIC) &&
                            (my_data->source_mic_type & SOURCE_QUAD_MIC)) {
                            snd_device = SND_DEVICE_IN_SPEAKER_QMIC_AEC;
                        } else if ((my_data->fluence_type & FLUENCE_DUAL_MIC) &&
                            (my_data->source_mic_type & SOURCE_DUAL_MIC)) {
                            if (my_data->fluence_mode == FLUENCE_BROADSIDE)
                                snd_device = SND_DEVICE_IN_SPEAKER_DMIC_AEC_BROADSIDE;
                            else
                                snd_device = SND_DEVICE_IN_SPEAKER_DMIC_AEC;
                        }
                        adev->acdb_settings |= DMIC_FLAG;
                    } else
                        snd_device = SND_DEVICE_IN_SPEAKER_MIC_AEC;
                } else if (in_device & AUDIO_DEVICE_IN_BUILTIN_MIC) {
                    if ((my_data->fluence_type & FLUENCE_DUAL_MIC) &&
                        (my_data->source_mic_type & SOURCE_DUAL_MIC)) {
                        snd_device = SND_DEVICE_IN_HANDSET_DMIC_AEC;
                        adev->acdb_settings |= DMIC_FLAG;
                    } else
                        snd_device = SND_DEVICE_IN_HANDSET_MIC_AEC;
                } else if (in_device & AUDIO_DEVICE_IN_WIRED_HEADSET) {
                    snd_device = SND_DEVICE_IN_HEADSET_MIC_FLUENCE;
                }
                platform_set_echo_reference(adev, true, out_device);
            } else if (my_data->fluence_type != FLUENCE_NONE &&
                       adev->active_input->enable_ns) {
                if (in_device & AUDIO_DEVICE_IN_BACK_MIC) {
                    if (my_data->fluence_in_spkr_mode) {
                        if ((my_data->fluence_type & FLUENCE_QUAD_MIC) &&
                            (my_data->source_mic_type & SOURCE_QUAD_MIC)) {
                            snd_device = SND_DEVICE_IN_SPEAKER_QMIC_NS;
                        } else if ((my_data->fluence_type & FLUENCE_DUAL_MIC) &&
                            (my_data->source_mic_type & SOURCE_DUAL_MIC)) {
                            if (my_data->fluence_mode == FLUENCE_BROADSIDE)
                                snd_device = SND_DEVICE_IN_SPEAKER_DMIC_NS_BROADSIDE;
                            else
                                snd_device = SND_DEVICE_IN_SPEAKER_DMIC_NS;
                        }
                        adev->acdb_settings |= DMIC_FLAG;
                    } else
                        snd_device = SND_DEVICE_IN_SPEAKER_MIC_NS;
                } else if (in_device & AUDIO_DEVICE_IN_BUILTIN_MIC) {
                    if ((my_data->fluence_type & FLUENCE_DUAL_MIC) &&
                        (my_data->source_mic_type & SOURCE_DUAL_MIC)) {
                        snd_device = SND_DEVICE_IN_HANDSET_DMIC_NS;
                        adev->acdb_settings |= DMIC_FLAG;
                    } else
                        snd_device = SND_DEVICE_IN_HANDSET_MIC_NS;
                } else if (in_device & AUDIO_DEVICE_IN_WIRED_HEADSET) {
                    snd_device = SND_DEVICE_IN_HEADSET_MIC_FLUENCE;
                }
                platform_set_echo_reference(adev, false, out_device);
            } else
                platform_set_echo_reference(adev, false, out_device);
        }
    } else if (source == AUDIO_SOURCE_MIC) {
        if (in_device & AUDIO_DEVICE_IN_BUILTIN_MIC &&
                channel_count == 1 ) {
            if(my_data->fluence_in_audio_rec) {
                if ((my_data->fluence_type & FLUENCE_QUAD_MIC) &&
                    (my_data->source_mic_type & SOURCE_QUAD_MIC)) {
                    snd_device = SND_DEVICE_IN_HANDSET_QMIC;
                    platform_set_echo_reference(adev, true, out_device);
                } else if ((my_data->fluence_type & FLUENCE_QUAD_MIC) &&
                    (my_data->source_mic_type & SOURCE_THREE_MIC)) {
                    snd_device = SND_DEVICE_IN_HANDSET_TMIC;
                } else if ((my_data->fluence_type & FLUENCE_DUAL_MIC) &&
                    (my_data->source_mic_type & SOURCE_DUAL_MIC)) {
                    snd_device = SND_DEVICE_IN_HANDSET_DMIC;
                    platform_set_echo_reference(adev, true, out_device);
                }
            }
        }
    } else if (source == AUDIO_SOURCE_FM_TUNER) {
        snd_device = SND_DEVICE_IN_CAPTURE_FM;
    } else if (source == AUDIO_SOURCE_DEFAULT) {
        goto exit;
    }

    if (adev->active_input && (audio_extn_ssr_get_stream() == adev->active_input))
        snd_device = SND_DEVICE_IN_THREE_MIC;

    if (snd_device != SND_DEVICE_NONE) {
        goto exit;
    }

    if (in_device != AUDIO_DEVICE_NONE &&
            !(in_device & AUDIO_DEVICE_IN_VOICE_CALL) &&
            !(in_device & AUDIO_DEVICE_IN_COMMUNICATION)) {
        if (in_device & AUDIO_DEVICE_IN_BUILTIN_MIC) {
            if (adev->active_input && (audio_extn_ssr_get_stream() == adev->active_input))
                snd_device = SND_DEVICE_IN_QUAD_MIC;
            else if ((my_data->fluence_type & (FLUENCE_DUAL_MIC | FLUENCE_QUAD_MIC)) &&
                    (channel_count == 2) && (my_data->source_mic_type & SOURCE_DUAL_MIC))
                snd_device = SND_DEVICE_IN_HANDSET_STEREO_DMIC;
            else
                snd_device = SND_DEVICE_IN_HANDSET_MIC;
        } else if (in_device & AUDIO_DEVICE_IN_BACK_MIC) {
            snd_device = SND_DEVICE_IN_SPEAKER_MIC;
        } else if (in_device & AUDIO_DEVICE_IN_WIRED_HEADSET) {
            snd_device = SND_DEVICE_IN_HEADSET_MIC;
        } else if (in_device & AUDIO_DEVICE_IN_BLUETOOTH_SCO_HEADSET) {
            if (adev->bt_wb_speech_enabled) {
                if (adev->bluetooth_nrec)
                    snd_device = SND_DEVICE_IN_BT_SCO_MIC_WB_NREC;
                else
                    snd_device = SND_DEVICE_IN_BT_SCO_MIC_WB;
            } else {
                if (adev->bluetooth_nrec)
                    snd_device = SND_DEVICE_IN_BT_SCO_MIC_NREC;
                else
                    snd_device = SND_DEVICE_IN_BT_SCO_MIC;
            }
        } else if (in_device & AUDIO_DEVICE_IN_AUX_DIGITAL) {
            snd_device = SND_DEVICE_IN_HDMI_MIC;
        } else if (in_device & AUDIO_DEVICE_IN_ANLG_DOCK_HEADSET ||
                   in_device & AUDIO_DEVICE_IN_DGTL_DOCK_HEADSET) {
            snd_device = SND_DEVICE_IN_USB_HEADSET_MIC;
        } else if (in_device & AUDIO_DEVICE_IN_FM_TUNER) {
            snd_device = SND_DEVICE_IN_CAPTURE_FM;
        } else if (in_device & AUDIO_DEVICE_IN_USB_DEVICE ) {
            snd_device = SND_DEVICE_IN_USB_HEADSET_MIC;
        } else {
            ALOGE("%s: Unknown input device(s) %#x", __func__, in_device);
            ALOGW("%s: Using default handset-mic", __func__);
            snd_device = SND_DEVICE_IN_HANDSET_MIC;
        }
    } else {
        if (out_device & AUDIO_DEVICE_OUT_EARPIECE) {
            snd_device = SND_DEVICE_IN_HANDSET_MIC;
        } else if (out_device & AUDIO_DEVICE_OUT_WIRED_HEADSET) {
            snd_device = SND_DEVICE_IN_HEADSET_MIC;
        } else if (out_device & AUDIO_DEVICE_OUT_SPEAKER) {
            if ((channel_count > 1) && (my_data->source_mic_type & SOURCE_DUAL_MIC))
                snd_device = SND_DEVICE_IN_SPEAKER_STEREO_DMIC;
            else
                snd_device = SND_DEVICE_IN_SPEAKER_MIC;
        } else if (out_device & AUDIO_DEVICE_OUT_WIRED_HEADPHONE ||
                       out_device & AUDIO_DEVICE_OUT_LINE) {
            snd_device = SND_DEVICE_IN_HANDSET_MIC;
        } else if (out_device & AUDIO_DEVICE_OUT_BLUETOOTH_SCO_HEADSET) {
            if (adev->bt_wb_speech_enabled) {
                if (adev->bluetooth_nrec)
                    snd_device = SND_DEVICE_IN_BT_SCO_MIC_WB_NREC;
                else
                    snd_device = SND_DEVICE_IN_BT_SCO_MIC_WB;
            } else {
                if (adev->bluetooth_nrec)
                    snd_device = SND_DEVICE_IN_BT_SCO_MIC_NREC;
                else
                    snd_device = SND_DEVICE_IN_BT_SCO_MIC;
            }
        } else if (out_device & AUDIO_DEVICE_OUT_AUX_DIGITAL) {
            snd_device = SND_DEVICE_IN_HDMI_MIC;
        } else if (out_device & AUDIO_DEVICE_OUT_ANLG_DOCK_HEADSET ||
                   out_device & AUDIO_DEVICE_OUT_DGTL_DOCK_HEADSET) {
            snd_device = SND_DEVICE_IN_USB_HEADSET_MIC;
        } else if (out_device & AUDIO_DEVICE_OUT_USB_DEVICE) {
            if (audio_extn_usb_is_capture_supported())
                snd_device = SND_DEVICE_IN_USB_HEADSET_MIC;
            else
                snd_device = SND_DEVICE_IN_HANDSET_MIC;
        } else {
            ALOGE("%s: Unknown output device(s) %#x", __func__, out_device);
            ALOGW("%s: Using default handset-mic", __func__);
            snd_device = SND_DEVICE_IN_HANDSET_MIC;
        }
    }
exit:
    ALOGV("%s: exit: in_snd_device(%s)", __func__, device_table[snd_device]);
    return snd_device;
}

int platform_set_hdmi_channels(void *platform,  int channel_count)
{
    struct platform_data *my_data = (struct platform_data *)platform;
    struct audio_device *adev = my_data->adev;
    struct mixer_ctl *ctl;
    const char *channel_cnt_str = NULL;
    char *mixer_ctl_name;
    switch (channel_count) {
    case 8:
        channel_cnt_str = "Eight"; break;
    case 7:
        channel_cnt_str = "Seven"; break;
    case 6:
        channel_cnt_str = "Six"; break;
    case 5:
        channel_cnt_str = "Five"; break;
    case 4:
        channel_cnt_str = "Four"; break;
    case 3:
        channel_cnt_str = "Three"; break;
    default:
        channel_cnt_str = "Two"; break;
    }

    switch(my_data->ext_disp_type) {
        case EXT_DISPLAY_TYPE_HDMI:
            mixer_ctl_name = "HDMI_RX Channels";
            break;
        case EXT_DISPLAY_TYPE_DP:
            mixer_ctl_name = "Display Port RX Channels";
            break;
        default:
            ALOGE("%s: Invalid disp_type %d", __func__, my_data->ext_disp_type);
            return -EINVAL;
    }
    ctl = mixer_get_ctl_by_name(adev->mixer, mixer_ctl_name);
    if (!ctl) {
        ALOGE("%s: Could not get ctl for mixer cmd - %s",
              __func__, mixer_ctl_name);
        return -EINVAL;
    }
    ALOGV("Ext disp channel count: %s", channel_cnt_str);
    mixer_ctl_set_enum_by_string(ctl, channel_cnt_str);
    return 0;
}

int platform_edid_get_max_channels(void *platform)
{
    int channel_count;
    int max_channels = 2;
    int i = 0, ret = 0;
    struct platform_data *my_data = (struct platform_data *)platform;
    edid_audio_info *info = NULL;
    ret = platform_get_edid_info(platform);
    info = (edid_audio_info *)my_data->edid_info;

    if(ret == 0 && info != NULL) {
        for (i = 0; i < info->audio_blocks && i < MAX_EDID_BLOCKS; i++) {
            ALOGV("%s:format %d channel %d", __func__,
                   info->audio_blocks_array[i].format_id,
                   info->audio_blocks_array[i].channels);
            if (info->audio_blocks_array[i].format_id == LPCM) {
                channel_count = info->audio_blocks_array[i].channels;
                if (channel_count > max_channels) {
                   max_channels = channel_count;
                }
            }
        }
    }

    return max_channels;
}

static int platform_set_slowtalk(struct platform_data *my_data, bool state)
{
    int ret = 0;
    struct audio_device *adev = my_data->adev;
    struct mixer_ctl *ctl;
    const char *mixer_ctl_name = "Slowtalk Enable";
    uint32_t set_values[ ] = {0,
                              ALL_SESSION_VSID};

    set_values[0] = state;
    ctl = mixer_get_ctl_by_name(adev->mixer, mixer_ctl_name);
    if (!ctl) {
        ALOGE("%s: Could not get ctl for mixer cmd - %s",
              __func__, mixer_ctl_name);
        ret = -EINVAL;
    } else {
        ALOGV("Setting slowtalk state: %d", state);
        ret = mixer_ctl_set_array(ctl, set_values, ARRAY_SIZE(set_values));
        my_data->slowtalk = state;
    }

    if (my_data->csd != NULL) {
        ret = my_data->csd->slow_talk(ALL_SESSION_VSID, state);
        if (ret < 0) {
            ALOGE("%s: csd_client_disable_device, failed, error %d",
                  __func__, ret);
        }
    }
    return ret;
}

static int set_hd_voice(struct platform_data *my_data, bool state)
{
    struct audio_device *adev = my_data->adev;
    struct mixer_ctl *ctl;
    const char *mixer_ctl_name = "HD Voice Enable";
    int ret = 0;
    uint32_t set_values[ ] = {0,
                              ALL_SESSION_VSID};

    set_values[0] = state;
    ctl = mixer_get_ctl_by_name(adev->mixer, mixer_ctl_name);
    if (!ctl) {
        ALOGE("%s: Could not get ctl for mixer cmd - %s",
              __func__, mixer_ctl_name);
        ret = -EINVAL;
    } else {
        ALOGV("Setting HD Voice state: %d", state);
        ret = mixer_ctl_set_array(ctl, set_values, ARRAY_SIZE(set_values));
        my_data->hd_voice = state;
    }

    return ret;
}

int platform_set_parameters(void *platform, struct str_parms *parms)
{
    struct platform_data *my_data = (struct platform_data *)platform;
    char value[256] = {0};
    int len;
    int ret = 0, err;
    char *kv_pairs = NULL;

    kv_pairs = str_parms_to_str(parms);
    if(!kv_pairs)
        return ret;
    len = strlen(kv_pairs);
    ALOGV("%s: enter: - %s", __func__, kv_pairs);
    free(kv_pairs);

    err = str_parms_get_str(parms, AUDIO_PARAMETER_KEY_SLOWTALK, value, sizeof(value));
    if (err >= 0) {
        bool state = false;
        if (!strncmp("true", value, sizeof("true"))) {
            state = true;
        }

        str_parms_del(parms, AUDIO_PARAMETER_KEY_SLOWTALK);
        ret = platform_set_slowtalk(my_data, state);
        if (ret)
            ALOGE("%s: Failed to set slow talk err: %d", __func__, ret);
    }

    err = str_parms_get_str(parms, AUDIO_PARAMETER_KEY_HD_VOICE, value, sizeof(value));
    if (err >= 0) {
        bool state = false;
        if (!strncmp("true", value, sizeof("true"))) {
            state = true;
        }

        str_parms_del(parms, AUDIO_PARAMETER_KEY_HD_VOICE);
        if (my_data->hd_voice != state) {
            ret = set_hd_voice(my_data, state);
            if (ret)
                ALOGE("%s: Failed to set HD voice err: %d", __func__, ret);
        } else {
            ALOGV("%s: HD Voice already set to %d", __func__, state);
        }
    }

    err = str_parms_get_str(parms, AUDIO_PARAMETER_KEY_VOLUME_BOOST,
                            value, sizeof(value));
    if (err >= 0) {
        str_parms_del(parms, AUDIO_PARAMETER_KEY_VOLUME_BOOST);

        if (my_data->acdb_reload_vocvoltable == NULL) {
            ALOGE("%s: acdb_reload_vocvoltable is NULL", __func__);
        } else if (!strcmp(value, "on")) {
            if (!my_data->acdb_reload_vocvoltable(VOICE_FEATURE_SET_VOLUME_BOOST)) {
                my_data->voice_feature_set = 1;
            }
        } else {
            if (!my_data->acdb_reload_vocvoltable(VOICE_FEATURE_SET_DEFAULT)) {
                my_data->voice_feature_set = 0;
            }
        }
    }

    err = str_parms_get_str(parms, AUDIO_PARAMETER_KEY_RELOAD_ACDB,
                            value, sizeof(value));
    if (err >= 0) {
        str_parms_del(parms, AUDIO_PARAMETER_KEY_RELOAD_ACDB);

        my_data->acdb_reload(value, my_data->snd_card_name,
                              my_data->cvd_version, my_data->metainfo_key);

    }

    if (hw_info_is_stereo_spkr(my_data->hw_info)) {
        err = str_parms_get_str(parms, AUDIO_PARAMETER_KEY_MONO_SPEAKER, value, len);
        if (err >= 0) {
            if (!strncmp("left", value, sizeof("left")))
                my_data->mono_speaker = SPKR_1;
            else if (!strncmp("right", value, sizeof("right")))
                my_data->mono_speaker = SPKR_2;

            str_parms_del(parms, AUDIO_PARAMETER_KEY_MONO_SPEAKER);
        }
    }

#ifdef RECORD_PLAY_CONCURRENCY
    err = str_parms_get_str(parms, AUDIO_PARAMETER_KEY_REC_PLAY_CONC, value, sizeof(value));
    if (err >= 0) {
        if (!strncmp("true", value, sizeof("true"))) {
            ALOGD("setting record playback concurrency to true");
            my_data->rec_play_conc_set = true;
        } else {
            ALOGD("setting record playback concurrency to false");
            my_data->rec_play_conc_set = false;
        }
    }
#endif

   err = str_parms_get_str(parms, PLATFORM_MAX_MIC_COUNT,
                            value, sizeof(value));
    if (err >= 0) {
        str_parms_del(parms, PLATFORM_MAX_MIC_COUNT);
        my_data->max_mic_count = atoi(value);
        ALOGV("%s: max_mic_count %d", __func__, my_data->max_mic_count);
    }

    native_audio_set_params(platform, parms, value, sizeof(value));
    audio_extn_spkr_prot_set_parameters(parms, value, len);
    true_32_bit_set_params(parms, value, len);
    ALOGV("%s: exit with code(%d)", __func__, ret);
    return ret;
}

int platform_set_incall_recording_session_id(void *platform,
                                             uint32_t session_id, int rec_mode)
{
    int ret = 0;
    struct platform_data *my_data = (struct platform_data *)platform;
    struct audio_device *adev = my_data->adev;
    struct mixer_ctl *ctl;
    const char *mixer_ctl_name = "Voc VSID";
    int num_ctl_values;
    int i;

    ctl = mixer_get_ctl_by_name(adev->mixer, mixer_ctl_name);
    if (!ctl) {
        ALOGE("%s: Could not get ctl for mixer cmd - %s",
              __func__, mixer_ctl_name);
        ret = -EINVAL;
    } else {
        num_ctl_values = mixer_ctl_get_num_values(ctl);
        for (i = 0; i < num_ctl_values; i++) {
            if (mixer_ctl_set_value(ctl, i, session_id)) {
                ALOGV("Error: invalid session_id: %x", session_id);
                ret = -EINVAL;
                break;
            }
        }
    }

    if (my_data->csd != NULL) {
        ret = my_data->csd->start_record(ALL_SESSION_VSID, rec_mode);
        if (ret < 0) {
            ALOGE("%s: csd_client_start_record failed, error %d",
                  __func__, ret);
        }
    }

    return ret;
}

int platform_stop_incall_recording_usecase(void *platform)
{
    int ret = 0;
    struct platform_data *my_data = (struct platform_data *)platform;

    if (my_data->csd != NULL) {
        ret = my_data->csd->stop_record(ALL_SESSION_VSID);
        if (ret < 0) {
            ALOGE("%s: csd_client_stop_record failed, error %d",
                  __func__, ret);
        }
    }

    return ret;
}

int platform_start_incall_music_usecase(void *platform)
{
    int ret = 0;
    struct platform_data *my_data = (struct platform_data *)platform;

    if (my_data->csd != NULL) {
        ret = my_data->csd->start_playback(ALL_SESSION_VSID);
        if (ret < 0) {
            ALOGE("%s: csd_client_start_playback failed, error %d",
                  __func__, ret);
        }
    }

    return ret;
}

int platform_stop_incall_music_usecase(void *platform)
{
    int ret = 0;
    struct platform_data *my_data = (struct platform_data *)platform;

    if (my_data->csd != NULL) {
        ret = my_data->csd->stop_playback(ALL_SESSION_VSID);
        if (ret < 0) {
            ALOGE("%s: csd_client_stop_playback failed, error %d",
                  __func__, ret);
        }
    }

    return ret;
}

int platform_update_lch(void *platform, struct voice_session *session,
                        enum voice_lch_mode lch_mode)
{
    int ret = 0;
    struct platform_data *my_data = (struct platform_data *)platform;

    if ((my_data->csd != NULL) && (my_data->csd->set_lch != NULL))
        ret = my_data->csd->set_lch(session->vsid, lch_mode);
    else
        ret = pcm_ioctl(session->pcm_tx, SNDRV_VOICE_IOCTL_LCH, &lch_mode);

    return ret;
}

void platform_get_parameters(void *platform,
                            struct str_parms *query,
                            struct str_parms *reply)
{
    struct platform_data *my_data = (struct platform_data *)platform;
    char value[512] = {0};
    int ret;
    char *kv_pairs = NULL;
    char propValue[PROPERTY_VALUE_MAX]={0};
    bool prop_playback_enabled = false;

    ret = str_parms_get_str(query, AUDIO_PARAMETER_KEY_SLOWTALK,
                            value, sizeof(value));
    if (ret >= 0) {
        str_parms_add_str(reply, AUDIO_PARAMETER_KEY_SLOWTALK,
                          my_data->slowtalk?"true":"false");
    }

    ret = str_parms_get_str(query, AUDIO_PARAMETER_KEY_HD_VOICE,
                            value, sizeof(value));
    if (ret >= 0) {
        str_parms_add_str(reply, AUDIO_PARAMETER_KEY_HD_VOICE,
                          my_data->hd_voice?"true":"false");
    }

    ret = str_parms_get_str(query, AUDIO_PARAMETER_KEY_VOLUME_BOOST,
                            value, sizeof(value));
    if (ret >= 0) {
        if (my_data->voice_feature_set == VOICE_FEATURE_SET_VOLUME_BOOST) {
            strlcpy(value, "on", sizeof(value));
        } else {
            strlcpy(value, "off", sizeof(value));
        }

        str_parms_add_str(reply, AUDIO_PARAMETER_KEY_VOLUME_BOOST, value);
    }
    native_audio_get_params(query, reply, value, sizeof(value));

    ret = str_parms_get_str(query, AUDIO_PARAMETER_IS_HW_DECODER_SESSION_AVAILABLE,
                                    value, sizeof(value));
    if (ret >= 0) {
        int isallowed = 1; /*true*/

        if (property_get("voice.playback.conc.disabled", propValue, NULL)) {
            prop_playback_enabled = atoi(propValue) ||
                !strncmp("true", propValue, 4);
        }

        if ((prop_playback_enabled && (voice_is_in_call(my_data->adev))) ||
             (SND_CARD_STATE_OFFLINE == get_snd_card_state(my_data->adev))) {
            char *decoder_mime_type = value;

            //check if unsupported mime type or not
            if(decoder_mime_type) {
                unsigned int i = 0;
                for (i = 0; i < sizeof(dsp_only_decoders_mime)/sizeof(dsp_only_decoders_mime[0]); i++) {
                    if (!strncmp(decoder_mime_type, dsp_only_decoders_mime[i],
                    strlen(dsp_only_decoders_mime[i]))) {
                       ALOGD("Rejecting request for DSP only session from HAL during voice call/SSR state");
                       isallowed = 0;
                       break;
                    }
                }
            }
        }
        str_parms_add_int(reply, AUDIO_PARAMETER_IS_HW_DECODER_SESSION_AVAILABLE, isallowed);
    }


    /* Handle audio calibration keys */
    kv_pairs = str_parms_to_str(reply);
    ALOGV("%s: exit: returns - %s", __func__, kv_pairs);
    free(kv_pairs);
}

unsigned char* platform_get_license(void *platform __unused, int *size __unused)
{
    ALOGE("%s: Not implemented", __func__);
    return NULL;
}


/* Delay in Us, only to be used for PCM formats */
int64_t platform_render_latency(audio_usecase_t usecase)
{
    switch (usecase) {
        case USECASE_AUDIO_PLAYBACK_DEEP_BUFFER:
            return DEEP_BUFFER_PLATFORM_DELAY;
        case USECASE_AUDIO_PLAYBACK_LOW_LATENCY:
            return LOW_LATENCY_PLATFORM_DELAY;
        case USECASE_AUDIO_PLAYBACK_OFFLOAD:
        case USECASE_AUDIO_PLAYBACK_OFFLOAD2:
            return PCM_OFFLOAD_PLATFORM_DELAY;
        case USECASE_AUDIO_PLAYBACK_ULL:
            return ULL_PLATFORM_DELAY;
        default:
            return 0;
    }
}

int platform_update_usecase_from_source(int source, int usecase)
{
    ALOGV("%s: input source :%d", __func__, source);
    if (source == AUDIO_SOURCE_FM_TUNER)
        usecase = USECASE_AUDIO_RECORD_FM_VIRTUAL;
    return usecase;
}

bool platform_listen_device_needs_event(snd_device_t snd_device)
{
    bool needs_event = false;

    if ((snd_device >= SND_DEVICE_IN_BEGIN) &&
        (snd_device < SND_DEVICE_IN_END) &&
        (snd_device != SND_DEVICE_IN_CAPTURE_FM) &&
        (snd_device != SND_DEVICE_IN_CAPTURE_VI_FEEDBACK) &&
        (snd_device != SND_DEVICE_IN_CAPTURE_VI_FEEDBACK_MONO_1) &&
        (snd_device != SND_DEVICE_IN_CAPTURE_VI_FEEDBACK_MONO_2))
        needs_event = true;

    return needs_event;
}

bool platform_listen_usecase_needs_event(audio_usecase_t uc_id)
{
    bool needs_event = false;

    switch(uc_id){
    /* concurrent playback usecases needs event */
    case USECASE_AUDIO_PLAYBACK_DEEP_BUFFER:
    case USECASE_AUDIO_PLAYBACK_MULTI_CH:
    case USECASE_AUDIO_PLAYBACK_OFFLOAD:
        needs_event = true;
        break;
    /* concurrent playback in low latency allowed */
    case USECASE_AUDIO_PLAYBACK_LOW_LATENCY:
        break;
    /* concurrent playback FM needs event */
    case USECASE_AUDIO_PLAYBACK_FM:
        needs_event = true;
        break;

    /* concurrent capture usecases, no event, capture handled by device
    *  USECASE_AUDIO_RECORD:
    *  USECASE_AUDIO_RECORD_COMPRESS:
    *  USECASE_AUDIO_RECORD_LOW_LATENCY:

    *  USECASE_VOICE_CALL:
    *  USECASE_VOICE2_CALL:
    *  USECASE_VOLTE_CALL:
    *  USECASE_QCHAT_CALL:
    *  USECASE_VOWLAN_CALL:
    *  USECASE_VOICEMMODE1_CALL:
    *  USECASE_VOICEMMODE2_CALL:
    *  USECASE_COMPRESS_VOIP_CALL:
    *  USECASE_AUDIO_RECORD_FM_VIRTUAL:
    *  USECASE_INCALL_REC_UPLINK:
    *  USECASE_INCALL_REC_DOWNLINK:
    *  USECASE_INCALL_REC_UPLINK_AND_DOWNLINK:
    *  USECASE_INCALL_REC_UPLINK_COMPRESS:
    *  USECASE_INCALL_REC_DOWNLINK_COMPRESS:
    *  USECASE_INCALL_REC_UPLINK_AND_DOWNLINK_COMPRESS:
    *  USECASE_INCALL_MUSIC_UPLINK:
    *  USECASE_INCALL_MUSIC_UPLINK2:
    *  USECASE_AUDIO_SPKR_CALIB_RX:
    *  USECASE_AUDIO_SPKR_CALIB_TX:
    */
    default:
        ALOGV("%s:usecase_id[%d} no need to raise event.", __func__, uc_id);
    }
    return needs_event;
}

bool platform_sound_trigger_device_needs_event(snd_device_t snd_device)
{
    bool needs_event = false;

    if ((snd_device >= SND_DEVICE_IN_BEGIN) &&
        (snd_device < SND_DEVICE_IN_END) &&
        (snd_device != SND_DEVICE_IN_CAPTURE_FM) &&
        (snd_device != SND_DEVICE_IN_CAPTURE_VI_FEEDBACK) &&
        (snd_device != SND_DEVICE_IN_CAPTURE_VI_FEEDBACK_MONO_1) &&
        (snd_device != SND_DEVICE_IN_CAPTURE_VI_FEEDBACK_MONO_2))
        needs_event = true;

    return needs_event;
}

bool platform_sound_trigger_usecase_needs_event(audio_usecase_t uc_id)
{
    bool needs_event = false;

    switch(uc_id){
    /* concurrent playback usecases needs event */
    case USECASE_AUDIO_PLAYBACK_DEEP_BUFFER:
    case USECASE_AUDIO_PLAYBACK_MULTI_CH:
    case USECASE_AUDIO_PLAYBACK_OFFLOAD:
        needs_event = true;
        break;
    /* concurrent playback in low latency allowed */
    case USECASE_AUDIO_PLAYBACK_LOW_LATENCY:
        break;
    /* concurrent playback FM needs event */
    case USECASE_AUDIO_PLAYBACK_FM:
        needs_event = true;
        break;

    /* concurrent capture usecases, no event, capture handled by device
    *  USECASE_AUDIO_RECORD:
    *  USECASE_AUDIO_RECORD_COMPRESS:
    *  USECASE_AUDIO_RECORD_LOW_LATENCY:

    *  USECASE_VOICE_CALL:
    *  USECASE_VOICE2_CALL:
    *  USECASE_VOLTE_CALL:
    *  USECASE_QCHAT_CALL:
    *  USECASE_VOWLAN_CALL:
    *  USECASE_VOICEMMODE1_CALL:
    *  USECASE_VOICEMMODE2_CALL:
    *  USECASE_COMPRESS_VOIP_CALL:
    *  USECASE_AUDIO_RECORD_FM_VIRTUAL:
    *  USECASE_INCALL_REC_UPLINK:
    *  USECASE_INCALL_REC_DOWNLINK:
    *  USECASE_INCALL_REC_UPLINK_AND_DOWNLINK:
    *  USECASE_INCALL_REC_UPLINK_COMPRESS:
    *  USECASE_INCALL_REC_DOWNLINK_COMPRESS:
    *  USECASE_INCALL_REC_UPLINK_AND_DOWNLINK_COMPRESS:
    *  USECASE_INCALL_MUSIC_UPLINK:
    *  USECASE_INCALL_MUSIC_UPLINK2:
    *  USECASE_AUDIO_SPKR_CALIB_RX:
    *  USECASE_AUDIO_SPKR_CALIB_TX:
    */
    default:
        ALOGV("%s:usecase_id[%d] no need to raise event.", __func__, uc_id);
    }
    return needs_event;
}

/* Read  offload buffer size from a property.
 * If value is not power of 2  round it to
 * power of 2.
 */
uint32_t platform_get_compress_offload_buffer_size(audio_offload_info_t* info)
{
    char value[PROPERTY_VALUE_MAX] = {0};
    uint32_t fragment_size = COMPRESS_OFFLOAD_FRAGMENT_SIZE;
    if((property_get("audio.offload.buffer.size.kb", value, "")) &&
            atoi(value)) {
        fragment_size =  atoi(value) * 1024;
    }

    /* Use incoming offload buffer size if default buffer size is less */
    if ((info != NULL) && (fragment_size < info->offload_buffer_size)) {
        ALOGI("%s:: Overwriting offload buffer size default:%d new:%d", __func__,
              fragment_size,
              info->offload_buffer_size);
        fragment_size = info->offload_buffer_size;
    }

    if (info != NULL && !info->has_video) {
        if (info->is_streaming) {
            fragment_size = COMPRESS_OFFLOAD_FRAGMENT_SIZE_FOR_AV_STREAMING;
            ALOGV("%s: offload fragment size reduced for AV streaming to %d",
                   __func__, fragment_size);
        } else if (info->format == AUDIO_FORMAT_FLAC) {
            fragment_size = FLAC_COMPRESS_OFFLOAD_FRAGMENT_SIZE;
            ALOGV("FLAC fragment size %d", fragment_size);
        } else if (info->format == AUDIO_FORMAT_DSD) {
            fragment_size = MAX_COMPRESS_OFFLOAD_FRAGMENT_SIZE;
            if((property_get("audio.native.dsd.buffer.size.kb", value, "")) &&
                    atoi(value))
                fragment_size =  atoi(value) * 1024;
            ALOGV("DSD fragment size %d", fragment_size);
        }
    }

    fragment_size = ALIGN( fragment_size, 1024);

    if(fragment_size < MIN_COMPRESS_OFFLOAD_FRAGMENT_SIZE)
        fragment_size = MIN_COMPRESS_OFFLOAD_FRAGMENT_SIZE;
    else if(fragment_size > MAX_COMPRESS_OFFLOAD_FRAGMENT_SIZE)
        fragment_size = MAX_COMPRESS_OFFLOAD_FRAGMENT_SIZE;
    ALOGV("%s: fragment_size %d", __func__, fragment_size);
    return fragment_size;
}

/*
 * return backend_idx on which voice call is active
 */
static int platform_get_voice_call_backend(struct audio_device* adev)
{
   struct audio_usecase *uc = NULL;
   struct listnode *node;
   snd_device_t out_snd_device = SND_DEVICE_NONE;

   int backend_idx = -1;

   if (voice_is_in_call(adev) || adev->mode == AUDIO_MODE_IN_COMMUNICATION) {
       list_for_each(node, &adev->usecase_list) {
           uc =  node_to_item(node, struct audio_usecase, list);
           if (uc && (uc->type == VOICE_CALL || uc->type == VOIP_CALL) && uc->stream.out) {
               out_snd_device = platform_get_output_snd_device(adev->platform, uc->stream.out);
               backend_idx = platform_get_backend_index(out_snd_device);
               break;
           }
       }
   }
   return backend_idx;
}

/*
 * configures afe with bit width and Sample Rate
 */
static int platform_set_codec_backend_cfg(struct audio_device* adev,
                         snd_device_t snd_device, struct audio_backend_cfg backend_cfg)
{
    int ret = 0;
    int backend_idx = DEFAULT_CODEC_BACKEND;
    struct platform_data *my_data = (struct platform_data *)adev->platform;
    unsigned int bit_width = backend_cfg.bit_width;
    unsigned int sample_rate = backend_cfg.sample_rate;
    unsigned int channels = backend_cfg.channels;
    audio_format_t format = backend_cfg.format;
    bool passthrough_enabled = backend_cfg.passthrough_enabled;

    backend_idx = platform_get_backend_index(snd_device);

    ALOGI("%s:becf: afe: bitwidth %d, samplerate %d channels %d, backend_idx %d device (%s)",
          __func__, bit_width, sample_rate, channels,backend_idx,
          platform_get_snd_device_name(snd_device));

    if ((my_data->current_backend_cfg[backend_idx].bitwidth_mixer_ctl) &&
        (bit_width != my_data->current_backend_cfg[backend_idx].bit_width)) {

        struct  mixer_ctl *ctl = NULL;
        ctl = mixer_get_ctl_by_name(adev->mixer,
                        my_data->current_backend_cfg[backend_idx].bitwidth_mixer_ctl);
        if (!ctl) {
            ALOGE("%s:becf: afe: Could not get ctl for mixer command - %s",
                  __func__,
                  my_data->current_backend_cfg[backend_idx].bitwidth_mixer_ctl);
            return -EINVAL;
        }

        if (bit_width == 24) {
            if (format == AUDIO_FORMAT_PCM_24_BIT_PACKED)
                mixer_ctl_set_enum_by_string(ctl, "S24_3LE");
            else
                mixer_ctl_set_enum_by_string(ctl, "S24_LE");
        } else if (bit_width == 32) {
            mixer_ctl_set_enum_by_string(ctl, "S32_LE");
        } else {
            mixer_ctl_set_enum_by_string(ctl, "S16_LE");
        }
        my_data->current_backend_cfg[backend_idx].bit_width = bit_width;
        ALOGD("%s:becf: afe: %s mixer set to %d bit for %x format", __func__,
              my_data->current_backend_cfg[backend_idx].bitwidth_mixer_ctl,
              bit_width, format);
    }

    /*
     * Backend sample rate configuration follows:
     * 16 bit playback - 48khz for streams at any valid sample rate
     * 24 bit playback - 48khz for stream sample rate less than 48khz
     * 24 bit playback - 96khz for sample rate range of 48khz to 96khz
     * 24 bit playback - 192khz for sample rate range of 96khz to 192 khz
     * Upper limit is inclusive in the sample rate range.
     */
    // TODO: This has to be more dynamic based on policy file

    if ((my_data->current_backend_cfg[backend_idx].samplerate_mixer_ctl) &&
        (sample_rate != my_data->current_backend_cfg[(int)backend_idx].sample_rate) &&
            (my_data->hifi_audio)) {
            /*
             * sample rate update is needed only for hifi audio enabled platforms
             */
            char *rate_str = NULL;
            struct  mixer_ctl *ctl;

            switch (sample_rate) {
            case 8000:
            case 11025:
            case 16000:
            case 22050:
            case 32000:
            case 48000:
                rate_str = "KHZ_48";
                break;
            case 44100:
                rate_str = "KHZ_44P1";
                break;
            case 64000:
            case 96000:
                rate_str = "KHZ_96";
                break;
            case 88200:
                rate_str = "KHZ_88P2";
            break;
            case 176400:
                rate_str = "KHZ_176P4";
                break;
            case 192000:
                rate_str = "KHZ_192";
                break;
            case 352800:
                rate_str = "KHZ_352P8";
                break;
            case 384000:
                rate_str = "KHZ_384";
                break;
            default:
                rate_str = "KHZ_48";
                break;
            }

            ctl = mixer_get_ctl_by_name(adev->mixer,
                my_data->current_backend_cfg[backend_idx].samplerate_mixer_ctl);

            if (!ctl) {
                ALOGE("%s:becf: afe: Could not get ctl to set the Sample Rate for mixer command - %s",
                      __func__,
                      my_data->current_backend_cfg[backend_idx].samplerate_mixer_ctl);
                return -EINVAL;
            }

            ALOGD("%s:becf: afe: %s set to %s", __func__,
                   my_data->current_backend_cfg[backend_idx].samplerate_mixer_ctl,
                   rate_str);
            mixer_ctl_set_enum_by_string(ctl, rate_str);
            my_data->current_backend_cfg[backend_idx].sample_rate = sample_rate;
    }
    if ((my_data->current_backend_cfg[backend_idx].channels_mixer_ctl) &&
        (channels != my_data->current_backend_cfg[backend_idx].channels)) {
        struct  mixer_ctl *ctl;
        char *channel_cnt_str = NULL;

        switch (channels) {
        case 8:
            channel_cnt_str = "Eight"; break;
        case 7:
            channel_cnt_str = "Seven"; break;
        case 6:
            channel_cnt_str = "Six"; break;
        case 5:
            channel_cnt_str = "Five"; break;
        case 4:
            channel_cnt_str = "Four"; break;
        case 3:
            channel_cnt_str = "Three"; break;
        case 1:
            channel_cnt_str = "One"; break;
        case 2:
        default:
            channel_cnt_str = "Two"; break;
        }

        ctl = mixer_get_ctl_by_name(adev->mixer,
           my_data->current_backend_cfg[backend_idx].channels_mixer_ctl);
        if (!ctl) {
            ALOGE("%s:becf: afe: Could not get ctl for mixer command - %s",
                   __func__,
                   my_data->current_backend_cfg[backend_idx].channels_mixer_ctl);
            return -EINVAL;
        }
        mixer_ctl_set_enum_by_string(ctl, channel_cnt_str);
        my_data->current_backend_cfg[backend_idx].channels = channels;

        if (backend_idx == HDMI_RX_BACKEND)
            platform_set_edid_channels_configuration(adev->platform, channels);

        ALOGD("%s:becf: afe: %s set to %s", __func__,
               my_data->current_backend_cfg[backend_idx].channels_mixer_ctl, channel_cnt_str);
    }

    bool set_ext_disp_format = false;
    char *ext_disp_format = NULL;

    if (backend_idx == HDMI_RX_BACKEND) {
        ext_disp_format = "HDMI RX Format";
        set_ext_disp_format = true;
    } else if (backend_idx == DISP_PORT_RX_BACKEND) {
        ext_disp_format = "Display Port Rx Format";
        set_ext_disp_format = true;
    } else {
        ALOGV("%s: Format doesnt have to be set", __func__);
    }

    if (set_ext_disp_format) {
        struct mixer_ctl *ctl = mixer_get_ctl_by_name(adev->mixer, ext_disp_format);
        if (!ctl) {
            ALOGE("%s:becf: afe: Could not get ctl for mixer command - %s",
                   __func__, ext_disp_format);
            return -EINVAL;
        }

        if (passthrough_enabled) {
            ALOGD("%s:Ext display compress format", __func__);
            mixer_ctl_set_enum_by_string(ctl, "Compr");
        } else {
            ALOGD("%s: Ext display PCM format", __func__);
            mixer_ctl_set_enum_by_string(ctl, "LPCM");
        }
    }
    return ret;
}

/*
 *Validate the selected bit_width, sample_rate and channels using the edid
 *of the connected sink device.
 */
static void platform_check_hdmi_backend_cfg(struct audio_device* adev,
                                   struct audio_usecase* usecase,
                                   int backend_idx,
                                   struct audio_backend_cfg *hdmi_backend_cfg)
{
    unsigned int bit_width;
    unsigned int sample_rate;
    unsigned int channels, max_supported_channels = 0;
    struct platform_data *my_data = (struct platform_data *)adev->platform;
    edid_audio_info *edid_info = (edid_audio_info *)my_data->edid_info;
    bool passthrough_enabled = false;

    bit_width = hdmi_backend_cfg->bit_width;
    sample_rate = hdmi_backend_cfg->sample_rate;
    channels = hdmi_backend_cfg->channels;


    ALOGI("%s:becf: HDMI: bitwidth %d, samplerate %d, channels %d"
          ", usecase = %d", __func__, bit_width,
          sample_rate, channels, usecase->id);

    if (audio_extn_passthru_is_enabled() && audio_extn_passthru_is_active()
        && (usecase->stream.out->compr_config.codec->compr_passthr != 0)) {
        passthrough_enabled = true;
        ALOGI("passthrough is enabled for this stream");
    }

    // For voice calls use default configuration i.e. 16b/48K, only applicable to
    // default backend
    if (!passthrough_enabled) {

        max_supported_channels = platform_edid_get_max_channels(my_data);

        //Check EDID info for supported samplerate
        if (!edid_is_supported_sr(edid_info,sample_rate)) {
            //check to see if current BE sample rate is supported by EDID
            //else assign the highest sample rate supported by EDID
            if (edid_is_supported_sr(edid_info,my_data->current_backend_cfg[backend_idx].sample_rate))
                sample_rate = my_data->current_backend_cfg[backend_idx].sample_rate;
            else
                sample_rate = edid_get_highest_supported_sr(edid_info);
        }

        //Check EDID info for supported bit width
        if (!edid_is_supported_bps(edid_info,bit_width)) {
            //reset to current sample rate
            bit_width = my_data->current_backend_cfg[backend_idx].bit_width;
        }

        if (channels > max_supported_channels)
            channels = max_supported_channels;

    } else {
        /*During pass through set default bit width and channels*/
        channels = DEFAULT_HDMI_OUT_CHANNELS;
        if ((usecase->stream.out->format == AUDIO_FORMAT_E_AC3) ||
            (usecase->stream.out->format == AUDIO_FORMAT_E_AC3_JOC))
            sample_rate = sample_rate * 4 ;

        bit_width = CODEC_BACKEND_DEFAULT_BIT_WIDTH;
        /* We force route so that the BE format can be set to Compr */
    }

    ALOGI("%s:becf: afe: HDMI backend: passthrough %d updated bit width: %d and sample rate: %d"
           "channels %d", __func__, passthrough_enabled , bit_width,
           sample_rate, channels);

    hdmi_backend_cfg->bit_width = bit_width;
    hdmi_backend_cfg->sample_rate = sample_rate;
    hdmi_backend_cfg->channels = channels;
    hdmi_backend_cfg->passthrough_enabled = passthrough_enabled;
}

/*
 * goes through all the current usecases and picks the highest
 * bitwidth & samplerate
 */
static bool platform_check_codec_backend_cfg(struct audio_device* adev,
                                   struct audio_usecase* usecase,
                                   snd_device_t snd_device,
                                   struct audio_backend_cfg *backend_cfg)
{
    bool backend_change = false;
    struct listnode *node;
    struct stream_out *out = NULL;
    char value[PROPERTY_VALUE_MAX] = {0};
    unsigned int bit_width;
    unsigned int sample_rate;
    unsigned int channels;
    bool passthrough_enabled = false;
    int backend_idx = DEFAULT_CODEC_BACKEND;
    struct platform_data *my_data = (struct platform_data *)adev->platform;
    int na_mode = platform_get_native_support();
    bool channels_updated = false;

    /*BT devices backend is not configured from HAL hence skip*/
    if (snd_device == SND_DEVICE_OUT_BT_A2DP ||
        snd_device == SND_DEVICE_OUT_BT_SCO ||
        snd_device == SND_DEVICE_OUT_BT_SCO_WB) {
        backend_change = false;
        return backend_change;
    }

    backend_idx = platform_get_backend_index(snd_device);

    bit_width = backend_cfg->bit_width;
    sample_rate = backend_cfg->sample_rate;
    channels = backend_cfg->channels;

    ALOGI("%s:becf: afe: Codec selected backend: %d current bit width: %d sample rate: %d channels: %d",
          __func__, backend_idx, bit_width, sample_rate, channels);

    // For voice calls use default configuration i.e. 16b/48K, only applicable to
    // default backend
    // force routing is not required here, caller will do it anyway
    if (backend_idx == platform_get_voice_call_backend(adev)) {
        ALOGW("%s:becf: afe:Use default bw and sr for voice/voip calls ",
              __func__);
        bit_width = CODEC_BACKEND_DEFAULT_BIT_WIDTH;
        sample_rate =  CODEC_BACKEND_DEFAULT_SAMPLE_RATE;
        channels = CODEC_BACKEND_DEFAULT_CHANNELS;
    } else {
        /*
         * The backend should be configured at highest bit width and/or
         * sample rate amongst all playback usecases.
         * If the selected sample rate and/or bit width differ with
         * current backend sample rate and/or bit width, then, we set the
         * backend re-configuration flag.
         *
         * Exception: 16 bit playbacks is allowed through 16 bit/48/44.1 khz backend only
         */
        int i =0;
        list_for_each(node, &adev->usecase_list) {
            struct audio_usecase *uc;
            uc = node_to_item(node, struct audio_usecase, list);
            struct stream_out *out = (struct stream_out*) uc->stream.out;
            if (uc->type == PCM_PLAYBACK && out && usecase != uc) {
                unsigned int out_channels = audio_channel_count_from_out_mask(out->channel_mask);

                ALOGD("%s:napb: (%d) - (%s)id (%d) sr %d bw "
                      "(%d) ch (%d) device %s", __func__, i++, use_case_table[uc->id],
                      uc->id, out->sample_rate,
                      out->bit_width, out_channels,
                      platform_get_snd_device_name(uc->out_snd_device));

                if (platform_check_backends_match(snd_device, uc->out_snd_device)) {
                        if (bit_width < out->bit_width)
                            bit_width = out->bit_width;
                        if (sample_rate < out->sample_rate)
                            sample_rate = out->sample_rate;
                        if (out->sample_rate < OUTPUT_SAMPLING_RATE_44100)
                            sample_rate = CODEC_BACKEND_DEFAULT_SAMPLE_RATE;
                        if (channels < out_channels)
                            channels = out_channels;
                }
            }
        }
    }

    /* Native playback is preferred for Headphone/HS device over 192Khz */
    if (codec_device_supports_native_playback(usecase->devices)) {
        if (audio_is_true_native_stream_active(adev)) {
            if (check_hdset_combo_device(snd_device)) {
                /*
                 * In true native mode Tasha has a limitation that one port at 44.1 khz
                 * cannot drive both spkr and hdset, to simiplify the solution lets
                 * move the AFE to 48khzwhen a ring tone selects combo device.
                 * or if NATIVE playback is not enabled.
                 */
                    sample_rate = CODEC_BACKEND_DEFAULT_SAMPLE_RATE;
                    bit_width = CODEC_BACKEND_DEFAULT_BIT_WIDTH;
                    ALOGD("%s:becf: afe: port has to run at 48k for a combo device",
                          __func__);
            } else {
             /*
              * in single BE mode, if native audio playback
              * is active then it will take priority
              */
                 sample_rate = OUTPUT_SAMPLING_RATE_44100;
                 ALOGD("%s:becf: afe: true napb active set rate to 44.1 khz",
                       __func__);
            }
        } else if (na_mode != NATIVE_AUDIO_MODE_MULTIPLE_44_1) {
            /*
             * Map native sampling rates to upper limit range
             * if multiple of native sampling rates are not supported.
             * This check also indicates that this is not tavil codec
             * And 32bit/384kHz is only supported on tavil
             * Hence reset 32b/384kHz to 24b/192kHz.
             */
            switch (sample_rate) {
                case 44100:
                    sample_rate = 48000;
                    break;
                case 88200:
                    sample_rate = 96000;
                    break;
                case 176400:
                case 352800:
                case 384000:
                    sample_rate = 192000;
                    break;
            }
            if (bit_width > 24)
                bit_width = 24;

            ALOGD("%s:becf: afe: napb not active - set non fractional rate",
                       __func__);
        }
    } else if ((usecase->devices & AUDIO_DEVICE_OUT_SPEAKER) ||
               (usecase->devices & AUDIO_DEVICE_OUT_EARPIECE) ) {
        sample_rate = CODEC_BACKEND_DEFAULT_SAMPLE_RATE;

        if (bit_width >= 24) {
            bit_width = platform_get_snd_device_bit_width(SND_DEVICE_OUT_SPEAKER);
            ALOGD("%s:becf: afe: reset bitwidth to %d (based on supported"
                  " value for this platform)", __func__, bit_width);
        }

        ALOGD("%s:becf: afe: playback on codec device not supporting native playback set "
            "default Sample Rate(48k)", __func__);
    }

    /*
     * reset the sample rate to default value(48K), if hifi audio is not supported
     */
    if (!my_data->hifi_audio && (usecase->devices & AUDIO_DEVICE_OUT_ALL_CODEC_BACKEND)) {
               ALOGD("%s:becf: afe: only 48KHZ sample rate is supported "
                      "Configure afe to default Sample Rate(48k)", __func__);
               sample_rate = CODEC_BACKEND_DEFAULT_SAMPLE_RATE;
    }

    if (backend_idx == HDMI_RX_BACKEND) {
        struct audio_backend_cfg hdmi_backend_cfg;
        hdmi_backend_cfg.bit_width = bit_width;
        hdmi_backend_cfg.sample_rate = sample_rate;
        hdmi_backend_cfg.channels = channels;
        hdmi_backend_cfg.passthrough_enabled = false;

        /*HDMI does not support 384Khz/32bit playback hence configure BE to 24b/192Khz*/
        /* TODO: Instead have the validation against edid return the next best match*/
        if (bit_width > 24)
            hdmi_backend_cfg.bit_width = 24;
        if (sample_rate > 192000)
            hdmi_backend_cfg.sample_rate = 192000;

        platform_check_hdmi_backend_cfg(adev, usecase, backend_idx, &hdmi_backend_cfg);

        bit_width = hdmi_backend_cfg.bit_width;
        sample_rate = hdmi_backend_cfg.sample_rate;
        channels = hdmi_backend_cfg.channels;
        passthrough_enabled = hdmi_backend_cfg.passthrough_enabled;

        if (channels != my_data->current_backend_cfg[backend_idx].channels)
            channels_updated = true;
    }

    //check if mulitchannel clip needs to be down sampled to 48k
    property_get("audio.playback.mch.downsample",value,"");
    if (!strncmp("true", value, sizeof("true"))) {
        out = usecase->stream.out;
        if ((popcount(out->channel_mask) > 2) &&
                      (out->sample_rate > CODEC_BACKEND_DEFAULT_SAMPLE_RATE) &&
                      !(out->flags & AUDIO_OUTPUT_FLAG_COMPRESS_PASSTHROUGH)) {
           sample_rate = CODEC_BACKEND_DEFAULT_SAMPLE_RATE;
          /* update out sample rate to reflect current backend sample rate  */
           out->sample_rate = sample_rate;
           ALOGD("%s: MCH session defaulting sample rate to %d",
                        __func__, sample_rate);
         }
    }

    if (backend_idx == USB_AUDIO_RX_BACKEND) {
        audio_extn_usb_is_config_supported(&bit_width, &sample_rate, &channels, true);
        ALOGV("%s: USB BE configured as bit_width(%d)sample_rate(%d)channels(%d)",
                   __func__, bit_width, sample_rate, channels);
        if (channels != my_data->current_backend_cfg[backend_idx].channels)
            channels_updated = true;
    }

    ALOGI("%s:becf: afe: Codec selected backend: %d updated bit width: %d and sample rate: %d",
          __func__,
        backend_idx, bit_width, sample_rate);
    // Force routing if the expected bitwdith or samplerate
    // is not same as current backend comfiguration
    if ((bit_width != my_data->current_backend_cfg[backend_idx].bit_width) ||
        (sample_rate != my_data->current_backend_cfg[backend_idx].sample_rate) ||
         passthrough_enabled || channels_updated) {
        backend_cfg->bit_width = bit_width;
        backend_cfg->sample_rate = sample_rate;
        backend_cfg->channels = channels;
        backend_cfg->passthrough_enabled = passthrough_enabled;
        backend_change = true;
        ALOGI("%s:becf: afe: Codec backend needs to be updated. new bit width: %d"
              " new sample rate: %d new channels %d",__func__,
               backend_cfg->bit_width, backend_cfg->sample_rate, backend_cfg->channels);
    }

    if (snd_device == SND_DEVICE_OUT_HEADPHONES || snd_device ==
        SND_DEVICE_OUT_HEADPHONES_44_1) {
        if (sample_rate > 48000 ||
            (bit_width >= 24 && (sample_rate == 48000  || sample_rate == 44100))) {
            ALOGV("%s: apply HPH HQ mode\n", __func__);
            audio_route_apply_and_update_path(adev->audio_route, "hph-highquality-mode");
        } else {
            ALOGV("%s: apply HPH LP mode\n", __func__);
            audio_route_apply_and_update_path(adev->audio_route, "hph-lowpower-mode");
        }
    }

    return backend_change;
}

bool platform_check_and_set_codec_backend_cfg(struct audio_device* adev,
    struct audio_usecase *usecase, snd_device_t snd_device)
{
    int backend_idx = DEFAULT_CODEC_BACKEND;
    int new_snd_devices[SND_DEVICE_OUT_END];
    int i, num_devices = 1;
    struct audio_backend_cfg backend_cfg;
    bool ret = false;

    backend_idx = platform_get_backend_index(snd_device);

    backend_cfg.bit_width = usecase->stream.out->bit_width;
    backend_cfg.sample_rate = usecase->stream.out->sample_rate;
    backend_cfg.format = usecase->stream.out->format;
    backend_cfg.channels = audio_channel_count_from_out_mask(usecase->stream.out->channel_mask);
    /*this is populated by check_codec_backend_cfg hence set default value to false*/
    backend_cfg.passthrough_enabled = false;

    /* Set Backend sampling rate to 176.4 for DSD64 and
     * 352.8Khz for DSD128.
     * Set Bit Width to 16
     */
    if ((backend_idx == DSD_NATIVE_BACKEND) && (backend_cfg.format == AUDIO_FORMAT_DSD)) {
        backend_cfg.bit_width = 16;
        if (backend_cfg.sample_rate == INPUT_SAMPLING_RATE_DSD64)
            backend_cfg.sample_rate = OUTPUT_SAMPLING_RATE_DSD64;
        else if (backend_cfg.sample_rate == INPUT_SAMPLING_RATE_DSD128)
            backend_cfg.sample_rate = OUTPUT_SAMPLING_RATE_DSD128;
    }
    ALOGI("%s:becf: afe: bitwidth %d, samplerate %d channels %d"
          ", backend_idx %d usecase = %d device (%s)", __func__, backend_cfg.bit_width,
          backend_cfg.sample_rate,  backend_cfg.channels, backend_idx, usecase->id,
          platform_get_snd_device_name(snd_device));

    if (platform_split_snd_device(adev->platform, snd_device,
                                  &num_devices, new_snd_devices) < 0)
        new_snd_devices[0] = snd_device;

    for (i = 0; i < num_devices; i++) {
        ALOGI("%s: becf: new_snd_devices[%d] is %s", __func__, i,
            platform_get_snd_device_name(new_snd_devices[i]));
        if (platform_check_codec_backend_cfg(adev, usecase, new_snd_devices[i],
                                             &backend_cfg)) {
                platform_set_codec_backend_cfg(adev, new_snd_devices[i],
                                               backend_cfg);
                ret = true;
        }
    }

    return ret;
}

/*
 * goes through all the current usecases and picks the highest
 * bitwidth & samplerate
 */
static bool platform_check_capture_codec_backend_cfg(struct audio_device* adev,
                                          int backend_idx,
                                          struct audio_backend_cfg *backend_cfg)
{
    bool backend_change = false;
    unsigned int bit_width;
    unsigned int sample_rate;
    unsigned int channels;
    struct platform_data *my_data = (struct platform_data *)adev->platform;

    bit_width = backend_cfg->bit_width;
    sample_rate = backend_cfg->sample_rate;
    channels = backend_cfg->channels;

    ALOGI("%s:txbecf: afe: Codec selected backend: %d current bit width: %d and "
          "sample rate: %d, channels %d",__func__,backend_idx, bit_width,
          sample_rate, channels);

    // For voice calls use default configuration i.e. 16b/48K, only applicable to
    // default backend
    // force routing is not required here, caller will do it anyway
    if ((voice_is_in_call(adev) || adev->mode == AUDIO_MODE_IN_COMMUNICATION) ||
        (!is_external_codec)) {
        ALOGW("%s:txbecf: afe:Use default bw and sr for voice/voip calls",
              __func__);
        bit_width = CODEC_BACKEND_DEFAULT_BIT_WIDTH;
        sample_rate =  CODEC_BACKEND_DEFAULT_SAMPLE_RATE;
    }
    if (backend_idx == USB_AUDIO_TX_BACKEND) {
        audio_extn_usb_is_config_supported(&bit_width, &sample_rate, &channels, false);
        ALOGV("%s: USB BE configured as bit_width(%d)sample_rate(%d)channels(%d)",
              __func__, bit_width, sample_rate, channels);
    }

    ALOGI("%s:txbecf: afe: Codec selected backend: %d updated bit width: %d and "
          "sample rate: %d", __func__, backend_idx, bit_width, sample_rate);
    // Force routing if the expected bitwdith or samplerate
    // is not same as current backend comfiguration
    if ((bit_width != my_data->current_backend_cfg[backend_idx].bit_width) ||
        (sample_rate != my_data->current_backend_cfg[backend_idx].sample_rate) ||
        (channels != my_data->current_backend_cfg[backend_idx].channels)) {
        backend_cfg->bit_width = bit_width;
        backend_cfg->sample_rate= sample_rate;
        backend_cfg->channels = channels;
        backend_change = true;
        ALOGI("%s:txbecf: afe: Codec backend needs to be updated. new bit width: %d "
              "new sample rate: %d new channel: %d",
              __func__, backend_cfg->bit_width,
              backend_cfg->sample_rate, backend_cfg->channels);
    }

    return backend_change;
}

bool platform_check_and_set_capture_codec_backend_cfg(struct audio_device* adev,
    struct audio_usecase *usecase, snd_device_t snd_device)
{
    int backend_idx = platform_get_backend_index(snd_device);
    int ret = 0;
    struct audio_backend_cfg backend_cfg;

    backend_cfg.passthrough_enabled = false;
    if(usecase->type == PCM_CAPTURE) {
        backend_cfg.sample_rate= usecase->stream.in->sample_rate;
        backend_cfg.bit_width= usecase->stream.in->bit_width;
        backend_cfg.format= usecase->stream.in->format;
        backend_cfg.channels = audio_channel_count_from_in_mask(usecase->stream.in->channel_mask);
    } else {
        backend_cfg.bit_width = CODEC_BACKEND_DEFAULT_BIT_WIDTH;
        backend_cfg.sample_rate =  CODEC_BACKEND_DEFAULT_SAMPLE_RATE;
        backend_cfg.format = AUDIO_FORMAT_PCM_16_BIT;
        backend_cfg.channels = 1;
    }

    ALOGI("%s:txbecf: afe: bitwidth %d, samplerate %d, channel %d"
          ", backend_idx %d usecase = %d device (%s)", __func__,
          backend_cfg.bit_width,
          backend_cfg.sample_rate,
          backend_cfg.channels,
          backend_idx, usecase->id,
          platform_get_snd_device_name(snd_device));
    if (platform_check_capture_codec_backend_cfg(adev, backend_idx,
                                                 &backend_cfg)) {
        ret = platform_set_codec_backend_cfg(adev, snd_device,
                                             backend_cfg);
        if(!ret)
            return true;
    }

    return false;
}

int platform_set_snd_device_backend(snd_device_t device, const char *backend_tag,
                                    const char * hw_interface)
{
    int ret = 0;

    if ((device < SND_DEVICE_MIN) || (device >= SND_DEVICE_MAX)) {
        ALOGE("%s: Invalid snd_device = %d",
            __func__, device);
        ret = -EINVAL;
        goto done;
    }

    ALOGD("%s: backend_tag_table[%s]: old = %s new = %s", __func__,
          platform_get_snd_device_name(device),
          backend_tag_table[device] != NULL ? backend_tag_table[device]: "null",
          backend_tag);
    if (backend_tag_table[device]) {
        free(backend_tag_table[device]);
    }
    backend_tag_table[device] = strdup(backend_tag);

    if (hw_interface != NULL) {
        if (hw_interface_table[device])
            free(hw_interface_table[device]);

        ALOGD("%s: hw_interface_table[%d] = %s", __func__, device, hw_interface);
        hw_interface_table[device] = strdup(hw_interface);
    }
done:
    return ret;
}

int platform_set_usecase_pcm_id(audio_usecase_t usecase, int32_t type, int32_t pcm_id)
{
    int ret = 0;
    if ((usecase <= USECASE_INVALID) || (usecase >= AUDIO_USECASE_MAX)) {
        ALOGE("%s: invalid usecase case idx %d", __func__, usecase);
        ret = -EINVAL;
        goto done;
    }

    if ((type != 0) && (type != 1)) {
        ALOGE("%s: invalid usecase type", __func__);
        ret = -EINVAL;
    }
    ALOGV("%s: pcm_device_table[%d][%d] = %d", __func__, usecase, type, pcm_id);
    pcm_device_table[usecase][type] = pcm_id;
done:
    return ret;
}

void platform_get_device_to_be_id_map(int **device_to_be_id, int *length)
{
     *device_to_be_id = (int*) msm_device_to_be_id;
     *length = msm_be_id_array_len;
}
int platform_set_stream_channel_map(void *platform, audio_channel_mask_t channel_mask, int snd_id)
{
    int ret = 0;
    int channels = audio_channel_count_from_out_mask(channel_mask);

    char channel_map[8];
    memset(channel_map, 0, sizeof(channel_map));
    /* Following are all most common standard WAV channel layouts
       overridden by channel mask if its allowed and different */
    switch (channels) {
        case 1:
            /* AUDIO_CHANNEL_OUT_MONO */
            channel_map[0] = PCM_CHANNEL_FC;
            break;
        case 2:
            /* AUDIO_CHANNEL_OUT_STEREO */
            channel_map[0] = PCM_CHANNEL_FL;
            channel_map[1] = PCM_CHANNEL_FR;
            break;
        case 3:
            /* AUDIO_CHANNEL_OUT_2POINT1 */
            channel_map[0] = PCM_CHANNEL_FL;
            channel_map[1] = PCM_CHANNEL_FR;
            channel_map[2] = PCM_CHANNEL_FC;
            break;
        case 4:
            /* AUDIO_CHANNEL_OUT_QUAD_SIDE */
            channel_map[0] = PCM_CHANNEL_FL;
            channel_map[1] = PCM_CHANNEL_FR;
            channel_map[2] = PCM_CHANNEL_LS;
            channel_map[3] = PCM_CHANNEL_RS;
            if (channel_mask == AUDIO_CHANNEL_OUT_QUAD_BACK)
            {
                channel_map[2] = PCM_CHANNEL_LB;
                channel_map[3] = PCM_CHANNEL_RB;
            }
            if (channel_mask == AUDIO_CHANNEL_OUT_SURROUND)
            {
                channel_map[2] = PCM_CHANNEL_FC;
                channel_map[3] = PCM_CHANNEL_CS;
            }
            break;
        case 5:
            /* AUDIO_CHANNEL_OUT_PENTA */
            channel_map[0] = PCM_CHANNEL_FL;
            channel_map[1] = PCM_CHANNEL_FR;
            channel_map[2] = PCM_CHANNEL_FC;
            channel_map[3] = PCM_CHANNEL_LB;
            channel_map[4] = PCM_CHANNEL_RB;
            break;
        case 6:
            /* AUDIO_CHANNEL_OUT_5POINT1 */
            channel_map[0] = PCM_CHANNEL_FL;
            channel_map[1] = PCM_CHANNEL_FR;
            channel_map[2] = PCM_CHANNEL_FC;
            channel_map[3] = PCM_CHANNEL_LFE;
            channel_map[4] = PCM_CHANNEL_LB;
            channel_map[5] = PCM_CHANNEL_RB;
            if (channel_mask == AUDIO_CHANNEL_OUT_5POINT1_SIDE)
            {
                channel_map[4] = PCM_CHANNEL_LS;
                channel_map[5] = PCM_CHANNEL_RS;
            }
            break;
        case 7:
            /* AUDIO_CHANNEL_OUT_6POINT1 */
            channel_map[0] = PCM_CHANNEL_FL;
            channel_map[1] = PCM_CHANNEL_FR;
            channel_map[2] = PCM_CHANNEL_FC;
            channel_map[3] = PCM_CHANNEL_LFE;
            channel_map[4] = PCM_CHANNEL_LB;
            channel_map[5] = PCM_CHANNEL_RB;
            channel_map[6] = PCM_CHANNEL_CS;
            break;
        case 8:
            /* AUDIO_CHANNEL_OUT_7POINT1 */
            channel_map[0] = PCM_CHANNEL_FL;
            channel_map[1] = PCM_CHANNEL_FR;
            channel_map[2] = PCM_CHANNEL_FC;
            channel_map[3] = PCM_CHANNEL_LFE;
            channel_map[4] = PCM_CHANNEL_LB;
            channel_map[5] = PCM_CHANNEL_RB;
            channel_map[6] = PCM_CHANNEL_LS;
            channel_map[7] = PCM_CHANNEL_RS;
            break;
        default:
            ALOGE("unsupported channels %d for setting channel map", channels);
            return -1;
    }
    ret = platform_set_channel_map(platform, channels, channel_map, snd_id);
    return ret;
}

void platform_check_and_update_copp_sample_rate(void* platform, snd_device_t snd_device,
                                                unsigned int stream_sr, int* sample_rate)
{
    struct platform_data* my_data = (struct platform_data *)platform;
    int backend_idx = platform_get_backend_index(snd_device);
    int device_sr = my_data->current_backend_cfg[backend_idx].sample_rate;
    /*Check if device SR is multiple of 8K or 11.025 Khz
     *check if the stream SR is multiple of same base, if not set
     *copp sample rate equal to device sample rate.
     */
     if (!(((sample_rate_multiple(device_sr, SAMPLE_RATE_8000)) &&
                 (sample_rate_multiple(stream_sr, SAMPLE_RATE_8000))) ||
           ((sample_rate_multiple(device_sr, SAMPLE_RATE_11025)) &&
                 (sample_rate_multiple(stream_sr, SAMPLE_RATE_11025))))) {
         *sample_rate = device_sr;
     } else
         *sample_rate = stream_sr;

     ALOGI("sn_device %d device sr %d stream sr %d copp sr %d", snd_device, device_sr, stream_sr
, *sample_rate);

}

int platform_get_edid_info(void *platform)
{
    struct platform_data *my_data = (struct platform_data *)platform;
    struct audio_device *adev = my_data->adev;
    char block[MAX_SAD_BLOCKS * SAD_BLOCK_SIZE];
    int ret, count;
    char *mix_ctl_name;
    struct mixer_ctl *ctl;
    char edid_data[MAX_SAD_BLOCKS * SAD_BLOCK_SIZE + 1] = {0};
    edid_audio_info *info;

    if (my_data->edid_valid) {
        /* use cached edid */
        return 0;
    }

    switch(my_data->ext_disp_type) {
        case EXT_DISPLAY_TYPE_HDMI:
            mix_ctl_name = "HDMI EDID";
            break;
        case EXT_DISPLAY_TYPE_DP:
            mix_ctl_name = "Display Port EDID";
            break;
        default:
            ALOGE("%s: Invalid disp_type %d", __func__, my_data->ext_disp_type);
            return -EINVAL;
    }

    if (my_data->edid_info == NULL) {
        my_data->edid_info =
            (struct edid_audio_info *)calloc(1, sizeof(struct edid_audio_info));
    }

    info = my_data->edid_info;
    ctl = mixer_get_ctl_by_name(adev->mixer, mix_ctl_name);
    if (!ctl) {
        ALOGE("%s: Could not get ctl for mixer cmd - %s",
              __func__, mix_ctl_name);
        goto fail;
    }

    mixer_ctl_update(ctl);

    count = mixer_ctl_get_num_values(ctl);

    /* Read SAD blocks, clamping the maximum size for safety */
    if (count > (int)sizeof(block))
        count = (int)sizeof(block);

    ret = mixer_ctl_get_array(ctl, block, count);
    if (ret != 0) {
        ALOGE("%s: mixer_ctl_get_array() failed to get EDID info", __func__);
        goto fail;
    }
    edid_data[0] = count;
    memcpy(&edid_data[1], block, count);

    if (!edid_get_sink_caps(info, edid_data)) {
        ALOGE("%s: Failed to get extn disp sink capabilities", __func__);
        goto fail;
    }
    my_data->edid_valid = true;
    return 0;
fail:
    if (my_data->edid_info) {
        free(my_data->edid_info);
        my_data->edid_info = NULL;
        my_data->edid_valid = false;
    }
    ALOGE("%s: return -EINVAL", __func__);
    return -EINVAL;
}


int platform_set_channel_allocation(void *platform, int channel_alloc)
{
    struct mixer_ctl *ctl;
    char *mixer_ctl_name;
    int ret;
    struct platform_data *my_data = (struct platform_data *)platform;
    struct audio_device *adev = my_data->adev;

    switch(my_data->ext_disp_type) {
        case EXT_DISPLAY_TYPE_HDMI:
            mixer_ctl_name = "HDMI RX CA";
            break;
        case EXT_DISPLAY_TYPE_DP:
            mixer_ctl_name = "Display Port RX CA";
            break;
        default:
            ALOGE("%s: Invalid disp_type %d", __func__, my_data->ext_disp_type);
            return -EINVAL;
    }

    ctl = mixer_get_ctl_by_name(adev->mixer, mixer_ctl_name);
    if (!ctl) {
        ALOGE("%s: Could not get ctl for mixer cmd - %s",
              __func__, mixer_ctl_name);
        return -EINVAL;
    }
    ALOGD(":%s channel allocation = 0x%x", __func__, channel_alloc);
    ret = mixer_ctl_set_value(ctl, 0, channel_alloc);

    if (ret < 0) {
        ALOGE("%s: Could not set ctl, error:%d ", __func__, ret);
    }

    return ret;
}

int platform_set_channel_map(void *platform, int ch_count, char *ch_map, int snd_id)
{
    struct mixer_ctl *ctl;
    char mixer_ctl_name[44] = {0}; // max length of name is 44 as defined
    int ret;
    unsigned int i;
    int set_values[8] = {0};
    struct platform_data *my_data = (struct platform_data *)platform;
    struct audio_device *adev = my_data->adev;
    ALOGV("%s channel_count:%d",__func__, ch_count);
    if (NULL == ch_map) {
        ALOGE("%s: Invalid channel mapping used", __func__);
        return -EINVAL;
    }

    /*
     * If snd_id is greater than 0, stream channel mapping
     * If snd_id is below 0, typically -1, device channel mapping
     */
    if (snd_id >= 0) {
        snprintf(mixer_ctl_name, sizeof(mixer_ctl_name), "Playback Channel Map%d", snd_id);
    } else {
        strlcpy(mixer_ctl_name, "Playback Device Channel Map", sizeof(mixer_ctl_name));
    }

    ALOGD("%s mixer_ctl_name:%s", __func__, mixer_ctl_name);

    ctl = mixer_get_ctl_by_name(adev->mixer, mixer_ctl_name);
    if (!ctl) {
        ALOGE("%s: Could not get ctl for mixer cmd - %s",
              __func__, mixer_ctl_name);
        return -EINVAL;
    }
    for (i = 0; i< ARRAY_SIZE(set_values); i++) {
        set_values[i] = ch_map[i];
    }

    ALOGD("%s: set mapping(%d %d %d %d %d %d %d %d) for channel:%d", __func__,
        set_values[0], set_values[1], set_values[2], set_values[3], set_values[4],
        set_values[5], set_values[6], set_values[7], ch_count);

    ret = mixer_ctl_set_array(ctl, set_values, ch_count);
    if (ret < 0) {
        ALOGE("%s: Could not set ctl, error:%d ch_count:%d",
              __func__, ret, ch_count);
    }
    return ret;
}

unsigned char platform_map_to_edid_format(int audio_format)
{
    unsigned char format;
    switch (audio_format & AUDIO_FORMAT_MAIN_MASK) {
    case AUDIO_FORMAT_AC3:
        ALOGV("%s: AC3", __func__);
        format = AC3;
        break;
    case AUDIO_FORMAT_AAC:
        ALOGV("%s:AAC", __func__);
        format = AAC;
        break;
    case AUDIO_FORMAT_AAC_ADTS:
        ALOGV("%s:AAC_ADTS", __func__);
        format = AAC;
        break;
    case AUDIO_FORMAT_E_AC3:
        ALOGV("%s:E_AC3", __func__);
        format = DOLBY_DIGITAL_PLUS;
        break;
    case AUDIO_FORMAT_DTS:
        ALOGV("%s:DTS", __func__);
        format = DTS;
        break;
    case AUDIO_FORMAT_DTS_HD:
        ALOGV("%s:DTS_HD", __func__);
        format = DTS_HD;
        break;
    case AUDIO_FORMAT_PCM_16_BIT:
    case AUDIO_FORMAT_PCM_24_BIT_PACKED:
    case AUDIO_FORMAT_PCM_8_24_BIT:
        ALOGV("%s:PCM", __func__);
        format = LPCM;
        break;
    default:
        format =  -1;
        ALOGE("%s:invalid format:%d", __func__,format);
        break;
    }
    return format;
}

uint32_t platform_get_compress_passthrough_buffer_size(
                                          audio_offload_info_t* info)
{
    uint32_t fragment_size = MIN_COMPRESS_PASSTHROUGH_FRAGMENT_SIZE;
    if (!info->has_video)
        fragment_size = MIN_COMPRESS_PASSTHROUGH_FRAGMENT_SIZE;

    return fragment_size;
}

void platform_reset_edid_info(void *platform) {

    ALOGV("%s:", __func__);
    struct platform_data *my_data = (struct platform_data *)platform;
    if (my_data->edid_info) {
        ALOGV("%s :free edid", __func__);
        free(my_data->edid_info);
        my_data->edid_info = NULL;
    }
}

bool platform_is_edid_supported_format(void *platform, int format)
{
    struct platform_data *my_data = (struct platform_data *)platform;
    edid_audio_info *info = NULL;
    int i, ret;
    unsigned char format_id = platform_map_to_edid_format(format);

    if (format_id <= 0) {
        ALOGE("%s invalid edid format mappting for :%x" ,__func__, format);
        return false;
    }

    ret = platform_get_edid_info(platform);
    info = (edid_audio_info *)my_data->edid_info;
    if (ret == 0 && info != NULL) {
        for (i = 0; i < info->audio_blocks && i < MAX_EDID_BLOCKS; i++) {
             /*
              * To check
              *  is there any special for CONFIG_HDMI_PASSTHROUGH_CONVERT
              *  & DOLBY_DIGITAL_PLUS
              */
            if (info->audio_blocks_array[i].format_id == format_id) {
                ALOGV("%s:returns true %x",
                      __func__, format);
                return true;
            }
        }
    }
    ALOGV("%s:returns false %x",
           __func__, format);
    return false;
}

bool platform_is_edid_supported_sample_rate(void *platform, int sample_rate)
{
    struct platform_data *my_data = (struct platform_data *)platform;
    edid_audio_info *info = NULL;
    int ret = 0;

    ret = platform_get_edid_info(platform);
    info = (edid_audio_info *)my_data->edid_info;
    if (ret == 0 && info != NULL) {
        return edid_is_supported_sr(info, sample_rate);
    }

    return false;
}

int platform_set_edid_channels_configuration(void *platform, int channels) {

    struct platform_data *my_data = (struct platform_data *)platform;
    edid_audio_info *info = NULL;
    int channel_count = 2;
    int i, ret;
    char default_channelMap[MAX_CHANNELS_SUPPORTED] = {0};

    ret = platform_get_edid_info(platform);
    info = (edid_audio_info *)my_data->edid_info;
    if(ret == 0 && info != NULL) {
        if (channels > 2) {

            ALOGV("%s:able to get HDMI sink capabilities multi channel playback",
                   __func__);
            for (i = 0; i < info->audio_blocks && i < MAX_EDID_BLOCKS; i++) {
                if (info->audio_blocks_array[i].format_id == LPCM &&
                      info->audio_blocks_array[i].channels > channel_count &&
                      info->audio_blocks_array[i].channels <= MAX_HDMI_CHANNEL_CNT) {
                    channel_count = info->audio_blocks_array[i].channels;
                }
            }
            ALOGV("%s:channel_count:%d", __func__, channel_count);
            /*
             * Channel map is set for supported hdmi max channel count even
             * though the input channel count set on adm is less than or equal to
             * max supported channel count
             */
            platform_set_channel_map(platform, channel_count, info->channel_map, -1);
            platform_set_channel_allocation(platform, info->channel_allocation);
        } else {
            default_channelMap[0] = PCM_CHANNEL_FL;
            default_channelMap[1] = PCM_CHANNEL_FR;
            platform_set_channel_map(platform,2,default_channelMap,-1);
            platform_set_channel_allocation(platform,0);
        }
    }

    return 0;
}

void platform_cache_edid(void * platform)
{
    platform_get_edid_info(platform);
}

void platform_invalidate_hdmi_config(void * platform)
{
    //reset ext display EDID info
    struct platform_data *my_data = (struct platform_data *)platform;
    my_data->edid_valid = false;
    if (my_data->edid_info) {
        memset(my_data->edid_info, 0, sizeof(struct edid_audio_info));
    }

    if (my_data->ext_disp_type == EXT_DISPLAY_TYPE_HDMI) {
        //reset HDMI_RX_BACKEND to default values
        my_data->current_backend_cfg[HDMI_RX_BACKEND].sample_rate = CODEC_BACKEND_DEFAULT_SAMPLE_RATE;
        my_data->current_backend_cfg[HDMI_RX_BACKEND].channels = DEFAULT_HDMI_OUT_CHANNELS;
        my_data->current_backend_cfg[HDMI_RX_BACKEND].bit_width = CODEC_BACKEND_DEFAULT_BIT_WIDTH;
    } else {
        //reset Display port BACKEND to default values
        my_data->current_backend_cfg[DISP_PORT_RX_BACKEND].sample_rate = CODEC_BACKEND_DEFAULT_SAMPLE_RATE;
        my_data->current_backend_cfg[DISP_PORT_RX_BACKEND].channels = DEFAULT_HDMI_OUT_CHANNELS;
        my_data->current_backend_cfg[DISP_PORT_RX_BACKEND].bit_width = CODEC_BACKEND_DEFAULT_BIT_WIDTH;
    }
    my_data->ext_disp_type = EXT_DISPLAY_TYPE_NONE;
}

int platform_set_mixer_control(struct stream_out *out, const char * mixer_ctl_name,
                      const char *mixer_val)
{
    struct audio_device *adev = out->dev;
    struct mixer_ctl *ctl = NULL;
    ALOGD("setting mixer ctl %s with value %s", mixer_ctl_name, mixer_val);
    ctl = mixer_get_ctl_by_name(adev->mixer, mixer_ctl_name);
    if (!ctl) {
        ALOGE("%s: could not get ctl for mixer cmd - %s",
              __func__, mixer_ctl_name);
        return -EINVAL;
    }

    return mixer_ctl_set_enum_by_string(ctl, mixer_val);
}

int platform_set_device_params(struct stream_out *out, int param, int value)
{
    struct audio_device *adev = out->dev;
    struct mixer_ctl *ctl;
    char *mixer_ctl_name = "Device PP Params";
    int ret = 0;
    uint32_t set_values[] = {0,0};

    set_values[0] = param;
    set_values[1] = value;

    ctl = mixer_get_ctl_by_name(adev->mixer, mixer_ctl_name);
    if (!ctl) {
        ALOGE("%s: Could not get ctl for mixer cmd - %s",
              __func__, mixer_ctl_name);
        ret = -EINVAL;
        goto end;
    }

    ALOGV("%s: Setting device pp params param: %d, value %d mixer ctrl:%s",
          __func__,param, value, mixer_ctl_name);
    mixer_ctl_set_array(ctl, set_values, ARRAY_SIZE(set_values));

end:
    return ret;
}

int platform_get_subsys_image_name(char *buf)
{
    strlcpy(buf, PLATFORM_IMAGE_NAME, sizeof(PLATFORM_IMAGE_NAME));
    return 0;
}

/*
 * This is a lookup table to map android audio input device to audio h/w interface (backend).
 * The table can be extended for other input devices by adding appropriate entries.
 * The audio interface for a particular input device need to be added in
 * audio_platform_info.xml file.
 */
struct audio_device_to_audio_interface audio_device_to_interface_table[] = {
    {AUDIO_DEVICE_IN_BUILTIN_MIC, ENUM_TO_STRING(AUDIO_DEVICE_IN_BUILTIN_MIC), ""},
    {AUDIO_DEVICE_IN_BACK_MIC, ENUM_TO_STRING(AUDIO_DEVICE_IN_BACK_MIC), ""},
};

int audio_device_to_interface_table_len  =
    sizeof(audio_device_to_interface_table) / sizeof(audio_device_to_interface_table[0]);

int platform_set_audio_device_interface(const char * device_name,
                                        const char *intf_name,
                                        const char *codec_type)
{
    int ret = 0;
    int i;

    if (device_name == NULL || intf_name == NULL || codec_type == NULL) {
        ALOGE("%s: Invalid input", __func__);

        ret = -EINVAL;
        goto done;
    }

    ALOGD("%s: Enter, device name:%s, intf name:%s, codec_type:%s", __func__,
                            device_name, intf_name, codec_type);

    size_t device_name_len = strlen(device_name);
    for (i = 0; i < audio_device_to_interface_table_len; i++) {
        char* name = audio_device_to_interface_table[i].device_name;
        size_t name_len = strlen(name);
        if ((name_len == device_name_len) &&
            (strncmp(device_name, name, name_len) == 0)) {
            if (is_external_codec &&
               (strncmp(codec_type, "external", strlen(codec_type)) == 0)) {
                ALOGD("%s: Matched device name:%s, overwrite intf name with %s",
                  __func__, device_name, intf_name);

                strlcpy(audio_device_to_interface_table[i].interface_name, intf_name,
                    sizeof(audio_device_to_interface_table[i].interface_name));
            } else if (!is_external_codec &&
                       (strncmp(codec_type, "internal", strlen(codec_type)) == 0)) {
                ALOGD("%s: Matched device name:%s, overwrite intf name with %s",
                  __func__, device_name, intf_name);

                strlcpy(audio_device_to_interface_table[i].interface_name, intf_name,
                    sizeof(audio_device_to_interface_table[i].interface_name));
            } else
                ALOGE("Invalid codec_type specified. Ignoring this interface entry.");
            goto done;
        }
    }
    ALOGE("%s: Could not find matching device name %s",
            __func__, device_name);

    ret = -EINVAL;

done:
    return ret;
}

int platform_spkr_prot_is_wsa_analog_mode(void *adev)
{
    struct audio_device *adev_h = adev;
    const char *snd_card_name;

    /*
     * wsa analog mode is decided based on the sound card name
     */
    snd_card_name = mixer_get_name(adev_h->mixer);
    if ((!strcmp(snd_card_name, "msm8952-skum-snd-card")) ||
        (!strcmp(snd_card_name, "msm8952-snd-card")) ||
        (!strcmp(snd_card_name, "msm8952-snd-card-mtp")) ||
        (!strcmp(snd_card_name, "msm8976-skun-snd-card")) ||
        (!strcmp(snd_card_name, "msm8953-snd-card-mtp")))
        return 1;
    else
        return 0;
}

bool platform_send_gain_dep_cal(void *platform __unused,
                                int level __unused)
{
    return 0;
}

bool platform_can_enable_spkr_prot_on_device(snd_device_t snd_device)
{
    bool ret = false;

    if (snd_device == SND_DEVICE_OUT_SPEAKER ||
        snd_device == SND_DEVICE_OUT_SPEAKER_WSA ||
        snd_device == SND_DEVICE_OUT_SPEAKER_VBAT ||
        snd_device == SND_DEVICE_OUT_VOICE_SPEAKER_VBAT ||
        snd_device == SND_DEVICE_OUT_VOICE_SPEAKER_2_VBAT ||
        snd_device == SND_DEVICE_OUT_VOICE_SPEAKER ||
        snd_device == SND_DEVICE_OUT_VOICE_SPEAKER_2 ||
        snd_device == SND_DEVICE_OUT_VOICE_SPEAKER_WSA ||
        snd_device == SND_DEVICE_OUT_VOICE_SPEAKER_2_WSA) {
        ret = true;
    }

    return ret;
}

int platform_get_spkr_prot_acdb_id(snd_device_t snd_device)
{
    int acdb_id;

    switch(snd_device) {
        case SND_DEVICE_OUT_SPEAKER:
        case SND_DEVICE_OUT_SPEAKER_WSA:
             acdb_id = platform_get_snd_device_acdb_id(SND_DEVICE_OUT_SPEAKER_PROTECTED);
             break;
        case SND_DEVICE_OUT_VOICE_SPEAKER:
        case SND_DEVICE_OUT_VOICE_SPEAKER_WSA:
             acdb_id = platform_get_snd_device_acdb_id(SND_DEVICE_OUT_VOICE_SPEAKER_PROTECTED);
             break;
        case SND_DEVICE_OUT_VOICE_SPEAKER_2:
        case SND_DEVICE_OUT_VOICE_SPEAKER_2_WSA:
             acdb_id = platform_get_snd_device_acdb_id(SND_DEVICE_OUT_VOICE_SPEAKER_2_PROTECTED);
             break;
        case SND_DEVICE_OUT_SPEAKER_VBAT:
             acdb_id = platform_get_snd_device_acdb_id(SND_DEVICE_OUT_SPEAKER_PROTECTED_VBAT);
             break;
        case SND_DEVICE_OUT_VOICE_SPEAKER_VBAT:
             acdb_id = platform_get_snd_device_acdb_id(SND_DEVICE_OUT_VOICE_SPEAKER_PROTECTED_VBAT);
             break;
        case SND_DEVICE_OUT_VOICE_SPEAKER_2_VBAT:
             acdb_id = platform_get_snd_device_acdb_id(SND_DEVICE_OUT_VOICE_SPEAKER_2_PROTECTED_VBAT);
             break;
        default:
             acdb_id = -EINVAL;
             break;
    }
    return acdb_id;
}

int platform_get_spkr_prot_snd_device(snd_device_t snd_device)
{
    if (!audio_extn_spkr_prot_is_enabled())
        return snd_device;

    switch(snd_device) {
        case SND_DEVICE_OUT_SPEAKER:
        case SND_DEVICE_OUT_SPEAKER_WSA:
             return SND_DEVICE_OUT_SPEAKER_PROTECTED;
        case SND_DEVICE_OUT_VOICE_SPEAKER:
        case SND_DEVICE_OUT_VOICE_SPEAKER_WSA:
             return SND_DEVICE_OUT_VOICE_SPEAKER_PROTECTED;
        case SND_DEVICE_OUT_VOICE_SPEAKER_2:
        case SND_DEVICE_OUT_VOICE_SPEAKER_2_WSA:
             return SND_DEVICE_OUT_VOICE_SPEAKER_2_PROTECTED;
        case SND_DEVICE_OUT_SPEAKER_VBAT:
             return SND_DEVICE_OUT_SPEAKER_PROTECTED_VBAT;
        case SND_DEVICE_OUT_VOICE_SPEAKER_VBAT:
             return SND_DEVICE_OUT_VOICE_SPEAKER_PROTECTED_VBAT;
        case SND_DEVICE_OUT_VOICE_SPEAKER_2_VBAT:
             return SND_DEVICE_OUT_VOICE_SPEAKER_2_PROTECTED_VBAT;
        default:
             return snd_device;
    }
}

int platform_get_vi_feedback_snd_device(snd_device_t snd_device)
{
    switch(snd_device) {
        case SND_DEVICE_OUT_SPEAKER_PROTECTED:
        case SND_DEVICE_OUT_SPEAKER_PROTECTED_VBAT:
             return SND_DEVICE_IN_CAPTURE_VI_FEEDBACK;
        case SND_DEVICE_OUT_VOICE_SPEAKER_PROTECTED:
        case SND_DEVICE_OUT_VOICE_SPEAKER_PROTECTED_VBAT:
             return SND_DEVICE_IN_CAPTURE_VI_FEEDBACK_MONO_1;
        case SND_DEVICE_OUT_VOICE_SPEAKER_2_PROTECTED:
        case SND_DEVICE_OUT_VOICE_SPEAKER_2_PROTECTED_VBAT:
             return SND_DEVICE_IN_CAPTURE_VI_FEEDBACK_MONO_2;
        default:
             return SND_DEVICE_IN_CAPTURE_VI_FEEDBACK;
    }
}

int platform_set_sidetone(struct audio_device *adev,
                          snd_device_t out_snd_device,
                          bool enable,
                          char *str)
{
    int ret;
    if ((out_snd_device == SND_DEVICE_OUT_USB_HEADSET) ||
         (out_snd_device == SND_DEVICE_OUT_USB_HEADPHONES)) {
<<<<<<< HEAD
=======
        if (property_get_bool("audio.usb.disable.sidetone", 0)) {
            ALOGI("Debug: Disable sidetone");
        } else {
>>>>>>> deee8806
            ret = audio_extn_usb_enable_sidetone(out_snd_device, enable);
            if (ret)
                ALOGI("%s: usb device %d does not support device sidetone\n",
                  __func__, out_snd_device);
        }
    } else {
        ALOGV("%s: sidetone out device(%d) mixer cmd = %s\n",
              __func__, out_snd_device, str);

        if (enable)
            audio_route_apply_and_update_path(adev->audio_route, str);
        else
            audio_route_reset_and_update_path(adev->audio_route, str);
    }
    return 0;
}

void platform_update_aanc_path(struct audio_device *adev __unused,
                               snd_device_t out_snd_device __unused,
                               bool enable __unused,
                               char *str __unused)
{
   return;
}

int platform_send_audio_cal(void* platform __unused,
        int acdb_dev_id __unused, int acdb_device_type __unused,
        int app_type __unused, int topology_id __unused,
        int sample_rate __unused, uint32_t module_id __unused,
        uint32_t param_id __unused, void* data __unused,
        int length __unused, bool persist __unused)
{
    return -ENOSYS;
}

int platform_get_audio_cal(void* platform __unused,
        int acdb_dev_id __unused, int acdb_device_type __unused,
        int app_type __unused, int topology_id __unused,
        int sample_rate __unused, uint32_t module_id __unused,
        uint32_t param_id __unused, void* data __unused,
        int* length __unused, bool persist __unused)
{
    return -ENOSYS;
}

int platform_store_audio_cal(void* platform __unused,
        int acdb_dev_id __unused, int acdb_device_type __unused,
        int app_type __unused, int topology_id __unused,
        int sample_rate __unused, uint32_t module_id __unused,
        uint32_t param_id __unused,  void* data __unused,
        int length __unused)
{
     return -ENOSYS;
}

int platform_retrieve_audio_cal(void* platform __unused,
        int acdb_dev_id __unused, int acdb_device_type __unused,
        int app_type __unused, int topology_id __unused,
        int sample_rate __unused, uint32_t module_id __unused,
        uint32_t param_id __unused, void* data __unused,
        int* length __unused)
{
    return -ENOSYS;
}

int platform_get_max_mic_count(void *platform) {
    struct platform_data *my_data = (struct platform_data *)platform;
    return my_data->max_mic_count;
}

bool platform_add_gain_level_mapping(struct amp_db_and_gain_table *tbl_entry __unused)
{
    return false;
}

int platform_get_gain_level_mapping(struct amp_db_and_gain_table *mapping_tbl __unused,
                                    int table_size __unused)
{
    return 0;
}<|MERGE_RESOLUTION|>--- conflicted
+++ resolved
@@ -2307,15 +2307,9 @@
     if (NULL != be_itf1 && NULL != be_itf2) {
         if ((NULL == strstr(be_itf2, be_itf1)) && (NULL == strstr(be_itf1, be_itf2)))
             result = false;
-<<<<<<< HEAD
-    } else if (NULL == be_itf1 && NULL != be_itf2 && (NULL == strstr(be_itf2, DEFAULT_RX_BACKEND))) {
-            result = false;
-    } else if (NULL != be_itf1 && NULL == be_itf2 && (NULL == strstr(be_itf1, DEFAULT_RX_BACKEND))) {
-=======
     } else if (NULL == be_itf1 && NULL != be_itf2 && (NULL == strstr(be_itf2, default_rx_backend))) {
             result = false;
     } else if (NULL != be_itf1 && NULL == be_itf2 && (NULL == strstr(be_itf1, default_rx_backend))) {
->>>>>>> deee8806
             result = false;
     }
 
@@ -5915,12 +5909,9 @@
     int ret;
     if ((out_snd_device == SND_DEVICE_OUT_USB_HEADSET) ||
          (out_snd_device == SND_DEVICE_OUT_USB_HEADPHONES)) {
-<<<<<<< HEAD
-=======
         if (property_get_bool("audio.usb.disable.sidetone", 0)) {
             ALOGI("Debug: Disable sidetone");
         } else {
->>>>>>> deee8806
             ret = audio_extn_usb_enable_sidetone(out_snd_device, enable);
             if (ret)
                 ALOGI("%s: usb device %d does not support device sidetone\n",
