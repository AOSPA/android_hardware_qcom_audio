--- conflicted
+++ resolved
@@ -33,14 +33,10 @@
 #include "platform.h"
 #include "audio_extn.h"
 #include "voice_extn.h"
-<<<<<<< HEAD
-#include "sound/msmcal-hwdep.h"
-=======
 #include "edid.h"
 #include "sound/compress_params.h"
 #include "sound/msmcal-hwdep.h"
 #include <dirent.h>
->>>>>>> b87c2eea
 #define SOUND_TRIGGER_DEVICE_HANDSET_MONO_LOW_POWER_ACDB_ID (100)
 
 #define MIXER_XML_PATH "/system/etc/mixer_paths.xml"
@@ -53,11 +49,8 @@
 #define MIXER_XML_PATH_SKUA "/system/etc/mixer_paths_skua.xml"
 #define MIXER_XML_PATH_SKUC "/system/etc/mixer_paths_skuc.xml"
 #define MIXER_XML_PATH_SKUE "/system/etc/mixer_paths_skue.xml"
-<<<<<<< HEAD
-=======
 #define MIXER_XML_PATH_SKUL "/system/etc/mixer_paths_skul.xml"
 #define MIXER_XML_PATH_SKUM "/system/etc/mixer_paths_qrd_skum.xml"
->>>>>>> b87c2eea
 #define MIXER_XML_PATH_AUXPCM "/system/etc/mixer_paths_auxpcm.xml"
 #define MIXER_XML_PATH_AUXPCM "/system/etc/mixer_paths_auxpcm.xml"
 #define MIXER_XML_PATH_I2S "/system/etc/mixer_paths_i2s.xml"
@@ -128,11 +121,6 @@
 #define AUDIO_PARAMETER_KEY_SLOWTALK      "st_enable"
 #define AUDIO_PARAMETER_KEY_HD_VOICE      "hd_voice"
 #define AUDIO_PARAMETER_KEY_VOLUME_BOOST  "volume_boost"
-<<<<<<< HEAD
-#define MAX_CAL_NAME 20
-#define APP_TYPE_SYSTEM_SOUNDS 0x00011131
-#define APP_TYPE_GENERAL_RECORDING 0x00011132
-=======
 #define AUDIO_PARAMETER_KEY_AUD_CALDATA   "cal_data"
 #define AUDIO_PARAMETER_KEY_AUD_CALRESULT "cal_result"
 
@@ -144,7 +132,6 @@
 #define EVENT_EXTERNAL_SPK_2 "qc_ext_spk_2"
 #define EVENT_EXTERNAL_MIC   "qc_ext_mic"
 #define MAX_CAL_NAME 20
->>>>>>> b87c2eea
 
 char cal_name_info[WCD9XXX_MAX_CAL][MAX_CAL_NAME] = {
         [WCD9XXX_ANC_CAL] = "anc_cal",
@@ -180,23 +167,15 @@
 
 /* Audio calibration related functions */
 typedef void (*acdb_deallocate_t)();
-<<<<<<< HEAD
-typedef int  (*acdb_init_t)(char *, char *, int);
-typedef void (*acdb_send_audio_cal_t)(int, int, int, int);
-=======
 typedef int  (*acdb_init_t)(const char *, char *, int);
 typedef void (*acdb_send_audio_cal_t)(int, int, int , int);
->>>>>>> b87c2eea
 typedef void (*acdb_send_voice_cal_t)(int, int);
 typedef int (*acdb_reload_vocvoltable_t)(int);
 typedef int  (*acdb_get_default_app_type_t)(void);
 typedef int (*acdb_loader_get_calibration_t)(char *attr, int size, void *data);
 acdb_loader_get_calibration_t acdb_loader_get_calibration;
-<<<<<<< HEAD
-=======
 typedef int (*acdb_set_audio_cal_t) (void *, void *, uint32_t);
 typedef int (*acdb_get_audio_cal_t) (void *, void *, uint32_t*);
->>>>>>> b87c2eea
 
 struct platform_data {
     struct audio_device *adev;
@@ -345,10 +324,7 @@
     [SND_DEVICE_OUT_SPEAKER_AND_ANC_HEADSET] = "speaker-and-anc-headphones",
     [SND_DEVICE_OUT_ANC_HANDSET] = "anc-handset",
     [SND_DEVICE_OUT_SPEAKER_PROTECTED] = "speaker-protected",
-<<<<<<< HEAD
-=======
     [SND_DEVICE_OUT_VOICE_SPEAKER_PROTECTED] = "voice-speaker-protected",
->>>>>>> b87c2eea
 #ifdef RECORD_PLAY_CONCURRENCY
     [SND_DEVICE_OUT_VOIP_HANDSET] = "voip-handset",
     [SND_DEVICE_OUT_VOIP_SPEAKER] = "voip-speaker",
@@ -407,13 +383,10 @@
     [SND_DEVICE_IN_SPEAKER_DMIC_NS_BROADSIDE] = "speaker-dmic-broadside",
     [SND_DEVICE_IN_SPEAKER_DMIC_AEC_NS_BROADSIDE] = "speaker-dmic-broadside",
     [SND_DEVICE_IN_VOICE_FLUENCE_DMIC_AANC] = "aanc-fluence-dmic-handset",
-<<<<<<< HEAD
-=======
     [SND_DEVICE_IN_HANDSET_QMIC] = "quad-mic",
     [SND_DEVICE_IN_SPEAKER_QMIC_AEC] = "quad-mic",
     [SND_DEVICE_IN_SPEAKER_QMIC_NS] = "quad-mic",
     [SND_DEVICE_IN_SPEAKER_QMIC_AEC_NS] = "quad-mic",
->>>>>>> b87c2eea
 };
 
 // Platform specific backend bit width table
@@ -454,12 +427,8 @@
     [SND_DEVICE_OUT_VOICE_ANC_FB_HEADSET] = 27,
     [SND_DEVICE_OUT_SPEAKER_AND_ANC_HEADSET] = 26,
     [SND_DEVICE_OUT_ANC_HANDSET] = 103,
-<<<<<<< HEAD
-    [SND_DEVICE_OUT_SPEAKER_PROTECTED] = 101,
-=======
     [SND_DEVICE_OUT_SPEAKER_PROTECTED] = 124,
     [SND_DEVICE_OUT_VOICE_SPEAKER_PROTECTED] = 101,
->>>>>>> b87c2eea
 #ifdef RECORD_PLAY_CONCURRENCY
     [SND_DEVICE_OUT_VOIP_HANDSET] = 133,
     [SND_DEVICE_OUT_VOIP_SPEAKER] = 132,
@@ -517,13 +486,10 @@
     [SND_DEVICE_IN_SPEAKER_DMIC_NS_BROADSIDE] = 121,
     [SND_DEVICE_IN_SPEAKER_DMIC_AEC_NS_BROADSIDE] = 120,
     [SND_DEVICE_IN_VOICE_FLUENCE_DMIC_AANC] = 135,
-<<<<<<< HEAD
-=======
     [SND_DEVICE_IN_HANDSET_QMIC] = 125,
     [SND_DEVICE_IN_SPEAKER_QMIC_AEC] = 126,
     [SND_DEVICE_IN_SPEAKER_QMIC_NS] = 127,
     [SND_DEVICE_IN_SPEAKER_QMIC_AEC_NS] = 129,
->>>>>>> b87c2eea
 };
 
 struct name_to_index {
@@ -568,10 +534,7 @@
     {TO_NAME_INDEX(SND_DEVICE_OUT_SPEAKER_AND_ANC_HEADSET)},
     {TO_NAME_INDEX(SND_DEVICE_OUT_ANC_HANDSET)},
     {TO_NAME_INDEX(SND_DEVICE_OUT_SPEAKER_PROTECTED)},
-<<<<<<< HEAD
-=======
     {TO_NAME_INDEX(SND_DEVICE_OUT_VOICE_SPEAKER_PROTECTED)},
->>>>>>> b87c2eea
 #ifdef RECORD_PLAY_CONCURRENCY
     {TO_NAME_INDEX(SND_DEVICE_OUT_VOIP_HANDSET)},
     {TO_NAME_INDEX(SND_DEVICE_OUT_VOIP_SPEAKER)},
@@ -623,67 +586,6 @@
     {TO_NAME_INDEX(SND_DEVICE_IN_SPEAKER_STEREO_DMIC)},
     {TO_NAME_INDEX(SND_DEVICE_IN_CAPTURE_VI_FEEDBACK)},
     {TO_NAME_INDEX(SND_DEVICE_IN_VOICE_FLUENCE_DMIC_AANC)},
-<<<<<<< HEAD
-};
-
-#define NO_COLS 2
-static int msm_be_id_array_len;
-static int (*msm_device_to_be_id)[];
-
-/* Below table lists output device to BE_ID mapping*/
-/* Update the table based on the board configuration*/
-
-static int msm_device_to_be_id_internal_codec [][NO_COLS] = {
-       {AUDIO_DEVICE_OUT_EARPIECE                       ,       34},
-       {AUDIO_DEVICE_OUT_SPEAKER                        ,       34},
-       {AUDIO_DEVICE_OUT_WIRED_HEADSET                  ,       34},
-       {AUDIO_DEVICE_OUT_WIRED_HEADPHONE                ,       34},
-       {AUDIO_DEVICE_OUT_BLUETOOTH_SCO                  ,       11},
-       {AUDIO_DEVICE_OUT_BLUETOOTH_SCO_HEADSET          ,       11},
-       {AUDIO_DEVICE_OUT_BLUETOOTH_SCO_CARKIT           ,       11},
-       {AUDIO_DEVICE_OUT_BLUETOOTH_A2DP                 ,       -1},
-       {AUDIO_DEVICE_OUT_BLUETOOTH_A2DP_HEADPHONES      ,       -1},
-       {AUDIO_DEVICE_OUT_BLUETOOTH_A2DP_SPEAKER         ,       -1},
-       {AUDIO_DEVICE_OUT_AUX_DIGITAL                    ,       4},
-       {AUDIO_DEVICE_OUT_ANLG_DOCK_HEADSET              ,       9},
-       {AUDIO_DEVICE_OUT_DGTL_DOCK_HEADSET              ,       9},
-       {AUDIO_DEVICE_OUT_USB_ACCESSORY                  ,       -1},
-       {AUDIO_DEVICE_OUT_USB_DEVICE                     ,       -1},
-       {AUDIO_DEVICE_OUT_REMOTE_SUBMIX                  ,       9},
-       {AUDIO_DEVICE_OUT_PROXY                          ,       9},
-       {AUDIO_DEVICE_OUT_FM                             ,       7},
-       {AUDIO_DEVICE_OUT_FM_TX                          ,       8},
-       {AUDIO_DEVICE_OUT_ALL                            ,      -1},
-       {AUDIO_DEVICE_NONE                               ,      -1},
-       {AUDIO_DEVICE_OUT_DEFAULT                        ,      -1},
-};
-
-static int msm_device_to_be_id_external_codec [][NO_COLS] = {
-       {AUDIO_DEVICE_OUT_EARPIECE                       ,       2},
-       {AUDIO_DEVICE_OUT_SPEAKER                        ,       2},
-       {AUDIO_DEVICE_OUT_WIRED_HEADSET                  ,       2},
-       {AUDIO_DEVICE_OUT_WIRED_HEADPHONE                ,       2},
-       {AUDIO_DEVICE_OUT_BLUETOOTH_SCO                  ,       11},
-       {AUDIO_DEVICE_OUT_BLUETOOTH_SCO_HEADSET          ,       11},
-       {AUDIO_DEVICE_OUT_BLUETOOTH_SCO_CARKIT           ,       11},
-       {AUDIO_DEVICE_OUT_BLUETOOTH_A2DP                 ,       -1},
-       {AUDIO_DEVICE_OUT_BLUETOOTH_A2DP_HEADPHONES      ,       -1},
-       {AUDIO_DEVICE_OUT_BLUETOOTH_A2DP_SPEAKER         ,       -1},
-       {AUDIO_DEVICE_OUT_AUX_DIGITAL                    ,       4},
-       {AUDIO_DEVICE_OUT_ANLG_DOCK_HEADSET              ,       9},
-       {AUDIO_DEVICE_OUT_DGTL_DOCK_HEADSET              ,       9},
-       {AUDIO_DEVICE_OUT_USB_ACCESSORY                  ,       -1},
-       {AUDIO_DEVICE_OUT_USB_DEVICE                     ,       -1},
-       {AUDIO_DEVICE_OUT_REMOTE_SUBMIX                  ,       9},
-       {AUDIO_DEVICE_OUT_PROXY                          ,       9},
-       {AUDIO_DEVICE_OUT_FM                             ,       7},
-       {AUDIO_DEVICE_OUT_FM_TX                          ,       8},
-       {AUDIO_DEVICE_OUT_ALL                            ,      -1},
-       {AUDIO_DEVICE_NONE                               ,      -1},
-       {AUDIO_DEVICE_OUT_DEFAULT                        ,      -1},
-};
-
-=======
     {TO_NAME_INDEX(SND_DEVICE_IN_VOICE_SPEAKER_DMIC_BROADSIDE)},
     {TO_NAME_INDEX(SND_DEVICE_IN_SPEAKER_DMIC_BROADSIDE)},
     {TO_NAME_INDEX(SND_DEVICE_IN_SPEAKER_DMIC_AEC_BROADSIDE)},
@@ -782,7 +684,6 @@
        {AUDIO_DEVICE_OUT_DEFAULT                        ,      -1},
 };
 
->>>>>>> b87c2eea
 
 #define DEEP_BUFFER_PLATFORM_DELAY (29*1000LL)
 #define LOW_LATENCY_PLATFORM_DELAY (13*1000LL)
@@ -927,8 +828,6 @@
         msm_be_id_array_len  =
             sizeof(msm_device_to_be_id_internal_codec) / sizeof(msm_device_to_be_id_internal_codec[0]);
 
-<<<<<<< HEAD
-=======
     } else if (!strncmp(snd_card_name, "msm8939-snd-card-skul",
                  sizeof("msm8939-snd-card-skul"))) {
         strlcpy(mixer_xml_path, MIXER_XML_PATH_SKUL,
@@ -958,7 +857,6 @@
         msm_be_id_array_len  =
             sizeof(msm_device_to_be_id_internal_codec) / sizeof(msm_device_to_be_id_internal_codec[0]);
 
->>>>>>> b87c2eea
     } else {
         strlcpy(mixer_xml_path, MIXER_XML_PATH,
                 sizeof(MIXER_XML_PATH));
@@ -1476,17 +1374,11 @@
             ALOGE("Failed to allocate cvd version");
         else
             get_cvd_version(cvd_version, adev);
-<<<<<<< HEAD
-
-=======
->>>>>>> b87c2eea
         my_data->acdb_init(snd_card_name, cvd_version, key);
         if (cvd_version)
             free(cvd_version);
     }
     audio_extn_pm_vote();
-<<<<<<< HEAD
-=======
 
     // Check if WSA speaker is supported in codec
     char CodecPeek[1024] = "/sys/kernel/debug/asoc/";
@@ -1506,7 +1398,6 @@
         }
         closedir(dir);
     }
->>>>>>> b87c2eea
 
 acdb_init_fail:
 
@@ -1765,8 +1656,6 @@
     return acdb_device_table[snd_device];
 }
 
-<<<<<<< HEAD
-=======
 int platform_set_snd_device_bit_width(snd_device_t snd_device, unsigned int bit_width)
 {
     int ret = 0;
@@ -1792,7 +1681,6 @@
     return backend_bit_width_table[snd_device];
 }
 
->>>>>>> b87c2eea
 int platform_send_audio_calibration(void *platform, struct audio_usecase *usecase,
                                     int app_type, int sample_rate)
 {
@@ -1800,20 +1688,6 @@
     int acdb_dev_id, acdb_dev_type;
     struct audio_device *adev = my_data->adev;
     int snd_device = SND_DEVICE_OUT_SPEAKER;
-<<<<<<< HEAD
-
-    if (usecase->type == PCM_PLAYBACK) {
-        snd_device = platform_get_output_snd_device(adev->platform,
-                                            usecase->stream.out->devices);
-        if(usecase->id != USECASE_AUDIO_PLAYBACK_OFFLOAD)
-            app_type = APP_TYPE_SYSTEM_SOUNDS;
-    } else if ((usecase->type == PCM_HFP_CALL) || (usecase->type == PCM_CAPTURE)) {
-        snd_device = platform_get_input_snd_device(adev->platform,
-                                            adev->primary_output->devices);
-        app_type = APP_TYPE_GENERAL_RECORDING;
-    }
-=======
->>>>>>> b87c2eea
 
     if (usecase->type == PCM_PLAYBACK)
         snd_device = usecase->out_snd_device;
@@ -2251,16 +2125,12 @@
             if (adev->speaker_lr_swap)
                 snd_device = SND_DEVICE_OUT_SPEAKER_REVERSE;
             else
-<<<<<<< HEAD
-                snd_device = SND_DEVICE_OUT_SPEAKER;
-=======
             {
                 if (my_data->is_wsa_speaker)
                     snd_device = SND_DEVICE_OUT_SPEAKER_WSA;
                 else
                     snd_device = SND_DEVICE_OUT_SPEAKER;
             }
->>>>>>> b87c2eea
         }
     } else if (devices & AUDIO_DEVICE_OUT_ALL_SCO) {
         if (adev->bt_wb_speech_enabled)
@@ -3910,20 +3780,6 @@
     return fragment_size;
 }
 
-<<<<<<< HEAD
-void platform_get_device_to_be_id_map(int **device_to_be_id, int *length)
-{
-     *device_to_be_id = msm_device_to_be_id;
-     *length = msm_be_id_array_len;
-}
-
-bool platform_check_24_bit_support() {
-    return false;
-}
-
-bool platform_check_and_set_codec_backend_cfg(struct audio_device* adev __unused,
-                                              struct audio_usecase *usecase __unused)
-=======
 void platform_reset_edid_info(void *platform) {
 
     ALOGV("%s:", __func__);
@@ -3936,7 +3792,6 @@
 }
 
 bool platform_is_edid_supported_format(void *platform, int format)
->>>>>>> b87c2eea
 {
     struct platform_data *my_data = (struct platform_data *)platform;
     struct audio_device *adev = my_data->adev;
@@ -4158,12 +4013,6 @@
     return 0;
 }
 
-<<<<<<< HEAD
-int platform_get_subsys_image_name(char *buf)
-{
-    strlcpy(buf, PLATFORM_IMAGE_NAME, sizeof(PLATFORM_IMAGE_NAME));
-    return 0;
-=======
 /*
  * This is a lookup table to map android audio input device to audio h/w interface (backend).
  * The table can be extended for other input devices by adding appropriate entries.
@@ -4215,5 +4064,4 @@
 
 done:
     return ret;
->>>>>>> b87c2eea
 }