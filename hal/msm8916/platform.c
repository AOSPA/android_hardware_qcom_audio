/*
 * Copyright (c) 2013-2015, The Linux Foundation. All rights reserved.
 * Not a Contribution.
 *
 * Copyright (C) 2013 The Android Open Source Project
 *
 * Licensed under the Apache License, Version 2.0 (the "License");
 * you may not use this file except in compliance with the License.
 * You may obtain a copy of the License at
 *
 *      http://www.apache.org/licenses/LICENSE-2.0
 *
 * Unless required by applicable law or agreed to in writing, software
 * distributed under the License is distributed on an "AS IS" BASIS,
 * WITHOUT WARRANTIES OR CONDITIONS OF ANY KIND, either express or implied.
 * See the License for the specific language governing permissions and
 * limitations under the License.
 */

#define LOG_TAG "msm8916_platform"
/*#define LOG_NDEBUG 0*/
#define LOG_NDDEBUG 0

#include <stdlib.h>
#include <dlfcn.h>
#include <fcntl.h>
#include <sys/ioctl.h>
#include <cutils/log.h>
#include <cutils/properties.h>
#include <cutils/str_parms.h>
#include <audio_hw.h>
#include <platform_api.h>
#include "platform.h"
#include "audio_extn.h"
#include "voice_extn.h"
#include "edid.h"
#include "sound/compress_params.h"
#include "sound/msmcal-hwdep.h"
#include <dirent.h>
#define SOUND_TRIGGER_DEVICE_HANDSET_MONO_LOW_POWER_ACDB_ID (100)

#define MIXER_XML_PATH "/system/etc/mixer_paths.xml"
#define MIXER_XML_PATH_MTP "/system/etc/mixer_paths_mtp.xml"
#define MIXER_XML_PATH_MSM8909_PM8916 "/system/etc/mixer_paths_msm8909_pm8916.xml"
#define MIXER_XML_PATH_QRD_SKUH "/system/etc/mixer_paths_qrd_skuh.xml"
#define MIXER_XML_PATH_QRD_SKUI "/system/etc/mixer_paths_qrd_skui.xml"
#define MIXER_XML_PATH_QRD_SKUHF "/system/etc/mixer_paths_qrd_skuhf.xml"
#define MIXER_XML_PATH_SKUK "/system/etc/mixer_paths_skuk.xml"
#define MIXER_XML_PATH_SKUA "/system/etc/mixer_paths_skua.xml"
#define MIXER_XML_PATH_SKUC "/system/etc/mixer_paths_skuc.xml"
#define MIXER_XML_PATH_SKUE "/system/etc/mixer_paths_skue.xml"
#define MIXER_XML_PATH_SKUL "/system/etc/mixer_paths_skul.xml"
#define MIXER_XML_PATH_SKUM "/system/etc/mixer_paths_qrd_skum.xml"
#define MIXER_XML_PATH_AUXPCM "/system/etc/mixer_paths_auxpcm.xml"
#define MIXER_XML_PATH_AUXPCM "/system/etc/mixer_paths_auxpcm.xml"
#define MIXER_XML_PATH_I2S "/system/etc/mixer_paths_i2s.xml"
#define MIXER_XML_PATH_WCD9306 "/system/etc/mixer_paths_wcd9306.xml"
#define MIXER_XML_PATH_WCD9330 "/system/etc/mixer_paths_wcd9330.xml"
#define PLATFORM_INFO_XML_PATH      "/system/etc/audio_platform_info.xml"
#define PLATFORM_INFO_XML_PATH_EXTCODEC  "/system/etc/audio_platform_info_extcodec.xml"

#define LIB_ACDB_LOADER "libacdbloader.so"
#define AUDIO_DATA_BLOCK_MIXER_CTL "HDMI EDID"
#define CVD_VERSION_MIXER_CTL "CVD Version"

#define MAX_COMPRESS_OFFLOAD_FRAGMENT_SIZE (256 * 1024)
#define MIN_COMPRESS_OFFLOAD_FRAGMENT_SIZE (2 * 1024)
#define COMPRESS_OFFLOAD_FRAGMENT_SIZE_FOR_AV_STREAMING (2 * 1024)
#define COMPRESS_OFFLOAD_FRAGMENT_SIZE (32 * 1024)
/* Used in calculating fragment size for pcm offload */
#define PCM_OFFLOAD_BUFFER_DURATION 40 /* 40 millisecs */

/* MAX PCM fragment size cannot be increased  further due
 * to flinger's cblk size of 1mb,and it has to be a multiple of
 * 24 - lcm of channels supported by DSP
 */
#define MAX_PCM_OFFLOAD_FRAGMENT_SIZE (240 * 1024)
#define MIN_PCM_OFFLOAD_FRAGMENT_SIZE  512

/*
 * Offload buffer size for compress passthrough
 */
#define MIN_COMPRESS_PASSTHROUGH_FRAGMENT_SIZE (2 * 1024)
#define MAX_COMPRESS_PASSTHROUGH_FRAGMENT_SIZE (8 * 1024)

#define DIV_ROUND_UP(x, y) (((x) + (y) - 1)/(y))
#define ALIGN(x, y) ((y) * DIV_ROUND_UP((x), (y)))
/*
 * This file will have a maximum of 38 bytes:
 *
 * 4 bytes: number of audio blocks
 * 4 bytes: total length of Short Audio Descriptor (SAD) blocks
 * Maximum 10 * 3 bytes: SAD blocks
 */
#define MAX_SAD_BLOCKS      10
#define SAD_BLOCK_SIZE      3
#define MAX_CVD_VERSION_STRING_SIZE    100

/* EDID format ID for LPCM audio */
#define EDID_FORMAT_LPCM    1

/* fallback app type if the default app type from acdb loader fails */
#define DEFAULT_APP_TYPE  0x11130
#define DEFAULT_APP_TYPE_RX_PATH  0x11130
#define DEFAULT_APP_TYPE_TX_PATH 0x11132

/* Retry for delay in FW loading*/
#define RETRY_NUMBER 20
#define RETRY_US 500000
#define MAX_SND_CARD 8

#define SAMPLE_RATE_8KHZ  8000
#define SAMPLE_RATE_16KHZ 16000

#define MAX_SET_CAL_BYTE_SIZE 65536

#define AUDIO_PARAMETER_KEY_FLUENCE_TYPE  "fluence"
#define AUDIO_PARAMETER_KEY_SLOWTALK      "st_enable"
#define AUDIO_PARAMETER_KEY_HD_VOICE      "hd_voice"
#define AUDIO_PARAMETER_KEY_VOLUME_BOOST  "volume_boost"
#define AUDIO_PARAMETER_KEY_AUD_CALDATA   "cal_data"
#define AUDIO_PARAMETER_KEY_AUD_CALRESULT "cal_result"


/* Query external audio device connection status */
#define AUDIO_PARAMETER_KEY_EXT_AUDIO_DEVICE "ext_audio_device"

#define EVENT_EXTERNAL_SPK_1 "qc_ext_spk_1"
#define EVENT_EXTERNAL_SPK_2 "qc_ext_spk_2"
#define EVENT_EXTERNAL_MIC   "qc_ext_mic"
#define MAX_CAL_NAME 20

char cal_name_info[WCD9XXX_MAX_CAL][MAX_CAL_NAME] = {
        [WCD9XXX_ANC_CAL] = "anc_cal",
        [WCD9XXX_MBHC_CAL] = "mbhc_cal",
};

#define AUDIO_PARAMETER_KEY_REC_PLAY_CONC "rec_play_conc_on"

enum {
	VOICE_FEATURE_SET_DEFAULT,
	VOICE_FEATURE_SET_VOLUME_BOOST
};

struct audio_block_header
{
    int reserved;
    int length;
};

typedef struct acdb_audio_cal_cfg {
    uint32_t             persist;
    uint32_t             snd_dev_id;
    audio_devices_t      dev_id;
    int32_t              acdb_dev_id;
    uint32_t             app_type;
    uint32_t             topo_id;
    uint32_t             sampling_rate;
    uint32_t             cal_type;
    uint32_t             module_id;
    uint32_t             param_id;
} acdb_audio_cal_cfg_t;

/* Audio calibration related functions */
typedef void (*acdb_deallocate_t)();
typedef int  (*acdb_init_t)(const char *, char *, int);
typedef void (*acdb_send_audio_cal_t)(int, int, int , int);
typedef void (*acdb_send_voice_cal_t)(int, int);
typedef int (*acdb_reload_vocvoltable_t)(int);
typedef int  (*acdb_get_default_app_type_t)(void);
typedef int (*acdb_loader_get_calibration_t)(char *attr, int size, void *data);
acdb_loader_get_calibration_t acdb_loader_get_calibration;
typedef int (*acdb_set_audio_cal_t) (void *, void *, uint32_t);
typedef int (*acdb_get_audio_cal_t) (void *, void *, uint32_t*);

typedef struct codec_backend_cfg {
    uint32_t sample_rate;
    uint32_t bit_width;
    char     *bitwidth_mixer_ctl;
    char     *samplerate_mixer_ctl;
} codec_backend_cfg_t;

typedef struct {
    bool platform_na_prop_enabled;
    bool ui_na_prop_enabled;
} native_audio_prop;

static native_audio_prop na_props = {0, 0};

struct platform_data {
    struct audio_device *adev;
    bool fluence_in_spkr_mode;
    bool fluence_in_voice_call;
    bool fluence_in_voice_rec;
    bool fluence_in_audio_rec;
    bool external_spk_1;
    bool external_spk_2;
    bool external_mic;
    int  fluence_type;
    char fluence_cap[PROPERTY_VALUE_MAX];
    int  fluence_mode;
    bool slowtalk;
    bool hd_voice;
    bool ec_ref_enabled;
    bool is_wsa_speaker;
    /* Audio calibration related functions */
    void                       *acdb_handle;
    int                        voice_feature_set;
    acdb_init_t                acdb_init;
    acdb_deallocate_t          acdb_deallocate;
    acdb_send_audio_cal_t      acdb_send_audio_cal;
    acdb_set_audio_cal_t       acdb_set_audio_cal;
    acdb_get_audio_cal_t       acdb_get_audio_cal;
    acdb_send_voice_cal_t      acdb_send_voice_cal;
    acdb_reload_vocvoltable_t  acdb_reload_vocvoltable;
    acdb_get_default_app_type_t acdb_get_default_app_type;
#ifdef RECORD_PLAY_CONCURRENCY
    bool rec_play_conc_set;
#endif
    void *hw_info;
    struct csd_data *csd;
    void *edid_info;
    bool edid_valid;
    codec_backend_cfg_t current_backend_cfg[MAX_CODEC_BACKENDS];
};

static bool is_external_codec = false;
static const int pcm_device_table_of_ext_codec[AUDIO_USECASE_MAX][2] = {
   [USECASE_QCHAT_CALL] = {QCHAT_CALL_PCM_DEVICE_OF_EXT_CODEC, QCHAT_CALL_PCM_DEVICE_OF_EXT_CODEC}
};

/* List of use cases that has different PCM device ID's for internal and external codecs */
static const int misc_usecase[AUDIO_USECASE_MAX] = { USECASE_QCHAT_CALL };

int pcm_device_table[AUDIO_USECASE_MAX][2] = {
    [USECASE_AUDIO_PLAYBACK_DEEP_BUFFER] = {DEEP_BUFFER_PCM_DEVICE,
                                            DEEP_BUFFER_PCM_DEVICE},
    [USECASE_AUDIO_PLAYBACK_LOW_LATENCY] = {LOWLATENCY_PCM_DEVICE,
                                           LOWLATENCY_PCM_DEVICE},
    [USECASE_AUDIO_PLAYBACK_MULTI_CH] = {MULTIMEDIA2_PCM_DEVICE,
                                        MULTIMEDIA2_PCM_DEVICE},
    [USECASE_AUDIO_PLAYBACK_OFFLOAD] =
                     {PLAYBACK_OFFLOAD_DEVICE, PLAYBACK_OFFLOAD_DEVICE},
#ifdef MULTIPLE_OFFLOAD_ENABLED
    /* Below entries are initialized with invalid values
     * Valid values should be updated from fnc platform_info_init()
     * based on pcm ids defined in audio_platform_info.xml.
     */
    [USECASE_AUDIO_PLAYBACK_OFFLOAD2] = {-1, -1},
    [USECASE_AUDIO_PLAYBACK_OFFLOAD3] = {-1, -1},
    [USECASE_AUDIO_PLAYBACK_OFFLOAD4] = {-1, -1},
    [USECASE_AUDIO_PLAYBACK_OFFLOAD5] = {-1, -1},
    [USECASE_AUDIO_PLAYBACK_OFFLOAD6] = {-1, -1},
    [USECASE_AUDIO_PLAYBACK_OFFLOAD7] = {-1, -1},
    [USECASE_AUDIO_PLAYBACK_OFFLOAD8] = {-1, -1},
    [USECASE_AUDIO_PLAYBACK_OFFLOAD9] = {-1, -1},
#endif
    [USECASE_AUDIO_RECORD] = {AUDIO_RECORD_PCM_DEVICE, AUDIO_RECORD_PCM_DEVICE},
    [USECASE_AUDIO_RECORD_COMPRESS] = {COMPRESS_CAPTURE_DEVICE, COMPRESS_CAPTURE_DEVICE},
    [USECASE_AUDIO_RECORD_LOW_LATENCY] = {LOWLATENCY_PCM_DEVICE,
                                          LOWLATENCY_PCM_DEVICE},
    [USECASE_AUDIO_RECORD_FM_VIRTUAL] = {MULTIMEDIA2_PCM_DEVICE,
                                  MULTIMEDIA2_PCM_DEVICE},
    [USECASE_AUDIO_PLAYBACK_FM] = {FM_PLAYBACK_PCM_DEVICE, FM_CAPTURE_PCM_DEVICE},
    [USECASE_AUDIO_HFP_SCO] = {HFP_PCM_RX, HFP_SCO_RX},
    [USECASE_AUDIO_HFP_SCO_WB] = {HFP_PCM_RX, HFP_SCO_RX},
    [USECASE_VOICE_CALL] = {VOICE_CALL_PCM_DEVICE, VOICE_CALL_PCM_DEVICE},
    [USECASE_VOICE2_CALL] = {VOICE2_CALL_PCM_DEVICE, VOICE2_CALL_PCM_DEVICE},
    [USECASE_VOLTE_CALL] = {VOLTE_CALL_PCM_DEVICE, VOLTE_CALL_PCM_DEVICE},
    [USECASE_QCHAT_CALL] = {QCHAT_CALL_PCM_DEVICE, QCHAT_CALL_PCM_DEVICE},
    [USECASE_VOWLAN_CALL] = {VOWLAN_CALL_PCM_DEVICE, VOWLAN_CALL_PCM_DEVICE},
    [USECASE_COMPRESS_VOIP_CALL] = {COMPRESS_VOIP_CALL_PCM_DEVICE, COMPRESS_VOIP_CALL_PCM_DEVICE},
    [USECASE_INCALL_REC_UPLINK] = {AUDIO_RECORD_PCM_DEVICE,
                                   AUDIO_RECORD_PCM_DEVICE},
    [USECASE_INCALL_REC_DOWNLINK] = {AUDIO_RECORD_PCM_DEVICE,
                                     AUDIO_RECORD_PCM_DEVICE},
    [USECASE_INCALL_REC_UPLINK_AND_DOWNLINK] = {AUDIO_RECORD_PCM_DEVICE,
                                                AUDIO_RECORD_PCM_DEVICE},
    [USECASE_INCALL_REC_UPLINK_COMPRESS] = {COMPRESS_CAPTURE_DEVICE,
                                            COMPRESS_CAPTURE_DEVICE},
    [USECASE_INCALL_REC_DOWNLINK_COMPRESS] = {COMPRESS_CAPTURE_DEVICE,
                                              COMPRESS_CAPTURE_DEVICE},
    [USECASE_INCALL_REC_UPLINK_AND_DOWNLINK_COMPRESS] = {COMPRESS_CAPTURE_DEVICE,
                                                         COMPRESS_CAPTURE_DEVICE},
    [USECASE_INCALL_MUSIC_UPLINK] = {INCALL_MUSIC_UPLINK_PCM_DEVICE,
                                     INCALL_MUSIC_UPLINK_PCM_DEVICE},
    [USECASE_INCALL_MUSIC_UPLINK2] = {INCALL_MUSIC_UPLINK2_PCM_DEVICE,
                                      INCALL_MUSIC_UPLINK2_PCM_DEVICE},
    [USECASE_AUDIO_SPKR_CALIB_RX] = {SPKR_PROT_CALIB_RX_PCM_DEVICE, -1},
    [USECASE_AUDIO_SPKR_CALIB_TX] = {-1, SPKR_PROT_CALIB_TX_PCM_DEVICE},
    [USECASE_AUDIO_PLAYBACK_AFE_PROXY] = {AFE_PROXY_PLAYBACK_PCM_DEVICE,
                                          AFE_PROXY_RECORD_PCM_DEVICE},
    [USECASE_AUDIO_RECORD_AFE_PROXY] = {AFE_PROXY_PLAYBACK_PCM_DEVICE,
                                        AFE_PROXY_RECORD_PCM_DEVICE},
};

/* Array to store sound devices */
static const char * const device_table[SND_DEVICE_MAX] = {
    [SND_DEVICE_NONE] = "none",
    /* Playback sound devices */
    [SND_DEVICE_OUT_HANDSET] = "handset",
    [SND_DEVICE_OUT_SPEAKER] = "speaker",
    [SND_DEVICE_OUT_SPEAKER_EXTERNAL_1] = "speaker-ext-1",
    [SND_DEVICE_OUT_SPEAKER_EXTERNAL_2] = "speaker-ext-2",
    [SND_DEVICE_OUT_SPEAKER_WSA] = "wsa-speaker",
    [SND_DEVICE_OUT_SPEAKER_REVERSE] = "speaker-reverse",
    [SND_DEVICE_OUT_HEADPHONES] = "headphones",
    [SND_DEVICE_OUT_HEADPHONES_44_1] = "headphones-44.1",
    [SND_DEVICE_OUT_SPEAKER_AND_HEADPHONES] = "speaker-and-headphones",
    [SND_DEVICE_OUT_SPEAKER_AND_HEADPHONES_EXTERNAL_1] = "speaker-and-headphones-ext-1",
    [SND_DEVICE_OUT_SPEAKER_AND_HEADPHONES_EXTERNAL_2] = "speaker-and-headphones-ext-2",
    [SND_DEVICE_OUT_VOICE_HANDSET] = "voice-handset",
    [SND_DEVICE_OUT_VOICE_SPEAKER] = "voice-speaker",
    [SND_DEVICE_OUT_VOICE_SPEAKER_WSA] = "wsa-voice-speaker",
    [SND_DEVICE_OUT_VOICE_HEADPHONES] = "voice-headphones",
    [SND_DEVICE_OUT_HDMI] = "hdmi",
    [SND_DEVICE_OUT_SPEAKER_AND_HDMI] = "speaker-and-hdmi",
    [SND_DEVICE_OUT_BT_SCO] = "bt-sco-headset",
    [SND_DEVICE_OUT_BT_SCO_WB] = "bt-sco-headset-wb",
    [SND_DEVICE_OUT_VOICE_TTY_FULL_HEADPHONES] = "voice-tty-full-headphones",
    [SND_DEVICE_OUT_VOICE_TTY_VCO_HEADPHONES] = "voice-tty-vco-headphones",
    [SND_DEVICE_OUT_VOICE_TTY_HCO_HANDSET] = "voice-tty-hco-handset",
    [SND_DEVICE_OUT_VOICE_TX] = "voice-tx",
    [SND_DEVICE_OUT_AFE_PROXY] = "afe-proxy",
    [SND_DEVICE_OUT_USB_HEADSET] = "usb-headphones",
    [SND_DEVICE_OUT_SPEAKER_AND_USB_HEADSET] = "speaker-and-usb-headphones",
    [SND_DEVICE_OUT_TRANSMISSION_FM] = "transmission-fm",
    [SND_DEVICE_OUT_ANC_HEADSET] = "anc-headphones",
    [SND_DEVICE_OUT_ANC_FB_HEADSET] = "anc-fb-headphones",
    [SND_DEVICE_OUT_VOICE_ANC_HEADSET] = "voice-anc-headphones",
    [SND_DEVICE_OUT_VOICE_ANC_FB_HEADSET] = "voice-anc-fb-headphones",
    [SND_DEVICE_OUT_SPEAKER_AND_ANC_HEADSET] = "speaker-and-anc-headphones",
    [SND_DEVICE_OUT_ANC_HANDSET] = "anc-handset",
    [SND_DEVICE_OUT_SPEAKER_PROTECTED] = "speaker-protected",
    [SND_DEVICE_OUT_VOICE_SPEAKER_PROTECTED] = "voice-speaker-protected",
#ifdef RECORD_PLAY_CONCURRENCY
    [SND_DEVICE_OUT_VOIP_HANDSET] = "voip-handset",
    [SND_DEVICE_OUT_VOIP_SPEAKER] = "voip-speaker",
    [SND_DEVICE_OUT_VOIP_HEADPHONES] = "voip-headphones",
#endif

    /* Capture sound devices */
    [SND_DEVICE_IN_HANDSET_MIC] = "handset-mic",
    [SND_DEVICE_IN_HANDSET_MIC_EXTERNAL] = "handset-mic-ext",
    [SND_DEVICE_IN_HANDSET_MIC_AEC] = "handset-mic",
    [SND_DEVICE_IN_HANDSET_MIC_NS] = "handset-mic",
    [SND_DEVICE_IN_HANDSET_MIC_AEC_NS] = "handset-mic",
    [SND_DEVICE_IN_HANDSET_DMIC] = "dmic-endfire",
    [SND_DEVICE_IN_HANDSET_DMIC_AEC] = "dmic-endfire",
    [SND_DEVICE_IN_HANDSET_DMIC_NS] = "dmic-endfire",
    [SND_DEVICE_IN_HANDSET_DMIC_AEC_NS] = "dmic-endfire",
    [SND_DEVICE_IN_SPEAKER_MIC] = "speaker-mic",
    [SND_DEVICE_IN_SPEAKER_MIC_AEC] = "speaker-mic",
    [SND_DEVICE_IN_SPEAKER_MIC_NS] = "speaker-mic",
    [SND_DEVICE_IN_SPEAKER_MIC_AEC_NS] = "speaker-mic",
    [SND_DEVICE_IN_SPEAKER_DMIC] = "speaker-dmic-endfire",
    [SND_DEVICE_IN_SPEAKER_DMIC_AEC] = "speaker-dmic-endfire",
    [SND_DEVICE_IN_SPEAKER_DMIC_NS] = "speaker-dmic-endfire",
    [SND_DEVICE_IN_SPEAKER_DMIC_AEC_NS] = "speaker-dmic-endfire",
    [SND_DEVICE_IN_HEADSET_MIC] = "headset-mic",
    [SND_DEVICE_IN_HEADSET_MIC_FLUENCE] = "headset-mic",
    [SND_DEVICE_IN_VOICE_SPEAKER_MIC] = "voice-speaker-mic",
    [SND_DEVICE_IN_VOICE_HEADSET_MIC] = "voice-headset-mic",
    [SND_DEVICE_IN_HDMI_MIC] = "hdmi-mic",
    [SND_DEVICE_IN_BT_SCO_MIC] = "bt-sco-mic",
    [SND_DEVICE_IN_BT_SCO_MIC_NREC] = "bt-sco-mic",
    [SND_DEVICE_IN_BT_SCO_MIC_WB] = "bt-sco-mic-wb",
    [SND_DEVICE_IN_BT_SCO_MIC_WB_NREC] = "bt-sco-mic-wb",
    [SND_DEVICE_IN_CAMCORDER_MIC] = "camcorder-mic",
    [SND_DEVICE_IN_VOICE_DMIC] = "voice-dmic-ef",
    [SND_DEVICE_IN_VOICE_SPEAKER_DMIC] = "voice-speaker-dmic-ef",
    [SND_DEVICE_IN_VOICE_SPEAKER_QMIC] = "voice-speaker-qmic",
    [SND_DEVICE_IN_VOICE_TTY_FULL_HEADSET_MIC] = "voice-tty-full-headset-mic",
    [SND_DEVICE_IN_VOICE_TTY_VCO_HANDSET_MIC] = "voice-tty-vco-handset-mic",
    [SND_DEVICE_IN_VOICE_TTY_HCO_HEADSET_MIC] = "voice-tty-hco-headset-mic",
    [SND_DEVICE_IN_VOICE_REC_MIC] = "voice-rec-mic",
    [SND_DEVICE_IN_VOICE_REC_MIC_NS] = "voice-rec-mic",
    [SND_DEVICE_IN_VOICE_REC_DMIC_STEREO] = "voice-rec-dmic-ef",
    [SND_DEVICE_IN_VOICE_REC_DMIC_FLUENCE] = "voice-rec-dmic-ef-fluence",
    [SND_DEVICE_IN_VOICE_RX] = "voice-rx",
    [SND_DEVICE_IN_USB_HEADSET_MIC] = "usb-headset-mic",
    [SND_DEVICE_IN_CAPTURE_FM] = "capture-fm",
    [SND_DEVICE_IN_AANC_HANDSET_MIC] = "aanc-handset-mic",
    [SND_DEVICE_IN_QUAD_MIC] = "quad-mic",
    [SND_DEVICE_IN_HANDSET_STEREO_DMIC] = "handset-stereo-dmic-ef",
    [SND_DEVICE_IN_SPEAKER_STEREO_DMIC] = "speaker-stereo-dmic-ef",
    [SND_DEVICE_IN_CAPTURE_VI_FEEDBACK] = "vi-feedback",
    [SND_DEVICE_IN_VOICE_SPEAKER_DMIC_BROADSIDE] = "voice-speaker-dmic-broadside",
    [SND_DEVICE_IN_SPEAKER_DMIC_BROADSIDE] = "speaker-dmic-broadside",
    [SND_DEVICE_IN_SPEAKER_DMIC_AEC_BROADSIDE] = "speaker-dmic-broadside",
    [SND_DEVICE_IN_SPEAKER_DMIC_NS_BROADSIDE] = "speaker-dmic-broadside",
    [SND_DEVICE_IN_SPEAKER_DMIC_AEC_NS_BROADSIDE] = "speaker-dmic-broadside",
    [SND_DEVICE_IN_VOICE_FLUENCE_DMIC_AANC] = "aanc-fluence-dmic-handset",
    [SND_DEVICE_IN_HANDSET_QMIC] = "quad-mic",
    [SND_DEVICE_IN_SPEAKER_QMIC_AEC] = "quad-mic",
    [SND_DEVICE_IN_SPEAKER_QMIC_NS] = "quad-mic",
    [SND_DEVICE_IN_SPEAKER_QMIC_AEC_NS] = "quad-mic",
};

// Platform specific backend bit width table
static int backend_bit_width_table[SND_DEVICE_MAX] = {0};

/* ACDB IDs (audio DSP path configuration IDs) for each sound device */
static int acdb_device_table[SND_DEVICE_MAX] = {
    [SND_DEVICE_NONE] = -1,
    [SND_DEVICE_OUT_HANDSET] = 7,
    [SND_DEVICE_OUT_SPEAKER] = 14,
    [SND_DEVICE_OUT_SPEAKER_EXTERNAL_1] = 14,
    [SND_DEVICE_OUT_SPEAKER_EXTERNAL_2] = 14,
    [SND_DEVICE_OUT_SPEAKER_WSA] = 135,
    [SND_DEVICE_OUT_SPEAKER_REVERSE] = 14,
    [SND_DEVICE_OUT_HEADPHONES] = 10,
    [SND_DEVICE_OUT_HEADPHONES_44_1] = 10,
    [SND_DEVICE_OUT_SPEAKER_AND_HEADPHONES] = 10,
    [SND_DEVICE_OUT_SPEAKER_AND_HEADPHONES_EXTERNAL_1] = 10,
    [SND_DEVICE_OUT_SPEAKER_AND_HEADPHONES_EXTERNAL_2] = 10,
    [SND_DEVICE_OUT_VOICE_HANDSET] = 7,
    [SND_DEVICE_OUT_VOICE_SPEAKER] = 14,
    [SND_DEVICE_OUT_VOICE_SPEAKER_WSA] = 135,
    [SND_DEVICE_OUT_VOICE_HEADPHONES] = 10,
    [SND_DEVICE_OUT_HDMI] = 18,
    [SND_DEVICE_OUT_SPEAKER_AND_HDMI] = 14,
    [SND_DEVICE_OUT_BT_SCO] = 22,
    [SND_DEVICE_OUT_BT_SCO_WB] = 39,
    [SND_DEVICE_OUT_VOICE_TTY_FULL_HEADPHONES] = 17,
    [SND_DEVICE_OUT_VOICE_TTY_VCO_HEADPHONES] = 17,
    [SND_DEVICE_OUT_VOICE_TTY_HCO_HANDSET] = 37,
    [SND_DEVICE_OUT_VOICE_TX] = 45,
    [SND_DEVICE_OUT_AFE_PROXY] = 0,
    [SND_DEVICE_OUT_USB_HEADSET] = 45,
    [SND_DEVICE_OUT_SPEAKER_AND_USB_HEADSET] = 14,
    [SND_DEVICE_OUT_TRANSMISSION_FM] = 0,
    [SND_DEVICE_OUT_ANC_HEADSET] = 26,
    [SND_DEVICE_OUT_ANC_FB_HEADSET] = 27,
    [SND_DEVICE_OUT_VOICE_ANC_HEADSET] = 26,
    [SND_DEVICE_OUT_VOICE_ANC_FB_HEADSET] = 27,
    [SND_DEVICE_OUT_SPEAKER_AND_ANC_HEADSET] = 26,
    [SND_DEVICE_OUT_ANC_HANDSET] = 103,
    [SND_DEVICE_OUT_SPEAKER_PROTECTED] = 124,
    [SND_DEVICE_OUT_VOICE_SPEAKER_PROTECTED] = 101,
#ifdef RECORD_PLAY_CONCURRENCY
    [SND_DEVICE_OUT_VOIP_HANDSET] = 133,
    [SND_DEVICE_OUT_VOIP_SPEAKER] = 132,
    [SND_DEVICE_OUT_VOIP_HEADPHONES] = 134,
#endif

    [SND_DEVICE_IN_HANDSET_MIC] = 4,
    [SND_DEVICE_IN_HANDSET_MIC_EXTERNAL] = 4,
    [SND_DEVICE_IN_HANDSET_MIC_AEC] = 106,
    [SND_DEVICE_IN_HANDSET_MIC_NS] = 107,
    [SND_DEVICE_IN_HANDSET_MIC_AEC_NS] = 108,
    [SND_DEVICE_IN_HANDSET_DMIC] = 41,
    [SND_DEVICE_IN_HANDSET_DMIC_AEC] = 109,
    [SND_DEVICE_IN_HANDSET_DMIC_NS] = 110,
    [SND_DEVICE_IN_HANDSET_DMIC_AEC_NS] = 111,
    [SND_DEVICE_IN_SPEAKER_MIC] = 11,
    [SND_DEVICE_IN_SPEAKER_MIC_AEC] = 112,
    [SND_DEVICE_IN_SPEAKER_MIC_NS] = 113,
    [SND_DEVICE_IN_SPEAKER_MIC_AEC_NS] = 114,
    [SND_DEVICE_IN_SPEAKER_DMIC] = 43,
    [SND_DEVICE_IN_SPEAKER_DMIC_AEC] = 115,
    [SND_DEVICE_IN_SPEAKER_DMIC_NS] = 116,
    [SND_DEVICE_IN_SPEAKER_DMIC_AEC_NS] = 117,
    [SND_DEVICE_IN_HEADSET_MIC] = 8,
    [SND_DEVICE_IN_HEADSET_MIC_FLUENCE] = 47,
    [SND_DEVICE_IN_VOICE_SPEAKER_MIC] = 11,
    [SND_DEVICE_IN_VOICE_HEADSET_MIC] = 8,
    [SND_DEVICE_IN_HDMI_MIC] = 4,
    [SND_DEVICE_IN_BT_SCO_MIC] = 21,
    [SND_DEVICE_IN_BT_SCO_MIC_NREC] = 122,
    [SND_DEVICE_IN_BT_SCO_MIC_WB] = 38,
    [SND_DEVICE_IN_BT_SCO_MIC_WB_NREC] = 123,
    [SND_DEVICE_IN_CAMCORDER_MIC] = 4,
    [SND_DEVICE_IN_VOICE_DMIC] = 41,
    [SND_DEVICE_IN_VOICE_SPEAKER_DMIC] = 43,
    [SND_DEVICE_IN_VOICE_SPEAKER_QMIC] = 19,
    [SND_DEVICE_IN_VOICE_TTY_FULL_HEADSET_MIC] = 16,
    [SND_DEVICE_IN_VOICE_TTY_VCO_HANDSET_MIC] = 36,
    [SND_DEVICE_IN_VOICE_TTY_HCO_HEADSET_MIC] = 16,
    [SND_DEVICE_IN_VOICE_REC_MIC] = 4,
    [SND_DEVICE_IN_VOICE_REC_MIC_NS] = 107,
    [SND_DEVICE_IN_VOICE_REC_DMIC_STEREO] = 34,
    [SND_DEVICE_IN_VOICE_REC_DMIC_FLUENCE] = 41,
    [SND_DEVICE_IN_VOICE_RX] = 44,
    [SND_DEVICE_IN_USB_HEADSET_MIC] = 44,
    [SND_DEVICE_IN_CAPTURE_FM] = 0,
    [SND_DEVICE_IN_AANC_HANDSET_MIC] = 104,
    [SND_DEVICE_IN_QUAD_MIC] = 46,
    [SND_DEVICE_IN_HANDSET_STEREO_DMIC] = 34,
    [SND_DEVICE_IN_SPEAKER_STEREO_DMIC] = 35,
    [SND_DEVICE_IN_CAPTURE_VI_FEEDBACK] = 102,
    [SND_DEVICE_IN_VOICE_SPEAKER_DMIC_BROADSIDE] = 12,
    [SND_DEVICE_IN_SPEAKER_DMIC_BROADSIDE] = 12,
    [SND_DEVICE_IN_SPEAKER_DMIC_AEC_BROADSIDE] = 119,
    [SND_DEVICE_IN_SPEAKER_DMIC_NS_BROADSIDE] = 121,
    [SND_DEVICE_IN_SPEAKER_DMIC_AEC_NS_BROADSIDE] = 120,
    [SND_DEVICE_IN_VOICE_FLUENCE_DMIC_AANC] = 135,
    [SND_DEVICE_IN_HANDSET_QMIC] = 125,
    [SND_DEVICE_IN_SPEAKER_QMIC_AEC] = 126,
    [SND_DEVICE_IN_SPEAKER_QMIC_NS] = 127,
    [SND_DEVICE_IN_SPEAKER_QMIC_AEC_NS] = 129,
};

struct name_to_index {
    char name[100];
    unsigned int index;
};

#define TO_NAME_INDEX(X)   #X, X

/* Used to get index from parsed sting */
static struct name_to_index snd_device_name_index[SND_DEVICE_MAX] = {
    {TO_NAME_INDEX(SND_DEVICE_OUT_HANDSET)},
    {TO_NAME_INDEX(SND_DEVICE_OUT_SPEAKER)},
    {TO_NAME_INDEX(SND_DEVICE_OUT_SPEAKER_EXTERNAL_1)},
    {TO_NAME_INDEX(SND_DEVICE_OUT_SPEAKER_EXTERNAL_2)},
    {TO_NAME_INDEX(SND_DEVICE_OUT_SPEAKER_WSA)},
    {TO_NAME_INDEX(SND_DEVICE_OUT_SPEAKER_REVERSE)},
    {TO_NAME_INDEX(SND_DEVICE_OUT_HEADPHONES)},
    {TO_NAME_INDEX(SND_DEVICE_OUT_HEADPHONES_44_1)},
    {TO_NAME_INDEX(SND_DEVICE_OUT_SPEAKER_AND_HEADPHONES)},
    {TO_NAME_INDEX(SND_DEVICE_OUT_SPEAKER_AND_HEADPHONES_EXTERNAL_1)},
    {TO_NAME_INDEX(SND_DEVICE_OUT_SPEAKER_AND_HEADPHONES_EXTERNAL_2)},
    {TO_NAME_INDEX(SND_DEVICE_OUT_VOICE_HANDSET)},
    {TO_NAME_INDEX(SND_DEVICE_OUT_VOICE_SPEAKER)},
    {TO_NAME_INDEX(SND_DEVICE_OUT_VOICE_SPEAKER_WSA)},
    {TO_NAME_INDEX(SND_DEVICE_OUT_VOICE_HEADPHONES)},
    {TO_NAME_INDEX(SND_DEVICE_OUT_HDMI)},
    {TO_NAME_INDEX(SND_DEVICE_OUT_SPEAKER_AND_HDMI)},
    {TO_NAME_INDEX(SND_DEVICE_OUT_BT_SCO)},
    {TO_NAME_INDEX(SND_DEVICE_OUT_BT_SCO_WB)},
    {TO_NAME_INDEX(SND_DEVICE_OUT_VOICE_TTY_FULL_HEADPHONES)},
    {TO_NAME_INDEX(SND_DEVICE_OUT_VOICE_TTY_VCO_HEADPHONES)},
    {TO_NAME_INDEX(SND_DEVICE_OUT_VOICE_TTY_HCO_HANDSET)},
    {TO_NAME_INDEX(SND_DEVICE_OUT_VOICE_TX)},
    {TO_NAME_INDEX(SND_DEVICE_OUT_AFE_PROXY)},
    {TO_NAME_INDEX(SND_DEVICE_OUT_USB_HEADSET)},
    {TO_NAME_INDEX(SND_DEVICE_OUT_SPEAKER_AND_USB_HEADSET)},
    {TO_NAME_INDEX(SND_DEVICE_OUT_TRANSMISSION_FM)},
    {TO_NAME_INDEX(SND_DEVICE_OUT_ANC_HEADSET)},
    {TO_NAME_INDEX(SND_DEVICE_OUT_ANC_FB_HEADSET)},
    {TO_NAME_INDEX(SND_DEVICE_OUT_VOICE_ANC_HEADSET)},
    {TO_NAME_INDEX(SND_DEVICE_OUT_VOICE_ANC_FB_HEADSET)},
    {TO_NAME_INDEX(SND_DEVICE_OUT_SPEAKER_AND_ANC_HEADSET)},
    {TO_NAME_INDEX(SND_DEVICE_OUT_ANC_HANDSET)},
    {TO_NAME_INDEX(SND_DEVICE_OUT_SPEAKER_PROTECTED)},
    {TO_NAME_INDEX(SND_DEVICE_OUT_VOICE_SPEAKER_PROTECTED)},
#ifdef RECORD_PLAY_CONCURRENCY
    {TO_NAME_INDEX(SND_DEVICE_OUT_VOIP_HANDSET)},
    {TO_NAME_INDEX(SND_DEVICE_OUT_VOIP_SPEAKER)},
    {TO_NAME_INDEX(SND_DEVICE_OUT_VOIP_HEADPHONES)},
#endif
    {TO_NAME_INDEX(SND_DEVICE_IN_HANDSET_MIC)},
    {TO_NAME_INDEX(SND_DEVICE_IN_HANDSET_MIC_EXTERNAL)},
    {TO_NAME_INDEX(SND_DEVICE_IN_HANDSET_MIC_AEC)},
    {TO_NAME_INDEX(SND_DEVICE_IN_HANDSET_MIC_NS)},
    {TO_NAME_INDEX(SND_DEVICE_IN_HANDSET_MIC_AEC_NS)},
    {TO_NAME_INDEX(SND_DEVICE_IN_HANDSET_DMIC)},
    {TO_NAME_INDEX(SND_DEVICE_IN_HANDSET_DMIC_AEC)},
    {TO_NAME_INDEX(SND_DEVICE_IN_HANDSET_DMIC_NS)},
    {TO_NAME_INDEX(SND_DEVICE_IN_HANDSET_DMIC_AEC_NS)},
    {TO_NAME_INDEX(SND_DEVICE_IN_SPEAKER_MIC)},
    {TO_NAME_INDEX(SND_DEVICE_IN_SPEAKER_MIC_AEC)},
    {TO_NAME_INDEX(SND_DEVICE_IN_SPEAKER_MIC_NS)},
    {TO_NAME_INDEX(SND_DEVICE_IN_SPEAKER_MIC_AEC_NS)},
    {TO_NAME_INDEX(SND_DEVICE_IN_SPEAKER_DMIC)},
    {TO_NAME_INDEX(SND_DEVICE_IN_SPEAKER_DMIC_AEC)},
    {TO_NAME_INDEX(SND_DEVICE_IN_SPEAKER_DMIC_NS)},
    {TO_NAME_INDEX(SND_DEVICE_IN_SPEAKER_DMIC_AEC_NS)},
    {TO_NAME_INDEX(SND_DEVICE_IN_HEADSET_MIC)},
    {TO_NAME_INDEX(SND_DEVICE_IN_HEADSET_MIC_FLUENCE)},
    {TO_NAME_INDEX(SND_DEVICE_IN_VOICE_SPEAKER_MIC)},
    {TO_NAME_INDEX(SND_DEVICE_IN_VOICE_HEADSET_MIC)},
    {TO_NAME_INDEX(SND_DEVICE_IN_HDMI_MIC)},
    {TO_NAME_INDEX(SND_DEVICE_IN_BT_SCO_MIC)},
    {TO_NAME_INDEX(SND_DEVICE_IN_BT_SCO_MIC_NREC)},
    {TO_NAME_INDEX(SND_DEVICE_IN_BT_SCO_MIC_WB)},
    {TO_NAME_INDEX(SND_DEVICE_IN_BT_SCO_MIC_WB_NREC)},
    {TO_NAME_INDEX(SND_DEVICE_IN_CAMCORDER_MIC)},
    {TO_NAME_INDEX(SND_DEVICE_IN_VOICE_DMIC)},
    {TO_NAME_INDEX(SND_DEVICE_IN_VOICE_SPEAKER_DMIC)},
    {TO_NAME_INDEX(SND_DEVICE_IN_VOICE_SPEAKER_QMIC)},
    {TO_NAME_INDEX(SND_DEVICE_IN_VOICE_TTY_FULL_HEADSET_MIC)},
    {TO_NAME_INDEX(SND_DEVICE_IN_VOICE_TTY_VCO_HANDSET_MIC)},
    {TO_NAME_INDEX(SND_DEVICE_IN_VOICE_TTY_HCO_HEADSET_MIC)},
    {TO_NAME_INDEX(SND_DEVICE_IN_VOICE_REC_MIC)},
    {TO_NAME_INDEX(SND_DEVICE_IN_VOICE_REC_MIC_NS)},
    {TO_NAME_INDEX(SND_DEVICE_IN_VOICE_REC_DMIC_STEREO)},
    {TO_NAME_INDEX(SND_DEVICE_IN_VOICE_REC_DMIC_FLUENCE)},
    {TO_NAME_INDEX(SND_DEVICE_IN_VOICE_RX)},
    {TO_NAME_INDEX(SND_DEVICE_IN_USB_HEADSET_MIC)},
    {TO_NAME_INDEX(SND_DEVICE_IN_CAPTURE_FM)},
    {TO_NAME_INDEX(SND_DEVICE_IN_AANC_HANDSET_MIC)},
    {TO_NAME_INDEX(SND_DEVICE_IN_QUAD_MIC)},
    {TO_NAME_INDEX(SND_DEVICE_IN_HANDSET_STEREO_DMIC)},
    {TO_NAME_INDEX(SND_DEVICE_IN_SPEAKER_STEREO_DMIC)},
    {TO_NAME_INDEX(SND_DEVICE_IN_CAPTURE_VI_FEEDBACK)},
    {TO_NAME_INDEX(SND_DEVICE_IN_VOICE_FLUENCE_DMIC_AANC)},
    {TO_NAME_INDEX(SND_DEVICE_IN_VOICE_SPEAKER_DMIC_BROADSIDE)},
    {TO_NAME_INDEX(SND_DEVICE_IN_SPEAKER_DMIC_BROADSIDE)},
    {TO_NAME_INDEX(SND_DEVICE_IN_SPEAKER_DMIC_AEC_BROADSIDE)},
    {TO_NAME_INDEX(SND_DEVICE_IN_SPEAKER_DMIC_NS_BROADSIDE)},
    {TO_NAME_INDEX(SND_DEVICE_IN_SPEAKER_DMIC_AEC_NS_BROADSIDE)},
    {TO_NAME_INDEX(SND_DEVICE_IN_HANDSET_QMIC)},
    {TO_NAME_INDEX(SND_DEVICE_IN_SPEAKER_QMIC_AEC)},
    {TO_NAME_INDEX(SND_DEVICE_IN_SPEAKER_QMIC_NS)},
    {TO_NAME_INDEX(SND_DEVICE_IN_SPEAKER_QMIC_AEC_NS)},
};

static char * backend_table[SND_DEVICE_MAX] = {0};

static struct name_to_index usecase_name_index[AUDIO_USECASE_MAX] = {
    {TO_NAME_INDEX(USECASE_AUDIO_PLAYBACK_DEEP_BUFFER)},
    {TO_NAME_INDEX(USECASE_AUDIO_PLAYBACK_LOW_LATENCY)},
    {TO_NAME_INDEX(USECASE_AUDIO_PLAYBACK_MULTI_CH)},
    {TO_NAME_INDEX(USECASE_AUDIO_PLAYBACK_OFFLOAD)},
#ifdef MULTIPLE_OFFLOAD_ENABLED
    {TO_NAME_INDEX(USECASE_AUDIO_PLAYBACK_OFFLOAD2)},
    {TO_NAME_INDEX(USECASE_AUDIO_PLAYBACK_OFFLOAD3)},
    {TO_NAME_INDEX(USECASE_AUDIO_PLAYBACK_OFFLOAD4)},
    {TO_NAME_INDEX(USECASE_AUDIO_PLAYBACK_OFFLOAD5)},
    {TO_NAME_INDEX(USECASE_AUDIO_PLAYBACK_OFFLOAD6)},
    {TO_NAME_INDEX(USECASE_AUDIO_PLAYBACK_OFFLOAD7)},
    {TO_NAME_INDEX(USECASE_AUDIO_PLAYBACK_OFFLOAD8)},
    {TO_NAME_INDEX(USECASE_AUDIO_PLAYBACK_OFFLOAD9)},
#endif
    {TO_NAME_INDEX(USECASE_AUDIO_RECORD)},
    {TO_NAME_INDEX(USECASE_AUDIO_RECORD_LOW_LATENCY)},
    {TO_NAME_INDEX(USECASE_VOICE_CALL)},
    {TO_NAME_INDEX(USECASE_VOICE2_CALL)},
    {TO_NAME_INDEX(USECASE_VOLTE_CALL)},
    {TO_NAME_INDEX(USECASE_QCHAT_CALL)},
    {TO_NAME_INDEX(USECASE_VOWLAN_CALL)},
    {TO_NAME_INDEX(USECASE_INCALL_REC_UPLINK)},
    {TO_NAME_INDEX(USECASE_INCALL_REC_DOWNLINK)},
    {TO_NAME_INDEX(USECASE_INCALL_REC_UPLINK_AND_DOWNLINK)},
    {TO_NAME_INDEX(USECASE_AUDIO_HFP_SCO)},
};

#define NO_COLS 2
static int msm_be_id_array_len;
static int (*msm_device_to_be_id)[];

/* Below table lists output device to BE_ID mapping*/
/* Update the table based on the board configuration*/

static int msm_device_to_be_id_internal_codec [][NO_COLS] = {
       {AUDIO_DEVICE_OUT_EARPIECE                       ,       34},
       {AUDIO_DEVICE_OUT_SPEAKER                        ,       34},
       {AUDIO_DEVICE_OUT_WIRED_HEADSET                  ,       34},
       {AUDIO_DEVICE_OUT_WIRED_HEADPHONE                ,       34},
       {AUDIO_DEVICE_OUT_BLUETOOTH_SCO                  ,       11},
       {AUDIO_DEVICE_OUT_BLUETOOTH_SCO_HEADSET          ,       11},
       {AUDIO_DEVICE_OUT_BLUETOOTH_SCO_CARKIT           ,       11},
       {AUDIO_DEVICE_OUT_BLUETOOTH_A2DP                 ,       -1},
       {AUDIO_DEVICE_OUT_BLUETOOTH_A2DP_HEADPHONES      ,       -1},
       {AUDIO_DEVICE_OUT_BLUETOOTH_A2DP_SPEAKER         ,       -1},
       {AUDIO_DEVICE_OUT_AUX_DIGITAL                    ,       4},
       {AUDIO_DEVICE_OUT_ANLG_DOCK_HEADSET              ,       9},
       {AUDIO_DEVICE_OUT_DGTL_DOCK_HEADSET              ,       9},
       {AUDIO_DEVICE_OUT_USB_ACCESSORY                  ,       -1},
       {AUDIO_DEVICE_OUT_USB_DEVICE                     ,       -1},
       {AUDIO_DEVICE_OUT_REMOTE_SUBMIX                  ,       9},
       {AUDIO_DEVICE_OUT_PROXY                          ,       9},
       {AUDIO_DEVICE_OUT_FM                             ,       7},
       {AUDIO_DEVICE_OUT_FM_TX                          ,       8},
       {AUDIO_DEVICE_OUT_ALL                            ,      -1},
       {AUDIO_DEVICE_NONE                               ,      -1},
       {AUDIO_DEVICE_OUT_DEFAULT                        ,      -1},
};

static int msm_device_to_be_id_external_codec [][NO_COLS] = {
       {AUDIO_DEVICE_OUT_EARPIECE                       ,       2},
       {AUDIO_DEVICE_OUT_SPEAKER                        ,       2},
       {AUDIO_DEVICE_OUT_WIRED_HEADSET                  ,       2},
       {AUDIO_DEVICE_OUT_WIRED_HEADPHONE                ,       2},
       {AUDIO_DEVICE_OUT_BLUETOOTH_SCO                  ,       11},
       {AUDIO_DEVICE_OUT_BLUETOOTH_SCO_HEADSET          ,       11},
       {AUDIO_DEVICE_OUT_BLUETOOTH_SCO_CARKIT           ,       11},
       {AUDIO_DEVICE_OUT_BLUETOOTH_A2DP                 ,       -1},
       {AUDIO_DEVICE_OUT_BLUETOOTH_A2DP_HEADPHONES      ,       -1},
       {AUDIO_DEVICE_OUT_BLUETOOTH_A2DP_SPEAKER         ,       -1},
       {AUDIO_DEVICE_OUT_AUX_DIGITAL                    ,       4},
       {AUDIO_DEVICE_OUT_ANLG_DOCK_HEADSET              ,       9},
       {AUDIO_DEVICE_OUT_DGTL_DOCK_HEADSET              ,       9},
       {AUDIO_DEVICE_OUT_USB_ACCESSORY                  ,       -1},
       {AUDIO_DEVICE_OUT_USB_DEVICE                     ,       -1},
       {AUDIO_DEVICE_OUT_REMOTE_SUBMIX                  ,       9},
       {AUDIO_DEVICE_OUT_PROXY                          ,       9},
       {AUDIO_DEVICE_OUT_FM                             ,       7},
       {AUDIO_DEVICE_OUT_FM_TX                          ,       8},
       {AUDIO_DEVICE_OUT_ALL                            ,      -1},
       {AUDIO_DEVICE_NONE                               ,      -1},
       {AUDIO_DEVICE_OUT_DEFAULT                        ,      -1},
};


#define DEEP_BUFFER_PLATFORM_DELAY (29*1000LL)
#define LOW_LATENCY_PLATFORM_DELAY (13*1000LL)

static bool is_misc_usecase(audio_usecase_t usecase) {
     bool ret = false;
     int i;

     for (i = 0; i < AUDIO_USECASE_MAX; i++) {
          if(usecase == misc_usecase[i]) {
             ret = true;
             break;
          }
     }
     return ret;
}


static void update_codec_type(const char *snd_card_name) {

     if (!strncmp(snd_card_name, "msm8939-tapan-snd-card",
                  sizeof("msm8939-tapan-snd-card")) ||
         !strncmp(snd_card_name, "msm8939-tapan9302-snd-card",
                  sizeof("msm8939-tapan9302-snd-card"))||
         !strncmp(snd_card_name, "msm8939-tomtom9330-snd-card",
                  sizeof("msm8939-tomtom9330-snd-card")) ||
         !strncmp(snd_card_name, "msm8952-tomtom-snd-card",
                  sizeof("msm8952-tomtom-snd-card"))) {
         ALOGI("%s: snd_card_name: %s",__func__,snd_card_name);
         is_external_codec = true;
     }
}
static void query_platform(const char *snd_card_name,
                                      char *mixer_xml_path)
{
    if (!strncmp(snd_card_name, "msm8x16-snd-card-mtp",
                 sizeof("msm8x16-snd-card-mtp"))) {
        strlcpy(mixer_xml_path, MIXER_XML_PATH_MTP,
                sizeof(MIXER_XML_PATH_MTP));

        msm_device_to_be_id = msm_device_to_be_id_internal_codec;
        msm_be_id_array_len  =
            sizeof(msm_device_to_be_id_internal_codec) / sizeof(msm_device_to_be_id_internal_codec[0]);

    } else if (!strncmp(snd_card_name, "msm8x16-skuh-snd-card",
                 sizeof("msm8x16-skuh-snd-card"))) {
        strlcpy(mixer_xml_path, MIXER_XML_PATH_QRD_SKUH,
                sizeof(MIXER_XML_PATH_QRD_SKUH));

        msm_device_to_be_id = msm_device_to_be_id_internal_codec;
        msm_be_id_array_len  =
            sizeof(msm_device_to_be_id_internal_codec) / sizeof(msm_device_to_be_id_internal_codec[0]);

    } else if (!strncmp(snd_card_name, "msm8x16-skui-snd-card",
                 sizeof("msm8x16-skui-snd-card"))) {
        strlcpy(mixer_xml_path, MIXER_XML_PATH_QRD_SKUI,
                sizeof(MIXER_XML_PATH_QRD_SKUI));

        msm_device_to_be_id = msm_device_to_be_id_internal_codec;
        msm_be_id_array_len  =
            sizeof(msm_device_to_be_id_internal_codec) / sizeof(msm_device_to_be_id_internal_codec[0]);

    } else if (!strncmp(snd_card_name, "msm8x16-skuhf-snd-card",
                 sizeof("msm8x16-skuhf-snd-card"))) {
        strlcpy(mixer_xml_path, MIXER_XML_PATH_QRD_SKUHF,
                sizeof(MIXER_XML_PATH_QRD_SKUHF));

        msm_device_to_be_id = msm_device_to_be_id_internal_codec;
        msm_be_id_array_len  =
            sizeof(msm_device_to_be_id_internal_codec) / sizeof(msm_device_to_be_id_internal_codec[0]);

    } else if (!strncmp(snd_card_name, "msm8939-snd-card-mtp",
                 sizeof("msm8939-snd-card-mtp"))) {
        strlcpy(mixer_xml_path, MIXER_XML_PATH_MTP,
                sizeof(MIXER_XML_PATH_MTP));

        msm_device_to_be_id = msm_device_to_be_id_internal_codec;
        msm_be_id_array_len  =
            sizeof(msm_device_to_be_id_internal_codec) / sizeof(msm_device_to_be_id_internal_codec[0]);

    } else if (!strncmp(snd_card_name, "msm8939-snd-card-skuk",
                 sizeof("msm8939-snd-card-skuk"))) {
        strlcpy(mixer_xml_path, MIXER_XML_PATH_SKUK,
                sizeof(MIXER_XML_PATH_SKUK));
        msm_device_to_be_id = msm_device_to_be_id_internal_codec;
        msm_be_id_array_len  =
            sizeof(msm_device_to_be_id_internal_codec) / sizeof(msm_device_to_be_id_internal_codec[0]);

    } else if (!strncmp(snd_card_name, "msm8939-tapan-snd-card",
                 sizeof("msm8939-tapan-snd-card"))) {
        strlcpy(mixer_xml_path, MIXER_XML_PATH_WCD9306,
                sizeof(MIXER_XML_PATH_WCD9306));
        msm_device_to_be_id = msm_device_to_be_id_external_codec;
        msm_be_id_array_len  =
            sizeof(msm_device_to_be_id_external_codec) / sizeof(msm_device_to_be_id_external_codec[0]);

    } else if (!strncmp(snd_card_name, "msm8939-tapan9302-snd-card",
                 sizeof("msm8939-tapan9302-snd-card"))) {
        strlcpy(mixer_xml_path, MIXER_XML_PATH_WCD9306,
                sizeof(MIXER_XML_PATH_WCD9306));

        msm_device_to_be_id = msm_device_to_be_id_external_codec;
        msm_be_id_array_len  =
            sizeof(msm_device_to_be_id_external_codec) / sizeof(msm_device_to_be_id_external_codec[0]);

    } else if (!strncmp(snd_card_name, "msm8939-tomtom9330-snd-card",
                 sizeof("msm8939-tomtom9330-snd-card"))) {
        strlcpy(mixer_xml_path, MIXER_XML_PATH_WCD9330,
                sizeof(MIXER_XML_PATH_WCD9330));
        msm_device_to_be_id = msm_device_to_be_id_external_codec;
        msm_be_id_array_len  =
            sizeof(msm_device_to_be_id_external_codec) / sizeof(msm_device_to_be_id_external_codec[0]);

    } else if (!strncmp(snd_card_name, "msm8909-skua-snd-card",
                 sizeof("msm8909-skua-snd-card"))) {
        strlcpy(mixer_xml_path, MIXER_XML_PATH_SKUA,
                sizeof(MIXER_XML_PATH_SKUA));
        msm_device_to_be_id = msm_device_to_be_id_internal_codec;
        msm_be_id_array_len  =
            sizeof(msm_device_to_be_id_internal_codec) / sizeof(msm_device_to_be_id_internal_codec[0]);

    } else if (!strncmp(snd_card_name, "msm8909-skuc-snd-card",
                 sizeof("msm8909-skuc-snd-card"))) {
        strlcpy(mixer_xml_path, MIXER_XML_PATH_SKUC,
                sizeof(MIXER_XML_PATH_SKUC));
        msm_device_to_be_id = msm_device_to_be_id_internal_codec;
        msm_be_id_array_len  =
            sizeof(msm_device_to_be_id_internal_codec) / sizeof(msm_device_to_be_id_internal_codec[0]);

    } else if (!strncmp(snd_card_name, "msm8909-pm8916-snd-card",
                 sizeof("msm8909-pm8916-snd-card"))) {
        strlcpy(mixer_xml_path, MIXER_XML_PATH_MSM8909_PM8916,
                sizeof(MIXER_XML_PATH_MSM8909_PM8916));

        msm_device_to_be_id = msm_device_to_be_id_internal_codec;
        msm_be_id_array_len  =
            sizeof(msm_device_to_be_id_internal_codec) / sizeof(msm_device_to_be_id_internal_codec[0]);

    } else if (!strncmp(snd_card_name, "msm8909-skue-snd-card",
                 sizeof("msm8909-skue-snd-card"))) {
        strlcpy(mixer_xml_path, MIXER_XML_PATH_SKUE,
                sizeof(MIXER_XML_PATH_SKUE));
        msm_device_to_be_id = msm_device_to_be_id_internal_codec;
        msm_be_id_array_len  =
            sizeof(msm_device_to_be_id_internal_codec) / sizeof(msm_device_to_be_id_internal_codec[0]);

    } else if (!strncmp(snd_card_name, "msm8939-snd-card-skul",
                 sizeof("msm8939-snd-card-skul"))) {
        strlcpy(mixer_xml_path, MIXER_XML_PATH_SKUL,
                sizeof(MIXER_XML_PATH_SKUL));
        msm_device_to_be_id = msm_device_to_be_id_internal_codec;
        msm_be_id_array_len  =
            sizeof(msm_device_to_be_id_external_codec) / sizeof(msm_device_to_be_id_internal_codec[0]);
    } else if (!strncmp(snd_card_name, "msm8952-snd-card-mtp",
                 sizeof("msm8952-snd-card-mtpmsm8952-snd-card-mtp"))) {
        strlcpy(mixer_xml_path, MIXER_XML_PATH_MTP,
                sizeof(MIXER_XML_PATH_MTP));
        msm_device_to_be_id = msm_device_to_be_id_internal_codec;
        msm_be_id_array_len  =
            sizeof(msm_device_to_be_id_internal_codec) / sizeof(msm_device_to_be_id_internal_codec[0]);
    }  else if (!strncmp(snd_card_name, "msm8952-tomtom-snd-card",
                 sizeof("msm8952-tomtom-snd-card"))) {
        strlcpy(mixer_xml_path, MIXER_XML_PATH_WCD9330,
                sizeof(MIXER_XML_PATH_WCD9330));
        msm_device_to_be_id = msm_device_to_be_id_external_codec;
        msm_be_id_array_len  =
            sizeof(msm_device_to_be_id_external_codec) / sizeof(msm_device_to_be_id_external_codec[0]);
    } else if (!strncmp(snd_card_name, "msm8952-skum-snd-card",
                 sizeof("msm8952-skum-snd-card"))) {
        strlcpy(mixer_xml_path, MIXER_XML_PATH_SKUM,
                sizeof(MIXER_XML_PATH_SKUM));
        msm_device_to_be_id = msm_device_to_be_id_internal_codec;
        msm_be_id_array_len  =
            sizeof(msm_device_to_be_id_internal_codec) / sizeof(msm_device_to_be_id_internal_codec[0]);

    } else {
        strlcpy(mixer_xml_path, MIXER_XML_PATH,
                sizeof(MIXER_XML_PATH));

        msm_device_to_be_id = msm_device_to_be_id_internal_codec;
        msm_be_id_array_len  =
            sizeof(msm_device_to_be_id_internal_codec) / sizeof(msm_device_to_be_id_internal_codec[0]);

    }
}

void platform_set_echo_reference(void *platform, bool enable)
{
    struct platform_data *my_data = (struct platform_data *)platform;
    struct audio_device *adev = my_data->adev;

    if (my_data->ec_ref_enabled) {
        my_data->ec_ref_enabled = false;
        ALOGV("%s: disabling echo-reference", __func__);
        audio_route_reset_and_update_path(adev->audio_route, "echo-reference");
    }

    if (enable) {
         my_data->ec_ref_enabled = true;
         ALOGD("%s: enabling echo-reference", __func__);
         audio_route_apply_and_update_path(adev->audio_route, "echo-reference");
    }
}

static struct csd_data *open_csd_client()
{
    struct csd_data *csd = calloc(1, sizeof(struct csd_data));
    if (!csd) {
        ALOGE("failed to allocate csd_data mem");
        return NULL;
    }

    csd->csd_client = dlopen(LIB_CSD_CLIENT, RTLD_NOW);
    if (csd->csd_client == NULL) {
        ALOGE("%s: DLOPEN failed for %s", __func__, LIB_CSD_CLIENT);
        goto error;
    } else {
        ALOGV("%s: DLOPEN successful for %s", __func__, LIB_CSD_CLIENT);

        csd->deinit = (deinit_t)dlsym(csd->csd_client,
                                             "csd_client_deinit");
        if (csd->deinit == NULL) {
            ALOGE("%s: dlsym error %s for csd_client_deinit", __func__,
                  dlerror());
            goto error;
        }
        csd->disable_device = (disable_device_t)dlsym(csd->csd_client,
                                             "csd_client_disable_device");
        if (csd->disable_device == NULL) {
            ALOGE("%s: dlsym error %s for csd_client_disable_device",
                  __func__, dlerror());
            goto error;
        }
        csd->enable_device_config = (enable_device_config_t)dlsym(csd->csd_client,
                                               "csd_client_enable_device_config");
        if (csd->enable_device_config == NULL) {
            ALOGE("%s: dlsym error %s for csd_client_enable_device_config",
                  __func__, dlerror());
            goto error;
        }
        csd->enable_device = (enable_device_t)dlsym(csd->csd_client,
                                             "csd_client_enable_device");
        if (csd->enable_device == NULL) {
            ALOGE("%s: dlsym error %s for csd_client_enable_device",
                  __func__, dlerror());
            goto error;
        }
        csd->start_voice = (start_voice_t)dlsym(csd->csd_client,
                                             "csd_client_start_voice");
        if (csd->start_voice == NULL) {
            ALOGE("%s: dlsym error %s for csd_client_start_voice",
                  __func__, dlerror());
            goto error;
        }
        csd->stop_voice = (stop_voice_t)dlsym(csd->csd_client,
                                             "csd_client_stop_voice");
        if (csd->stop_voice == NULL) {
            ALOGE("%s: dlsym error %s for csd_client_stop_voice",
                  __func__, dlerror());
            goto error;
        }
        csd->volume = (volume_t)dlsym(csd->csd_client,
                                             "csd_client_volume");
        if (csd->volume == NULL) {
            ALOGE("%s: dlsym error %s for csd_client_volume",
                  __func__, dlerror());
            goto error;
        }
        csd->mic_mute = (mic_mute_t)dlsym(csd->csd_client,
                                             "csd_client_mic_mute");
        if (csd->mic_mute == NULL) {
            ALOGE("%s: dlsym error %s for csd_client_mic_mute",
                  __func__, dlerror());
            goto error;
        }
        csd->slow_talk = (slow_talk_t)dlsym(csd->csd_client,
                                             "csd_client_slow_talk");
        if (csd->slow_talk == NULL) {
            ALOGE("%s: dlsym error %s for csd_client_slow_talk",
                  __func__, dlerror());
            goto error;
        }
        csd->start_playback = (start_playback_t)dlsym(csd->csd_client,
                                             "csd_client_start_playback");
        if (csd->start_playback == NULL) {
            ALOGE("%s: dlsym error %s for csd_client_start_playback",
                  __func__, dlerror());
            goto error;
        }
        csd->stop_playback = (stop_playback_t)dlsym(csd->csd_client,
                                             "csd_client_stop_playback");
        if (csd->stop_playback == NULL) {
            ALOGE("%s: dlsym error %s for csd_client_stop_playback",
                  __func__, dlerror());
            goto error;
        }
        csd->set_lch = (set_lch_t)dlsym(csd->csd_client, "csd_client_set_lch");
        if (csd->set_lch == NULL) {
            ALOGE("%s: dlsym error %s for csd_client_set_lch",
                  __func__, dlerror());
            /* Ignore the error as this is not mandatory function for
             * basic voice call to work.
             */
        }
        csd->start_record = (start_record_t)dlsym(csd->csd_client,
                                             "csd_client_start_record");
        if (csd->start_record == NULL) {
            ALOGE("%s: dlsym error %s for csd_client_start_record",
                  __func__, dlerror());
            goto error;
        }
        csd->stop_record = (stop_record_t)dlsym(csd->csd_client,
                                             "csd_client_stop_record");
        if (csd->stop_record == NULL) {
            ALOGE("%s: dlsym error %s for csd_client_stop_record",
                  __func__, dlerror());
            goto error;
        }


        csd->init = (init_t)dlsym(csd->csd_client, "csd_client_init");

        if (csd->init == NULL) {
            ALOGE("%s: dlsym error %s for csd_client_init",
                  __func__, dlerror());
            goto error;
        } else {
            csd->init();
        }
    }
    return csd;

error:
    free(csd);
    csd = NULL;
    return csd;
}

void close_csd_client(struct csd_data *csd)
{
    if (csd != NULL) {
        csd->deinit();
        dlclose(csd->csd_client);
        free(csd);
        csd = NULL;
    }
}


static void set_platform_defaults()
{
    int32_t dev;
    for (dev = 0; dev < SND_DEVICE_MAX; dev++) {
        backend_table[dev] = NULL;
    }
    for (dev = 0; dev < SND_DEVICE_MAX; dev++) {
        backend_bit_width_table[dev] = CODEC_BACKEND_DEFAULT_BIT_WIDTH;
    }

    // TBD - do these go to the platform-info.xml file.
    // will help in avoiding strdups here
    backend_table[SND_DEVICE_IN_BT_SCO_MIC] = strdup("bt-sco");
    backend_table[SND_DEVICE_IN_BT_SCO_MIC_WB] = strdup("bt-sco-wb");
    backend_table[SND_DEVICE_IN_BT_SCO_MIC_NREC] = strdup("bt-sco");
    backend_table[SND_DEVICE_IN_BT_SCO_MIC_WB_NREC] = strdup("bt-sco-wb");
    backend_table[SND_DEVICE_OUT_BT_SCO] = strdup("bt-sco");
    backend_table[SND_DEVICE_OUT_BT_SCO_WB] = strdup("bt-sco-wb");
    backend_table[SND_DEVICE_OUT_HDMI] = strdup("hdmi");
    backend_table[SND_DEVICE_OUT_SPEAKER_AND_HDMI] = strdup("speaker-and-hdmi");
    backend_table[SND_DEVICE_OUT_VOICE_TX] = strdup("afe-proxy");
    backend_table[SND_DEVICE_IN_VOICE_RX] = strdup("afe-proxy");
    backend_table[SND_DEVICE_OUT_AFE_PROXY] = strdup("afe-proxy");
    backend_table[SND_DEVICE_OUT_USB_HEADSET] = strdup("usb-headphones");
    backend_table[SND_DEVICE_OUT_SPEAKER_AND_USB_HEADSET] =
        strdup("speaker-and-usb-headphones");
    backend_table[SND_DEVICE_IN_USB_HEADSET_MIC] = strdup("usb-headset-mic");
    backend_table[SND_DEVICE_IN_CAPTURE_FM] = strdup("capture-fm");
    backend_table[SND_DEVICE_OUT_TRANSMISSION_FM] = strdup("transmission-fm");
    backend_table[SND_DEVICE_OUT_HEADPHONES_44_1] = strdup("headphones-44.1");
}

void get_cvd_version(char *cvd_version, struct audio_device *adev)
{
    struct mixer_ctl *ctl;
    int count;
    int ret = 0;

    ctl = mixer_get_ctl_by_name(adev->mixer, CVD_VERSION_MIXER_CTL);
    if (!ctl) {
        ALOGE("%s: Could not get ctl for mixer cmd - %s",  __func__, CVD_VERSION_MIXER_CTL);
        goto done;
    }
    mixer_ctl_update(ctl);

    count = mixer_ctl_get_num_values(ctl);
    if (count > MAX_CVD_VERSION_STRING_SIZE)
        count = MAX_CVD_VERSION_STRING_SIZE;

    ret = mixer_ctl_get_array(ctl, cvd_version, count);
    if (ret != 0) {
        ALOGE("%s: ERROR! mixer_ctl_get_array() failed to get CVD Version", __func__);
        goto done;
    }

done:
    return;
}

static int hw_util_open(int card_no)
{
    int fd = -1;
    char dev_name[256];

    snprintf(dev_name, sizeof(dev_name), "/dev/snd/hwC%uD%u",
                               card_no, WCD9XXX_CODEC_HWDEP_NODE);
    ALOGD("%s Opening device %s\n", __func__, dev_name);
    fd = open(dev_name, O_WRONLY);
    if (fd < 0) {
        ALOGE("%s: cannot open device '%s'\n", __func__, dev_name);
        return fd;
    }
    ALOGD("%s success", __func__);
    return fd;
}

struct param_data {
    int    use_case;
    int    acdb_id;
    int    get_size;
    int    buff_size;
    int    data_size;
    void   *buff;
};

static int send_codec_cal(acdb_loader_get_calibration_t acdb_loader_get_calibration, int fd)
{
    int ret = 0, type;

    for (type = WCD9XXX_ANC_CAL; type < WCD9XXX_MAX_CAL; type++) {
        struct wcdcal_ioctl_buffer codec_buffer;
        struct param_data calib;

        calib.get_size = 1;
        ret = acdb_loader_get_calibration(cal_name_info[type], sizeof(struct param_data),
                                                                 &calib);
        if (ret < 0) {
            ALOGE("%s get_calibration failed\n", __func__);
            return ret;
        }
        calib.get_size = 0;
        calib.buff = malloc(calib.buff_size);
        if(calib.buff == NULL) {
            ALOGE("%s mem allocation for %d bytes for %s failed\n"
                , __func__, calib.buff_size, cal_name_info[type]);
            return -1;
        }
        ret = acdb_loader_get_calibration(cal_name_info[type],
                              sizeof(struct param_data), &calib);
        if (ret < 0) {
            ALOGE("%s get_calibration failed type=%s calib.size=%d\n"
                , __func__, cal_name_info[type], codec_buffer.size);
            free(calib.buff);
            return ret;
        }
        codec_buffer.buffer = calib.buff;
        codec_buffer.size = calib.data_size;
        codec_buffer.cal_type = type;
        if (ioctl(fd, SNDRV_CTL_IOCTL_HWDEP_CAL_TYPE, &codec_buffer) < 0)
            ALOGE("Failed to call ioctl  for %s err=%d calib.size=%d",
                cal_name_info[type], errno, codec_buffer.size);
        ALOGD("%s cal sent for %s calib.size=%d"
            , __func__, cal_name_info[type], codec_buffer.size);
        free(calib.buff);
    }
    return ret;
}

static void audio_hwdep_send_cal(struct platform_data *plat_data)
{
    int fd;

    fd = hw_util_open(plat_data->adev->snd_card);
    if (fd == -1) {
        ALOGE("%s error open\n", __func__);
        return;
    }

    acdb_loader_get_calibration = (acdb_loader_get_calibration_t)
          dlsym(plat_data->acdb_handle, "acdb_loader_get_calibration");

    if (acdb_loader_get_calibration == NULL) {
        ALOGE("%s: ERROR. dlsym Error:%s acdb_loader_get_calibration", __func__,
           dlerror());
        return;
    }
    if (send_codec_cal(acdb_loader_get_calibration, fd) < 0)
        ALOGE("%s: Could not send anc cal", __FUNCTION__);
}

void *platform_init(struct audio_device *adev)
{
    char platform[PROPERTY_VALUE_MAX];
    char baseband[PROPERTY_VALUE_MAX];
    char value[PROPERTY_VALUE_MAX];
    struct platform_data *my_data = NULL;
    int retry_num = 0, snd_card_num = 0, key = 0;
    const char *snd_card_name;
    char mixer_xml_path[100],ffspEnable[PROPERTY_VALUE_MAX];
    char *cvd_version = NULL;
    if (!my_data) {
        ALOGE("failed to allocate platform data");
        return NULL;
    }

    while (snd_card_num < MAX_SND_CARD) {
        adev->mixer = mixer_open(snd_card_num);

        while (!adev->mixer && retry_num < RETRY_NUMBER) {
            usleep(RETRY_US);
            adev->mixer = mixer_open(snd_card_num);
            retry_num++;
        }

        if (!adev->mixer) {
            ALOGE("%s: Unable to open the mixer card: %d", __func__,
                   snd_card_num);
            retry_num = 0;
            snd_card_num++;
            continue;
        }

        snd_card_name = mixer_get_name(adev->mixer);
        ALOGV("%s: snd_card_name: %s", __func__, snd_card_name);

        my_data->hw_info = hw_info_init(snd_card_name);
        if (!my_data->hw_info) {
            ALOGE("%s: Failed to init hardware info", __func__);
        } else {
            query_platform(snd_card_name, mixer_xml_path);
            ALOGD("%s: mixer path file is %s", __func__,
                                    mixer_xml_path);
            if (audio_extn_read_xml(adev, snd_card_num, mixer_xml_path,
                                    MIXER_XML_PATH_AUXPCM) == -ENOSYS) {
                adev->audio_route = audio_route_init(snd_card_num,
                                                 mixer_xml_path);
            }
            if (!adev->audio_route) {
                ALOGE("%s: Failed to init audio route controls, aborting.",
                       __func__);
                free(my_data);
                return NULL;
            }
            adev->snd_card = snd_card_num;
            update_codec_type(snd_card_name);
            ALOGD("%s: Opened sound card:%d", __func__, snd_card_num);
            break;
        }
        retry_num = 0;
        snd_card_num++;
    }

    if (snd_card_num >= MAX_SND_CARD) {
        ALOGE("%s: Unable to find correct sound card, aborting.", __func__);
        free(my_data);
        return NULL;
    }

    my_data->adev = adev;
    my_data->fluence_in_spkr_mode = false;
    my_data->fluence_in_voice_call = false;
    my_data->fluence_in_voice_rec = false;
    my_data->fluence_in_audio_rec = false;
    my_data->external_spk_1 = false;
    my_data->external_spk_2 = false;
    my_data->external_mic = false;
    my_data->fluence_type = FLUENCE_NONE;
    my_data->fluence_mode = FLUENCE_ENDFIRE;
    my_data->slowtalk = false;
    my_data->hd_voice = false;
    my_data->edid_info = NULL;
    my_data->is_wsa_speaker = false;

    property_get("ro.qc.sdk.audio.fluencetype", my_data->fluence_cap, "");
    if (!strncmp("fluencepro", my_data->fluence_cap, sizeof("fluencepro"))) {
        my_data->fluence_type = FLUENCE_QUAD_MIC | FLUENCE_DUAL_MIC;
    } else if (!strncmp("fluence", my_data->fluence_cap, sizeof("fluence"))) {
        my_data->fluence_type = FLUENCE_DUAL_MIC;
    } else {
        my_data->fluence_type = FLUENCE_NONE;
    }

    if (my_data->fluence_type != FLUENCE_NONE) {
        property_get("persist.audio.fluence.voicecall",value,"");
        if (!strncmp("true", value, sizeof("true"))) {
            my_data->fluence_in_voice_call = true;
        }

        property_get("persist.audio.fluence.voicerec",value,"");
        if (!strncmp("true", value, sizeof("true"))) {
            my_data->fluence_in_voice_rec = true;
        }

        property_get("persist.audio.fluence.audiorec",value,"");
        if (!strncmp("true", value, sizeof("true"))) {
            my_data->fluence_in_audio_rec = true;
        }

        property_get("persist.audio.fluence.speaker",value,"");
        if (!strncmp("true", value, sizeof("true"))) {
            my_data->fluence_in_spkr_mode = true;
        }

        property_get("persist.audio.fluence.mode",value,"");
        if (!strncmp("broadside", value, sizeof("broadside"))) {
            my_data->fluence_mode = FLUENCE_BROADSIDE;
        }
    }
    property_get("persist.audio.FFSP.enable", ffspEnable, "");
    if (!strncmp("true", ffspEnable, sizeof("true"))) {
        acdb_device_table[SND_DEVICE_OUT_SPEAKER] = 131;
        acdb_device_table[SND_DEVICE_OUT_SPEAKER_WSA] = 131;
        acdb_device_table[SND_DEVICE_OUT_SPEAKER_REVERSE] = 131;
        acdb_device_table[SND_DEVICE_OUT_SPEAKER_AND_HDMI] = 131;
        acdb_device_table[SND_DEVICE_OUT_SPEAKER_AND_USB_HEADSET] = 131;
    }
    property_get("audio.ds1.metainfo.key",value,"0");
    key = atoi(value);

    my_data->voice_feature_set = VOICE_FEATURE_SET_DEFAULT;
    my_data->acdb_handle = dlopen(LIB_ACDB_LOADER, RTLD_NOW);
    if (my_data->acdb_handle == NULL) {
        ALOGE("%s: DLOPEN failed for %s", __func__, LIB_ACDB_LOADER);
    } else {
        ALOGV("%s: DLOPEN successful for %s", __func__, LIB_ACDB_LOADER);
        my_data->acdb_deallocate = (acdb_deallocate_t)dlsym(my_data->acdb_handle,
                                                    "acdb_loader_deallocate_ACDB");
        if (!my_data->acdb_deallocate)
            ALOGE("%s: Could not find the symbol acdb_loader_deallocate_ACDB from %s",
                  __func__, LIB_ACDB_LOADER);

        my_data->acdb_send_audio_cal = (acdb_send_audio_cal_t)dlsym(my_data->acdb_handle,
                                                    "acdb_loader_send_audio_cal_v2");
        if (!my_data->acdb_send_audio_cal)
            ALOGE("%s: Could not find the symbol acdb_send_audio_cal from %s",
                  __func__, LIB_ACDB_LOADER);

        my_data->acdb_set_audio_cal = (acdb_set_audio_cal_t)dlsym(my_data->acdb_handle,
                                                    "acdb_loader_set_audio_cal_v2");
        if (!my_data->acdb_set_audio_cal)
            ALOGE("%s: Could not find the symbol acdb_set_audio_cal_v2 from %s",
                  __func__, LIB_ACDB_LOADER);

        my_data->acdb_get_audio_cal = (acdb_get_audio_cal_t)dlsym(my_data->acdb_handle,
                                                    "acdb_loader_get_audio_cal_v2");
        if (!my_data->acdb_get_audio_cal)
            ALOGE("%s: Could not find the symbol acdb_get_audio_cal_v2 from %s",
                  __func__, LIB_ACDB_LOADER);

        my_data->acdb_send_voice_cal = (acdb_send_voice_cal_t)dlsym(my_data->acdb_handle,
                                                    "acdb_loader_send_voice_cal");
        if (!my_data->acdb_send_voice_cal)
            ALOGE("%s: Could not find the symbol acdb_loader_send_voice_cal from %s",
                  __func__, LIB_ACDB_LOADER);

        my_data->acdb_reload_vocvoltable = (acdb_reload_vocvoltable_t)dlsym(my_data->acdb_handle,
                                                    "acdb_loader_reload_vocvoltable");
        if (!my_data->acdb_reload_vocvoltable)
            ALOGE("%s: Could not find the symbol acdb_loader_reload_vocvoltable from %s",
                  __func__, LIB_ACDB_LOADER);

        my_data->acdb_get_default_app_type = (acdb_get_default_app_type_t)dlsym(
                                                    my_data->acdb_handle,
                                                    "acdb_loader_get_default_app_type");
        if (!my_data->acdb_get_default_app_type)
            ALOGE("%s: Could not find the symbol acdb_get_default_app_type from %s",
                  __func__, LIB_ACDB_LOADER);

        my_data->acdb_init = (acdb_init_t)dlsym(my_data->acdb_handle,
                                                    "acdb_loader_init_v2");
        if (my_data->acdb_init == NULL) {
            ALOGE("%s: dlsym error %s for acdb_loader_init_v2", __func__, dlerror());
            goto acdb_init_fail;
        }

        cvd_version = calloc(1, MAX_CVD_VERSION_STRING_SIZE);
        if (!cvd_version)
            ALOGE("Failed to allocate cvd version");
        else
            get_cvd_version(cvd_version, adev);
        my_data->acdb_init(snd_card_name, cvd_version, key);
        if (cvd_version)
            free(cvd_version);
    }
    audio_extn_pm_vote();

    // Check if WSA speaker is supported in codec
    char CodecPeek[1024] = "/sys/kernel/debug/asoc/";
    DIR *dir;
    struct dirent *dirent;
    char file_name[10] = "wsa";
    strcat(CodecPeek, snd_card_name);

    dir = opendir(CodecPeek);
    if (dir != NULL) {
        while (NULL != (dirent = readdir(dir))) {
            if (strstr (dirent->d_name,file_name))
            {
                my_data->is_wsa_speaker = true;
                break;
            }
        }
        closedir(dir);
    }

acdb_init_fail:

    set_platform_defaults();

    /* Initialize ACDB and PCM ID's */
    if (is_external_codec)
        platform_info_init(PLATFORM_INFO_XML_PATH_EXTCODEC);
    else
        platform_info_init(PLATFORM_INFO_XML_PATH);

    /* init usb */
    audio_extn_usb_init(adev);
    /* update sound cards appropriately */
    audio_extn_usb_set_proxy_sound_card(adev->snd_card);

    /* Read one time ssr property */
    audio_extn_ssr_update_enabled();
    audio_extn_spkr_prot_init(adev);

    /* init dap hal */
    audio_extn_dap_hal_init(adev->snd_card);

    audio_extn_dolby_set_license(adev);
    audio_hwdep_send_cal(my_data);

    /* init audio device arbitration */
    audio_extn_dev_arbi_init();

    my_data->edid_info = NULL;

    /* initialize backend config */
    for (idx = 0; idx < MAX_CODEC_BACKENDS; idx++) {
        my_data->current_backend_cfg[idx].sample_rate = CODEC_BACKEND_DEFAULT_SAMPLE_RATE;
        if (idx == HEADPHONE_44_1_BACKEND)
            my_data->current_backend_cfg[idx].sample_rate = OUTPUT_SAMPLING_RATE_44100;
        my_data->current_backend_cfg[idx].bit_width = CODEC_BACKEND_DEFAULT_BIT_WIDTH;
    }

    my_data->current_backend_cfg[DEFAULT_CODEC_BACKEND].bitwidth_mixer_ctl =
        strdup("SLIM_0_RX Format");
    my_data->current_backend_cfg[DEFAULT_CODEC_BACKEND].samplerate_mixer_ctl =
        strdup("SLIM_0_RX SampleRate");

    my_data->current_backend_cfg[HEADPHONE_44_1_BACKEND].bitwidth_mixer_ctl =
        strdup("SLIM_5_RX Format");
    my_data->current_backend_cfg[HEADPHONE_44_1_BACKEND].samplerate_mixer_ctl =
        strdup("SLIM_5_RX SampleRate");

    my_data->edid_info = NULL;
    return my_data;
}

void platform_deinit(void *platform)
{
    struct platform_data *my_data = (struct platform_data *)platform;

    if (my_data->edid_info) {
        free(my_data->edid_info);
        my_data->edid_info = NULL;
    }

    hw_info_deinit(my_data->hw_info);
    close_csd_client(my_data->csd);

    int32_t dev;
    for (dev = 0; dev < SND_DEVICE_MAX; dev++) {
        if (backend_table[dev]) {
            free(backend_table[dev]);
            backend_table[dev]= NULL;
        }
    }

    /* deinit audio device arbitration */
    audio_extn_dev_arbi_deinit();

    if (my_data->edid_info) {
        free(my_data->edid_info);
        my_data->edid_info = NULL;
    }

    free(platform);
    /* deinit usb */
    audio_extn_usb_deinit();
    audio_extn_dap_hal_deinit();
}

const char *platform_get_snd_device_name(snd_device_t snd_device)
{
    if (snd_device >= SND_DEVICE_MIN && snd_device < SND_DEVICE_MAX)
        return device_table[snd_device];
    else
        return "";
}

int platform_get_snd_device_name_extn(void *platform, snd_device_t snd_device,
                                      char *device_name)
{
    struct platform_data *my_data = (struct platform_data *)platform;

    if (snd_device >= SND_DEVICE_MIN && snd_device < SND_DEVICE_MAX) {
        strlcpy(device_name, device_table[snd_device], DEVICE_NAME_MAX_SIZE);
        hw_info_append_hw_type(my_data->hw_info, snd_device, device_name);
    } else {
        strlcpy(device_name, "", DEVICE_NAME_MAX_SIZE);
        return -EINVAL;
    }

    return 0;
}

void platform_add_backend_name(char *mixer_path, snd_device_t snd_device)
{
    if ((snd_device < SND_DEVICE_MIN) || (snd_device >= SND_DEVICE_MAX)) {
        ALOGE("%s: Invalid snd_device = %d", __func__, snd_device);
        return;
    }

    const char * suffix = backend_table[snd_device];

    if (suffix != NULL) {
        strlcat(mixer_path, " ", MIXER_PATH_MAX_LENGTH);
        strlcat(mixer_path, suffix, MIXER_PATH_MAX_LENGTH);
    }
}

int platform_get_pcm_device_id(audio_usecase_t usecase, int device_type)
{
    int device_id = -1;

    if (is_external_codec && is_misc_usecase(usecase)) {
        if (device_type == PCM_PLAYBACK)
            device_id = pcm_device_table_of_ext_codec[usecase][0];
        else
            device_id = pcm_device_table_of_ext_codec[usecase][1];
    } else {
        if (device_type == PCM_PLAYBACK)
            device_id = pcm_device_table[usecase][0];
        else
            device_id = pcm_device_table[usecase][1];
    }
    return device_id;
}

static int find_index(struct name_to_index * table, int32_t len, const char * name)
{
    int ret = 0;
    int32_t i;

    if (table == NULL) {
        ALOGE("%s: table is NULL", __func__);
        ret = -ENODEV;
        goto done;
    }

    if (name == NULL) {
        ALOGE("null key");
        ret = -ENODEV;
        goto done;
    }

    for (i=0; i < len; i++) {
        const char* tn = table[i].name;
        size_t len = strlen(tn);
        if (strncmp(tn, name, len) == 0) {
            if (strlen(name) != len) {
                continue; // substring
            }
            ret = table[i].index;
            goto done;
        }
    }
    ALOGE("%s: Could not find index for name = %s",
            __func__, name);
    ret = -ENODEV;
done:
    return ret;
}

int platform_set_fluence_type(void *platform, char *value)
{
    int ret = 0;
    int fluence_type = FLUENCE_NONE;
    int fluence_flag = NONE_FLAG;
    struct platform_data *my_data = (struct platform_data *)platform;
    struct audio_device *adev = my_data->adev;

    ALOGV("%s: fluence type:%d", __func__, my_data->fluence_type);

    /* only dual mic turn on and off is supported as of now through setparameters */
    if (!strncmp(AUDIO_PARAMETER_VALUE_DUALMIC,value, sizeof(AUDIO_PARAMETER_VALUE_DUALMIC))) {
        if (!strncmp("fluencepro", my_data->fluence_cap, sizeof("fluencepro")) ||
            !strncmp("fluence", my_data->fluence_cap, sizeof("fluence"))) {
            ALOGV("fluence dualmic feature enabled \n");
            fluence_type = FLUENCE_DUAL_MIC;
            fluence_flag = DMIC_FLAG;
        } else {
            ALOGE("%s: Failed to set DUALMIC", __func__);
            ret = -1;
            goto done;
        }
    } else if (!strncmp(AUDIO_PARAMETER_KEY_NO_FLUENCE, value, sizeof(AUDIO_PARAMETER_KEY_NO_FLUENCE))) {
        ALOGV("fluence disabled");
        fluence_type = FLUENCE_NONE;
    } else {
        ALOGE("Invalid fluence value : %s",value);
        ret = -1;
        goto done;
    }

    if (fluence_type != my_data->fluence_type) {
        ALOGV("%s: Updating fluence_type to :%d", __func__, fluence_type);
        my_data->fluence_type = fluence_type;
        adev->acdb_settings = (adev->acdb_settings & FLUENCE_MODE_CLEAR) | fluence_flag;
    }
done:
    return ret;
}

int platform_get_fluence_type(void *platform, char *value, uint32_t len)
{
    int ret = 0;
    struct platform_data *my_data = (struct platform_data *)platform;

    if (my_data->fluence_type == FLUENCE_QUAD_MIC) {
        strlcpy(value, "quadmic", len);
    } else if (my_data->fluence_type == FLUENCE_DUAL_MIC) {
        strlcpy(value, "dualmic", len);
    } else if (my_data->fluence_type == FLUENCE_NONE) {
        strlcpy(value, "none", len);
    } else
        ret = -1;

    return ret;
}

int platform_get_snd_device_index(char *device_name)
{
    return find_index(snd_device_name_index, SND_DEVICE_MAX, device_name);
}

int platform_get_usecase_index(const char *usecase_name)
{
    return find_index(usecase_name_index, AUDIO_USECASE_MAX, usecase_name);
}

int platform_set_snd_device_acdb_id(snd_device_t snd_device, unsigned int acdb_id)
{
    int ret = 0;

    if ((snd_device < SND_DEVICE_MIN) || (snd_device >= SND_DEVICE_MAX)) {
        ALOGE("%s: Invalid snd_device = %d",
            __func__, snd_device);
        ret = -EINVAL;
        goto done;
    }

    acdb_device_table[snd_device] = acdb_id;
done:
    return ret;
}

int platform_get_default_app_type(void *platform)
{
    struct platform_data *my_data = (struct platform_data *)platform;

    if (my_data->acdb_get_default_app_type)
        return my_data->acdb_get_default_app_type();
    else
        return DEFAULT_APP_TYPE;
}

int platform_get_snd_device_acdb_id(snd_device_t snd_device)
{
    if ((snd_device < SND_DEVICE_MIN) || (snd_device >= SND_DEVICE_MAX)) {
        ALOGE("%s: Invalid snd_device = %d", __func__, snd_device);
        return -EINVAL;
    }
    return acdb_device_table[snd_device];
}

int platform_set_snd_device_bit_width(snd_device_t snd_device, unsigned int bit_width)
{
    int ret = 0;

    if ((snd_device < SND_DEVICE_MIN) || (snd_device >= SND_DEVICE_MAX)) {
        ALOGE("%s: Invalid snd_device = %d",
            __func__, snd_device);
        ret = -EINVAL;
        goto done;
    }

    backend_bit_width_table[snd_device] = bit_width;
done:
    return ret;
}

int platform_get_snd_device_bit_width(snd_device_t snd_device)
{
    if ((snd_device < SND_DEVICE_MIN) || (snd_device >= SND_DEVICE_MAX)) {
        ALOGE("%s: Invalid snd_device = %d", __func__, snd_device);
        return DEFAULT_OUTPUT_SAMPLING_RATE;
    }
    return backend_bit_width_table[snd_device];
}

int platform_set_native_support(bool codec_support)
{
    na_props.platform_na_prop_enabled = na_props.ui_na_prop_enabled
        = codec_support;
    ALOGV("%s: na_props.platform_na_prop_enabled: %d", __func__,
           na_props.platform_na_prop_enabled);
    return 0;
}

int platform_get_native_support()
{
    int ret;
    if (na_props.platform_na_prop_enabled) {
        ret = na_props.ui_na_prop_enabled;
    } else {
        ret = na_props.platform_na_prop_enabled;
    }
    ALOGV("%s: na_props.ui_na_prop_enabled: %d", __func__,
           na_props.ui_na_prop_enabled);
    return ret;
}

void native_audio_get_params(struct str_parms *query,
                             struct str_parms *reply,
                             char *value, int len)
{
    int ret;
    ret = str_parms_get_str(query, AUDIO_PARAMETER_KEY_NATIVE_AUDIO,
                            value, len);
    if (ret >= 0) {
        if (na_props.platform_na_prop_enabled) {
            str_parms_add_str(reply, AUDIO_PARAMETER_KEY_NATIVE_AUDIO,
                          na_props.ui_na_prop_enabled ? "true" : "false");
            ALOGV("%s: na_props.ui_na_prop_enabled: %d", __func__,
                   na_props.ui_na_prop_enabled);
        } else {
            str_parms_add_str(reply, AUDIO_PARAMETER_KEY_NATIVE_AUDIO,
                              "false");
            ALOGV("%s: native audio not supported: %d", __func__,
                   na_props.platform_na_prop_enabled);
        }
    }
}

int native_audio_set_params(struct platform_data *platform,
                            struct str_parms *parms, char *value, int len)
{
    int ret = 0;
    struct audio_usecase *usecase;
    struct listnode *node;

    ret = str_parms_get_str(parms, AUDIO_PARAMETER_KEY_NATIVE_AUDIO,
                             value, len);
    if (ret >= 0) {
        if (na_props.platform_na_prop_enabled) {
            if (!strncmp("true", value, sizeof("true")))
                na_props.ui_na_prop_enabled = true;
            else
                na_props.ui_na_prop_enabled = false;

            str_parms_del(parms, AUDIO_PARAMETER_KEY_NATIVE_AUDIO);

            /* Iterate through the usecase list and trigger device switch for
            all the appropriate usecases */
            list_for_each(node, &(platform->adev)->usecase_list) {
                 usecase = node_to_item(node, struct audio_usecase, list);

                 if (is_offload_usecase(usecase->id) &&
                    (usecase->stream.out->devices & AUDIO_DEVICE_OUT_WIRED_HEADPHONE ||
                    usecase->stream.out->devices & AUDIO_DEVICE_OUT_WIRED_HEADSET) &&
                    OUTPUT_SAMPLING_RATE_44100 == usecase->stream.out->sample_rate) {
                         select_devices(platform->adev, usecase->id);
                         ALOGV("%s: triggering dynamic device switch for usecase: "
                               "%d, device: %d", __func__, usecase->id,
                               usecase->stream.out->devices);
                 }
            }
        } else {
              ALOGV("%s: native audio not supported: %d", __func__,
                     na_props.platform_na_prop_enabled);
        }
    }
    return ret;
}

int platform_get_backend_index(snd_device_t snd_device)
{
    int32_t port = DEFAULT_CODEC_BACKEND;

    if (snd_device >= SND_DEVICE_MIN && snd_device < SND_DEVICE_MAX) {
        if (backend_table[snd_device] != NULL &&
            !strcmp(backend_table[snd_device], "headphones-44.1"))
            port = HEADPHONE_44_1_BACKEND;
        else
            port = DEFAULT_CODEC_BACKEND;
    } else {
        ALOGV("%s: Invalid device - %d ", __func__, snd_device);
    }

    ALOGV("%s: backend port - %d", __func__, port);
    return port;
}

int platform_send_audio_calibration(void *platform, struct audio_usecase *usecase,
                                    int app_type, int sample_rate)
{
    struct platform_data *my_data = (struct platform_data *)platform;
    int acdb_dev_id, acdb_dev_type;
    struct audio_device *adev = my_data->adev;
    int snd_device = SND_DEVICE_OUT_SPEAKER;

    if (usecase->type == PCM_PLAYBACK)
        snd_device = usecase->out_snd_device;
    else if ((usecase->type == PCM_HFP_CALL) || (usecase->type == PCM_CAPTURE))
        snd_device = usecase->in_snd_device;
    acdb_dev_id = acdb_device_table[audio_extn_get_spkr_prot_snd_device(snd_device)];

    // Do not use Rx path default app type for TX path
    if ((usecase->type == PCM_CAPTURE) && (app_type == DEFAULT_APP_TYPE_RX_PATH)) {
        ALOGD("Resetting app type for Tx path to default");
        app_type  = DEFAULT_APP_TYPE_TX_PATH;
    }
    if (acdb_dev_id < 0) {
        ALOGE("%s: Could not find acdb id for device(%d)",
              __func__, snd_device);
        return -EINVAL;
    }
    if (my_data->acdb_send_audio_cal) {
        ALOGV("%s: sending audio calibration for snd_device(%d) acdb_id(%d)",
              __func__, snd_device, acdb_dev_id);
        if (snd_device >= SND_DEVICE_OUT_BEGIN &&
                snd_device < SND_DEVICE_OUT_END)
            acdb_dev_type = ACDB_DEV_TYPE_OUT;
        else
            acdb_dev_type = ACDB_DEV_TYPE_IN;
        my_data->acdb_send_audio_cal(acdb_dev_id, acdb_dev_type, app_type,
                                     sample_rate);
    }
    return 0;
}

int platform_switch_voice_call_device_pre(void *platform)
{
    struct platform_data *my_data = (struct platform_data *)platform;
    int ret = 0;

    if (my_data->csd != NULL &&
        voice_is_in_call(my_data->adev)) {
        /* This must be called before disabling mixer controls on APQ side */
        ret = my_data->csd->disable_device();
        if (ret < 0) {
            ALOGE("%s: csd_client_disable_device, failed, error %d",
                  __func__, ret);
        }
    }
    return ret;
}

int platform_switch_voice_call_enable_device_config(void *platform,
                                                    snd_device_t out_snd_device,
                                                    snd_device_t in_snd_device)
{
    struct platform_data *my_data = (struct platform_data *)platform;
    int acdb_rx_id, acdb_tx_id;
    int ret = 0;

    if (my_data->csd == NULL)
        return ret;

    if (out_snd_device == SND_DEVICE_OUT_VOICE_SPEAKER &&
        audio_extn_spkr_prot_is_enabled())
        acdb_rx_id = acdb_device_table[SND_DEVICE_OUT_SPEAKER_PROTECTED];
    else
        acdb_rx_id = acdb_device_table[out_snd_device];

    acdb_tx_id = acdb_device_table[in_snd_device];

    if (acdb_rx_id > 0 && acdb_tx_id > 0) {
        ret = my_data->csd->enable_device_config(acdb_rx_id, acdb_tx_id);
        if (ret < 0) {
            ALOGE("%s: csd_enable_device_config, failed, error %d",
                  __func__, ret);
        }
    } else {
        ALOGE("%s: Incorrect ACDB IDs (rx: %d tx: %d)", __func__,
              acdb_rx_id, acdb_tx_id);
    }

    return ret;
}

int platform_switch_voice_call_device_post(void *platform,
                                           snd_device_t out_snd_device,
                                           snd_device_t in_snd_device)
{
    struct platform_data *my_data = (struct platform_data *)platform;
    int acdb_rx_id, acdb_tx_id;

    if (my_data->acdb_send_voice_cal == NULL) {
        ALOGE("%s: dlsym error for acdb_send_voice_call", __func__);
    } else {
        if (out_snd_device == SND_DEVICE_OUT_VOICE_SPEAKER &&
            audio_extn_spkr_prot_is_enabled())
            out_snd_device = SND_DEVICE_OUT_VOICE_SPEAKER_PROTECTED;

        acdb_rx_id = acdb_device_table[out_snd_device];
        acdb_tx_id = acdb_device_table[in_snd_device];

        if (acdb_rx_id > 0 && acdb_tx_id > 0)
            my_data->acdb_send_voice_cal(acdb_rx_id, acdb_tx_id);
        else
            ALOGE("%s: Incorrect ACDB IDs (rx: %d tx: %d)", __func__,
                  acdb_rx_id, acdb_tx_id);
    }

    return 0;
}

int platform_switch_voice_call_usecase_route_post(void *platform,
                                                  snd_device_t out_snd_device,
                                                  snd_device_t in_snd_device)
{
    struct platform_data *my_data = (struct platform_data *)platform;
    int acdb_rx_id, acdb_tx_id;
    int ret = 0;

    if (my_data->csd == NULL)
        return ret;

    if (out_snd_device == SND_DEVICE_OUT_VOICE_SPEAKER &&
        audio_extn_spkr_prot_is_enabled())
        acdb_rx_id = acdb_device_table[SND_DEVICE_OUT_SPEAKER_PROTECTED];
    else
        acdb_rx_id = acdb_device_table[out_snd_device];

    acdb_tx_id = acdb_device_table[in_snd_device];

    if (acdb_rx_id > 0 && acdb_tx_id > 0) {
        ret = my_data->csd->enable_device(acdb_rx_id, acdb_tx_id,
                                          my_data->adev->acdb_settings);
        if (ret < 0) {
            ALOGE("%s: csd_enable_device, failed, error %d", __func__, ret);
        }
    } else {
        ALOGE("%s: Incorrect ACDB IDs (rx: %d tx: %d)", __func__,
              acdb_rx_id, acdb_tx_id);
    }

    return ret;
}

int platform_start_voice_call(void *platform, uint32_t vsid)
{
    struct platform_data *my_data = (struct platform_data *)platform;
    int ret = 0;

    if (my_data->csd != NULL) {
        ret = my_data->csd->start_voice(vsid);
        if (ret < 0) {
            ALOGE("%s: csd_start_voice error %d\n", __func__, ret);
        }
    }
    return ret;
}

int platform_stop_voice_call(void *platform, uint32_t vsid)
{
    struct platform_data *my_data = (struct platform_data *)platform;
    int ret = 0;

    if (my_data->csd != NULL) {
        ret = my_data->csd->stop_voice(vsid);
        if (ret < 0) {
            ALOGE("%s: csd_stop_voice error %d\n", __func__, ret);
        }
    }
    return ret;
}

int platform_get_sample_rate(void *platform, uint32_t *rate)
{
    return 0;
}

int platform_set_voice_volume(void *platform, int volume)
{
    struct platform_data *my_data = (struct platform_data *)platform;
    struct audio_device *adev = my_data->adev;
    struct mixer_ctl *ctl;
    const char *mixer_ctl_name = "Voice Rx Gain";
    int vol_index = 0, ret = 0;
    uint32_t set_values[ ] = {0,
                              ALL_SESSION_VSID,
                              DEFAULT_VOLUME_RAMP_DURATION_MS};

    // Voice volume levels are mapped to adsp volume levels as follows.
    // 100 -> 5, 80 -> 4, 60 -> 3, 40 -> 2, 20 -> 1  0 -> 0
    // But this values don't changed in kernel. So, below change is need.
    vol_index = (int)percent_to_index(volume, MIN_VOL_INDEX, MAX_VOL_INDEX);
    set_values[0] = vol_index;

    ctl = mixer_get_ctl_by_name(adev->mixer, mixer_ctl_name);
    if (!ctl) {
        ALOGE("%s: Could not get ctl for mixer cmd - %s",
              __func__, mixer_ctl_name);
        return -EINVAL;
    }
    ALOGV("Setting voice volume index: %d", set_values[0]);
    mixer_ctl_set_array(ctl, set_values, ARRAY_SIZE(set_values));

    if (my_data->csd != NULL) {
        ret = my_data->csd->volume(ALL_SESSION_VSID, volume,
                                   DEFAULT_VOLUME_RAMP_DURATION_MS);
        if (ret < 0) {
            ALOGE("%s: csd_volume error %d", __func__, ret);
        }
    }
    return ret;
}

int platform_set_mic_mute(void *platform, bool state)
{
    struct platform_data *my_data = (struct platform_data *)platform;
    struct audio_device *adev = my_data->adev;
    struct mixer_ctl *ctl;
    const char *mixer_ctl_name = "Voice Tx Mute";
    int ret = 0;
    uint32_t set_values[ ] = {0,
                              ALL_SESSION_VSID,
                              DEFAULT_MUTE_RAMP_DURATION_MS};

    set_values[0] = state;
    ctl = mixer_get_ctl_by_name(adev->mixer, mixer_ctl_name);
    if (!ctl) {
        ALOGE("%s: Could not get ctl for mixer cmd - %s",
              __func__, mixer_ctl_name);
        return -EINVAL;
    }
    ALOGV("Setting voice mute state: %d", state);
    mixer_ctl_set_array(ctl, set_values, ARRAY_SIZE(set_values));

    if (my_data->csd != NULL) {
        ret = my_data->csd->mic_mute(ALL_SESSION_VSID, state,
                                     DEFAULT_MUTE_RAMP_DURATION_MS);
        if (ret < 0) {
            ALOGE("%s: csd_mic_mute error %d", __func__, ret);
        }
    }
    return ret;
}

int platform_set_device_mute(void *platform, bool state, char *dir)
{
    struct platform_data *my_data = (struct platform_data *)platform;
    struct audio_device *adev = my_data->adev;
    struct mixer_ctl *ctl;
    char *mixer_ctl_name = NULL;
    int ret = 0;
    uint32_t set_values[ ] = {0,
                              ALL_SESSION_VSID,
                              0};
    if(dir == NULL) {
        ALOGE("%s: Invalid direction:%s", __func__, dir);
        return -EINVAL;
    }

    if (!strncmp("rx", dir, sizeof("rx"))) {
        mixer_ctl_name = "Voice Rx Device Mute";
    } else if (!strncmp("tx", dir, sizeof("tx"))) {
        mixer_ctl_name = "Voice Tx Device Mute";
    } else {
        return -EINVAL;
    }

    set_values[0] = state;
    ctl = mixer_get_ctl_by_name(adev->mixer, mixer_ctl_name);
    if (!ctl) {
        ALOGE("%s: Could not get ctl for mixer cmd - %s",
              __func__, mixer_ctl_name);
        return -EINVAL;
    }

    ALOGV("%s: Setting device mute state: %d, mixer ctrl:%s",
          __func__,state, mixer_ctl_name);
    mixer_ctl_set_array(ctl, set_values, ARRAY_SIZE(set_values));

    return ret;
}

snd_device_t platform_get_output_snd_device(void *platform, struct stream_out *out)
{
    struct platform_data *my_data = (struct platform_data *)platform;
    struct audio_device *adev = my_data->adev;
    audio_mode_t mode = adev->mode;
    snd_device_t snd_device = SND_DEVICE_NONE;
    audio_devices_t devices = out->devices;
    unsigned int sample_rate = out->sample_rate;
#ifdef RECORD_PLAY_CONCURRENCY
    bool use_voip_out_devices = false;
    bool prop_rec_play_enabled = false;
    char recConcPropValue[PROPERTY_VALUE_MAX];

    if (property_get("rec.playback.conc.disabled", recConcPropValue, NULL)) {
        prop_rec_play_enabled = atoi(recConcPropValue) || !strncmp("true", recConcPropValue, 4);
    }
    use_voip_out_devices =  prop_rec_play_enabled &&
                        (my_data->rec_play_conc_set || adev->mode == AUDIO_MODE_IN_COMMUNICATION);
    ALOGV("platform_get_output_snd_device use_voip_out_devices : %d",use_voip_out_devices);
#endif

    audio_channel_mask_t channel_mask = (adev->active_input == NULL) ?
                                AUDIO_CHANNEL_IN_MONO : adev->active_input->channel_mask;
    int channel_count = popcount(channel_mask);

    ALOGV("%s: enter: output devices(%#x)", __func__, devices);
    if (devices == AUDIO_DEVICE_NONE ||
        devices & AUDIO_DEVICE_BIT_IN) {
        ALOGV("%s: Invalid output devices (%#x)", __func__, devices);
        goto exit;
    }

    if (popcount(devices) == 2 && !voice_is_in_call(adev)) {
        if (devices == (AUDIO_DEVICE_OUT_WIRED_HEADPHONE |
                        AUDIO_DEVICE_OUT_SPEAKER)) {
            if (my_data->external_spk_1)
                snd_device = SND_DEVICE_OUT_SPEAKER_AND_HEADPHONES_EXTERNAL_1;
            else if (my_data->external_spk_2)
                snd_device = SND_DEVICE_OUT_SPEAKER_AND_HEADPHONES_EXTERNAL_2;
            else
                snd_device = SND_DEVICE_OUT_SPEAKER_AND_HEADPHONES;
        } else if (devices == (AUDIO_DEVICE_OUT_WIRED_HEADSET |
                               AUDIO_DEVICE_OUT_SPEAKER)) {
            if (audio_extn_get_anc_enabled())
                snd_device = SND_DEVICE_OUT_SPEAKER_AND_ANC_HEADSET;
            else if (my_data->external_spk_1)
                snd_device = SND_DEVICE_OUT_SPEAKER_AND_HEADPHONES_EXTERNAL_1;
            else if (my_data->external_spk_2)
                snd_device = SND_DEVICE_OUT_SPEAKER_AND_HEADPHONES_EXTERNAL_2;
            else
                snd_device = SND_DEVICE_OUT_SPEAKER_AND_HEADPHONES;
        } else if (devices == (AUDIO_DEVICE_OUT_AUX_DIGITAL |
                               AUDIO_DEVICE_OUT_SPEAKER)) {
            snd_device = SND_DEVICE_OUT_SPEAKER_AND_HDMI;
        } else if (devices == (AUDIO_DEVICE_OUT_ANLG_DOCK_HEADSET |
                               AUDIO_DEVICE_OUT_SPEAKER)) {
            snd_device = SND_DEVICE_OUT_SPEAKER_AND_USB_HEADSET;
        } else {
            ALOGE("%s: Invalid combo device(%#x)", __func__, devices);
            goto exit;
        }
        if (snd_device != SND_DEVICE_NONE) {
            goto exit;
        }
    }

    if (popcount(devices) != 1) {
        ALOGE("%s: Invalid output devices(%#x)", __func__, devices);
        goto exit;
    }

    if ((mode == AUDIO_MODE_IN_CALL) ||
        voice_extn_compress_voip_is_active(adev)) {
        if (devices & AUDIO_DEVICE_OUT_WIRED_HEADPHONE ||
            devices & AUDIO_DEVICE_OUT_WIRED_HEADSET) {
            if ((adev->voice.tty_mode != TTY_MODE_OFF) &&
                !voice_extn_compress_voip_is_active(adev)) {
                switch (adev->voice.tty_mode) {
                case TTY_MODE_FULL:
                    snd_device = SND_DEVICE_OUT_VOICE_TTY_FULL_HEADPHONES;
                    break;
                case TTY_MODE_VCO:
                    snd_device = SND_DEVICE_OUT_VOICE_TTY_VCO_HEADPHONES;
                    break;
                case TTY_MODE_HCO:
                    snd_device = SND_DEVICE_OUT_VOICE_TTY_HCO_HANDSET;
                    break;
                default:
                    ALOGE("%s: Invalid TTY mode (%#x)",
                          __func__, adev->voice.tty_mode);
                }
            } else if (audio_extn_get_anc_enabled()) {
                if (audio_extn_should_use_fb_anc())
                    snd_device = SND_DEVICE_OUT_VOICE_ANC_FB_HEADSET;
                else
                    snd_device = SND_DEVICE_OUT_VOICE_ANC_HEADSET;
            } else {
                snd_device = SND_DEVICE_OUT_VOICE_HEADPHONES;
            }
        } else if (devices & AUDIO_DEVICE_OUT_ALL_SCO) {
            if (adev->bt_wb_speech_enabled)
                snd_device = SND_DEVICE_OUT_BT_SCO_WB;
            else
                snd_device = SND_DEVICE_OUT_BT_SCO;
        } else if (devices & AUDIO_DEVICE_OUT_SPEAKER) {
                if (my_data->is_wsa_speaker)
                    snd_device = SND_DEVICE_OUT_VOICE_SPEAKER_WSA;
                else
                    snd_device = SND_DEVICE_OUT_VOICE_SPEAKER;
        } else if (devices & AUDIO_DEVICE_OUT_ANLG_DOCK_HEADSET ||
                   devices & AUDIO_DEVICE_OUT_DGTL_DOCK_HEADSET) {
            snd_device = SND_DEVICE_OUT_USB_HEADSET;
        } else if (devices & AUDIO_DEVICE_OUT_FM_TX) {
            snd_device = SND_DEVICE_OUT_TRANSMISSION_FM;
        } else if (devices & AUDIO_DEVICE_OUT_EARPIECE) {
            if (audio_extn_should_use_handset_anc(channel_count))
                snd_device = SND_DEVICE_OUT_ANC_HANDSET;
            else
                snd_device = SND_DEVICE_OUT_VOICE_HANDSET;
        } else if (devices & AUDIO_DEVICE_OUT_TELEPHONY_TX)
            snd_device = SND_DEVICE_OUT_VOICE_TX;

        if (snd_device != SND_DEVICE_NONE) {
            goto exit;
        }
    }

    if (devices & AUDIO_DEVICE_OUT_WIRED_HEADPHONE ||
        devices & AUDIO_DEVICE_OUT_WIRED_HEADSET) {
        if (OUTPUT_SAMPLING_RATE_44100 == sample_rate &&
            platform_get_native_support()) {
            snd_device = SND_DEVICE_OUT_HEADPHONES_44_1;
        }else if (devices & AUDIO_DEVICE_OUT_WIRED_HEADSET
            && audio_extn_get_anc_enabled()) {
#ifdef RECORD_PLAY_CONCURRENCY
            if (use_voip_out_devices) {
                // ANC should be disabled for voip concurrency
                snd_device = SND_DEVICE_OUT_VOIP_HEADPHONES;
            } else
#endif
            {
                if (audio_extn_should_use_fb_anc())
                    snd_device = SND_DEVICE_OUT_ANC_FB_HEADSET;
                else
                    snd_device = SND_DEVICE_OUT_ANC_HEADSET;
            }
        } else {
#ifdef RECORD_PLAY_CONCURRENCY
            if (use_voip_out_devices)
                snd_device = SND_DEVICE_OUT_VOIP_HEADPHONES;
            else
#endif
                snd_device = SND_DEVICE_OUT_HEADPHONES;
        }
    } else if (devices & AUDIO_DEVICE_OUT_SPEAKER) {
#ifdef RECORD_PLAY_CONCURRENCY
        if (use_voip_out_devices) {
            snd_device = SND_DEVICE_OUT_VOIP_SPEAKER;
        } else
#endif
        {
            if (adev->speaker_lr_swap)
                snd_device = SND_DEVICE_OUT_SPEAKER_REVERSE;
            else
            {
                if (my_data->is_wsa_speaker)
                    snd_device = SND_DEVICE_OUT_SPEAKER_WSA;
                else
                    snd_device = SND_DEVICE_OUT_SPEAKER;
            }
        }
    } else if (devices & AUDIO_DEVICE_OUT_ALL_SCO) {
        if (adev->bt_wb_speech_enabled)
            snd_device = SND_DEVICE_OUT_BT_SCO_WB;
        else
            snd_device = SND_DEVICE_OUT_BT_SCO;
    } else if (devices & AUDIO_DEVICE_OUT_AUX_DIGITAL) {
        snd_device = SND_DEVICE_OUT_HDMI ;
    } else if (devices & AUDIO_DEVICE_OUT_ANLG_DOCK_HEADSET ||
               devices & AUDIO_DEVICE_OUT_DGTL_DOCK_HEADSET) {
        ALOGD("%s: setting USB hadset channel capability(2) for Proxy", __func__);
        audio_extn_set_afe_proxy_channel_mixer(adev, 2);
        snd_device = SND_DEVICE_OUT_USB_HEADSET;
    } else if (devices & AUDIO_DEVICE_OUT_FM_TX) {
        snd_device = SND_DEVICE_OUT_TRANSMISSION_FM;
    } else if (devices & AUDIO_DEVICE_OUT_EARPIECE) {
#ifdef RECORD_PLAY_CONCURRENCY
        if (use_voip_out_devices)
            snd_device = SND_DEVICE_OUT_VOIP_HANDSET;
        else
#endif
            snd_device = SND_DEVICE_OUT_HANDSET;
    } else if (devices & AUDIO_DEVICE_OUT_PROXY) {
        channel_count = audio_extn_get_afe_proxy_channel_count();
        ALOGD("%s: setting sink capability(%d) for Proxy", __func__, channel_count);
        audio_extn_set_afe_proxy_channel_mixer(adev, channel_count);
        snd_device = SND_DEVICE_OUT_AFE_PROXY;
    } else {
        ALOGE("%s: Unknown device(s) %#x", __func__, devices);
    }
exit:
    ALOGV("%s: exit: snd_device(%s)", __func__, device_table[snd_device]);
    return snd_device;
}

snd_device_t platform_get_input_snd_device(void *platform, audio_devices_t out_device)
{
    struct platform_data *my_data = (struct platform_data *)platform;
    struct audio_device *adev = my_data->adev;
    audio_source_t  source = (adev->active_input == NULL) ?
                                AUDIO_SOURCE_DEFAULT : adev->active_input->source;

    audio_mode_t    mode   = adev->mode;
    audio_devices_t in_device = ((adev->active_input == NULL) ?
                                    AUDIO_DEVICE_NONE : adev->active_input->device)
                                & ~AUDIO_DEVICE_BIT_IN;
    audio_channel_mask_t channel_mask = (adev->active_input == NULL) ?
                                AUDIO_CHANNEL_IN_MONO : adev->active_input->channel_mask;
    snd_device_t snd_device = SND_DEVICE_NONE;
    int channel_count = popcount(channel_mask);

    ALOGV("%s: enter: out_device(%#x) in_device(%#x)",
          __func__, out_device, in_device);
    if (my_data->external_mic) {
        if ((out_device != AUDIO_DEVICE_NONE) && ((mode == AUDIO_MODE_IN_CALL) ||
            voice_extn_compress_voip_is_active(adev) || audio_extn_hfp_is_active(adev))) {
            if (out_device & AUDIO_DEVICE_OUT_WIRED_HEADPHONE ||
               out_device & AUDIO_DEVICE_OUT_EARPIECE ||
               out_device & AUDIO_DEVICE_OUT_SPEAKER )
                snd_device = SND_DEVICE_IN_HANDSET_MIC_EXTERNAL;
        } else if (in_device & AUDIO_DEVICE_IN_BUILTIN_MIC ||
                   in_device & AUDIO_DEVICE_IN_BACK_MIC) {
            snd_device = SND_DEVICE_IN_HANDSET_MIC_EXTERNAL;
        }
    }

    if (snd_device != AUDIO_DEVICE_NONE)
        goto exit;

    if ((out_device != AUDIO_DEVICE_NONE) && ((mode == AUDIO_MODE_IN_CALL) ||
        voice_extn_compress_voip_is_active(adev) || audio_extn_hfp_is_active(adev))) {
        if ((adev->voice.tty_mode != TTY_MODE_OFF) &&
            !voice_extn_compress_voip_is_active(adev)) {
            if (out_device & AUDIO_DEVICE_OUT_WIRED_HEADPHONE ||
                out_device & AUDIO_DEVICE_OUT_WIRED_HEADSET) {
                switch (adev->voice.tty_mode) {
                case TTY_MODE_FULL:
                    snd_device = SND_DEVICE_IN_VOICE_TTY_FULL_HEADSET_MIC;
                    break;
                case TTY_MODE_VCO:
                    snd_device = SND_DEVICE_IN_VOICE_TTY_VCO_HANDSET_MIC;
                    break;
                case TTY_MODE_HCO:
                    snd_device = SND_DEVICE_IN_VOICE_TTY_HCO_HEADSET_MIC;
                    break;
                default:
                    ALOGE("%s: Invalid TTY mode (%#x)",
                          __func__, adev->voice.tty_mode);
                }
                goto exit;
            }
        }
        if (out_device & AUDIO_DEVICE_OUT_EARPIECE ||
            out_device & AUDIO_DEVICE_OUT_WIRED_HEADPHONE) {
            if (out_device & AUDIO_DEVICE_OUT_EARPIECE &&
                audio_extn_should_use_handset_anc(channel_count) &&
                my_data->fluence_type != FLUENCE_NONE) {
                snd_device = SND_DEVICE_IN_VOICE_FLUENCE_DMIC_AANC;
                adev->acdb_settings |= DMIC_FLAG;
                ALOGD("Selecting AANC, Fluence combo device");
            } else if (out_device & AUDIO_DEVICE_OUT_EARPIECE &&
                audio_extn_should_use_handset_anc(channel_count)) {
                snd_device = SND_DEVICE_IN_AANC_HANDSET_MIC;
                adev->acdb_settings |= ANC_FLAG;
            } else if (my_data->fluence_type == FLUENCE_NONE ||
                my_data->fluence_in_voice_call == false) {
                snd_device = SND_DEVICE_IN_HANDSET_MIC;
                if (audio_extn_hfp_is_active(adev))
                    platform_set_echo_reference(adev->platform, true);
            } else {
                snd_device = SND_DEVICE_IN_VOICE_DMIC;
                adev->acdb_settings |= DMIC_FLAG;
            }
        } else if (out_device & AUDIO_DEVICE_OUT_WIRED_HEADSET) {
            snd_device = SND_DEVICE_IN_VOICE_HEADSET_MIC;
            if (audio_extn_hfp_is_active(adev))
                platform_set_echo_reference(adev->platform, true);
        } else if (out_device & AUDIO_DEVICE_OUT_ALL_SCO) {
            if (adev->bt_wb_speech_enabled) {
                if (adev->bluetooth_nrec)
                    snd_device = SND_DEVICE_IN_BT_SCO_MIC_WB_NREC;
                else
                    snd_device = SND_DEVICE_IN_BT_SCO_MIC_WB;
            } else {
                if (adev->bluetooth_nrec)
                    snd_device = SND_DEVICE_IN_BT_SCO_MIC_NREC;
                else
                    snd_device = SND_DEVICE_IN_BT_SCO_MIC;
            }
        } else if (out_device & AUDIO_DEVICE_OUT_SPEAKER) {
            if (my_data->fluence_type != FLUENCE_NONE &&
                my_data->fluence_in_voice_call &&
                my_data->fluence_in_spkr_mode) {
                if(my_data->fluence_type & FLUENCE_QUAD_MIC) {
                    adev->acdb_settings |= QMIC_FLAG;
                    snd_device = SND_DEVICE_IN_VOICE_SPEAKER_QMIC;
                } else {
                    adev->acdb_settings |= DMIC_FLAG;
                    if (my_data->fluence_mode == FLUENCE_BROADSIDE)
                       snd_device = SND_DEVICE_IN_VOICE_SPEAKER_DMIC_BROADSIDE;
                    else
                       snd_device = SND_DEVICE_IN_VOICE_SPEAKER_DMIC;
                }
            } else {
                snd_device = SND_DEVICE_IN_VOICE_SPEAKER_MIC;
                if (audio_extn_hfp_is_active(adev))
                    platform_set_echo_reference(adev->platform, true);
            }
        } else if (out_device & AUDIO_DEVICE_OUT_TELEPHONY_TX)
            snd_device = SND_DEVICE_IN_VOICE_RX;
    } else if (source == AUDIO_SOURCE_CAMCORDER) {
        if (in_device & AUDIO_DEVICE_IN_BUILTIN_MIC ||
            in_device & AUDIO_DEVICE_IN_BACK_MIC) {
            if (my_data->fluence_type & FLUENCE_DUAL_MIC &&
                channel_count == 2)
                snd_device = SND_DEVICE_IN_HANDSET_STEREO_DMIC;
            else
                snd_device = SND_DEVICE_IN_CAMCORDER_MIC;
        }
    } else if (source == AUDIO_SOURCE_VOICE_RECOGNITION) {
        if (in_device & AUDIO_DEVICE_IN_BUILTIN_MIC) {
            if (channel_count == 2) {
                snd_device = SND_DEVICE_IN_VOICE_REC_DMIC_STEREO;
                adev->acdb_settings |= DMIC_FLAG;
            } else if (adev->active_input->enable_ns)
                snd_device = SND_DEVICE_IN_VOICE_REC_MIC_NS;
            else if (my_data->fluence_type != FLUENCE_NONE &&
                     my_data->fluence_in_voice_rec) {
                snd_device = SND_DEVICE_IN_VOICE_REC_DMIC_FLUENCE;
                adev->acdb_settings |= DMIC_FLAG;
            } else {
                snd_device = SND_DEVICE_IN_VOICE_REC_MIC;
            }
        }
    } else if ((source == AUDIO_SOURCE_VOICE_COMMUNICATION) ||
              (mode == AUDIO_MODE_IN_COMMUNICATION)) {
        if (out_device & AUDIO_DEVICE_OUT_SPEAKER)
            in_device = AUDIO_DEVICE_IN_BACK_MIC;
        if (adev->active_input) {
            if (adev->active_input->enable_aec &&
                    adev->active_input->enable_ns) {
                if (in_device & AUDIO_DEVICE_IN_BACK_MIC) {
                    if (my_data->fluence_in_spkr_mode) {
                        if (my_data->fluence_type & FLUENCE_QUAD_MIC) {
                            snd_device = SND_DEVICE_IN_SPEAKER_QMIC_AEC_NS;
                        } else if (my_data->fluence_type & FLUENCE_DUAL_MIC) {
                            if (my_data->fluence_mode == FLUENCE_BROADSIDE)
                                snd_device = SND_DEVICE_IN_SPEAKER_DMIC_AEC_NS_BROADSIDE;
                            else
                                snd_device = SND_DEVICE_IN_SPEAKER_DMIC_AEC_NS;
                        }
                        adev->acdb_settings |= DMIC_FLAG;
                    } else
                        snd_device = SND_DEVICE_IN_SPEAKER_MIC_AEC_NS;
                } else if (in_device & AUDIO_DEVICE_IN_BUILTIN_MIC) {
                    if (my_data->fluence_type & FLUENCE_DUAL_MIC) {
                        snd_device = SND_DEVICE_IN_HANDSET_DMIC_AEC_NS;
                        adev->acdb_settings |= DMIC_FLAG;
                    } else
                        snd_device = SND_DEVICE_IN_HANDSET_MIC_AEC_NS;
                } else if (in_device & AUDIO_DEVICE_IN_WIRED_HEADSET) {
                    snd_device = SND_DEVICE_IN_HEADSET_MIC_FLUENCE;
                }
                platform_set_echo_reference(adev->platform, true);
            } else if (adev->active_input->enable_aec) {
                if (in_device & AUDIO_DEVICE_IN_BACK_MIC) {
                    if (my_data->fluence_in_spkr_mode) {
                        if (my_data->fluence_type & FLUENCE_QUAD_MIC) {
                            snd_device = SND_DEVICE_IN_SPEAKER_QMIC_AEC;
                        } else if (my_data->fluence_type & FLUENCE_DUAL_MIC) {
                            if (my_data->fluence_mode == FLUENCE_BROADSIDE)
                                snd_device = SND_DEVICE_IN_SPEAKER_DMIC_AEC_BROADSIDE;
                            else
                                snd_device = SND_DEVICE_IN_SPEAKER_DMIC_AEC;
                        }
                        adev->acdb_settings |= DMIC_FLAG;
                    } else
                        snd_device = SND_DEVICE_IN_SPEAKER_MIC_AEC;
                } else if (in_device & AUDIO_DEVICE_IN_BUILTIN_MIC) {
                    if (my_data->fluence_type & FLUENCE_DUAL_MIC) {
                        snd_device = SND_DEVICE_IN_HANDSET_DMIC_AEC;
                        adev->acdb_settings |= DMIC_FLAG;
                    } else
                        snd_device = SND_DEVICE_IN_HANDSET_MIC_AEC;
                } else if (in_device & AUDIO_DEVICE_IN_WIRED_HEADSET) {
                    snd_device = SND_DEVICE_IN_HEADSET_MIC_FLUENCE;
                }
                platform_set_echo_reference(adev->platform, true);
            } else if (adev->active_input->enable_ns) {
                if (in_device & AUDIO_DEVICE_IN_BACK_MIC) {
                    if (my_data->fluence_in_spkr_mode) {
                        if (my_data->fluence_type & FLUENCE_QUAD_MIC) {
                            snd_device = SND_DEVICE_IN_SPEAKER_QMIC_NS;
                        } else if (my_data->fluence_type & FLUENCE_DUAL_MIC) {
                            if (my_data->fluence_mode == FLUENCE_BROADSIDE)
                                snd_device = SND_DEVICE_IN_SPEAKER_DMIC_NS_BROADSIDE;
                            else
                                snd_device = SND_DEVICE_IN_SPEAKER_DMIC_NS;
                        }
                        adev->acdb_settings |= DMIC_FLAG;
                    } else
                        snd_device = SND_DEVICE_IN_SPEAKER_MIC_NS;
                } else if (in_device & AUDIO_DEVICE_IN_BUILTIN_MIC) {
                    if (my_data->fluence_type & FLUENCE_DUAL_MIC) {
                        snd_device = SND_DEVICE_IN_HANDSET_DMIC_NS;
                        adev->acdb_settings |= DMIC_FLAG;
                    } else
                        snd_device = SND_DEVICE_IN_HANDSET_MIC_NS;
                } else if (in_device & AUDIO_DEVICE_IN_WIRED_HEADSET) {
                    snd_device = SND_DEVICE_IN_HEADSET_MIC_FLUENCE;
                }
                platform_set_echo_reference(adev->platform,false);
            } else
                platform_set_echo_reference(adev->platform, false);
        }
    } else if (source == AUDIO_SOURCE_MIC) {
        if (in_device & AUDIO_DEVICE_IN_BUILTIN_MIC &&
                channel_count == 1 ) {
            if(my_data->fluence_in_audio_rec) {
                if(my_data->fluence_type & FLUENCE_QUAD_MIC) {
                    snd_device = SND_DEVICE_IN_HANDSET_QMIC;
                    platform_set_echo_reference(adev->platform, true);
                } else if (my_data->fluence_type & FLUENCE_DUAL_MIC) {
                    snd_device = SND_DEVICE_IN_HANDSET_DMIC;
                    platform_set_echo_reference(adev->platform, true);
                }
            }
        }
    } else if (source == AUDIO_SOURCE_FM_RX ||
               source == AUDIO_SOURCE_FM_RX_A2DP) {
        snd_device = SND_DEVICE_IN_CAPTURE_FM;
    } else if (source == AUDIO_SOURCE_DEFAULT) {
        goto exit;
    }


    if (snd_device != SND_DEVICE_NONE) {
        goto exit;
    }

    if (in_device != AUDIO_DEVICE_NONE &&
            !(in_device & AUDIO_DEVICE_IN_VOICE_CALL) &&
            !(in_device & AUDIO_DEVICE_IN_COMMUNICATION)) {
        if (in_device & AUDIO_DEVICE_IN_BUILTIN_MIC) {
            if (audio_extn_ssr_get_enabled() && channel_count == 6)
                snd_device = SND_DEVICE_IN_QUAD_MIC;
            else if (my_data->fluence_type & (FLUENCE_DUAL_MIC | FLUENCE_QUAD_MIC) &&
                    channel_count == 2)
                snd_device = SND_DEVICE_IN_HANDSET_STEREO_DMIC;
            else
                snd_device = SND_DEVICE_IN_HANDSET_MIC;
        } else if (in_device & AUDIO_DEVICE_IN_BACK_MIC) {
            snd_device = SND_DEVICE_IN_SPEAKER_MIC;
        } else if (in_device & AUDIO_DEVICE_IN_WIRED_HEADSET) {
            snd_device = SND_DEVICE_IN_HEADSET_MIC;
        } else if (in_device & AUDIO_DEVICE_IN_BLUETOOTH_SCO_HEADSET) {
            if (adev->bt_wb_speech_enabled) {
                if (adev->bluetooth_nrec)
                    snd_device = SND_DEVICE_IN_BT_SCO_MIC_WB_NREC;
                else
                    snd_device = SND_DEVICE_IN_BT_SCO_MIC_WB;
            } else {
                if (adev->bluetooth_nrec)
                    snd_device = SND_DEVICE_IN_BT_SCO_MIC_NREC;
                else
                    snd_device = SND_DEVICE_IN_BT_SCO_MIC;
            }
        } else if (in_device & AUDIO_DEVICE_IN_AUX_DIGITAL) {
            snd_device = SND_DEVICE_IN_HDMI_MIC;
        } else if (in_device & AUDIO_DEVICE_IN_ANLG_DOCK_HEADSET ||
                   in_device & AUDIO_DEVICE_IN_DGTL_DOCK_HEADSET) {
            snd_device = SND_DEVICE_IN_USB_HEADSET_MIC;
        } else if (in_device & AUDIO_DEVICE_IN_FM_RX) {
            snd_device = SND_DEVICE_IN_CAPTURE_FM;
        } else {
            ALOGE("%s: Unknown input device(s) %#x", __func__, in_device);
            ALOGW("%s: Using default handset-mic", __func__);
            snd_device = SND_DEVICE_IN_HANDSET_MIC;
        }
    } else {
        if (out_device & AUDIO_DEVICE_OUT_EARPIECE) {
            snd_device = SND_DEVICE_IN_HANDSET_MIC;
        } else if (out_device & AUDIO_DEVICE_OUT_WIRED_HEADSET) {
            snd_device = SND_DEVICE_IN_HEADSET_MIC;
        } else if (out_device & AUDIO_DEVICE_OUT_SPEAKER) {
            if (channel_count > 1)
                snd_device = SND_DEVICE_IN_SPEAKER_STEREO_DMIC;
            else
                snd_device = SND_DEVICE_IN_SPEAKER_MIC;
        } else if (out_device & AUDIO_DEVICE_OUT_WIRED_HEADPHONE) {
            snd_device = SND_DEVICE_IN_HANDSET_MIC;
        } else if (out_device & AUDIO_DEVICE_OUT_BLUETOOTH_SCO_HEADSET) {
            if (adev->bt_wb_speech_enabled) {
                if (adev->bluetooth_nrec)
                    snd_device = SND_DEVICE_IN_BT_SCO_MIC_WB_NREC;
                else
                    snd_device = SND_DEVICE_IN_BT_SCO_MIC_WB;
            } else {
                if (adev->bluetooth_nrec)
                    snd_device = SND_DEVICE_IN_BT_SCO_MIC_NREC;
                else
                    snd_device = SND_DEVICE_IN_BT_SCO_MIC;
            }
        } else if (out_device & AUDIO_DEVICE_OUT_AUX_DIGITAL) {
            snd_device = SND_DEVICE_IN_HDMI_MIC;
        } else if (out_device & AUDIO_DEVICE_OUT_ANLG_DOCK_HEADSET ||
                   out_device & AUDIO_DEVICE_OUT_DGTL_DOCK_HEADSET) {
            snd_device = SND_DEVICE_IN_USB_HEADSET_MIC;
        } else {
            ALOGE("%s: Unknown output device(s) %#x", __func__, out_device);
            ALOGW("%s: Using default handset-mic", __func__);
            snd_device = SND_DEVICE_IN_HANDSET_MIC;
        }
    }
exit:
    ALOGV("%s: exit: in_snd_device(%s)", __func__, device_table[snd_device]);
    return snd_device;
}

int platform_set_hdmi_channels(void *platform,  int channel_count)
{
    struct platform_data *my_data = (struct platform_data *)platform;
    struct audio_device *adev = my_data->adev;
    struct mixer_ctl *ctl;
    const char *channel_cnt_str = NULL;
    const char *mixer_ctl_name = "HDMI_RX Channels";
    switch (channel_count) {
    case 8:
        channel_cnt_str = "Eight"; break;
    case 7:
        channel_cnt_str = "Seven"; break;
    case 6:
        channel_cnt_str = "Six"; break;
    case 5:
        channel_cnt_str = "Five"; break;
    case 4:
        channel_cnt_str = "Four"; break;
    case 3:
        channel_cnt_str = "Three"; break;
    default:
        channel_cnt_str = "Two"; break;
    }
    ctl = mixer_get_ctl_by_name(adev->mixer, mixer_ctl_name);
    if (!ctl) {
        ALOGE("%s: Could not get ctl for mixer cmd - %s",
              __func__, mixer_ctl_name);
        return -EINVAL;
    }
    ALOGV("HDMI channel count: %s", channel_cnt_str);
    mixer_ctl_set_enum_by_string(ctl, channel_cnt_str);
    return 0;
}

int platform_edid_get_max_channels(void *platform)
{
    int channel_count;
    int max_channels = 2;
    int i = 0, ret = 0;
    struct platform_data *my_data = (struct platform_data *)platform;
    struct audio_device *adev = my_data->adev;
    edid_audio_info *info = NULL;
    ret = platform_get_edid_info(platform);
    info = (edid_audio_info *)my_data->edid_info;

    if(ret == 0 && info != NULL) {
        for (i = 0; i < info->audio_blocks && i < MAX_EDID_BLOCKS; i++) {
            ALOGV("%s:format %d channel %d", __func__,
                   info->audio_blocks_array[i].format_id,
                   info->audio_blocks_array[i].channels);
            if (info->audio_blocks_array[i].format_id == LPCM) {
                channel_count = info->audio_blocks_array[i].channels;
                if (channel_count > max_channels) {
                   max_channels = channel_count;
                }
            }
        }
    }

    return max_channels;
}

static int platform_set_slowtalk(struct platform_data *my_data, bool state)
{
    int ret = 0;
    struct audio_device *adev = my_data->adev;
    struct mixer_ctl *ctl;
    const char *mixer_ctl_name = "Slowtalk Enable";
    uint32_t set_values[ ] = {0,
                              ALL_SESSION_VSID};

    set_values[0] = state;
    ctl = mixer_get_ctl_by_name(adev->mixer, mixer_ctl_name);
    if (!ctl) {
        ALOGE("%s: Could not get ctl for mixer cmd - %s",
              __func__, mixer_ctl_name);
        ret = -EINVAL;
    } else {
        ALOGV("Setting slowtalk state: %d", state);
        ret = mixer_ctl_set_array(ctl, set_values, ARRAY_SIZE(set_values));
        my_data->slowtalk = state;
    }

    if (my_data->csd != NULL) {
        ret = my_data->csd->slow_talk(ALL_SESSION_VSID, state);
        if (ret < 0) {
            ALOGE("%s: csd_client_disable_device, failed, error %d",
                  __func__, ret);
        }
    }
    return ret;
}

static int set_hd_voice(struct platform_data *my_data, bool state)
{
    struct audio_device *adev = my_data->adev;
    struct mixer_ctl *ctl;
    const char *mixer_ctl_name = "HD Voice Enable";
    int ret = 0;
    uint32_t set_values[ ] = {0,
                              ALL_SESSION_VSID};

    set_values[0] = state;
    ctl = mixer_get_ctl_by_name(adev->mixer, mixer_ctl_name);
    if (!ctl) {
        ALOGE("%s: Could not get ctl for mixer cmd - %s",
              __func__, mixer_ctl_name);
        ret = -EINVAL;
    } else {
        ALOGV("Setting HD Voice state: %d", state);
        ret = mixer_ctl_set_array(ctl, set_values, ARRAY_SIZE(set_values));
        my_data->hd_voice = state;
    }

    return ret;
}

static int update_external_device_status(struct platform_data *my_data,
                                 char* event_name, bool status)
{
    int ret = 0;
    struct audio_usecase *usecase;
    struct listnode *node;

    ALOGD("Recieved  external event switch %s", event_name);

    if (!strcmp(event_name, EVENT_EXTERNAL_SPK_1))
        my_data->external_spk_1 = status;
    else if (!strcmp(event_name, EVENT_EXTERNAL_SPK_2))
        my_data->external_spk_2 = status;
    else if (!strcmp(event_name, EVENT_EXTERNAL_MIC))
        my_data->external_mic = status;
    else {
        ALOGE("The audio event type is not found");
        return -EINVAL;
    }

    list_for_each(node, &my_data->adev->usecase_list) {
        usecase = node_to_item(node, struct audio_usecase, list);
        select_devices(my_data->adev, usecase->id);
    }

    return ret;
}

static int parse_audiocal_cfg(struct str_parms *parms, acdb_audio_cal_cfg_t *cal)
{
    int err;
    unsigned int val;
    char value[64];
    int ret = 0;

    if(parms == NULL || cal == NULL)
        return ret;

    err = str_parms_get_str(parms, "cal_persist", value, sizeof(value));
    if (err >= 0) {
        str_parms_del(parms, "cal_persist");
        cal->persist = (uint32_t) strtoul(value, NULL, 0);
        ret = ret | 0x1;
    }
    err = str_parms_get_str(parms, "cal_apptype", value, sizeof(value));
    if (err >= 0) {
        str_parms_del(parms, "cal_apptype");
        cal->app_type = (uint32_t) strtoul(value, NULL, 0);
        ret = ret | 0x2;
    }
    err = str_parms_get_str(parms, "cal_caltype", value, sizeof(value));
    if (err >= 0) {
        str_parms_del(parms, "cal_caltype");
        cal->cal_type = (uint32_t) strtoul(value, NULL, 0);
        ret = ret | 0x4;
    }
    err = str_parms_get_str(parms, "cal_samplerate", value, sizeof(value));
    if (err >= 0) {
        str_parms_del(parms, "cal_samplerate");
        cal->sampling_rate = (uint32_t) strtoul(value, NULL, 0);
        ret = ret | 0x8;
    }
    err = str_parms_get_str(parms, "cal_devid", value, sizeof(value));
    if (err >= 0) {
        str_parms_del(parms, "cal_devid");
        cal->dev_id = (uint32_t) strtoul(value, NULL, 0);
        ret = ret | 0x10;
    }
    err = str_parms_get_str(parms, "cal_snddevid", value, sizeof(value));
    if (err >= 0) {
        str_parms_del(parms, "cal_snddevid");
        cal->snd_dev_id = (uint32_t) strtoul(value, NULL, 0);
        ret = ret | 0x20;
    }
    err = str_parms_get_str(parms, "cal_topoid", value, sizeof(value));
    if (err >= 0) {
        str_parms_del(parms, "cal_topoid");
        cal->topo_id = (uint32_t) strtoul(value, NULL, 0);
        ret = ret | 0x40;
    }
    err = str_parms_get_str(parms, "cal_moduleid", value, sizeof(value));
    if (err >= 0) {
        str_parms_del(parms, "cal_moduleid");
        cal->module_id = (uint32_t) strtoul(value, NULL, 0);
        ret = ret | 0x80;
    }
    err = str_parms_get_str(parms, "cal_paramid", value, sizeof(value));
    if (err >= 0) {
        str_parms_del(parms, "cal_paramid");
        cal->param_id = (uint32_t) strtoul(value, NULL, 0);
        ret = ret | 0x100;
    }
    return ret;
}

static void set_audiocal(void *platform, struct str_parms *parms, char *value, int len) {
    struct platform_data *my_data = (struct platform_data *)platform;
    struct stream_out out={0};
    acdb_audio_cal_cfg_t cal={0};
    uint8_t *dptr = NULL;
    int32_t dlen;
    int err, ret;
    if(value == NULL || platform == NULL || parms == NULL) {
        ALOGE("[%s] received null pointer, failed",__func__);
        goto done_key_audcal;
    }

    /* parse audio calibration keys */
    ret = parse_audiocal_cfg(parms, &cal);

    /* handle audio calibration data now */
    err = str_parms_get_str(parms, AUDIO_PARAMETER_KEY_AUD_CALDATA, value, len);
    if (err >= 0) {
        str_parms_del(parms, AUDIO_PARAMETER_KEY_AUD_CALDATA);
        dlen = strlen(value);
        if(dlen <= 0) {
            ALOGE("[%s] null data received",__func__);
            goto done_key_audcal;
        }
        dptr = (uint8_t*) calloc(dlen, sizeof(uint8_t));
        if(dptr == NULL) {
            ALOGE("[%s] memory allocation failed for %d",__func__, dlen);
            goto done_key_audcal;
        }
        dlen = b64decode(value, strlen(value), dptr);
        if(dlen<=0) {
            ALOGE("[%s] data decoding failed %d", __func__, dlen);
            goto done_key_audcal;
        }

        if(cal.dev_id) {
          if(audio_is_input_device(cal.dev_id)) {
              cal.snd_dev_id = platform_get_input_snd_device(platform, cal.dev_id);
          } else {
              out.devices = cal.dev_id;
              cal.snd_dev_id = platform_get_output_snd_device(platform, &out);
          }
        }
        cal.acdb_dev_id = platform_get_snd_device_acdb_id(cal.snd_dev_id);
        ALOGD("Setting audio calibration for snd_device(%d) acdb_id(%d)",
                cal.snd_dev_id, cal.acdb_dev_id);
        if(cal.acdb_dev_id == -EINVAL) {
            ALOGE("[%s] Invalid acdb_device id %d for snd device id %d",
                       __func__, cal.acdb_dev_id, cal.snd_dev_id);
            goto done_key_audcal;
        }
        if(my_data->acdb_set_audio_cal) {
            ret = my_data->acdb_set_audio_cal((void *)&cal, (void*)dptr, dlen);
        }
    }
done_key_audcal:
    if(dptr != NULL)
        free(dptr);
}

int platform_set_parameters(void *platform, struct str_parms *parms)
{
    struct platform_data *my_data = (struct platform_data *)platform;
    char *str;
    char value[256] = {0};
    int val;
    int ret = 0, err;
    char *kv_pairs = NULL;

    kv_pairs = str_parms_to_str(parms);
    ALOGV("%s: enter: - %s", __func__, kv_pairs);
    free(kv_pairs);

    err = str_parms_get_str(parms, AUDIO_PARAMETER_KEY_SLOWTALK, value, sizeof(value));
    if (err >= 0) {
        bool state = false;
        if (!strncmp("true", value, sizeof("true"))) {
            state = true;
        }

        str_parms_del(parms, AUDIO_PARAMETER_KEY_SLOWTALK);
        ret = platform_set_slowtalk(my_data, state);
        if (ret)
            ALOGE("%s: Failed to set slow talk err: %d", __func__, ret);
    }

    err = str_parms_get_str(parms, AUDIO_PARAMETER_KEY_HD_VOICE, value, sizeof(value));
    if (err >= 0) {
        bool state = false;
        if (!strncmp("true", value, sizeof("true"))) {
            state = true;
        }

        str_parms_del(parms, AUDIO_PARAMETER_KEY_HD_VOICE);
        if (my_data->hd_voice != state) {
            ret = set_hd_voice(my_data, state);
            if (ret)
                ALOGE("%s: Failed to set HD voice err: %d", __func__, ret);
        } else {
            ALOGV("%s: HD Voice already set to %d", __func__, state);
        }
    }

    err = str_parms_get_str(parms, AUDIO_PARAMETER_KEY_VOLUME_BOOST,
                            value, sizeof(value));
    if (err >= 0) {
        str_parms_del(parms, AUDIO_PARAMETER_KEY_VOLUME_BOOST);

        if (my_data->acdb_reload_vocvoltable == NULL) {
            ALOGE("%s: acdb_reload_vocvoltable is NULL", __func__);
        } else if (!strcmp(value, "on")) {
            if (!my_data->acdb_reload_vocvoltable(VOICE_FEATURE_SET_VOLUME_BOOST)) {
                my_data->voice_feature_set = 1;
            }
        } else {
            if (!my_data->acdb_reload_vocvoltable(VOICE_FEATURE_SET_DEFAULT)) {
                my_data->voice_feature_set = 0;
            }
        }
    }

#ifdef RECORD_PLAY_CONCURRENCY
    err = str_parms_get_str(parms, AUDIO_PARAMETER_KEY_REC_PLAY_CONC, value, sizeof(value));
    if (err >= 0) {
        if (!strncmp("true", value, sizeof("true"))) {
            ALOGD("setting record playback concurrency to true");
            my_data->rec_play_conc_set = true;
        } else {
            ALOGD("setting record playback concurrency to false");
            my_data->rec_play_conc_set = false;
        }
    }
#endif
    native_audio_set_params(platform, parms, value, sizeof(value));
    ALOGV("%s: exit with code(%d)", __func__, ret);
    return ret;
}

int platform_set_incall_recording_session_id(void *platform,
                                             uint32_t session_id, int rec_mode)
{
    int ret = 0;
    struct platform_data *my_data = (struct platform_data *)platform;
    struct audio_device *adev = my_data->adev;
    struct mixer_ctl *ctl;
    const char *mixer_ctl_name = "Voc VSID";
    int num_ctl_values;
    int i;

    ctl = mixer_get_ctl_by_name(adev->mixer, mixer_ctl_name);
    if (!ctl) {
        ALOGE("%s: Could not get ctl for mixer cmd - %s",
              __func__, mixer_ctl_name);
        ret = -EINVAL;
    } else {
        num_ctl_values = mixer_ctl_get_num_values(ctl);
        for (i = 0; i < num_ctl_values; i++) {
            if (mixer_ctl_set_value(ctl, i, session_id)) {
                ALOGV("Error: invalid session_id: %x", session_id);
                ret = -EINVAL;
                break;
            }
        }
    }

    if (my_data->csd != NULL) {
        ret = my_data->csd->start_record(ALL_SESSION_VSID, rec_mode);
        if (ret < 0) {
            ALOGE("%s: csd_client_start_record failed, error %d",
                  __func__, ret);
        }
    }

    return ret;
}

int platform_stop_incall_recording_usecase(void *platform)
{
    int ret = 0;
    struct platform_data *my_data = (struct platform_data *)platform;

    if (my_data->csd != NULL) {
        ret = my_data->csd->stop_record(ALL_SESSION_VSID);
        if (ret < 0) {
            ALOGE("%s: csd_client_stop_record failed, error %d",
                  __func__, ret);
        }
    }

    return ret;
}

int platform_start_incall_music_usecase(void *platform)
{
    int ret = 0;
    struct platform_data *my_data = (struct platform_data *)platform;

    if (my_data->csd != NULL) {
        ret = my_data->csd->start_playback(ALL_SESSION_VSID);
        if (ret < 0) {
            ALOGE("%s: csd_client_start_playback failed, error %d",
                  __func__, ret);
        }
    }

    return ret;
}

int platform_stop_incall_music_usecase(void *platform)
{
    int ret = 0;
    struct platform_data *my_data = (struct platform_data *)platform;

    if (my_data->csd != NULL) {
        ret = my_data->csd->stop_playback(ALL_SESSION_VSID);
        if (ret < 0) {
            ALOGE("%s: csd_client_stop_playback failed, error %d",
                  __func__, ret);
        }
    }

    return ret;
}

int platform_update_lch(void *platform, struct voice_session *session,
                        enum voice_lch_mode lch_mode)
{
    int ret = 0;
    struct platform_data *my_data = (struct platform_data *)platform;

    if ((my_data->csd != NULL) && (my_data->csd->set_lch != NULL))
        ret = my_data->csd->set_lch(session->vsid, lch_mode);
    else
        ret = pcm_ioctl(session->pcm_tx, SNDRV_VOICE_IOCTL_LCH, &lch_mode);

    return ret;
}

static void get_audiocal(void *platform, void *keys, void *pReply) {
    struct platform_data *my_data = (struct platform_data *)platform;
    struct stream_out out={0};
    struct str_parms *query = (struct str_parms *)keys;
    struct str_parms *reply=(struct str_parms *)pReply;
    acdb_audio_cal_cfg_t cal={0};
    uint8_t *dptr = NULL;
    char value[512] = {0};
    char *rparms=NULL;
    int ret=0, err;
    uint32_t param_len;

    if(query==NULL || platform==NULL || reply==NULL) {
        ALOGE("[%s] received null pointer",__func__);
        ret=-EINVAL;
        goto done;
    }
    /* parse audiocal configuration keys */
    ret = parse_audiocal_cfg(query, &cal);
    if(ret == 0) {
        /* No calibration keys found */
        goto done;
    }
    err = str_parms_get_str(query, AUDIO_PARAMETER_KEY_AUD_CALDATA, value, sizeof(value));
    if (err >= 0) {
        str_parms_del(query, AUDIO_PARAMETER_KEY_AUD_CALDATA);
    } else {
        goto done;
    }

    if(cal.dev_id & AUDIO_DEVICE_BIT_IN) {
        cal.snd_dev_id = platform_get_input_snd_device(platform, cal.dev_id);
    } else if(cal.dev_id) {
        out.devices = cal.dev_id;
        cal.snd_dev_id = platform_get_output_snd_device(platform, &out);
    }
    cal.acdb_dev_id =  platform_get_snd_device_acdb_id(cal.snd_dev_id);
    if (cal.acdb_dev_id < 0) {
        ALOGE("%s: Failed. Could not find acdb id for snd device(%d)",
              __func__, cal.snd_dev_id);
        ret = -EINVAL;
        goto done_key_audcal;
    }
    ALOGD("[%s] Getting audio calibration for snd_device(%d) acdb_id(%d)",
           __func__, cal.snd_dev_id, cal.acdb_dev_id);

    param_len = MAX_SET_CAL_BYTE_SIZE;
    dptr = (uint8_t*)calloc(param_len, sizeof(uint8_t));
    if(dptr == NULL) {
        ALOGE("[%s] Memory allocation failed for length %d",__func__,param_len);
        ret = -ENOMEM;
        goto done_key_audcal;
    }
    if (my_data->acdb_get_audio_cal != NULL) {
        ret = my_data->acdb_get_audio_cal((void*)&cal, (void*)dptr, &param_len);
        if (ret == 0) {
            int dlen;
            if(param_len == 0 || param_len == MAX_SET_CAL_BYTE_SIZE) {
                ret = -EINVAL;
                goto done_key_audcal;
            }
            /* Allocate memory for encoding */
            rparms = (char*)calloc((param_len*2), sizeof(char));
            if(rparms == NULL) {
                ALOGE("[%s] Memory allocation failed for size %d",
                            __func__, param_len*2);
                ret = -ENOMEM;
                goto done_key_audcal;
            }
            if(cal.persist==0 && cal.module_id && cal.param_id) {
                err = b64encode(dptr+12, param_len-12, rparms);
            } else {
                err = b64encode(dptr, param_len, rparms);
            }
            if(err < 0) {
                ALOGE("[%s] failed to convert data to string", __func__);
                ret = -EINVAL;
                goto done_key_audcal;
            }
            str_parms_add_int(reply, AUDIO_PARAMETER_KEY_AUD_CALRESULT, ret);
            str_parms_add_str(reply, AUDIO_PARAMETER_KEY_AUD_CALDATA, rparms);
        }
    }
done_key_audcal:
    if(ret != 0) {
        str_parms_add_int(reply, AUDIO_PARAMETER_KEY_AUD_CALRESULT, ret);
        str_parms_add_str(reply, AUDIO_PARAMETER_KEY_AUD_CALDATA, "");
    }
done:
    if(dptr != NULL)
        free(dptr);
    if(rparms != NULL)
        free(rparms);
}

void platform_get_parameters(void *platform,
                            struct str_parms *query,
                            struct str_parms *reply)
{
    struct platform_data *my_data = (struct platform_data *)platform;
    char *str = NULL;
    char value[512] = {0};
    int ret;
    char *kv_pairs = NULL;

    ret = str_parms_get_str(query, AUDIO_PARAMETER_KEY_SLOWTALK,
                            value, sizeof(value));
    if (ret >= 0) {
        str_parms_add_str(reply, AUDIO_PARAMETER_KEY_SLOWTALK,
                          my_data->slowtalk?"true":"false");
    }

    ret = str_parms_get_str(query, AUDIO_PARAMETER_KEY_HD_VOICE,
                            value, sizeof(value));
    if (ret >= 0) {
        str_parms_add_str(reply, AUDIO_PARAMETER_KEY_HD_VOICE,
                          my_data->hd_voice?"true":"false");
    }

    ret = str_parms_get_str(query, AUDIO_PARAMETER_KEY_VOLUME_BOOST,
                            value, sizeof(value));
    if (ret >= 0) {
        if (my_data->voice_feature_set == VOICE_FEATURE_SET_VOLUME_BOOST) {
            strlcpy(value, "on", sizeof(value));
        } else {
            strlcpy(value, "off", sizeof(value));
        }

        str_parms_add_str(reply, AUDIO_PARAMETER_KEY_VOLUME_BOOST, value);
    }
    native_audio_get_params(query, reply, value, sizeof(value));

    /* Handle audio calibration keys */
    kv_pairs = str_parms_to_str(reply);
    ALOGV("%s: exit: returns - %s", __func__, kv_pairs);
    free(kv_pairs);
}

/* Delay in Us */
int64_t platform_render_latency(audio_usecase_t usecase)
{
    switch (usecase) {
        case USECASE_AUDIO_PLAYBACK_DEEP_BUFFER:
            return DEEP_BUFFER_PLATFORM_DELAY;
        case USECASE_AUDIO_PLAYBACK_LOW_LATENCY:
            return LOW_LATENCY_PLATFORM_DELAY;
        default:
            return 0;
    }
}

int platform_update_usecase_from_source(int source, int usecase)
{
    ALOGV("%s: input source :%d", __func__, source);
    if(source == AUDIO_SOURCE_FM_RX_A2DP)
        usecase = USECASE_AUDIO_RECORD_FM_VIRTUAL;
    return usecase;
}

bool platform_listen_device_needs_event(snd_device_t snd_device)
{
    bool needs_event = false;

    if ((snd_device >= SND_DEVICE_IN_BEGIN) &&
        (snd_device < SND_DEVICE_IN_END) &&
        (snd_device != SND_DEVICE_IN_CAPTURE_FM) &&
        (snd_device != SND_DEVICE_IN_CAPTURE_VI_FEEDBACK))
        needs_event = true;

    return needs_event;
}

bool platform_listen_usecase_needs_event(audio_usecase_t uc_id)
{
    bool needs_event = false;

    switch(uc_id){
    /* concurrent playback usecases needs event */
    case USECASE_AUDIO_PLAYBACK_DEEP_BUFFER:
    case USECASE_AUDIO_PLAYBACK_MULTI_CH:
    case USECASE_AUDIO_PLAYBACK_OFFLOAD:
        needs_event = true;
        break;
    /* concurrent playback in low latency allowed */
    case USECASE_AUDIO_PLAYBACK_LOW_LATENCY:
        break;
    /* concurrent playback FM needs event */
    case USECASE_AUDIO_PLAYBACK_FM:
        needs_event = true;
        break;

    /* concurrent capture usecases, no event, capture handled by device
    *  USECASE_AUDIO_RECORD:
    *  USECASE_AUDIO_RECORD_COMPRESS:
    *  USECASE_AUDIO_RECORD_LOW_LATENCY:

    *  USECASE_VOICE_CALL:
    *  USECASE_VOICE2_CALL:
    *  USECASE_VOLTE_CALL:
    *  USECASE_QCHAT_CALL:
    *  USECASE_VOWLAN_CALL:
    *  USECASE_COMPRESS_VOIP_CALL:
    *  USECASE_AUDIO_RECORD_FM_VIRTUAL:
    *  USECASE_INCALL_REC_UPLINK:
    *  USECASE_INCALL_REC_DOWNLINK:
    *  USECASE_INCALL_REC_UPLINK_AND_DOWNLINK:
    *  USECASE_INCALL_REC_UPLINK_COMPRESS:
    *  USECASE_INCALL_REC_DOWNLINK_COMPRESS:
    *  USECASE_INCALL_REC_UPLINK_AND_DOWNLINK_COMPRESS:
    *  USECASE_INCALL_MUSIC_UPLINK:
    *  USECASE_INCALL_MUSIC_UPLINK2:
    *  USECASE_AUDIO_SPKR_CALIB_RX:
    *  USECASE_AUDIO_SPKR_CALIB_TX:
    */
    default:
        ALOGV("%s:usecase_id[%d} no need to raise event.", __func__, uc_id);
    }
    return needs_event;
}

bool platform_sound_trigger_device_needs_event(snd_device_t snd_device)
{
    bool needs_event = false;

    if ((snd_device >= SND_DEVICE_IN_BEGIN) &&
        (snd_device < SND_DEVICE_IN_END) &&
        (snd_device != SND_DEVICE_IN_CAPTURE_FM) &&
        (snd_device != SND_DEVICE_IN_CAPTURE_VI_FEEDBACK))
        needs_event = true;

    return needs_event;
}

bool platform_sound_trigger_usecase_needs_event(audio_usecase_t uc_id)
{
    bool needs_event = false;

    switch(uc_id){
    /* concurrent playback usecases needs event */
    case USECASE_AUDIO_PLAYBACK_DEEP_BUFFER:
    case USECASE_AUDIO_PLAYBACK_MULTI_CH:
    case USECASE_AUDIO_PLAYBACK_OFFLOAD:
        needs_event = true;
        break;
    /* concurrent playback in low latency allowed */
    case USECASE_AUDIO_PLAYBACK_LOW_LATENCY:
        break;
    /* concurrent playback FM needs event */
    case USECASE_AUDIO_PLAYBACK_FM:
        needs_event = true;
        break;

    /* concurrent capture usecases, no event, capture handled by device
    *  USECASE_AUDIO_RECORD:
    *  USECASE_AUDIO_RECORD_COMPRESS:
    *  USECASE_AUDIO_RECORD_LOW_LATENCY:

    *  USECASE_VOICE_CALL:
    *  USECASE_VOICE2_CALL:
    *  USECASE_VOLTE_CALL:
    *  USECASE_QCHAT_CALL:
    *  USECASE_VOWLAN_CALL:
    *  USECASE_COMPRESS_VOIP_CALL:
    *  USECASE_AUDIO_RECORD_FM_VIRTUAL:
    *  USECASE_INCALL_REC_UPLINK:
    *  USECASE_INCALL_REC_DOWNLINK:
    *  USECASE_INCALL_REC_UPLINK_AND_DOWNLINK:
    *  USECASE_INCALL_REC_UPLINK_COMPRESS:
    *  USECASE_INCALL_REC_DOWNLINK_COMPRESS:
    *  USECASE_INCALL_REC_UPLINK_AND_DOWNLINK_COMPRESS:
    *  USECASE_INCALL_MUSIC_UPLINK:
    *  USECASE_INCALL_MUSIC_UPLINK2:
    *  USECASE_AUDIO_SPKR_CALIB_RX:
    *  USECASE_AUDIO_SPKR_CALIB_TX:
    */
    default:
        ALOGV("%s:usecase_id[%d] no need to raise event.", __func__, uc_id);
    }
    return needs_event;
}

/* Read  offload buffer size from a property.
 * If value is not power of 2  round it to
 * power of 2.
 */
uint32_t platform_get_compress_offload_buffer_size(audio_offload_info_t* info)
{
    char value[PROPERTY_VALUE_MAX] = {0};
    uint32_t fragment_size = COMPRESS_OFFLOAD_FRAGMENT_SIZE;
    if((property_get("audio.offload.buffer.size.kb", value, "")) &&
            atoi(value)) {
        fragment_size =  atoi(value) * 1024;
    }

    // For FLAC use max size since it is loss less, and has sampling rates
    // upto 192kHZ
    if (info != NULL && !info->has_video &&
        info->format == AUDIO_FORMAT_FLAC) {
       fragment_size = MAX_COMPRESS_OFFLOAD_FRAGMENT_SIZE;
       ALOGV("FLAC fragment size %d", fragment_size);
    }

    if (info != NULL && info->has_video && info->is_streaming) {
        fragment_size = COMPRESS_OFFLOAD_FRAGMENT_SIZE_FOR_AV_STREAMING;
        ALOGV("%s: offload fragment size reduced for AV streaming to %d",
               __func__, fragment_size);
    }

    fragment_size = ALIGN( fragment_size, 1024);

    if(fragment_size < MIN_COMPRESS_OFFLOAD_FRAGMENT_SIZE)
        fragment_size = MIN_COMPRESS_OFFLOAD_FRAGMENT_SIZE;
    else if(fragment_size > MAX_COMPRESS_OFFLOAD_FRAGMENT_SIZE)
        fragment_size = MAX_COMPRESS_OFFLOAD_FRAGMENT_SIZE;
    ALOGV("%s: fragment_size %d", __func__, fragment_size);
    return fragment_size;
}

uint32_t platform_get_pcm_offload_buffer_size(audio_offload_info_t* info)
{
    uint32_t fragment_size = 0;
    uint32_t bits_per_sample = 16;
    uint32_t pcm_offload_time = PCM_OFFLOAD_BUFFER_DURATION;

    if (info->format == AUDIO_FORMAT_PCM_24_BIT_OFFLOAD) {
        bits_per_sample = 32;
    }

    //duration is set to 40 ms worth of stereo data at 48Khz
    //with 16 bit per sample, modify this when the channel
    //configuration is different
    fragment_size = (pcm_offload_time
                     * info->sample_rate
                     * (bits_per_sample >> 3)
                     * popcount(info->channel_mask))/1000;
    if(fragment_size < MIN_PCM_OFFLOAD_FRAGMENT_SIZE)
        fragment_size = MIN_PCM_OFFLOAD_FRAGMENT_SIZE;
    else if(fragment_size > MAX_PCM_OFFLOAD_FRAGMENT_SIZE)
        fragment_size = MAX_PCM_OFFLOAD_FRAGMENT_SIZE;
    // To have same PCM samples for all channels, the buffer size requires to
    // be multiple of (number of channels * bytes per sample)
    // For writes to succeed, the buffer must be written at address which is multiple of 32
    fragment_size = ALIGN(fragment_size, ((bits_per_sample >> 3)* popcount(info->channel_mask) * 32));

    ALOGI("PCM offload Fragment size to %d bytes", fragment_size);
    return fragment_size;
}

<<<<<<< HEAD
bool platform_use_small_buffer(audio_offload_info_t* info)
{
    return OFFLOAD_USE_SMALL_BUFFER;
=======
int platform_is_external_codec (char *snd_card_name)
{

    if (!strncmp(snd_card_name, "msm8952-tomtom-snd-card",
        sizeof("msm8952-tomtom-snd-card")) ||
        !strncmp(snd_card_name, "msm8976-tasha-snd-card",
        sizeof("msm8976-tasha-snd-card")))
    {
        /* external codec, for rest/old of the external codecs
           we dont support this funtionality(chaning AFE params)
           at the monment
         */
        return 1;
    }
    else {
        /* internal codec */
        return 0;
    }
>>>>>>> c61f8679
}

int platform_set_codec_backend_cfg(struct audio_device* adev,
                         snd_device_t snd_device,
                         unsigned int bit_width, unsigned int sample_rate)
{
    int ret = 0;
    int backend_idx = DEFAULT_CODEC_BACKEND;
    struct platform_data *my_data = (struct platform_data *)adev->platform;
    ALOGV("%s bit width: %d, sample rate: %d\n", __func__, bit_width, sample_rate);

    const char *snd_card_name = mixer_get_name(adev->mixer);
    int is_external_codec = platform_is_external_codec(snd_card_name);



    backend_idx = platform_get_backend_index(snd_device);
    ALOGV("%s bit width: %d, sample rate: %d backend_idx - %d\n",
            __func__, bit_width, sample_rate, backend_idx);

    if (bit_width !=
        my_data->current_backend_cfg[backend_idx].bit_width) {

        struct  mixer_ctl *ctl;
        if (!is_external_codec) {
            ctl = mixer_get_ctl_by_name(adev->mixer,
                        "MI2S_RX Format");

        } else {
            ctl = mixer_get_ctl_by_name(adev->mixer,
                        my_data->current_backend_cfg[backend_idx].bitwidth_mixer_ctl);
        }
        if (!ctl) {
            ALOGE("%s: Could not get ctl for mixer command - %s",
                    __func__, my_data->current_backend_cfg[backend_idx].bitwidth_mixer_ctl);
            return -EINVAL;
        }

        if (bit_width == 24) {
                mixer_ctl_set_enum_by_string(ctl, "S24_LE");
        } else {
            mixer_ctl_set_enum_by_string(ctl, "S16_LE");
            if (backend_idx != HEADPHONE_44_1_BACKEND)
                sample_rate = CODEC_BACKEND_DEFAULT_SAMPLE_RATE;
        }
        my_data->current_backend_cfg[backend_idx].bit_width = bit_width;
        ALOGD("%s: %s mixer set to %d bit", __func__,
            my_data->current_backend_cfg[backend_idx].bitwidth_mixer_ctl, bit_width);
    }

    /*
     * Backend sample rate configuration follows:
     * 16 bit playback - 48khz for streams at any valid sample rate
     * 24 bit playback - 48khz for stream sample rate less than 48khz
     * 24 bit playback - 96khz for sample rate range of 48khz to 96khz
     * 24 bit playback - 192khz for sample rate range of 96khz to 192 khz
     * Upper limit is inclusive in the sample rate range.
     */
    // TODO: This has to be more dynamic based on policy file

    if ((sample_rate != my_data->current_backend_cfg[(int)backend_idx].sample_rate) &&
        (is_external_codec) ) {
            /* sample rate update is needed only for external codecs which
               support 24 bit playback*/
            char *rate_str = NULL;
            struct  mixer_ctl *ctl;

            switch (sample_rate) {
            case 8000:
            case 11025:
            case 16000:
            case 22050:
            case 32000:
            case 48000:
                rate_str = "KHZ_48";
                break;
            case 44100:
                rate_str = "KHZ_44P1";
                break;
            case 64000:
            case 88200:
            case 96000:
                rate_str = "KHZ_96";
                break;
            case 176400:
            case 192000:
                rate_str = "KHZ_192";
                break;
            default:
                rate_str = "KHZ_48";
                break;
            }

            ctl = mixer_get_ctl_by_name(adev->mixer,
                my_data->current_backend_cfg[backend_idx].samplerate_mixer_ctl);
            if(!ctl) {
                ALOGE("%s: Could not get ctl for mixer command - %s",
                    __func__, my_data->current_backend_cfg[backend_idx].samplerate_mixer_ctl);
                return -EINVAL;
            }

            ALOGD("%s: %s set to %s", __func__,
                my_data->current_backend_cfg[backend_idx].samplerate_mixer_ctl, rate_str);
            mixer_ctl_set_enum_by_string(ctl, rate_str);
            my_data->current_backend_cfg[backend_idx].sample_rate = sample_rate;
    }

    return ret;
}

bool platform_check_codec_backend_cfg(struct audio_device* adev,
                                   struct audio_usecase* usecase,
                                   snd_device_t snd_device,
                                   unsigned int* new_bit_width,
                                   unsigned int* new_sample_rate)
{
    bool backend_change = false;
    struct listnode *node;
    struct stream_out *out = NULL;
    char value[PROPERTY_VALUE_MAX] = {0};
    unsigned int bit_width;
    unsigned int sample_rate;
    int backend_idx = DEFAULT_CODEC_BACKEND;
    int usecase_backend_idx = DEFAULT_CODEC_BACKEND;
    struct platform_data *my_data = (struct platform_data *)adev->platform;

    backend_idx = platform_get_backend_index(snd_device);

    bit_width = *new_bit_width;
    sample_rate = *new_sample_rate;

    ALOGI("%s Codec selected backend: %d current bit width: %d and sample rate: %d",
               __func__, backend_idx, bit_width, sample_rate);

    // For voice calls use default configuration
    // force routing is not required here, caller will do it anyway
    if (voice_is_in_call(adev) || adev->mode == AUDIO_MODE_IN_COMMUNICATION) {
        ALOGW("%s:Use default bw and sr for voice/voip calls ",__func__);
        bit_width = CODEC_BACKEND_DEFAULT_BIT_WIDTH;
        sample_rate =  CODEC_BACKEND_DEFAULT_SAMPLE_RATE;
    } else {
        /*
         * The backend should be configured at highest bit width and/or
         * sample rate amongst all playback usecases.
         * If the selected sample rate and/or bit width differ with
         * current backend sample rate and/or bit width, then, we set the
         * backend re-configuration flag.
         *
         * Exception: 16 bit playbacks is allowed through 16 bit/48 khz backend only
         */
        list_for_each(node, &adev->usecase_list) {
            struct audio_usecase *curr_usecase;
            curr_usecase = node_to_item(node, struct audio_usecase, list);
            if (curr_usecase->type == PCM_PLAYBACK &&
                usecase != curr_usecase) {
                struct stream_out *out =
                           (struct stream_out*) curr_usecase->stream.out;
                usecase_backend_idx = platform_get_backend_index(curr_usecase->out_snd_device);

                if (out != NULL &&
                    usecase_backend_idx == backend_idx) {
                    ALOGV("%s: usecase Offload playback running bw %d sr %d device %s be_idx %d",
                            __func__, out->bit_width, out->sample_rate,
                            platform_get_snd_device_name(curr_usecase->out_snd_device), usecase_backend_idx);
                        if (bit_width < out->bit_width)
                            bit_width = out->bit_width;
                        if (sample_rate < out->sample_rate)
                            sample_rate = out->sample_rate;
                        if (out->sample_rate < OUTPUT_SAMPLING_RATE_44100)
                            sample_rate = CODEC_BACKEND_DEFAULT_SAMPLE_RATE;
                }
            }
        }
    }
    if (backend_idx != HEADPHONE_44_1_BACKEND) {
        // 16 bit playbacks are allowed through 16 bit/48 khz backend only for
        // all non-native streams
        if (16 == bit_width) {
            sample_rate = CODEC_BACKEND_DEFAULT_SAMPLE_RATE;
            ALOGD("%s: resetting sample_rate back to default, "
                   "backend_idx: %d", __func__, backend_idx);
        }

        // 24 bit playback on speakers is allowed through 48 khz backend only
        // bit width re-configured based on platform info
        if ((24 == bit_width) &&
            (usecase->stream.out->devices & AUDIO_DEVICE_OUT_SPEAKER)) {
            bit_width = (uint32_t)platform_get_snd_device_bit_width(SND_DEVICE_OUT_SPEAKER);
            sample_rate = CODEC_BACKEND_DEFAULT_SAMPLE_RATE;
        }
    }
    ALOGI("%s Codec selected backend: %d updated bit width: %d and sample rate: %d",
               __func__, backend_idx, bit_width, sample_rate);
    // Force routing if the expected bitwdith or samplerate
    // is not same as current backend comfiguration
    if ((bit_width != my_data->current_backend_cfg[backend_idx].bit_width) ||
        (sample_rate != my_data->current_backend_cfg[backend_idx].sample_rate)) {
        *new_bit_width = bit_width;
        *new_sample_rate = sample_rate;
        backend_change = true;
        ALOGI("%s Codec backend needs to be updated. new bit width: %d new sample rate: %d",
               __func__, *new_bit_width, *new_sample_rate);
    }

    return backend_change;
}

bool platform_check_and_set_codec_backend_cfg(struct audio_device* adev,
    struct audio_usecase *usecase, snd_device_t snd_device)
{
    unsigned int new_bit_width;
    unsigned int new_sample_rate;
    int backend_idx = DEFAULT_CODEC_BACKEND;
    struct platform_data *my_data = (struct platform_data *)adev->platform;

    ALOGV("%s: usecase = %d", __func__, usecase->id );

    backend_idx = platform_get_backend_index(snd_device);

    new_bit_width = usecase->stream.out->bit_width;
    new_sample_rate = usecase->stream.out->sample_rate;

    ALOGI("%s: Usecase bitwidth %d, samplerate %d, backend_idx %d",
        __func__, new_bit_width, new_sample_rate, backend_idx);
    if (platform_check_codec_backend_cfg(adev, usecase, snd_device,
                                      &new_bit_width, &new_sample_rate)) {
        platform_set_codec_backend_cfg(adev, snd_device,
                                       new_bit_width, new_sample_rate);
        return true;
    }

    return false;
}

int platform_set_snd_device_backend(snd_device_t device, const char *backend)
{
    int ret = 0;

    if ((device < SND_DEVICE_MIN) || (device >= SND_DEVICE_MAX)) {
        ALOGE("%s: Invalid snd_device = %d",
            __func__, device);
        ret = -EINVAL;
        goto done;
    }

    if (backend_table[device]) {
        free(backend_table[device]);
    }
    backend_table[device] = strdup(backend);
done:
    return ret;
}

int platform_set_usecase_pcm_id(audio_usecase_t usecase, int32_t type, int32_t pcm_id)
{
    int ret = 0;
    if ((usecase <= USECASE_INVALID) || (usecase >= AUDIO_USECASE_MAX)) {
        ALOGE("%s: invalid usecase case idx %d", __func__, usecase);
        ret = -EINVAL;
        goto done;
    }

    if ((type != 0) && (type != 1)) {
        ALOGE("%s: invalid usecase type", __func__);
        ret = -EINVAL;
    }
    pcm_device_table[usecase][type] = pcm_id;
done:
    return ret;
}

void platform_get_device_to_be_id_map(int **device_to_be_id, int *length)
{
     *device_to_be_id = msm_device_to_be_id;
     *length = msm_be_id_array_len;
}
int platform_set_stream_channel_map(void *platform, audio_channel_mask_t channel_mask, int snd_id)
{
    int ret = 0;
    int channels = audio_channel_count_from_out_mask(channel_mask);

    char channel_map[8];
    memset(channel_map, 0, sizeof(channel_map));
    /* Following are all most common standard WAV channel layouts
       overridden by channel mask if its allowed and different */
    switch (channels) {
        case 1:
            /* AUDIO_CHANNEL_OUT_MONO */
            channel_map[0] = PCM_CHANNEL_FC;
            break;
        case 2:
            /* AUDIO_CHANNEL_OUT_STEREO */
            channel_map[0] = PCM_CHANNEL_FL;
            channel_map[1] = PCM_CHANNEL_FR;
            break;
        case 3:
            /* AUDIO_CHANNEL_OUT_2POINT1 */
            channel_map[0] = PCM_CHANNEL_FL;
            channel_map[1] = PCM_CHANNEL_FR;
            channel_map[2] = PCM_CHANNEL_FC;
            break;
        case 4:
            /* AUDIO_CHANNEL_OUT_QUAD_SIDE */
            channel_map[0] = PCM_CHANNEL_FL;
            channel_map[1] = PCM_CHANNEL_FR;
            channel_map[2] = PCM_CHANNEL_LS;
            channel_map[3] = PCM_CHANNEL_RS;
            if (channel_mask == AUDIO_CHANNEL_OUT_QUAD_BACK)
            {
                channel_map[2] = PCM_CHANNEL_LB;
                channel_map[3] = PCM_CHANNEL_RB;
            }
            if (channel_mask == AUDIO_CHANNEL_OUT_SURROUND)
            {
                channel_map[2] = PCM_CHANNEL_FC;
                channel_map[3] = PCM_CHANNEL_CS;
            }
            break;
        case 5:
            /* AUDIO_CHANNEL_OUT_PENTA */
            channel_map[0] = PCM_CHANNEL_FL;
            channel_map[1] = PCM_CHANNEL_FR;
            channel_map[2] = PCM_CHANNEL_FC;
            channel_map[3] = PCM_CHANNEL_LB;
            channel_map[4] = PCM_CHANNEL_RB;
            break;
        case 6:
            /* AUDIO_CHANNEL_OUT_5POINT1 */
            channel_map[0] = PCM_CHANNEL_FL;
            channel_map[1] = PCM_CHANNEL_FR;
            channel_map[2] = PCM_CHANNEL_FC;
            channel_map[3] = PCM_CHANNEL_LFE;
            channel_map[4] = PCM_CHANNEL_LB;
            channel_map[5] = PCM_CHANNEL_RB;
            if (channel_mask == AUDIO_CHANNEL_OUT_5POINT1_SIDE)
            {
                channel_map[4] = PCM_CHANNEL_LS;
                channel_map[5] = PCM_CHANNEL_RS;
            }
            break;
        case 7:
            /* AUDIO_CHANNEL_OUT_6POINT1 */
            channel_map[0] = PCM_CHANNEL_FL;
            channel_map[1] = PCM_CHANNEL_FR;
            channel_map[2] = PCM_CHANNEL_FC;
            channel_map[3] = PCM_CHANNEL_LFE;
            channel_map[4] = PCM_CHANNEL_LB;
            channel_map[5] = PCM_CHANNEL_RB;
            channel_map[6] = PCM_CHANNEL_CS;
            break;
        case 8:
            /* AUDIO_CHANNEL_OUT_7POINT1 */
            channel_map[0] = PCM_CHANNEL_FL;
            channel_map[1] = PCM_CHANNEL_FR;
            channel_map[2] = PCM_CHANNEL_FC;
            channel_map[3] = PCM_CHANNEL_LFE;
            channel_map[4] = PCM_CHANNEL_LB;
            channel_map[5] = PCM_CHANNEL_RB;
            channel_map[6] = PCM_CHANNEL_LS;
            channel_map[7] = PCM_CHANNEL_RS;
            break;
        default:
            ALOGE("unsupported channels %d for setting channel map", channels);
            return -1;
    }
    ret = platform_set_channel_map(platform, channels, channel_map, snd_id);
    return ret;
}

int platform_get_edid_info(void *platform)
{
    struct platform_data *my_data = (struct platform_data *)platform;
    struct audio_device *adev = my_data->adev;
    char block[MAX_SAD_BLOCKS * SAD_BLOCK_SIZE];
    char *sad = block;
    int num_audio_blocks;
    int channel_count = 2;
    int i, ret, count;

    struct mixer_ctl *ctl;
    char edid_data[MAX_SAD_BLOCKS * SAD_BLOCK_SIZE + 1] = {0};
    edid_audio_info *info;

    if (my_data->edid_valid) {
        /* use cached edid */
        return 0;
    }

    if (my_data->edid_info == NULL) {
        my_data->edid_info =
            (struct edid_audio_info *)calloc(1, sizeof(struct edid_audio_info));
    }

    info = my_data->edid_info;

    ctl = mixer_get_ctl_by_name(adev->mixer, AUDIO_DATA_BLOCK_MIXER_CTL);
    if (!ctl) {
        ALOGE("%s: Could not get ctl for mixer cmd - %s",
              __func__, AUDIO_DATA_BLOCK_MIXER_CTL);
        goto fail;
    }

    mixer_ctl_update(ctl);

    count = mixer_ctl_get_num_values(ctl);

    /* Read SAD blocks, clamping the maximum size for safety */
    if (count > (int)sizeof(block))
        count = (int)sizeof(block);

    ret = mixer_ctl_get_array(ctl, block, count);
    if (ret != 0) {
        ALOGE("%s: mixer_ctl_get_array() failed to get EDID info", __func__);
        goto fail;
    }
    edid_data[0] = count;
    memcpy(&edid_data[1], block, count);

#ifdef AUDIO_FEATURE_ENABLED_HDMI_EDID
    if (!edid_get_sink_caps(info, edid_data)) {
        ALOGE("%s: Failed to get HDMI sink capabilities", __func__);
        goto fail;
    }
    my_data->edid_valid = true;
    return 0;
#endif
fail:
    if (my_data->edid_info) {
        free(my_data->edid_info);
        my_data->edid_info = NULL;
        my_data->edid_valid = false;
    }
    ALOGE("%s: return -EINVAL", __func__);
    return -EINVAL;
}


int platform_set_channel_allocation(void *platform, int channel_alloc)
{
    struct mixer_ctl *ctl;
    const char *mixer_ctl_name = "HDMI RX CA";
    int ret;
    struct platform_data *my_data = (struct platform_data *)platform;
    struct audio_device *adev = my_data->adev;

    ctl = mixer_get_ctl_by_name(adev->mixer, mixer_ctl_name);
    if (!ctl) {
        ALOGE("%s: Could not get ctl for mixer cmd - %s",
              __func__, mixer_ctl_name);
        ret = EINVAL;
    }
    ALOGD(":%s channel allocation = 0x%x", __func__, channel_alloc);
    ret = mixer_ctl_set_value(ctl, 0, channel_alloc);

    if (ret < 0) {
        ALOGE("%s: Could not set ctl, error:%d ", __func__, ret);
    }

    return ret;
}

int platform_set_channel_map(void *platform, int ch_count, char *ch_map, int snd_id)
{
    struct mixer_ctl *ctl;
    char mixer_ctl_name[44]; // max length of name is 44 as defined
    int ret;
    unsigned int i;
    int set_values[8] = {0};
    char device_num[13]; // device number up to 2 digit
    struct platform_data *my_data = (struct platform_data *)platform;
    struct audio_device *adev = my_data->adev;
    ALOGV("%s channel_count:%d",__func__, ch_count);
    if (NULL == ch_map) {
        ALOGE("%s: Invalid channel mapping used", __func__);
        return -EINVAL;
    }
    strlcpy(mixer_ctl_name, "Playback Channel Map", sizeof(mixer_ctl_name));
    if (snd_id >= 0) {
        snprintf(device_num, sizeof(device_num), "%d", snd_id);
        strncat(mixer_ctl_name, device_num, 13);
    }

    ALOGD("%s mixer_ctl_name:%s", __func__, mixer_ctl_name);

    ctl = mixer_get_ctl_by_name(adev->mixer, mixer_ctl_name);
    if (!ctl) {
        ALOGE("%s: Could not get ctl for mixer cmd - %s",
              __func__, mixer_ctl_name);
        return -EINVAL;
    }
    for (i = 0; i< ARRAY_SIZE(set_values); i++) {
        set_values[i] = ch_map[i];
    }

    ALOGD("%s: set mapping(%d %d %d %d %d %d %d %d) for channel:%d", __func__,
        set_values[0], set_values[1], set_values[2], set_values[3], set_values[4],
        set_values[5], set_values[6], set_values[7], ch_count);

    ret = mixer_ctl_set_array(ctl, set_values, ch_count);
    if (ret < 0) {
        ALOGE("%s: Could not set ctl, error:%d ch_count:%d",
              __func__, ret, ch_count);
    }
    return ret;
}

unsigned char platform_map_to_edid_format(int audio_format)
{
    unsigned char format;
    switch (audio_format & AUDIO_FORMAT_MAIN_MASK) {
    case AUDIO_FORMAT_AC3:
        ALOGV("%s: AC3", __func__);
        format = AC3;
        break;
    case AUDIO_FORMAT_AAC:
        ALOGV("%s:AAC", __func__);
        format = AAC;
        break;
    case AUDIO_FORMAT_E_AC3:
        ALOGV("%s:E_AC3", __func__);
        format = DOLBY_DIGITAL_PLUS;
        break;
    case AUDIO_FORMAT_PCM_16_BIT:
    case AUDIO_FORMAT_PCM_16_BIT_OFFLOAD:
    case AUDIO_FORMAT_PCM_24_BIT_OFFLOAD:
    default:
        ALOGV("%s:PCM", __func__);
        format =  LPCM;
        break;
    }
    return format;
}

uint32_t platform_get_compress_passthrough_buffer_size(
                                          audio_offload_info_t* info)
{
    uint32_t fragment_size = MIN_COMPRESS_PASSTHROUGH_FRAGMENT_SIZE;
    if (!info->has_video)
        fragment_size = MIN_COMPRESS_PASSTHROUGH_FRAGMENT_SIZE;

    return fragment_size;
}

void platform_reset_edid_info(void *platform) {

    ALOGV("%s:", __func__);
    struct platform_data *my_data = (struct platform_data *)platform;
    if (my_data->edid_info) {
        ALOGV("%s :free edid", __func__);
        free(my_data->edid_info);
        my_data->edid_info = NULL;
    }
}

bool platform_is_edid_supported_format(void *platform, int format)
{
    struct platform_data *my_data = (struct platform_data *)platform;
    struct audio_device *adev = my_data->adev;
    edid_audio_info *info = NULL;
    int num_audio_blocks;
    int i, ret, count;
    unsigned char format_id = platform_map_to_edid_format(format);

    ret = platform_get_edid_info(platform);
    info = (edid_audio_info *)my_data->edid_info;
    if (ret == 0 && info != NULL) {
        for (i = 0; i < info->audio_blocks && i < MAX_EDID_BLOCKS; i++) {
             /*
              * To check
              *  is there any special for CONFIG_HDMI_PASSTHROUGH_CONVERT
              *  & DOLBY_DIGITAL_PLUS
              */
            if (info->audio_blocks_array[i].format_id == format_id) {
                ALOGV("%s:platform_is_edid_supported_format true %x",
                      __func__, format);
                return true;
            }
        }
    }
    ALOGV("%s:platform_is_edid_supported_format false %x",
           __func__, format);
    return false;
}

int platform_set_edid_channels_configuration(void *platform, int channels) {

    struct platform_data *my_data = (struct platform_data *)platform;
    struct audio_device *adev = my_data->adev;
    edid_audio_info *info = NULL;
    int num_audio_blocks;
    int channel_count = 2;
    int i, ret, count;
    char default_channelMap[MAX_CHANNELS_SUPPORTED] = {0};

    ret = platform_get_edid_info(platform);
    info = (edid_audio_info *)my_data->edid_info;
    if(ret == 0 && info != NULL) {
        if (channels > 2) {

            ALOGV("%s:able to get HDMI sink capabilities multi channel playback",
                   __func__);
            for (i = 0; i < info->audio_blocks && i < MAX_EDID_BLOCKS; i++) {
                if (info->audio_blocks_array[i].format_id == LPCM &&
                      info->audio_blocks_array[i].channels > channel_count &&
                      info->audio_blocks_array[i].channels <= MAX_HDMI_CHANNEL_CNT) {
                    channel_count = info->audio_blocks_array[i].channels;
                }
            }
            ALOGV("%s:channel_count:%d", __func__, channel_count);
            /*
             * Channel map is set for supported hdmi max channel count even
             * though the input channel count set on adm is less than or equal to
             * max supported channel count
             */
            platform_set_channel_map(platform, channel_count, info->channel_map, -1);
            platform_set_channel_allocation(platform, info->channel_allocation);
        } else {
            default_channelMap[0] = PCM_CHANNEL_FL;
            default_channelMap[1] = PCM_CHANNEL_FR;
            platform_set_channel_map(platform,2,default_channelMap,-1);
            platform_set_channel_allocation(platform,0);
        }
    }

    return 0;
}

void platform_cache_edid(void * platform)
{
    platform_get_edid_info(platform);
}

void platform_invalidate_edid(void * platform)
{
    struct platform_data *my_data = (struct platform_data *)platform;
    my_data->edid_valid = false;
    if (my_data->edid_info) {
        memset(my_data->edid_info, 0, sizeof(struct edid_audio_info));
    }
}

int platform_set_mixer_control(struct stream_out *out, const char * mixer_ctl_name,
                      const char *mixer_val)
{
    struct audio_device *adev = out->dev;
    struct mixer_ctl *ctl = NULL;
    ALOGD("setting mixer ctl %s with value %s", mixer_ctl_name, mixer_val);
    ctl = mixer_get_ctl_by_name(adev->mixer, mixer_ctl_name);
    if (!ctl) {
        ALOGE("%s: could not get ctl for mixer cmd - %s",
              __func__, mixer_ctl_name);
        return -EINVAL;
    }

    return mixer_ctl_set_enum_by_string(ctl, mixer_val);
}

int platform_set_hdmi_config(struct stream_out *out)
{
    struct listnode *node;
    struct audio_usecase *usecase;
    struct audio_device *adev = out->dev;
    const char *hdmi_format_ctrl = "HDMI RX Format";
    const char *hdmi_rate_ctrl = "HDMI_RX SampleRate";
    int sample_rate = out->sample_rate;
    /*TODO: Add rules and check if this needs to be done.*/
    if((is_offload_usecase(out->usecase)) &&
        (out->compr_config.codec->compr_passthr == PASSTHROUGH ||
        out->compr_config.codec->compr_passthr == PASSTHROUGH_CONVERT)) {
        /* TODO: can we add mixer control for channels here avoid setting */
        if ((out->format == AUDIO_FORMAT_E_AC3 ||
            out->format == AUDIO_FORMAT_E_AC3_JOC) &&
            (out->compr_config.codec->compr_passthr == PASSTHROUGH))
            sample_rate = out->sample_rate * 4;
        ALOGD("%s:HDMI compress format and samplerate %d, sample_rate %d",
               __func__, out->sample_rate, sample_rate);
        platform_set_mixer_control(out, hdmi_format_ctrl, "Compr");
        switch (sample_rate) {
            case 32000:
                platform_set_mixer_control(out, hdmi_rate_ctrl, "KHZ_32");
                break;
            case 44100:
                platform_set_mixer_control(out, hdmi_rate_ctrl, "KHZ_44_1");
                break;
            case 96000:
                platform_set_mixer_control(out, hdmi_rate_ctrl, "KHZ_96");
                break;
            case 176400:
                platform_set_mixer_control(out, hdmi_rate_ctrl, "KHZ_176_4");
                break;
            case 192000:
                platform_set_mixer_control(out, hdmi_rate_ctrl, "KHZ_192");
                break;
            case 128000:
                if (out->format != AUDIO_FORMAT_E_AC3) {
                    platform_set_mixer_control(out, hdmi_rate_ctrl, "KHZ_128");
                    break;
                } else
                   ALOGW("Unsupported sample rate for E_AC3 32K");
            default:
            case 48000:
                platform_set_mixer_control(out, hdmi_rate_ctrl, "KHZ_48");
                break;
        }
    } else {
        ALOGD("%s: HDMI pcm and samplerate %d", __func__,
               out->sample_rate);
        platform_set_mixer_control(out, hdmi_format_ctrl, "LPCM");
        platform_set_mixer_control(out, hdmi_rate_ctrl, "KHZ_48");
    }

    /*
     * Deroute all the playback streams routed to HDMI so that
     * the back end is deactivated. Note that backend will not
     * be deactivated if any one stream is connected to it.
     */
    list_for_each(node, &adev->usecase_list) {
        usecase = node_to_item(node, struct audio_usecase, list);
        ALOGV("%s:disable: usecase type %d, devices 0x%x", __func__,
               usecase->type, usecase->devices);
        if (usecase->type == PCM_PLAYBACK &&
                usecase->devices & AUDIO_DEVICE_OUT_AUX_DIGITAL) {
            disable_audio_route(adev, usecase);
        }
    }

    /*
     * Enable all the streams disabled above. Now the HDMI backend
     * will be activated with new channel configuration
     */
    list_for_each(node, &adev->usecase_list) {
        usecase = node_to_item(node, struct audio_usecase, list);
        ALOGV("%s:enable: usecase type %d, devices 0x%x", __func__,
               usecase->type, usecase->devices);
        if (usecase->type == PCM_PLAYBACK &&
                usecase->devices & AUDIO_DEVICE_OUT_AUX_DIGITAL) {
            enable_audio_route(adev, usecase);
        }
    }

    return 0;
}

int platform_set_device_params(struct stream_out *out, int param, int value)
{
    struct audio_device *adev = out->dev;
    struct mixer_ctl *ctl;
    char *mixer_ctl_name = "Device PP Params";
    int ret = 0;
    uint32_t set_values[] = {0,0};

    set_values[0] = param;
    set_values[1] = value;

    ctl = mixer_get_ctl_by_name(adev->mixer, mixer_ctl_name);
    if (!ctl) {
        ALOGE("%s: Could not get ctl for mixer cmd - %s",
              __func__, mixer_ctl_name);
        ret = -EINVAL;
        goto end;
    }

    ALOGV("%s: Setting device pp params param: %d, value %d mixer ctrl:%s",
          __func__,param, value, mixer_ctl_name);
    mixer_ctl_set_array(ctl, set_values, ARRAY_SIZE(set_values));

end:
    return ret;
}

int platform_get_subsys_image_name(char *buf)
{
    strlcpy(buf, PLATFORM_IMAGE_NAME, sizeof(PLATFORM_IMAGE_NAME));
    return 0;
}

/*
 * This is a lookup table to map android audio input device to audio h/w interface (backend).
 * The table can be extended for other input devices by adding appropriate entries.
 * The audio interface for a particular input device need to be added in
 * audio_platform_info.xml file.
 */
struct audio_device_to_audio_interface audio_device_to_interface_table[] = {
    {AUDIO_DEVICE_IN_BUILTIN_MIC, ENUM_TO_STRING(AUDIO_DEVICE_IN_BUILTIN_MIC), ""},
    {AUDIO_DEVICE_IN_BACK_MIC, ENUM_TO_STRING(AUDIO_DEVICE_IN_BACK_MIC), ""},
};

int audio_device_to_interface_table_len  =
    sizeof(audio_device_to_interface_table) / sizeof(audio_device_to_interface_table[0]);

int platform_set_audio_device_interface(const char * device_name,
                                        const char *intf_name,
                                        const char *codec_type)
{
    int ret = 0;
    int i;

    if (device_name == NULL || intf_name == NULL || codec_type == NULL) {
        ALOGE("%s: Invalid input", __func__);

        ret = -EINVAL;
        goto done;
    }

    ALOGD("%s: Enter, device name:%s, intf name:%s, codec_type:%s", __func__,
                            device_name, intf_name, codec_type);

    size_t device_name_len = strlen(device_name);
    for (i = 0; i < audio_device_to_interface_table_len; i++) {
        char* name = audio_device_to_interface_table[i].device_name;
        size_t name_len = strlen(name);
        if ((name_len == device_name_len) &&
            (strncmp(device_name, name, name_len) == 0)) {
            if (is_external_codec &&
               (strncmp(codec_type, "external", strlen(codec_type)) == 0)) {
                ALOGD("%s: Matched device name:%s, overwrite intf name with %s",
                  __func__, device_name, intf_name);

                strlcpy(audio_device_to_interface_table[i].interface_name, intf_name,
                    sizeof(audio_device_to_interface_table[i].interface_name));
            } else if (!is_external_codec &&
                       (strncmp(codec_type, "internal", strlen(codec_type)) == 0)) {
                ALOGD("%s: Matched device name:%s, overwrite intf name with %s",
                  __func__, device_name, intf_name);

                strlcpy(audio_device_to_interface_table[i].interface_name, intf_name,
                    sizeof(audio_device_to_interface_table[i].interface_name));
            } else
                ALOGE("Invalid codec_type specified. Ignoring this interface entry.");
            goto done;
        }
    }
    ALOGE("%s: Could not find matching device name %s",
            __func__, device_name);

    ret = -EINVAL;

done:
    return ret;
}

/*
 * This is a lookup table to map names of speaker device with respective left and right TZ names.
 * Also the tz names for a particular left or right speaker can be overriden by adding
 * corresponding entry in audio_platform_info.xml file.
 */
struct speaker_device_to_tz_names speaker_device_tz_names = {
    {SND_DEVICE_OUT_SPEAKER, "", ""},
};

const char *platform_get_spkr_1_tz_name(snd_device_t snd_device)
{
    if (snd_device >= SND_DEVICE_MIN && snd_device < SND_DEVICE_MAX)
        return speaker_device_tz_names.spkr_1_tz_name;
    else
        return "";
}

const char *platform_get_spkr_2_tz_name(snd_device_t snd_device)
{
    if (snd_device >= SND_DEVICE_MIN && snd_device < SND_DEVICE_MAX)
        return speaker_device_tz_names.spkr_2_tz_name;
    else
        return "";
}

int platform_set_spkr_device_tz_names(snd_device_t index,
                                      const char *spkr_1_tz_name, const char *spkr_2_tz_name)
{
    int ret = 0;

    if (spkr_1_tz_name == NULL && spkr_2_tz_name == NULL) {
        ALOGE("%s: Invalid input", __func__);
        ret = -EINVAL;
        goto done;
    }
    if (index != speaker_device_tz_names.snd_device) {
        ALOGE("%s: not matching speaker device\n");
        ret = -EINVAL;
        goto done;
    }
    ALOGD("%s: Enter, spkr_1_tz_name :%s, spkr_2_tz_name:%s",
            __func__, spkr_1_tz_name, spkr_2_tz_name);

    if (spkr_1_tz_name != NULL)
        strlcpy(speaker_device_tz_names.spkr_1_tz_name, spkr_1_tz_name,
                sizeof(speaker_device_tz_names.spkr_1_tz_name));

    if (spkr_2_tz_name != NULL)
        strlcpy(speaker_device_tz_names.spkr_2_tz_name, spkr_2_tz_name,
                sizeof(speaker_device_tz_names.spkr_2_tz_name));
done:
    return ret;
}

bool platform_send_gain_dep_cal(void *platform __unused,
                                int level __unused)
{
    return 0;
}<|MERGE_RESOLUTION|>--- conflicted
+++ resolved
@@ -3429,11 +3429,11 @@
     return fragment_size;
 }
 
-<<<<<<< HEAD
 bool platform_use_small_buffer(audio_offload_info_t* info)
 {
     return OFFLOAD_USE_SMALL_BUFFER;
-=======
+}
+
 int platform_is_external_codec (char *snd_card_name)
 {
 
@@ -3452,7 +3452,6 @@
         /* internal codec */
         return 0;
     }
->>>>>>> c61f8679
 }
 
 int platform_set_codec_backend_cfg(struct audio_device* adev,
