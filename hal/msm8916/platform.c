/*
 * Copyright (c) 2013-2015, The Linux Foundation. All rights reserved.
 * Not a Contribution.
 *
 * Copyright (C) 2013 The Android Open Source Project
 *
 * Licensed under the Apache License, Version 2.0 (the "License");
 * you may not use this file except in compliance with the License.
 * You may obtain a copy of the License at
 *
 *      http://www.apache.org/licenses/LICENSE-2.0
 *
 * Unless required by applicable law or agreed to in writing, software
 * distributed under the License is distributed on an "AS IS" BASIS,
 * WITHOUT WARRANTIES OR CONDITIONS OF ANY KIND, either express or implied.
 * See the License for the specific language governing permissions and
 * limitations under the License.
 */

#define LOG_TAG "msm8916_platform"
/*#define LOG_NDEBUG 0*/
#define LOG_NDDEBUG 0

#include <stdlib.h>
#include <dlfcn.h>
#include <fcntl.h>
#include <sys/ioctl.h>
#include <cutils/log.h>
#include <cutils/properties.h>
#include <cutils/str_parms.h>
#include <audio_hw.h>
#include <platform_api.h>
#include "platform.h"
#include "audio_extn.h"
#include "voice_extn.h"
#include "sound/msmcal-hwdep.h"
#include <dirent.h>
#define SOUND_TRIGGER_DEVICE_HANDSET_MONO_LOW_POWER_ACDB_ID (100)
#define MAX_MIXER_XML_PATH  100
#define MIXER_XML_PATH "/system/etc/mixer_paths.xml"
#define MIXER_XML_PATH_MTP "/system/etc/mixer_paths_mtp.xml"
#define MIXER_XML_PATH_SBC "/system/etc/mixer_paths_sbc.xml"
#define MIXER_XML_PATH_MSM8909_PM8916 "/system/etc/mixer_paths_msm8909_pm8916.xml"
#define MIXER_XML_PATH_QRD_SKUH "/system/etc/mixer_paths_qrd_skuh.xml"
#define MIXER_XML_PATH_QRD_SKUI "/system/etc/mixer_paths_qrd_skui.xml"
#define MIXER_XML_PATH_QRD_SKUHF "/system/etc/mixer_paths_qrd_skuhf.xml"
#define MIXER_XML_PATH_QRD_SKUT "/system/etc/mixer_paths_qrd_skut.xml"
#define MIXER_XML_PATH_SKUK "/system/etc/mixer_paths_skuk.xml"
#define MIXER_XML_PATH_SKUA "/system/etc/mixer_paths_skua.xml"
#define MIXER_XML_PATH_SKUC "/system/etc/mixer_paths_skuc.xml"
#define MIXER_XML_PATH_SKUE "/system/etc/mixer_paths_skue.xml"
#define MIXER_XML_PATH_SKUL "/system/etc/mixer_paths_skul.xml"
#define MIXER_XML_PATH_AUXPCM "/system/etc/mixer_paths_auxpcm.xml"
#define MIXER_XML_PATH_AUXPCM "/system/etc/mixer_paths_auxpcm.xml"
#define MIXER_XML_PATH_WCD9306 "/system/etc/mixer_paths_wcd9306.xml"
#define MIXER_XML_PATH_WCD9330 "/system/etc/mixer_paths_wcd9330.xml"
#define MIXER_XML_PATH_WCD9326 "/system/etc/mixer_paths_wcd9326_i2s.xml"
#define PLATFORM_INFO_XML_PATH      "/system/etc/audio_platform_info.xml"
#define LIB_ACDB_LOADER "libacdbloader.so"
#define AUDIO_DATA_BLOCK_MIXER_CTL "HDMI EDID"
#define CVD_VERSION_MIXER_CTL "CVD Version"

#define MAX_COMPRESS_OFFLOAD_FRAGMENT_SIZE (256 * 1024)
#define MIN_COMPRESS_OFFLOAD_FRAGMENT_SIZE (2 * 1024)
#define COMPRESS_OFFLOAD_FRAGMENT_SIZE_FOR_AV_STREAMING (2 * 1024)
#define COMPRESS_OFFLOAD_FRAGMENT_SIZE (32 * 1024)
/* Used in calculating fragment size for pcm offload */
#define PCM_OFFLOAD_BUFFER_DURATION_FOR_AV 2000 /* 2 secs */
#define PCM_OFFLOAD_BUFFER_DURATION_FOR_AV_STREAMING 100 /* 100 millisecs */
#define PCM_OFFLOAD_BUFFER_DURATION_FOR_SMALL_BUFFERS 20 /* 20 millisecs */
#define PCM_OFFLOAD_BUFFER_DURATION_MAX 1200  /* 1200 millisecs */

/* MAX PCM fragment size cannot be increased  further due
 * to flinger's cblk size of 1mb,and it has to be a multiple of
 * 24 - lcm of channels supported by DSP
 */
#define MAX_PCM_OFFLOAD_FRAGMENT_SIZE (240 * 1024)
#define MIN_PCM_OFFLOAD_FRAGMENT_SIZE (32 * 1024)

#define ALIGN( num, to ) (((num) + (to-1)) & (~(to-1)))
/*
 * This file will have a maximum of 38 bytes:
 *
 * 4 bytes: number of audio blocks
 * 4 bytes: total length of Short Audio Descriptor (SAD) blocks
 * Maximum 10 * 3 bytes: SAD blocks
 */
#define MAX_SAD_BLOCKS      10
#define SAD_BLOCK_SIZE      3
#define MAX_CVD_VERSION_STRING_SIZE    100

/* EDID format ID for LPCM audio */
#define EDID_FORMAT_LPCM    1

/* fallback app type if the default app type from acdb loader fails */
#define DEFAULT_APP_TYPE  0x11130

/* Retry for delay in FW loading*/
#define RETRY_NUMBER 20
#define RETRY_US 500000
#define MAX_SND_CARD 8

#define SAMPLE_RATE_8KHZ  8000
#define SAMPLE_RATE_16KHZ 16000

#define AUDIO_PARAMETER_KEY_FLUENCE_TYPE  "fluence"
#define AUDIO_PARAMETER_KEY_SLOWTALK      "st_enable"
#define AUDIO_PARAMETER_KEY_HD_VOICE      "hd_voice"
#define AUDIO_PARAMETER_KEY_VOLUME_BOOST  "volume_boost"
#define MAX_CAL_NAME 20
#define APP_TYPE_SYSTEM_SOUNDS 0x00011131
#define APP_TYPE_GENERAL_RECORDING 0x00011132

char cal_name_info[WCD9XXX_MAX_CAL][MAX_CAL_NAME] = {
        [WCD9XXX_ANC_CAL] = "anc_cal",
        [WCD9XXX_MBHC_CAL] = "mbhc_cal",
        [WCD9XXX_MAD_CAL] = "mad_cal",
};

#define AUDIO_PARAMETER_KEY_REC_PLAY_CONC "rec_play_conc_on"

#define  AUDIO_PARAMETER_IS_HW_DECODER_SESSION_ALLOWED  "is_hw_dec_session_allowed"

char * dsp_only_decoders_mime[] = {
    "audio/x-ms-wma" /* wma*/ ,
    "audio/x-ms-wma-lossless" /* wma lossless */ ,
    "audio/x-ms-wma-pro" /* wma prop */ ,
    "audio/amr-wb-plus" /* amr wb plus */ ,
    "audio/alac"  /*alac */ ,
    "audio/x-ape" /*ape */,
};

enum {
	VOICE_FEATURE_SET_DEFAULT,
	VOICE_FEATURE_SET_VOLUME_BOOST
};

struct audio_block_header
{
    int reserved;
    int length;
};

/* Audio calibration related functions */
typedef void (*acdb_deallocate_t)();
typedef int  (*acdb_init_t)(char *, char *, int);
#ifdef HUAWEI_SOUND_PARAM_PATH
typedef void (*acdb_set_param_path_t)(char *path);
#endif
typedef void (*acdb_send_audio_cal_t)(int, int, int, int);
typedef void (*acdb_send_voice_cal_t)(int, int);
typedef int (*acdb_reload_vocvoltable_t)(int);
typedef int  (*acdb_get_default_app_type_t)(void);
typedef int (*acdb_loader_get_calibration_t)(char *attr, int size, void *data);
acdb_loader_get_calibration_t acdb_loader_get_calibration;

struct platform_data {
    struct audio_device *adev;
    bool fluence_in_spkr_mode;
    bool fluence_in_voice_call;
    bool fluence_in_voice_rec;
    bool fluence_in_audio_rec;
    int  fluence_type;
    char fluence_cap[PROPERTY_VALUE_MAX];
    int  fluence_mode;
    bool slowtalk;
    bool hd_voice;
    bool ec_ref_enabled;
    bool is_acdb_initialized;
    bool is_wsa_speaker;
    /* Audio calibration related functions */
    void                       *acdb_handle;
    int                        voice_feature_set;
    acdb_init_t                acdb_init;
#ifdef HUAWEI_SOUND_PARAM_PATH
    acdb_set_param_path_t      acdb_set_param_path;
#endif
    acdb_deallocate_t          acdb_deallocate;
    acdb_send_audio_cal_t      acdb_send_audio_cal;
    acdb_send_voice_cal_t      acdb_send_voice_cal;
    acdb_reload_vocvoltable_t  acdb_reload_vocvoltable;
    acdb_get_default_app_type_t acdb_get_default_app_type;
#ifdef RECORD_PLAY_CONCURRENCY
    bool rec_play_conc_set;
#endif
    void *hw_info;
    struct csd_data *csd;
};

static bool is_external_codec = false;
static const int pcm_device_table_of_ext_codec[AUDIO_USECASE_MAX][2] = {
   [USECASE_QCHAT_CALL] = {QCHAT_CALL_PCM_DEVICE_OF_EXT_CODEC, QCHAT_CALL_PCM_DEVICE_OF_EXT_CODEC}
};

/* List of use cases that has different PCM device ID's for internal and external codecs */
static const int misc_usecase[AUDIO_USECASE_MAX] = { USECASE_QCHAT_CALL };

static int pcm_device_table[AUDIO_USECASE_MAX][2] = {
    [USECASE_AUDIO_PLAYBACK_DEEP_BUFFER] = {DEEP_BUFFER_PCM_DEVICE,
                                            DEEP_BUFFER_PCM_DEVICE},
    [USECASE_AUDIO_PLAYBACK_LOW_LATENCY] = {LOWLATENCY_PCM_DEVICE,
                                           LOWLATENCY_PCM_DEVICE},
    [USECASE_AUDIO_PLAYBACK_MULTI_CH] = {MULTIMEDIA2_PCM_DEVICE,
                                        MULTIMEDIA2_PCM_DEVICE},
    [USECASE_AUDIO_PLAYBACK_OFFLOAD] =
                     {PLAYBACK_OFFLOAD_DEVICE, PLAYBACK_OFFLOAD_DEVICE},
    [USECASE_AUDIO_RECORD] = {AUDIO_RECORD_PCM_DEVICE, AUDIO_RECORD_PCM_DEVICE},
    [USECASE_AUDIO_RECORD_COMPRESS] = {COMPRESS_CAPTURE_DEVICE, COMPRESS_CAPTURE_DEVICE},
    [USECASE_AUDIO_RECORD_LOW_LATENCY] = {LOWLATENCY_PCM_DEVICE,
                                          LOWLATENCY_PCM_DEVICE},
    [USECASE_AUDIO_RECORD_FM_VIRTUAL] = {MULTIMEDIA2_PCM_DEVICE,
                                  MULTIMEDIA2_PCM_DEVICE},
    [USECASE_AUDIO_PLAYBACK_FM] = {FM_PLAYBACK_PCM_DEVICE, FM_CAPTURE_PCM_DEVICE},
    [USECASE_AUDIO_HFP_SCO] = {HFP_PCM_RX, HFP_SCO_RX},
    [USECASE_AUDIO_HFP_SCO_WB] = {HFP_PCM_RX, HFP_SCO_RX},
    [USECASE_VOICE_CALL] = {VOICE_CALL_PCM_DEVICE, VOICE_CALL_PCM_DEVICE},
    [USECASE_VOICE2_CALL] = {VOICE2_CALL_PCM_DEVICE, VOICE2_CALL_PCM_DEVICE},
    [USECASE_VOLTE_CALL] = {VOLTE_CALL_PCM_DEVICE, VOLTE_CALL_PCM_DEVICE},
    [USECASE_QCHAT_CALL] = {QCHAT_CALL_PCM_DEVICE, QCHAT_CALL_PCM_DEVICE},
    [USECASE_VOWLAN_CALL] = {VOWLAN_CALL_PCM_DEVICE, VOWLAN_CALL_PCM_DEVICE},
    [USECASE_COMPRESS_VOIP_CALL] = {COMPRESS_VOIP_CALL_PCM_DEVICE, COMPRESS_VOIP_CALL_PCM_DEVICE},
    [USECASE_INCALL_REC_UPLINK] = {AUDIO_RECORD_PCM_DEVICE,
                                   AUDIO_RECORD_PCM_DEVICE},
    [USECASE_INCALL_REC_DOWNLINK] = {AUDIO_RECORD_PCM_DEVICE,
                                     AUDIO_RECORD_PCM_DEVICE},
    [USECASE_INCALL_REC_UPLINK_AND_DOWNLINK] = {AUDIO_RECORD_PCM_DEVICE,
                                                AUDIO_RECORD_PCM_DEVICE},
    [USECASE_INCALL_REC_UPLINK_COMPRESS] = {COMPRESS_CAPTURE_DEVICE,
                                            COMPRESS_CAPTURE_DEVICE},
    [USECASE_INCALL_REC_DOWNLINK_COMPRESS] = {COMPRESS_CAPTURE_DEVICE,
                                              COMPRESS_CAPTURE_DEVICE},
    [USECASE_INCALL_REC_UPLINK_AND_DOWNLINK_COMPRESS] = {COMPRESS_CAPTURE_DEVICE,
                                                         COMPRESS_CAPTURE_DEVICE},
    [USECASE_INCALL_MUSIC_UPLINK] = {INCALL_MUSIC_UPLINK_PCM_DEVICE,
                                     INCALL_MUSIC_UPLINK_PCM_DEVICE},
    [USECASE_INCALL_MUSIC_UPLINK2] = {INCALL_MUSIC_UPLINK2_PCM_DEVICE,
                                      INCALL_MUSIC_UPLINK2_PCM_DEVICE},
    [USECASE_AUDIO_SPKR_CALIB_RX] = {SPKR_PROT_CALIB_RX_PCM_DEVICE, -1},
    [USECASE_AUDIO_SPKR_CALIB_TX] = {-1, SPKR_PROT_CALIB_TX_PCM_DEVICE},
};

/* Array to store sound devices */
static char * device_table[SND_DEVICE_MAX] = {
    [SND_DEVICE_NONE] = "none",
    /* Playback sound devices */
    [SND_DEVICE_OUT_HANDSET] = "handset",
    [SND_DEVICE_OUT_SPEAKER] = "speaker",
    [SND_DEVICE_OUT_SPEAKER_WSA] = "wsa-speaker",
    [SND_DEVICE_OUT_SPEAKER_REVERSE] = "speaker-reverse",
    [SND_DEVICE_OUT_HEADPHONES] = "headphones",
    [SND_DEVICE_OUT_LINE] = "line",
    [SND_DEVICE_OUT_SPEAKER_AND_HEADPHONES] = "speaker-and-headphones",
    [SND_DEVICE_OUT_SPEAKER_AND_LINE] = "speaker-and-line",
    [SND_DEVICE_OUT_VOICE_HANDSET] = "voice-handset",
    [SND_DEVICE_OUT_VOICE_SPEAKER] = "voice-speaker",
    [SND_DEVICE_OUT_VOICE_SPEAKER_WSA] = "wsa-voice-speaker",
    [SND_DEVICE_OUT_VOICE_HEADPHONES] = "voice-headphones",
    [SND_DEVICE_OUT_VOICE_LINE] = "voice-line",
    [SND_DEVICE_OUT_HDMI] = "hdmi",
    [SND_DEVICE_OUT_SPEAKER_AND_HDMI] = "speaker-and-hdmi",
    [SND_DEVICE_OUT_BT_SCO] = "bt-sco-headset",
    [SND_DEVICE_OUT_BT_SCO_WB] = "bt-sco-headset-wb",
    [SND_DEVICE_OUT_BT_A2DP] = "bt-a2dp",
    [SND_DEVICE_OUT_SPEAKER_AND_BT_A2DP] = "speaker-and-bt-a2dp",
    [SND_DEVICE_OUT_VOICE_TTY_FULL_HEADPHONES] = "voice-tty-full-headphones",
    [SND_DEVICE_OUT_VOICE_TTY_VCO_HEADPHONES] = "voice-tty-vco-headphones",
    [SND_DEVICE_OUT_VOICE_TTY_HCO_HANDSET] = "voice-tty-hco-handset",
    [SND_DEVICE_OUT_AFE_PROXY] = "afe-proxy",
    [SND_DEVICE_OUT_USB_HEADSET] = "usb-headphones",
    [SND_DEVICE_OUT_SPEAKER_AND_USB_HEADSET] = "speaker-and-usb-headphones",
    [SND_DEVICE_OUT_TRANSMISSION_FM] = "transmission-fm",
    [SND_DEVICE_OUT_ANC_HEADSET] = "anc-headphones",
    [SND_DEVICE_OUT_ANC_FB_HEADSET] = "anc-fb-headphones",
    [SND_DEVICE_OUT_VOICE_ANC_HEADSET] = "voice-anc-headphones",
    [SND_DEVICE_OUT_VOICE_ANC_FB_HEADSET] = "voice-anc-fb-headphones",
    [SND_DEVICE_OUT_SPEAKER_AND_ANC_HEADSET] = "speaker-and-anc-headphones",
    [SND_DEVICE_OUT_ANC_HANDSET] = "anc-handset",
    [SND_DEVICE_OUT_SPEAKER_PROTECTED] = "speaker-protected",
#ifdef RECORD_PLAY_CONCURRENCY
    [SND_DEVICE_OUT_VOIP_HANDSET] = "voip-handset",
    [SND_DEVICE_OUT_VOIP_SPEAKER] = "voip-speaker",
    [SND_DEVICE_OUT_VOIP_HEADPHONES] = "voip-headphones",
#endif

    /* Capture sound devices */
    [SND_DEVICE_IN_HANDSET_MIC] = "handset-mic",
    [SND_DEVICE_IN_HANDSET_MIC_AEC] = "handset-mic",
    [SND_DEVICE_IN_HANDSET_MIC_NS] = "handset-mic",
    [SND_DEVICE_IN_HANDSET_MIC_AEC_NS] = "handset-mic",
    [SND_DEVICE_IN_HANDSET_DMIC] = "dmic-endfire",
    [SND_DEVICE_IN_HANDSET_DMIC_AEC] = "dmic-endfire",
    [SND_DEVICE_IN_HANDSET_DMIC_NS] = "dmic-endfire",
    [SND_DEVICE_IN_HANDSET_DMIC_AEC_NS] = "dmic-endfire",
    [SND_DEVICE_IN_SPEAKER_MIC] = "speaker-mic",
    [SND_DEVICE_IN_SPEAKER_MIC_AEC] = "speaker-mic",
    [SND_DEVICE_IN_SPEAKER_MIC_NS] = "speaker-mic",
    [SND_DEVICE_IN_SPEAKER_MIC_AEC_NS] = "speaker-mic",
    [SND_DEVICE_IN_SPEAKER_DMIC] = "speaker-dmic-endfire",
    [SND_DEVICE_IN_SPEAKER_DMIC_AEC] = "speaker-dmic-endfire",
    [SND_DEVICE_IN_SPEAKER_DMIC_NS] = "speaker-dmic-endfire",
    [SND_DEVICE_IN_SPEAKER_DMIC_AEC_NS] = "speaker-dmic-endfire",
    [SND_DEVICE_IN_HEADSET_MIC] = "headset-mic",
    [SND_DEVICE_IN_HEADSET_MIC_FLUENCE] = "headset-mic",
    [SND_DEVICE_IN_VOICE_SPEAKER_MIC] = "voice-speaker-mic",
    [SND_DEVICE_IN_VOICE_HEADSET_MIC] = "voice-headset-mic",
    [SND_DEVICE_IN_HDMI_MIC] = "hdmi-mic",
    [SND_DEVICE_IN_BT_SCO_MIC] = "bt-sco-mic",
    [SND_DEVICE_IN_BT_SCO_MIC_NREC] = "bt-sco-mic",
    [SND_DEVICE_IN_BT_SCO_MIC_WB] = "bt-sco-mic-wb",
    [SND_DEVICE_IN_BT_SCO_MIC_WB_NREC] = "bt-sco-mic-wb",
    [SND_DEVICE_IN_CAMCORDER_MIC] = "camcorder-mic",
    [SND_DEVICE_IN_VOICE_DMIC] = "voice-dmic-ef",
    [SND_DEVICE_IN_VOICE_SPEAKER_DMIC] = "voice-speaker-dmic-ef",
    [SND_DEVICE_IN_VOICE_SPEAKER_QMIC] = "voice-speaker-qmic",
    [SND_DEVICE_IN_VOICE_TTY_FULL_HEADSET_MIC] = "voice-tty-full-headset-mic",
    [SND_DEVICE_IN_VOICE_TTY_VCO_HANDSET_MIC] = "voice-tty-vco-handset-mic",
    [SND_DEVICE_IN_VOICE_TTY_HCO_HEADSET_MIC] = "voice-tty-hco-headset-mic",
    [SND_DEVICE_IN_VOICE_REC_MIC] = "voice-rec-mic",
    [SND_DEVICE_IN_VOICE_REC_MIC_NS] = "voice-rec-mic",
    [SND_DEVICE_IN_VOICE_REC_DMIC_STEREO] = "voice-rec-dmic-ef",
    [SND_DEVICE_IN_VOICE_REC_DMIC_FLUENCE] = "voice-rec-dmic-ef-fluence",
    [SND_DEVICE_IN_USB_HEADSET_MIC] = "usb-headset-mic",
    [SND_DEVICE_IN_CAPTURE_FM] = "capture-fm",
    [SND_DEVICE_IN_AANC_HANDSET_MIC] = "aanc-handset-mic",
    [SND_DEVICE_IN_QUAD_MIC] = "quad-mic",
    [SND_DEVICE_IN_HANDSET_STEREO_DMIC] = "handset-stereo-dmic-ef",
    [SND_DEVICE_IN_SPEAKER_STEREO_DMIC] = "speaker-stereo-dmic-ef",
    [SND_DEVICE_IN_CAPTURE_VI_FEEDBACK] = "vi-feedback",
    [SND_DEVICE_IN_VOICE_SPEAKER_DMIC_BROADSIDE] = "voice-speaker-dmic-broadside",
    [SND_DEVICE_IN_SPEAKER_DMIC_BROADSIDE] = "speaker-dmic-broadside",
    [SND_DEVICE_IN_SPEAKER_DMIC_AEC_BROADSIDE] = "speaker-dmic-broadside",
    [SND_DEVICE_IN_SPEAKER_DMIC_NS_BROADSIDE] = "speaker-dmic-broadside",
    [SND_DEVICE_IN_SPEAKER_DMIC_AEC_NS_BROADSIDE] = "speaker-dmic-broadside",
    [SND_DEVICE_IN_VOICE_FLUENCE_DMIC_AANC] = "aanc-fluence-dmic-handset",
    [SND_DEVICE_IN_HANDSET_QMIC] = "quad-mic",
    [SND_DEVICE_IN_SPEAKER_QMIC_AEC] = "quad-mic",
    [SND_DEVICE_IN_SPEAKER_QMIC_NS] = "quad-mic",
    [SND_DEVICE_IN_SPEAKER_QMIC_AEC_NS] = "quad-mic",
};

// Platform specific backend bit width table
static int backend_bit_width_table[SND_DEVICE_MAX] = {0};

/* ACDB IDs (audio DSP path configuration IDs) for each sound device */
static int acdb_device_table[SND_DEVICE_MAX] = {
    [SND_DEVICE_NONE] = -1,
    [SND_DEVICE_OUT_HANDSET] = 7,
    [SND_DEVICE_OUT_SPEAKER] = 14,
    [SND_DEVICE_OUT_SPEAKER_WSA] = 135,
    [SND_DEVICE_OUT_SPEAKER_REVERSE] = 14,
    [SND_DEVICE_OUT_HEADPHONES] = 10,
    [SND_DEVICE_OUT_LINE] = 77,
    [SND_DEVICE_OUT_SPEAKER_AND_HEADPHONES] = 10,
    [SND_DEVICE_OUT_SPEAKER_AND_LINE] = 77,
    [SND_DEVICE_OUT_VOICE_HANDSET] = 7,
    [SND_DEVICE_OUT_VOICE_SPEAKER] = 14,
    [SND_DEVICE_OUT_VOICE_SPEAKER_WSA] = 135,
    [SND_DEVICE_OUT_VOICE_HEADPHONES] = 10,
    [SND_DEVICE_OUT_VOICE_LINE] = 77,
    [SND_DEVICE_OUT_HDMI] = 18,
    [SND_DEVICE_OUT_SPEAKER_AND_HDMI] = 14,
    [SND_DEVICE_OUT_BT_SCO] = 22,
    [SND_DEVICE_OUT_BT_SCO_WB] = 39,
    [SND_DEVICE_OUT_BT_A2DP] = 20,
    [SND_DEVICE_OUT_SPEAKER_AND_BT_A2DP] = 14,
    [SND_DEVICE_OUT_VOICE_TTY_FULL_HEADPHONES] = 17,
    [SND_DEVICE_OUT_VOICE_TTY_VCO_HEADPHONES] = 17,
    [SND_DEVICE_OUT_VOICE_TTY_HCO_HANDSET] = 37,
    [SND_DEVICE_OUT_AFE_PROXY] = 0,
    [SND_DEVICE_OUT_USB_HEADSET] = 45,
    [SND_DEVICE_OUT_SPEAKER_AND_USB_HEADSET] = 14,
    [SND_DEVICE_OUT_TRANSMISSION_FM] = 0,
    [SND_DEVICE_OUT_ANC_HEADSET] = 26,
    [SND_DEVICE_OUT_ANC_FB_HEADSET] = 27,
    [SND_DEVICE_OUT_VOICE_ANC_HEADSET] = 26,
    [SND_DEVICE_OUT_VOICE_ANC_FB_HEADSET] = 27,
    [SND_DEVICE_OUT_SPEAKER_AND_ANC_HEADSET] = 26,
    [SND_DEVICE_OUT_ANC_HANDSET] = 103,
    [SND_DEVICE_OUT_SPEAKER_PROTECTED] = 101,
#ifdef RECORD_PLAY_CONCURRENCY
    [SND_DEVICE_OUT_VOIP_HANDSET] = 133,
    [SND_DEVICE_OUT_VOIP_SPEAKER] = 132,
    [SND_DEVICE_OUT_VOIP_HEADPHONES] = 134,
#endif

    [SND_DEVICE_IN_HANDSET_MIC] = 4,
    [SND_DEVICE_IN_HANDSET_MIC_AEC] = 106,
    [SND_DEVICE_IN_HANDSET_MIC_NS] = 107,
    [SND_DEVICE_IN_HANDSET_MIC_AEC_NS] = 108,
    [SND_DEVICE_IN_HANDSET_DMIC] = 41,
    [SND_DEVICE_IN_HANDSET_DMIC_AEC] = 109,
    [SND_DEVICE_IN_HANDSET_DMIC_NS] = 110,
    [SND_DEVICE_IN_HANDSET_DMIC_AEC_NS] = 111,
    [SND_DEVICE_IN_SPEAKER_MIC] = 11,
    [SND_DEVICE_IN_SPEAKER_MIC_AEC] = 112,
    [SND_DEVICE_IN_SPEAKER_MIC_NS] = 113,
    [SND_DEVICE_IN_SPEAKER_MIC_AEC_NS] = 114,
    [SND_DEVICE_IN_SPEAKER_DMIC] = 43,
    [SND_DEVICE_IN_SPEAKER_DMIC_AEC] = 115,
    [SND_DEVICE_IN_SPEAKER_DMIC_NS] = 116,
    [SND_DEVICE_IN_SPEAKER_DMIC_AEC_NS] = 117,
    [SND_DEVICE_IN_HEADSET_MIC] = 8,
    [SND_DEVICE_IN_HEADSET_MIC_FLUENCE] = 47,
    [SND_DEVICE_IN_VOICE_SPEAKER_MIC] = 11,
    [SND_DEVICE_IN_VOICE_HEADSET_MIC] = 8,
    [SND_DEVICE_IN_HDMI_MIC] = 4,
    [SND_DEVICE_IN_BT_SCO_MIC] = 21,
    [SND_DEVICE_IN_BT_SCO_MIC_NREC] = 122,
    [SND_DEVICE_IN_BT_SCO_MIC_WB] = 38,
    [SND_DEVICE_IN_BT_SCO_MIC_WB_NREC] = 123,
    [SND_DEVICE_IN_CAMCORDER_MIC] = 4,
    [SND_DEVICE_IN_VOICE_DMIC] = 41,
    [SND_DEVICE_IN_VOICE_SPEAKER_DMIC] = 43,
    [SND_DEVICE_IN_VOICE_SPEAKER_QMIC] = 19,
    [SND_DEVICE_IN_VOICE_TTY_FULL_HEADSET_MIC] = 16,
    [SND_DEVICE_IN_VOICE_TTY_VCO_HANDSET_MIC] = 36,
    [SND_DEVICE_IN_VOICE_TTY_HCO_HEADSET_MIC] = 16,
    [SND_DEVICE_IN_VOICE_REC_MIC] = 4,
    [SND_DEVICE_IN_VOICE_REC_MIC_NS] = 107,
    [SND_DEVICE_IN_VOICE_REC_DMIC_STEREO] = 34,
    [SND_DEVICE_IN_VOICE_REC_DMIC_FLUENCE] = 41,
    [SND_DEVICE_IN_USB_HEADSET_MIC] = 44,
    [SND_DEVICE_IN_CAPTURE_FM] = 0,
    [SND_DEVICE_IN_AANC_HANDSET_MIC] = 104,
    [SND_DEVICE_IN_QUAD_MIC] = 46,
    [SND_DEVICE_IN_HANDSET_STEREO_DMIC] = 34,
    [SND_DEVICE_IN_SPEAKER_STEREO_DMIC] = 35,
    [SND_DEVICE_IN_CAPTURE_VI_FEEDBACK] = 102,
    [SND_DEVICE_IN_VOICE_SPEAKER_DMIC_BROADSIDE] = 12,
    [SND_DEVICE_IN_SPEAKER_DMIC_BROADSIDE] = 12,
    [SND_DEVICE_IN_SPEAKER_DMIC_AEC_BROADSIDE] = 119,
    [SND_DEVICE_IN_SPEAKER_DMIC_NS_BROADSIDE] = 121,
    [SND_DEVICE_IN_SPEAKER_DMIC_AEC_NS_BROADSIDE] = 120,
    [SND_DEVICE_IN_VOICE_FLUENCE_DMIC_AANC] = 135,
    [SND_DEVICE_IN_HANDSET_QMIC] = 125,
    [SND_DEVICE_IN_SPEAKER_QMIC_AEC] = 126,
    [SND_DEVICE_IN_SPEAKER_QMIC_NS] = 127,
    [SND_DEVICE_IN_SPEAKER_QMIC_AEC_NS] = 129,
};

struct name_to_index {
    char name[100];
    unsigned int index;
};

#define TO_NAME_INDEX(X)   #X, X

/* Used to get index from parsed sting */
struct name_to_index snd_device_name_index[SND_DEVICE_MAX] = {
    {TO_NAME_INDEX(SND_DEVICE_OUT_HANDSET)},
    {TO_NAME_INDEX(SND_DEVICE_OUT_SPEAKER)},
    {TO_NAME_INDEX(SND_DEVICE_OUT_SPEAKER_WSA)},
    {TO_NAME_INDEX(SND_DEVICE_OUT_SPEAKER_REVERSE)},
    {TO_NAME_INDEX(SND_DEVICE_OUT_HEADPHONES)},
    {TO_NAME_INDEX(SND_DEVICE_OUT_LINE)},
    {TO_NAME_INDEX(SND_DEVICE_OUT_SPEAKER_AND_HEADPHONES)},
    {TO_NAME_INDEX(SND_DEVICE_OUT_SPEAKER_AND_LINE)},
    {TO_NAME_INDEX(SND_DEVICE_OUT_VOICE_HANDSET)},
    {TO_NAME_INDEX(SND_DEVICE_OUT_VOICE_SPEAKER)},
    {TO_NAME_INDEX(SND_DEVICE_OUT_VOICE_SPEAKER_WSA)},
    {TO_NAME_INDEX(SND_DEVICE_OUT_VOICE_HEADPHONES)},
    {TO_NAME_INDEX(SND_DEVICE_OUT_VOICE_LINE)},
    {TO_NAME_INDEX(SND_DEVICE_OUT_HDMI)},
    {TO_NAME_INDEX(SND_DEVICE_OUT_SPEAKER_AND_HDMI)},
    {TO_NAME_INDEX(SND_DEVICE_OUT_BT_SCO)},
    {TO_NAME_INDEX(SND_DEVICE_OUT_BT_SCO_WB)},
    {TO_NAME_INDEX(SND_DEVICE_OUT_BT_A2DP)},
    {TO_NAME_INDEX(SND_DEVICE_OUT_SPEAKER_AND_BT_A2DP)},
    {TO_NAME_INDEX(SND_DEVICE_OUT_VOICE_TTY_FULL_HEADPHONES)},
    {TO_NAME_INDEX(SND_DEVICE_OUT_VOICE_TTY_VCO_HEADPHONES)},
    {TO_NAME_INDEX(SND_DEVICE_OUT_VOICE_TTY_HCO_HANDSET)},
    {TO_NAME_INDEX(SND_DEVICE_OUT_AFE_PROXY)},
    {TO_NAME_INDEX(SND_DEVICE_OUT_USB_HEADSET)},
    {TO_NAME_INDEX(SND_DEVICE_OUT_SPEAKER_AND_USB_HEADSET)},
    {TO_NAME_INDEX(SND_DEVICE_OUT_TRANSMISSION_FM)},
    {TO_NAME_INDEX(SND_DEVICE_OUT_ANC_HEADSET)},
    {TO_NAME_INDEX(SND_DEVICE_OUT_ANC_FB_HEADSET)},
    {TO_NAME_INDEX(SND_DEVICE_OUT_VOICE_ANC_HEADSET)},
    {TO_NAME_INDEX(SND_DEVICE_OUT_VOICE_ANC_FB_HEADSET)},
    {TO_NAME_INDEX(SND_DEVICE_OUT_SPEAKER_AND_ANC_HEADSET)},
    {TO_NAME_INDEX(SND_DEVICE_OUT_ANC_HANDSET)},
    {TO_NAME_INDEX(SND_DEVICE_OUT_SPEAKER_PROTECTED)},
#ifdef RECORD_PLAY_CONCURRENCY
    {TO_NAME_INDEX(SND_DEVICE_OUT_VOIP_HANDSET)},
    {TO_NAME_INDEX(SND_DEVICE_OUT_VOIP_SPEAKER)},
    {TO_NAME_INDEX(SND_DEVICE_OUT_VOIP_HEADPHONES)},
#endif
    {TO_NAME_INDEX(SND_DEVICE_IN_HANDSET_MIC)},
    {TO_NAME_INDEX(SND_DEVICE_IN_HANDSET_MIC_AEC)},
    {TO_NAME_INDEX(SND_DEVICE_IN_HANDSET_MIC_NS)},
    {TO_NAME_INDEX(SND_DEVICE_IN_HANDSET_MIC_AEC_NS)},
    {TO_NAME_INDEX(SND_DEVICE_IN_HANDSET_DMIC)},
    {TO_NAME_INDEX(SND_DEVICE_IN_HANDSET_DMIC_AEC)},
    {TO_NAME_INDEX(SND_DEVICE_IN_HANDSET_DMIC_NS)},
    {TO_NAME_INDEX(SND_DEVICE_IN_HANDSET_DMIC_AEC_NS)},
    {TO_NAME_INDEX(SND_DEVICE_IN_SPEAKER_MIC)},
    {TO_NAME_INDEX(SND_DEVICE_IN_SPEAKER_MIC_AEC)},
    {TO_NAME_INDEX(SND_DEVICE_IN_SPEAKER_MIC_NS)},
    {TO_NAME_INDEX(SND_DEVICE_IN_SPEAKER_MIC_AEC_NS)},
    {TO_NAME_INDEX(SND_DEVICE_IN_SPEAKER_DMIC)},
    {TO_NAME_INDEX(SND_DEVICE_IN_SPEAKER_DMIC_AEC)},
    {TO_NAME_INDEX(SND_DEVICE_IN_SPEAKER_DMIC_NS)},
    {TO_NAME_INDEX(SND_DEVICE_IN_SPEAKER_DMIC_AEC_NS)},
    {TO_NAME_INDEX(SND_DEVICE_IN_HEADSET_MIC)},
    {TO_NAME_INDEX(SND_DEVICE_IN_HEADSET_MIC_FLUENCE)},
    {TO_NAME_INDEX(SND_DEVICE_IN_VOICE_SPEAKER_MIC)},
    {TO_NAME_INDEX(SND_DEVICE_IN_VOICE_HEADSET_MIC)},
    {TO_NAME_INDEX(SND_DEVICE_IN_HDMI_MIC)},
    {TO_NAME_INDEX(SND_DEVICE_IN_BT_SCO_MIC)},
    {TO_NAME_INDEX(SND_DEVICE_IN_BT_SCO_MIC_NREC)},
    {TO_NAME_INDEX(SND_DEVICE_IN_BT_SCO_MIC_WB)},
    {TO_NAME_INDEX(SND_DEVICE_IN_BT_SCO_MIC_WB_NREC)},
    {TO_NAME_INDEX(SND_DEVICE_IN_CAMCORDER_MIC)},
    {TO_NAME_INDEX(SND_DEVICE_IN_VOICE_DMIC)},
    {TO_NAME_INDEX(SND_DEVICE_IN_VOICE_SPEAKER_DMIC)},
    {TO_NAME_INDEX(SND_DEVICE_IN_VOICE_SPEAKER_QMIC)},
    {TO_NAME_INDEX(SND_DEVICE_IN_VOICE_TTY_FULL_HEADSET_MIC)},
    {TO_NAME_INDEX(SND_DEVICE_IN_VOICE_TTY_VCO_HANDSET_MIC)},
    {TO_NAME_INDEX(SND_DEVICE_IN_VOICE_TTY_HCO_HEADSET_MIC)},
    {TO_NAME_INDEX(SND_DEVICE_IN_VOICE_REC_MIC)},
    {TO_NAME_INDEX(SND_DEVICE_IN_VOICE_REC_MIC_NS)},
    {TO_NAME_INDEX(SND_DEVICE_IN_VOICE_REC_DMIC_STEREO)},
    {TO_NAME_INDEX(SND_DEVICE_IN_VOICE_REC_DMIC_FLUENCE)},
    {TO_NAME_INDEX(SND_DEVICE_IN_USB_HEADSET_MIC)},
    {TO_NAME_INDEX(SND_DEVICE_IN_CAPTURE_FM)},
    {TO_NAME_INDEX(SND_DEVICE_IN_AANC_HANDSET_MIC)},
    {TO_NAME_INDEX(SND_DEVICE_IN_QUAD_MIC)},
    {TO_NAME_INDEX(SND_DEVICE_IN_HANDSET_STEREO_DMIC)},
    {TO_NAME_INDEX(SND_DEVICE_IN_SPEAKER_STEREO_DMIC)},
    {TO_NAME_INDEX(SND_DEVICE_IN_CAPTURE_VI_FEEDBACK)},
    {TO_NAME_INDEX(SND_DEVICE_IN_VOICE_FLUENCE_DMIC_AANC)},
    {TO_NAME_INDEX(SND_DEVICE_IN_HANDSET_QMIC)},
    {TO_NAME_INDEX(SND_DEVICE_IN_SPEAKER_QMIC_AEC)},
    {TO_NAME_INDEX(SND_DEVICE_IN_SPEAKER_QMIC_NS)},
    {TO_NAME_INDEX(SND_DEVICE_IN_SPEAKER_QMIC_AEC_NS)},
};

#define NO_COLS 2
static int msm_be_id_array_len;
static int (*msm_device_to_be_id)[];

/* Below table lists output device to BE_ID mapping*/
/* Update the table based on the board configuration*/

static int msm_device_to_be_id_internal_codec [][NO_COLS] = {
       {AUDIO_DEVICE_OUT_EARPIECE                       ,       34},
       {AUDIO_DEVICE_OUT_SPEAKER                        ,       34},
       {AUDIO_DEVICE_OUT_WIRED_HEADSET                  ,       34},
       {AUDIO_DEVICE_OUT_WIRED_HEADPHONE                ,       34},
       {AUDIO_DEVICE_OUT_LINE                           ,       34},
       {AUDIO_DEVICE_OUT_BLUETOOTH_SCO                  ,       11},
       {AUDIO_DEVICE_OUT_BLUETOOTH_SCO_HEADSET          ,       11},
       {AUDIO_DEVICE_OUT_BLUETOOTH_SCO_CARKIT           ,       11},
       {AUDIO_DEVICE_OUT_BLUETOOTH_A2DP                 ,       -1},
       {AUDIO_DEVICE_OUT_BLUETOOTH_A2DP_HEADPHONES      ,       -1},
       {AUDIO_DEVICE_OUT_BLUETOOTH_A2DP_SPEAKER         ,       -1},
       {AUDIO_DEVICE_OUT_AUX_DIGITAL                    ,       4},
       {AUDIO_DEVICE_OUT_ANLG_DOCK_HEADSET              ,       9},
       {AUDIO_DEVICE_OUT_DGTL_DOCK_HEADSET              ,       9},
       {AUDIO_DEVICE_OUT_USB_ACCESSORY                  ,       -1},
       {AUDIO_DEVICE_OUT_USB_DEVICE                     ,       -1},
       {AUDIO_DEVICE_OUT_REMOTE_SUBMIX                  ,       9},
       {AUDIO_DEVICE_OUT_PROXY                          ,       9},
#ifdef FM_ENABLED
       {AUDIO_DEVICE_OUT_FM                             ,       7},
       {AUDIO_DEVICE_OUT_FM_TX                          ,       8},
#endif
       {AUDIO_DEVICE_OUT_ALL                            ,      -1},
       {AUDIO_DEVICE_NONE                               ,      -1},
       {AUDIO_DEVICE_OUT_DEFAULT                        ,      -1},
};

static int msm_device_to_be_id_external_codec [][NO_COLS] = {
       {AUDIO_DEVICE_OUT_EARPIECE                       ,       2},
       {AUDIO_DEVICE_OUT_SPEAKER                        ,       2},
       {AUDIO_DEVICE_OUT_WIRED_HEADSET                  ,       2},
       {AUDIO_DEVICE_OUT_WIRED_HEADPHONE                ,       2},
       {AUDIO_DEVICE_OUT_LINE                           ,       2},
       {AUDIO_DEVICE_OUT_BLUETOOTH_SCO                  ,       11},
       {AUDIO_DEVICE_OUT_BLUETOOTH_SCO_HEADSET          ,       11},
       {AUDIO_DEVICE_OUT_BLUETOOTH_SCO_CARKIT           ,       11},
       {AUDIO_DEVICE_OUT_BLUETOOTH_A2DP                 ,       -1},
       {AUDIO_DEVICE_OUT_BLUETOOTH_A2DP_HEADPHONES      ,       -1},
       {AUDIO_DEVICE_OUT_BLUETOOTH_A2DP_SPEAKER         ,       -1},
       {AUDIO_DEVICE_OUT_AUX_DIGITAL                    ,       4},
       {AUDIO_DEVICE_OUT_ANLG_DOCK_HEADSET              ,       9},
       {AUDIO_DEVICE_OUT_DGTL_DOCK_HEADSET              ,       9},
       {AUDIO_DEVICE_OUT_USB_ACCESSORY                  ,       -1},
       {AUDIO_DEVICE_OUT_USB_DEVICE                     ,       -1},
       {AUDIO_DEVICE_OUT_REMOTE_SUBMIX                  ,       9},
       {AUDIO_DEVICE_OUT_PROXY                          ,       9},
#ifdef FM_ENABLED
       {AUDIO_DEVICE_OUT_FM                             ,       7},
       {AUDIO_DEVICE_OUT_FM_TX                          ,       8},
#endif
       {AUDIO_DEVICE_OUT_ALL                            ,      -1},
       {AUDIO_DEVICE_NONE                               ,      -1},
       {AUDIO_DEVICE_OUT_DEFAULT                        ,      -1},
};

static char * backend_table[SND_DEVICE_MAX] = {0};

static struct name_to_index usecase_name_index[AUDIO_USECASE_MAX] = {
    {TO_NAME_INDEX(USECASE_AUDIO_PLAYBACK_DEEP_BUFFER)},
    {TO_NAME_INDEX(USECASE_AUDIO_PLAYBACK_LOW_LATENCY)},
    {TO_NAME_INDEX(USECASE_AUDIO_PLAYBACK_MULTI_CH)},
    {TO_NAME_INDEX(USECASE_AUDIO_PLAYBACK_OFFLOAD)},
    {TO_NAME_INDEX(USECASE_AUDIO_RECORD)},
    {TO_NAME_INDEX(USECASE_AUDIO_RECORD_LOW_LATENCY)},
    {TO_NAME_INDEX(USECASE_VOICE_CALL)},
    {TO_NAME_INDEX(USECASE_VOICE2_CALL)},
    {TO_NAME_INDEX(USECASE_VOLTE_CALL)},
    {TO_NAME_INDEX(USECASE_QCHAT_CALL)},
    {TO_NAME_INDEX(USECASE_VOWLAN_CALL)},
    {TO_NAME_INDEX(USECASE_INCALL_REC_UPLINK)},
    {TO_NAME_INDEX(USECASE_INCALL_REC_DOWNLINK)},
    {TO_NAME_INDEX(USECASE_INCALL_REC_UPLINK_AND_DOWNLINK)},
    {TO_NAME_INDEX(USECASE_AUDIO_HFP_SCO)},
    {TO_NAME_INDEX(USECASE_AUDIO_PLAYBACK_FM)},
};

#define DEEP_BUFFER_PLATFORM_DELAY (29*1000LL)
#define LOW_LATENCY_PLATFORM_DELAY (13*1000LL)

static bool is_misc_usecase(audio_usecase_t usecase) {
     bool ret = false;
     int i;

     for (i = 0; i < AUDIO_USECASE_MAX; i++) {
          if(usecase == misc_usecase[i]) {
             ret = true;
             break;
          }
     }
     return ret;
}

static void update_codec_type(const char *snd_card_name) {

     if (!strncmp(snd_card_name, "msm8939-tapan-snd-card",
                  sizeof("msm8939-tapan-snd-card")) ||
         !strncmp(snd_card_name, "msm8939-tapan9302-snd-card",
                  sizeof("msm8939-tapan9302-snd-card"))||
         !strncmp(snd_card_name, "msm8939-tomtom9330-snd-card",
                  sizeof("msm8939-tomtom9330-snd-card")) ||
         !strncmp(snd_card_name, "msm8x09-tasha9326-snd-card",
                  sizeof("msm8x09-tasha9326-snd-card"))) {
         ALOGI("%s: snd_card_name: %s",__func__,snd_card_name);
         is_external_codec = true;
     }
}

static void query_platform(const char *snd_card_name,
                                      char *mixer_xml_path)
{
    if (!strncmp(snd_card_name, "msm8x16-snd-card-mtp",
                 sizeof("msm8x16-snd-card-mtp"))) {
        strlcpy(mixer_xml_path, MIXER_XML_PATH_MTP,
                sizeof(MIXER_XML_PATH_MTP));

        msm_device_to_be_id = msm_device_to_be_id_internal_codec;
        msm_be_id_array_len  =
            sizeof(msm_device_to_be_id_internal_codec) / sizeof(msm_device_to_be_id_internal_codec[0]);

    } else if (!strncmp(snd_card_name, "msm8x16-snd-card-sbc",
                 sizeof("msm8x16-snd-card-sbc"))) {
        strlcpy(mixer_xml_path, MIXER_XML_PATH_SBC,
                sizeof(MIXER_XML_PATH_SBC));

        msm_device_to_be_id = msm_device_to_be_id_internal_codec;
        msm_be_id_array_len  =
            sizeof(msm_device_to_be_id_internal_codec) / sizeof(msm_device_to_be_id_internal_codec[0]);

    } else if (!strncmp(snd_card_name, "msm8x16-skuh-snd-card",
                 sizeof("msm8x16-skuh-snd-card"))) {
        strlcpy(mixer_xml_path, MIXER_XML_PATH_QRD_SKUH,
                sizeof(MIXER_XML_PATH_QRD_SKUH));

        msm_device_to_be_id = msm_device_to_be_id_internal_codec;
        msm_be_id_array_len  =
            sizeof(msm_device_to_be_id_internal_codec) / sizeof(msm_device_to_be_id_internal_codec[0]);

    } else if (!strncmp(snd_card_name, "msm8x16-skui-snd-card",
                 sizeof("msm8x16-skui-snd-card"))) {
        strlcpy(mixer_xml_path, MIXER_XML_PATH_QRD_SKUI,
                sizeof(MIXER_XML_PATH_QRD_SKUI));

        msm_device_to_be_id = msm_device_to_be_id_internal_codec;
        msm_be_id_array_len  =
            sizeof(msm_device_to_be_id_internal_codec) / sizeof(msm_device_to_be_id_internal_codec[0]);

    } else if (!strncmp(snd_card_name, "msm8x16-skuhf-snd-card",
                 sizeof("msm8x16-skuhf-snd-card"))) {
        strlcpy(mixer_xml_path, MIXER_XML_PATH_QRD_SKUHF,
                sizeof(MIXER_XML_PATH_QRD_SKUHF));

        msm_device_to_be_id = msm_device_to_be_id_internal_codec;
        msm_be_id_array_len  =
            sizeof(msm_device_to_be_id_internal_codec) / sizeof(msm_device_to_be_id_internal_codec[0]);

    } else if (!strncmp(snd_card_name, "msm8939-snd-card-mtp",
                 sizeof("msm8939-snd-card-mtp"))) {
        strlcpy(mixer_xml_path, MIXER_XML_PATH_MTP,
                sizeof(MIXER_XML_PATH_MTP));

        msm_device_to_be_id = msm_device_to_be_id_internal_codec;
        msm_be_id_array_len  =
            sizeof(msm_device_to_be_id_internal_codec) / sizeof(msm_device_to_be_id_internal_codec[0]);

    } else if (!strncmp(snd_card_name, "msm8939-snd-card-skuk",
                 sizeof("msm8939-snd-card-skuk"))) {
        strlcpy(mixer_xml_path, MIXER_XML_PATH_SKUK,
                sizeof(MIXER_XML_PATH_SKUK));
        msm_device_to_be_id = msm_device_to_be_id_internal_codec;
        msm_be_id_array_len  =
            sizeof(msm_device_to_be_id_internal_codec) / sizeof(msm_device_to_be_id_internal_codec[0]);

    } else if (!strncmp(snd_card_name, "msm8939-tapan-snd-card",
                 sizeof("msm8939-tapan-snd-card"))) {
        strlcpy(mixer_xml_path, MIXER_XML_PATH_WCD9306,
                sizeof(MIXER_XML_PATH_WCD9306));
        msm_device_to_be_id = msm_device_to_be_id_external_codec;
        msm_be_id_array_len  =
            sizeof(msm_device_to_be_id_external_codec) / sizeof(msm_device_to_be_id_external_codec[0]);

    } else if (!strncmp(snd_card_name, "msm8939-tapan9302-snd-card",
                 sizeof("msm8939-tapan9302-snd-card"))) {
        strlcpy(mixer_xml_path, MIXER_XML_PATH_WCD9306,
                sizeof(MIXER_XML_PATH_WCD9306));

        msm_device_to_be_id = msm_device_to_be_id_external_codec;
        msm_be_id_array_len  =
            sizeof(msm_device_to_be_id_external_codec) / sizeof(msm_device_to_be_id_external_codec[0]);

    } else if (!strncmp(snd_card_name, "msm8939-tomtom9330-snd-card",
                 sizeof("msm8939-tomtom9330-snd-card"))) {
        strlcpy(mixer_xml_path, MIXER_XML_PATH_WCD9330,
                sizeof(MIXER_XML_PATH_WCD9330));
        msm_device_to_be_id = msm_device_to_be_id_external_codec;
        msm_be_id_array_len  =
            sizeof(msm_device_to_be_id_external_codec) / sizeof(msm_device_to_be_id_external_codec[0]);
    } else if (!strncmp(snd_card_name, "msm8x09-tasha9326-snd-card",
                 sizeof("msm8x09-tasha9326-snd-card"))) {
        strlcpy(mixer_xml_path, MIXER_XML_PATH_WCD9326,
               MAX_MIXER_XML_PATH);
        msm_device_to_be_id = msm_device_to_be_id_external_codec;
        msm_be_id_array_len  =
            sizeof(msm_device_to_be_id_external_codec) / sizeof(msm_device_to_be_id_external_codec[0]);
    } else if (!strncmp(snd_card_name, "msm8909-skua-snd-card",
                sizeof("msm8909-skua-snd-card"))) {
        strlcpy(mixer_xml_path, MIXER_XML_PATH_SKUA,
                sizeof(MIXER_XML_PATH_SKUA));
        msm_device_to_be_id = msm_device_to_be_id_internal_codec;
        msm_be_id_array_len  =
            sizeof(msm_device_to_be_id_internal_codec) / sizeof(msm_device_to_be_id_internal_codec[0]);

    } else if (!strncmp(snd_card_name, "msm8909-skuc-snd-card",
                 sizeof("msm8909-skuc-snd-card"))) {
        strlcpy(mixer_xml_path, MIXER_XML_PATH_SKUC,
                sizeof(MIXER_XML_PATH_SKUC));
        msm_device_to_be_id = msm_device_to_be_id_internal_codec;
        msm_be_id_array_len  =
            sizeof(msm_device_to_be_id_internal_codec) / sizeof(msm_device_to_be_id_internal_codec[0]);

    } else if (!strncmp(snd_card_name, "msm8909-skut-snd-card",
                 sizeof("msm8909-skut-snd-card"))) {
        strlcpy(mixer_xml_path, MIXER_XML_PATH_QRD_SKUT,
                sizeof(MIXER_XML_PATH_QRD_SKUT));
        msm_device_to_be_id = msm_device_to_be_id_internal_codec;
        msm_be_id_array_len  =
            sizeof(msm_device_to_be_id_internal_codec) / sizeof(msm_device_to_be_id_internal_codec[0]);

    } else if (!strncmp(snd_card_name, "msm8909-pm8916-snd-card",
                 sizeof("msm8909-pm8916-snd-card"))) {
        strlcpy(mixer_xml_path, MIXER_XML_PATH_MSM8909_PM8916,
                sizeof(MIXER_XML_PATH_MSM8909_PM8916));
        msm_device_to_be_id = msm_device_to_be_id_internal_codec;
        msm_be_id_array_len  =
            sizeof(msm_device_to_be_id_internal_codec) / sizeof(msm_device_to_be_id_internal_codec[0]);

    } else if (!strncmp(snd_card_name, "msm8909-skue-snd-card",
                 sizeof("msm8909-skue-snd-card"))) {
        strlcpy(mixer_xml_path, MIXER_XML_PATH_SKUE,
                sizeof(MIXER_XML_PATH_SKUE));
        msm_device_to_be_id = msm_device_to_be_id_internal_codec;
        msm_be_id_array_len  =
            sizeof(msm_device_to_be_id_internal_codec) / sizeof(msm_device_to_be_id_internal_codec[0]);

    } else if (!strncmp(snd_card_name, "msm8939-snd-card-skul",
                 sizeof("msm8939-snd-card-skul"))) {
        strlcpy(mixer_xml_path, MIXER_XML_PATH_SKUL,
                sizeof(MIXER_XML_PATH_SKUL));
        msm_device_to_be_id = msm_device_to_be_id_internal_codec;
        msm_be_id_array_len  =
            sizeof(msm_device_to_be_id_external_codec) / sizeof(msm_device_to_be_id_internal_codec[0]);
    } else {
        strlcpy(mixer_xml_path, MIXER_XML_PATH,
                sizeof(MIXER_XML_PATH));

        msm_device_to_be_id = msm_device_to_be_id_internal_codec;
        msm_be_id_array_len  =
            sizeof(msm_device_to_be_id_internal_codec) / sizeof(msm_device_to_be_id_internal_codec[0]);

    }
}

void platform_set_echo_reference(void *platform, bool enable)
{
    struct platform_data *my_data = (struct platform_data *)platform;
    struct audio_device *adev = my_data->adev;

    if (my_data->ec_ref_enabled) {
        my_data->ec_ref_enabled = false;
        ALOGD("%s: disabling echo-reference", __func__);
        audio_route_reset_and_update_path(adev->audio_route, "echo-reference");
    }

    if (enable) {
        my_data->ec_ref_enabled = true;
        ALOGD("%s: enabling echo-reference", __func__);
        audio_route_apply_and_update_path(adev->audio_route, "echo-reference");
    }

}

static struct csd_data *open_csd_client()
{
    struct csd_data *csd = calloc(1, sizeof(struct csd_data));
    if (!csd) {
        ALOGE("failed to allocate csd_data mem");
        return NULL;
    }

    csd->csd_client = dlopen(LIB_CSD_CLIENT, RTLD_NOW);
    if (csd->csd_client == NULL) {
        ALOGE("%s: DLOPEN failed for %s", __func__, LIB_CSD_CLIENT);
        goto error;
    } else {
        ALOGV("%s: DLOPEN successful for %s", __func__, LIB_CSD_CLIENT);

        csd->deinit = (deinit_t)dlsym(csd->csd_client,
                                             "csd_client_deinit");
        if (csd->deinit == NULL) {
            ALOGE("%s: dlsym error %s for csd_client_deinit", __func__,
                  dlerror());
            goto error;
        }
        csd->disable_device = (disable_device_t)dlsym(csd->csd_client,
                                             "csd_client_disable_device");
        if (csd->disable_device == NULL) {
            ALOGE("%s: dlsym error %s for csd_client_disable_device",
                  __func__, dlerror());
            goto error;
        }
        csd->enable_device_config = (enable_device_config_t)dlsym(csd->csd_client,
                                               "csd_client_enable_device_config");
        if (csd->enable_device_config == NULL) {
            ALOGE("%s: dlsym error %s for csd_client_enable_device_config",
                  __func__, dlerror());
            goto error;
        }
        csd->enable_device = (enable_device_t)dlsym(csd->csd_client,
                                             "csd_client_enable_device");
        if (csd->enable_device == NULL) {
            ALOGE("%s: dlsym error %s for csd_client_enable_device",
                  __func__, dlerror());
            goto error;
        }
        csd->start_voice = (start_voice_t)dlsym(csd->csd_client,
                                             "csd_client_start_voice");
        if (csd->start_voice == NULL) {
            ALOGE("%s: dlsym error %s for csd_client_start_voice",
                  __func__, dlerror());
            goto error;
        }
        csd->stop_voice = (stop_voice_t)dlsym(csd->csd_client,
                                             "csd_client_stop_voice");
        if (csd->stop_voice == NULL) {
            ALOGE("%s: dlsym error %s for csd_client_stop_voice",
                  __func__, dlerror());
            goto error;
        }
        csd->volume = (volume_t)dlsym(csd->csd_client,
                                             "csd_client_volume");
        if (csd->volume == NULL) {
            ALOGE("%s: dlsym error %s for csd_client_volume",
                  __func__, dlerror());
            goto error;
        }
        csd->mic_mute = (mic_mute_t)dlsym(csd->csd_client,
                                             "csd_client_mic_mute");
        if (csd->mic_mute == NULL) {
            ALOGE("%s: dlsym error %s for csd_client_mic_mute",
                  __func__, dlerror());
            goto error;
        }
        csd->slow_talk = (slow_talk_t)dlsym(csd->csd_client,
                                             "csd_client_slow_talk");
        if (csd->slow_talk == NULL) {
            ALOGE("%s: dlsym error %s for csd_client_slow_talk",
                  __func__, dlerror());
            goto error;
        }
        csd->start_playback = (start_playback_t)dlsym(csd->csd_client,
                                             "csd_client_start_playback");
        if (csd->start_playback == NULL) {
            ALOGE("%s: dlsym error %s for csd_client_start_playback",
                  __func__, dlerror());
            goto error;
        }
        csd->stop_playback = (stop_playback_t)dlsym(csd->csd_client,
                                             "csd_client_stop_playback");
        if (csd->stop_playback == NULL) {
            ALOGE("%s: dlsym error %s for csd_client_stop_playback",
                  __func__, dlerror());
            goto error;
        }
        csd->set_lch = (set_lch_t)dlsym(csd->csd_client, "csd_client_set_lch");
        if (csd->set_lch == NULL) {
            ALOGE("%s: dlsym error %s for csd_client_set_lch",
                  __func__, dlerror());
            /* Ignore the error as this is not mandatory function for
             * basic voice call to work.
             */
        }
        csd->start_record = (start_record_t)dlsym(csd->csd_client,
                                             "csd_client_start_record");
        if (csd->start_record == NULL) {
            ALOGE("%s: dlsym error %s for csd_client_start_record",
                  __func__, dlerror());
            goto error;
        }
        csd->stop_record = (stop_record_t)dlsym(csd->csd_client,
                                             "csd_client_stop_record");
        if (csd->stop_record == NULL) {
            ALOGE("%s: dlsym error %s for csd_client_stop_record",
                  __func__, dlerror());
            goto error;
        }
        csd->init = (init_t)dlsym(csd->csd_client, "csd_client_init");

        if (csd->init == NULL) {
            ALOGE("%s: dlsym error %s for csd_client_init",
                  __func__, dlerror());
            goto error;
        } else {
            csd->init();
        }
    }
    return csd;

error:
    free(csd);
    csd = NULL;
    return csd;
}

void close_csd_client(struct csd_data *csd)
{
    if (csd != NULL) {
        csd->deinit();
        dlclose(csd->csd_client);
        free(csd);
        csd = NULL;
    }
}

static void set_platform_defaults()
{
    int32_t dev;
    for (dev = 0; dev < SND_DEVICE_MAX; dev++) {
        backend_table[dev] = NULL;
    }
    for (dev = 0; dev < SND_DEVICE_MAX; dev++) {
        backend_bit_width_table[dev] = 16;
    }

    // TBD - do these go to the platform-info.xml file.
    // will help in avoiding strdups here
    backend_table[SND_DEVICE_IN_BT_SCO_MIC] = strdup("bt-sco");
    backend_table[SND_DEVICE_IN_BT_SCO_MIC_WB] = strdup("bt-sco-wb");
    backend_table[SND_DEVICE_IN_BT_SCO_MIC_NREC] = strdup("bt-sco");
    backend_table[SND_DEVICE_IN_BT_SCO_MIC_WB_NREC] = strdup("bt-sco-wb");
    backend_table[SND_DEVICE_OUT_BT_SCO] = strdup("bt-sco");
    backend_table[SND_DEVICE_OUT_BT_SCO_WB] = strdup("bt-sco-wb");
    backend_table[SND_DEVICE_OUT_HDMI] = strdup("hdmi");
    backend_table[SND_DEVICE_OUT_SPEAKER_AND_HDMI] = strdup("speaker-and-hdmi");
    backend_table[SND_DEVICE_OUT_AFE_PROXY] = strdup("afe-proxy");
    backend_table[SND_DEVICE_OUT_USB_HEADSET] = strdup("usb-headphones");
    backend_table[SND_DEVICE_OUT_SPEAKER_AND_USB_HEADSET] =
        strdup("speaker-and-usb-headphones");
    backend_table[SND_DEVICE_IN_USB_HEADSET_MIC] = strdup("usb-headset-mic");
    backend_table[SND_DEVICE_IN_CAPTURE_FM] = strdup("capture-fm");
    backend_table[SND_DEVICE_OUT_TRANSMISSION_FM] = strdup("transmission-fm");
    backend_table[SND_DEVICE_OUT_SPEAKER_AND_LINE] =
        strdup("speaker-and-line");
}

void get_cvd_version(char *cvd_version, struct audio_device *adev)
{
    struct mixer_ctl *ctl;
    int count;
    int ret = 0;

    ctl = mixer_get_ctl_by_name(adev->mixer, CVD_VERSION_MIXER_CTL);
    if (!ctl) {
        ALOGE("%s: Could not get ctl for mixer cmd - %s",  __func__, CVD_VERSION_MIXER_CTL);
        goto done;
    }
    mixer_ctl_update(ctl);

    count = mixer_ctl_get_num_values(ctl);
    if (count > MAX_CVD_VERSION_STRING_SIZE)
        count = MAX_CVD_VERSION_STRING_SIZE;

    ret = mixer_ctl_get_array(ctl, cvd_version, count);
    if (ret != 0) {
        ALOGE("%s: ERROR! mixer_ctl_get_array() failed to get CVD Version", __func__);
        goto done;
    }

done:
    return;
}

static int hw_util_open(int card_no)
{
    int fd = -1;
    char dev_name[256];

    snprintf(dev_name, sizeof(dev_name), "/dev/snd/hwC%uD%u",
                               card_no, WCD9XXX_CODEC_HWDEP_NODE);
    ALOGD("%s Opening device %s\n", __func__, dev_name);
    fd = open(dev_name, O_WRONLY);
    if (fd < 0) {
        ALOGE("%s: cannot open device '%s'\n", __func__, dev_name);
        return fd;
    }
    ALOGD("%s success", __func__);
    return fd;
}

struct param_data {
    int    use_case;
    int    acdb_id;
    int    get_size;
    int    buff_size;
    int    data_size;
    void   *buff;
};

static int send_codec_cal(acdb_loader_get_calibration_t acdb_loader_get_calibration, int fd)
{
    int ret = 0, type;

    for (type = WCD9XXX_ANC_CAL; type < WCD9XXX_MAX_CAL; type++) {
        struct wcdcal_ioctl_buffer codec_buffer;
        struct param_data calib;

        if (!strcmp(cal_name_info[type], "mad_cal"))
            calib.acdb_id = SOUND_TRIGGER_DEVICE_HANDSET_MONO_LOW_POWER_ACDB_ID;
        calib.get_size = 1;
        ret = acdb_loader_get_calibration(cal_name_info[type], sizeof(struct param_data),
                                                                 &calib);
        if (ret < 0) {
            ALOGE("%s get_calibration failed\n", __func__);
            return ret;
        }
        calib.get_size = 0;
        calib.buff = malloc(calib.buff_size);
        if(calib.buff == NULL) {
            ALOGE("%s mem allocation for %d bytes for %s failed\n"
                , __func__, calib.buff_size, cal_name_info[type]);
            return -1;
        }
        ret = acdb_loader_get_calibration(cal_name_info[type],
                              sizeof(struct param_data), &calib);
        if (ret < 0) {
            ALOGE("%s get_calibration failed type=%s calib.size=%d\n"
                , __func__, cal_name_info[type], codec_buffer.size);
            free(calib.buff);
            return ret;
        }
        codec_buffer.buffer = calib.buff;
        codec_buffer.size = calib.data_size;
        codec_buffer.cal_type = type;
        if (ioctl(fd, SNDRV_CTL_IOCTL_HWDEP_CAL_TYPE, &codec_buffer) < 0)
            ALOGE("Failed to call ioctl  for %s err=%d calib.size=%d",
                cal_name_info[type], errno, codec_buffer.size);
        ALOGD("%s cal sent for %s calib.size=%d"
            , __func__, cal_name_info[type], codec_buffer.size);
        free(calib.buff);
    }
    return ret;
}

static void audio_hwdep_send_cal(struct platform_data *plat_data)
{
    int fd;

    fd = hw_util_open(plat_data->adev->snd_card);
    if (fd == -1) {
        ALOGE("%s error open\n", __func__);
        return;
    }

    acdb_loader_get_calibration = (acdb_loader_get_calibration_t)
          dlsym(plat_data->acdb_handle, "acdb_loader_get_calibration");

    if (acdb_loader_get_calibration == NULL) {
        ALOGE("%s: ERROR. dlsym Error:%s acdb_loader_get_calibration", __func__,
           dlerror());
        return;
    }
    if (send_codec_cal(acdb_loader_get_calibration, fd) < 0)
        ALOGE("%s: Could not send anc cal", __FUNCTION__);
}

int platform_acdb_init(void *platform)
{
    struct platform_data *my_data = (struct platform_data *)platform;
    char *cvd_version = NULL;
    int key = 0;
    const char *snd_card_name;
    int result;
    char value[PROPERTY_VALUE_MAX];
    cvd_version = calloc(1, MAX_CVD_VERSION_STRING_SIZE);
    if (!cvd_version)
        ALOGE("Failed to allocate cvd version");
    else
        get_cvd_version(cvd_version, my_data->adev);

    property_get("audio.ds1.metainfo.key",value,"0");
    key = atoi(value);
    snd_card_name = mixer_get_name(my_data->adev->mixer);
    result = my_data->acdb_init(snd_card_name, cvd_version, key);
    if (cvd_version)
        free(cvd_version);
    if (!result) {
        my_data->is_acdb_initialized = true;
        ALOGD("ACDB initialized");
        audio_hwdep_send_cal(my_data);
    } else {
        my_data->is_acdb_initialized = false;
        ALOGD("ACDB initialization failed");
    }
    return result;
}

#define MAX_PATH             (256)
#define THERMAL_SYSFS "/sys/class/thermal"
#define TZ_TYPE "/sys/class/thermal/thermal_zone%d/type"
#define TZ_WSA "/sys/class/thermal/thermal_zone%d/temp"

static bool is_wsa_found(int *wsaCount)
{
    DIR *tdir = NULL;
    struct dirent *tdirent = NULL;
    int tzn = 0;
    char name[MAX_PATH] = {0};
    char cwd[MAX_PATH] = {0};
    char file[10] = "wsa";
    bool found = false;
    int wsa_count = 0;

    if (!getcwd(cwd, sizeof(cwd)))
        return false;

    chdir(THERMAL_SYSFS); /* Change dir to read the entries. Doesnt work
                             otherwise */
    tdir = opendir(THERMAL_SYSFS);
    if (!tdir) {
        ALOGE("Unable to open %s\n", THERMAL_SYSFS);
        return false;
    }

    while ((tdirent = readdir(tdir))) {
        char buf[50];
        struct dirent *tzdirent;
        DIR *tzdir = NULL;

        tzdir = opendir(tdirent->d_name);
        if (!tzdir)
            continue;
        while ((tzdirent = readdir(tzdir))) {
            if (strcmp(tzdirent->d_name, "type"))
                continue;
            snprintf(name, MAX_PATH, TZ_TYPE, tzn);
            ALOGD("Opening %s\n", name);
            read_line_from_file(name, buf, sizeof(buf));
            if (strstr(buf, file)) {
                wsa_count++;
                /*We support max only two WSA speakers*/
                if (wsa_count == 2)
                    break;
            }
            tzn++;
        }
        closedir(tzdir);
    }
    if (wsa_count > 0){
         ALOGD("Found %d WSA present on the platform", wsa_count);
         found = true;
         *wsaCount = wsa_count;
    }
    closedir(tdir);
    chdir(cwd); /* Restore current working dir */
    return found;
}

void *platform_init(struct audio_device *adev)
{
    char platform[PROPERTY_VALUE_MAX];
    char baseband[PROPERTY_VALUE_MAX];
    char value[PROPERTY_VALUE_MAX];
    struct platform_data *my_data = NULL;
    int retry_num = 0, snd_card_num = 0, key = 0;
    const char *snd_card_name;
    char mixer_xml_path[100],ffspEnable[PROPERTY_VALUE_MAX];
    char *cvd_version = NULL;
    int wsaCount =0;

    my_data = calloc(1, sizeof(struct platform_data));
    if (!my_data) {
        ALOGE("failed to allocate platform data");
        return NULL;
    }

    while (snd_card_num < MAX_SND_CARD) {
        adev->mixer = mixer_open(snd_card_num);

        while (!adev->mixer && retry_num < RETRY_NUMBER) {
            usleep(RETRY_US);
            adev->mixer = mixer_open(snd_card_num);
            retry_num++;
        }

        if (!adev->mixer) {
            ALOGE("%s: Unable to open the mixer card: %d", __func__,
                   snd_card_num);
            retry_num = 0;
            snd_card_num++;
            continue;
        }

        snd_card_name = mixer_get_name(adev->mixer);
        ALOGV("%s: snd_card_name: %s", __func__, snd_card_name);

        my_data->hw_info = hw_info_init(snd_card_name);
        if (!my_data->hw_info) {
            ALOGE("%s: Failed to init hardware info", __func__);
        } else {
            query_platform(snd_card_name, mixer_xml_path);
            ALOGD("%s: mixer path file is %s", __func__,
                                    mixer_xml_path);
            if (audio_extn_read_xml(adev, snd_card_num, mixer_xml_path,
                                    MIXER_XML_PATH_AUXPCM) == -ENOSYS) {
                adev->audio_route = audio_route_init(snd_card_num,
                                                 mixer_xml_path);
            }
            if (!adev->audio_route) {
                ALOGE("%s: Failed to init audio route controls, aborting.",
                       __func__);
                free(my_data);
                return NULL;
            }
            adev->snd_card = snd_card_num;
            update_codec_type(snd_card_name);
            ALOGD("%s: Opened sound card:%d", __func__, snd_card_num);
            break;
        }
        retry_num = 0;
        snd_card_num++;
    }

    if (snd_card_num >= MAX_SND_CARD) {
        ALOGE("%s: Unable to find correct sound card, aborting.", __func__);
        free(my_data);
        return NULL;
    }

    my_data->adev = adev;
    my_data->fluence_in_spkr_mode = false;
    my_data->fluence_in_voice_call = false;
    my_data->fluence_in_voice_rec = false;
    my_data->fluence_in_audio_rec = false;
    my_data->fluence_type = FLUENCE_NONE;
    my_data->fluence_mode = FLUENCE_ENDFIRE;
    my_data->slowtalk = false;
    my_data->hd_voice = false;
    my_data->is_wsa_speaker = false;

    property_get("ro.qc.sdk.audio.fluencetype", my_data->fluence_cap, "");
    if (!strncmp("fluencepro", my_data->fluence_cap, sizeof("fluencepro"))) {
        my_data->fluence_type = FLUENCE_QUAD_MIC | FLUENCE_DUAL_MIC;
    } else if (!strncmp("fluence", my_data->fluence_cap, sizeof("fluence"))) {
        my_data->fluence_type = FLUENCE_DUAL_MIC;
    } else {
        my_data->fluence_type = FLUENCE_NONE;
    }

    if (my_data->fluence_type != FLUENCE_NONE) {
        property_get("persist.audio.fluence.voicecall",value,"");
        if (!strncmp("true", value, sizeof("true"))) {
            my_data->fluence_in_voice_call = true;
        }

        property_get("persist.audio.fluence.voicerec",value,"");
        if (!strncmp("true", value, sizeof("true"))) {
            my_data->fluence_in_voice_rec = true;
        }

        property_get("persist.audio.fluence.audiorec",value,"");
        if (!strncmp("true", value, sizeof("true"))) {
            my_data->fluence_in_audio_rec = true;
        }

        property_get("persist.audio.fluence.speaker",value,"");
        if (!strncmp("true", value, sizeof("true"))) {
            my_data->fluence_in_spkr_mode = true;
        }

        property_get("persist.audio.fluence.mode",value,"");
        if (!strncmp("broadside", value, sizeof("broadside"))) {
            my_data->fluence_mode = FLUENCE_BROADSIDE;
        }
    }

    if (is_wsa_found(&wsaCount)) {
        /*Set ACDB ID of Stereo speaker if two WSAs are present*/
        /*Default ACDB ID for wsa speaker is that for mono*/
        if (wsaCount == 2) {
            platform_set_snd_device_acdb_id(SND_DEVICE_OUT_SPEAKER_WSA, 15);
        }
        my_data->is_wsa_speaker = true;
    }

    property_get("persist.audio.FFSP.enable", ffspEnable, "");
    if (!strncmp("true", ffspEnable, sizeof("true"))) {
        acdb_device_table[SND_DEVICE_OUT_SPEAKER] = 131;
        acdb_device_table[SND_DEVICE_OUT_SPEAKER_WSA] = 131;
        acdb_device_table[SND_DEVICE_OUT_SPEAKER_REVERSE] = 131;
        acdb_device_table[SND_DEVICE_OUT_SPEAKER_AND_HDMI] = 131;
        acdb_device_table[SND_DEVICE_OUT_SPEAKER_AND_USB_HEADSET] = 131;
    }

    my_data->voice_feature_set = VOICE_FEATURE_SET_DEFAULT;
    my_data->acdb_handle = dlopen(LIB_ACDB_LOADER, RTLD_NOW);
    if (my_data->acdb_handle == NULL) {
        ALOGE("%s: DLOPEN failed for %s", __func__, LIB_ACDB_LOADER);
    } else {
        ALOGV("%s: DLOPEN successful for %s", __func__, LIB_ACDB_LOADER);
        my_data->acdb_deallocate = (acdb_deallocate_t)dlsym(my_data->acdb_handle,
                                                    "acdb_loader_deallocate_ACDB");
        if (!my_data->acdb_deallocate)
            ALOGE("%s: Could not find the symbol acdb_loader_deallocate_ACDB from %s",
                  __func__, LIB_ACDB_LOADER);

        my_data->acdb_send_audio_cal = (acdb_send_audio_cal_t)dlsym(my_data->acdb_handle,
                                                    "acdb_loader_send_audio_cal_v2");
        if (!my_data->acdb_send_audio_cal)
            ALOGE("%s: Could not find the symbol acdb_send_audio_cal from %s",
                  __func__, LIB_ACDB_LOADER);

        my_data->acdb_send_voice_cal = (acdb_send_voice_cal_t)dlsym(my_data->acdb_handle,
                                                    "acdb_loader_send_voice_cal");
        if (!my_data->acdb_send_voice_cal)
            ALOGE("%s: Could not find the symbol acdb_loader_send_voice_cal from %s",
                  __func__, LIB_ACDB_LOADER);

        my_data->acdb_reload_vocvoltable = (acdb_reload_vocvoltable_t)dlsym(my_data->acdb_handle,
                                                    "acdb_loader_reload_vocvoltable");
        if (!my_data->acdb_reload_vocvoltable)
            ALOGE("%s: Could not find the symbol acdb_loader_reload_vocvoltable from %s",
                  __func__, LIB_ACDB_LOADER);

        my_data->acdb_get_default_app_type = (acdb_get_default_app_type_t)dlsym(
                                                    my_data->acdb_handle,
                                                    "acdb_loader_get_default_app_type");
        if (!my_data->acdb_get_default_app_type)
            ALOGE("%s: Could not find the symbol acdb_get_default_app_type from %s",
                  __func__, LIB_ACDB_LOADER);

#ifdef HUAWEI_SOUND_PARAM_PATH
        my_data->acdb_set_param_path = (acdb_set_param_path_t)dlsym(my_data->acdb_handle,
                                                    "acdb_loader_set_param_path");
        if (!my_data->acdb_set_param_path)
            ALOGE("%s: Could not find the symbol acdb_loader_set_param_path from %s",
                  __func__, LIB_ACDB_LOADER);
        else
            my_data->acdb_set_param_path(HUAWEI_SOUND_PARAM_PATH);
#endif

        my_data->acdb_init = (acdb_init_t)dlsym(my_data->acdb_handle,
                                                    "acdb_loader_init_v2");
        if (my_data->acdb_init == NULL) {
            ALOGE("%s: dlsym error %s for acdb_loader_init_v2", __func__, dlerror());
            goto acdb_init_fail;
        }
        platform_acdb_init(my_data);
    }
    audio_extn_pm_vote();

    set_platform_defaults(my_data);

acdb_init_fail:
    /* Initialize ACDB ID's */
    platform_info_init(PLATFORM_INFO_XML_PATH);

    /* init usb */
    audio_extn_usb_init(adev);

    /*init a2dp*/
    audio_extn_a2dp_init();

    /* update sound cards appropriately */
    audio_extn_usb_set_proxy_sound_card(adev->snd_card);

    /* Read one time ssr property */
    audio_extn_ssr_update_enabled();
    audio_extn_spkr_prot_init(adev);

    /* init dap hal */
    audio_extn_dap_hal_init(adev->snd_card);

    audio_extn_dolby_set_license(adev);
    audio_hwdep_send_cal(my_data);

    return my_data;
}

void platform_deinit(void *platform)
{
    struct platform_data *my_data = (struct platform_data *)platform;

    hw_info_deinit(my_data->hw_info);
    close_csd_client(my_data->csd);

    int32_t dev;
    for (dev = 0; dev < SND_DEVICE_MAX; dev++) {
        if (backend_table[dev]) {
            free(backend_table[dev]);
            backend_table[dev]= NULL;
        }
    }

    free(platform);
    /* deinit usb */
    audio_extn_usb_deinit();
    audio_extn_dap_hal_deinit();
}

int platform_is_acdb_initialized(void *platform)
{
    struct platform_data *my_data = (struct platform_data *)platform;
    ALOGD("%s: acdb initialized %d\n", __func__, my_data->is_acdb_initialized);
    return my_data->is_acdb_initialized;
}

const char *platform_get_snd_device_name(snd_device_t snd_device)
{
    if (snd_device >= SND_DEVICE_MIN && snd_device < SND_DEVICE_MAX)
        return device_table[snd_device];
    else
        return "";
}

int platform_get_snd_device_name_extn(void *platform, snd_device_t snd_device,
                                      char *device_name)
{
    struct platform_data *my_data = (struct platform_data *)platform;

    if (snd_device >= SND_DEVICE_MIN && snd_device < SND_DEVICE_MAX) {
        strlcpy(device_name, device_table[snd_device], DEVICE_NAME_MAX_SIZE);
        hw_info_append_hw_type(my_data->hw_info, snd_device, device_name);
    } else {
        strlcpy(device_name, "", DEVICE_NAME_MAX_SIZE);
        return -EINVAL;
    }

    return 0;
}

void platform_add_backend_name(char *mixer_path, snd_device_t snd_device)
{
<<<<<<< HEAD
    if ((snd_device < SND_DEVICE_MIN) || (snd_device >= SND_DEVICE_MAX)) {
        ALOGE("%s: Invalid snd_device = %d", __func__, snd_device);
        return;
    }

    const char * suffix = backend_table[snd_device];

    if (suffix != NULL) {
        strlcat(mixer_path, " ", MIXER_PATH_MAX_LENGTH);
        strlcat(mixer_path, suffix, MIXER_PATH_MAX_LENGTH);
    }
=======
    if ((snd_device == SND_DEVICE_IN_BT_SCO_MIC) ||
         (snd_device == SND_DEVICE_IN_BT_SCO_MIC_NREC))
        strlcat(mixer_path, " bt-sco", MIXER_PATH_MAX_LENGTH);
    else if ((snd_device == SND_DEVICE_IN_BT_SCO_MIC_WB) ||
              (snd_device == SND_DEVICE_IN_BT_SCO_MIC_WB_NREC))
        strlcat(mixer_path, " bt-sco-wb", MIXER_PATH_MAX_LENGTH);
    else if(snd_device == SND_DEVICE_OUT_BT_SCO)
        strlcat(mixer_path, " bt-sco", MIXER_PATH_MAX_LENGTH);
    else if(snd_device == SND_DEVICE_OUT_BT_A2DP)
        strlcat(mixer_path, " bt-a2dp", MIXER_PATH_MAX_LENGTH);
    else if(snd_device == SND_DEVICE_OUT_SPEAKER_AND_BT_A2DP)
        strlcat(mixer_path, " speaker-and-bt-a2dp", MIXER_PATH_MAX_LENGTH);
    else if(snd_device == SND_DEVICE_OUT_BT_SCO_WB)
        strlcat(mixer_path, " bt-sco-wb", MIXER_PATH_MAX_LENGTH);
    else if (snd_device == SND_DEVICE_OUT_HDMI)
        strlcat(mixer_path, " hdmi", MIXER_PATH_MAX_LENGTH);
    else if (snd_device == SND_DEVICE_OUT_SPEAKER_AND_HDMI)
        strlcat(mixer_path, " speaker-and-hdmi", MIXER_PATH_MAX_LENGTH);
    else if (snd_device == SND_DEVICE_OUT_AFE_PROXY)
        strlcat(mixer_path, " afe-proxy", MIXER_PATH_MAX_LENGTH);
    else if (snd_device == SND_DEVICE_OUT_USB_HEADSET)
        strlcat(mixer_path, " usb-headphones", MIXER_PATH_MAX_LENGTH);
    else if (snd_device == SND_DEVICE_OUT_SPEAKER_AND_USB_HEADSET)
        strlcat(mixer_path, " speaker-and-usb-headphones",
                MIXER_PATH_MAX_LENGTH);
    else if (snd_device == SND_DEVICE_IN_USB_HEADSET_MIC)
        strlcat(mixer_path, " usb-headset-mic", MIXER_PATH_MAX_LENGTH);
    else if (snd_device == SND_DEVICE_IN_CAPTURE_FM)
        strlcat(mixer_path, " capture-fm", MIXER_PATH_MAX_LENGTH);
    else if (snd_device == SND_DEVICE_OUT_TRANSMISSION_FM)
        strlcat(mixer_path, " transmission-fm", MIXER_PATH_MAX_LENGTH);
>>>>>>> 606a7a65
}

int platform_get_pcm_device_id(audio_usecase_t usecase, int device_type)
{
    int device_id = -1;

    if (is_external_codec && is_misc_usecase(usecase)) {
        if (device_type == PCM_PLAYBACK)
            device_id = pcm_device_table_of_ext_codec[usecase][0];
        else
            device_id = pcm_device_table_of_ext_codec[usecase][1];
    } else {
        if (device_type == PCM_PLAYBACK)
            device_id = pcm_device_table[usecase][0];
        else
            device_id = pcm_device_table[usecase][1];
    }
    return device_id;
}

static int find_index(struct name_to_index * table, int32_t len, const char * name)
{
    int ret = 0;
    int i;

    if (table == NULL) {
        ALOGE("%s: table is NULL", __func__);
        ret = -ENODEV;
        goto done;
    }

    if (name == NULL) {
        ALOGE("null key");
        ret = -ENODEV;
        goto done;
    }

    for (i=0; i < len; i++) {
        const char* tn = table[i].name;
        unsigned int len = strlen(tn);
        if (strncmp(tn, name, len) == 0) {
            if (strlen(name) != len) {
                continue; // substring
            }
            ret = table[i].index;
            goto done;
        }
    }
    ALOGE("%s: Could not find index for name = %s",
            __func__, name);
    ret = -ENODEV;
done:
    return ret;
}

int platform_get_snd_device_index(char *snd_device_index_name)
{
    return find_index(snd_device_name_index, SND_DEVICE_MAX, snd_device_index_name);
}

int platform_set_fluence_type(void *platform, char *value)
{
    int ret = 0;
    int fluence_type = FLUENCE_NONE;
    int fluence_flag = NONE_FLAG;
    struct platform_data *my_data = (struct platform_data *)platform;
    struct audio_device *adev = my_data->adev;

    ALOGV("%s: fluence type:%d", __func__, my_data->fluence_type);

    /* only dual mic turn on and off is supported as of now through setparameters */
    if (!strncmp(AUDIO_PARAMETER_VALUE_DUALMIC,value, sizeof(AUDIO_PARAMETER_VALUE_DUALMIC))) {
        if (!strncmp("fluencepro", my_data->fluence_cap, sizeof("fluencepro")) ||
            !strncmp("fluence", my_data->fluence_cap, sizeof("fluence"))) {
            ALOGV("fluence dualmic feature enabled \n");
            fluence_type = FLUENCE_DUAL_MIC;
            fluence_flag = DMIC_FLAG;
        } else {
            ALOGE("%s: Failed to set DUALMIC", __func__);
            ret = -1;
            goto done;
        }
    } else if (!strncmp(AUDIO_PARAMETER_KEY_NO_FLUENCE, value, sizeof(AUDIO_PARAMETER_KEY_NO_FLUENCE))) {
        ALOGV("fluence disabled");
        fluence_type = FLUENCE_NONE;
    } else {
        ALOGE("Invalid fluence value : %s",value);
        ret = -1;
        goto done;
    }

    if (fluence_type != my_data->fluence_type) {
        ALOGV("%s: Updating fluence_type to :%d", __func__, fluence_type);
        my_data->fluence_type = fluence_type;
        adev->acdb_settings = (adev->acdb_settings & FLUENCE_MODE_CLEAR) | fluence_flag;
    }
done:
    return ret;
}

int platform_get_fluence_type(void *platform, char *value, uint32_t len)
{
    int ret = 0;
    struct platform_data *my_data = (struct platform_data *)platform;

    if (my_data->fluence_type == FLUENCE_QUAD_MIC) {
        strlcpy(value, "quadmic", len);
    } else if (my_data->fluence_type == FLUENCE_DUAL_MIC) {
        strlcpy(value, "dualmic", len);
    } else if (my_data->fluence_type == FLUENCE_NONE) {
        strlcpy(value, "none", len);
    } else
        ret = -1;

    return ret;
}

int platform_set_snd_device_acdb_id(snd_device_t snd_device, unsigned int acdb_id)
{
    int ret = 0;

    if ((snd_device < SND_DEVICE_MIN) || (snd_device >= SND_DEVICE_MAX)) {
        ALOGE("%s: Invalid snd_device = %d",
            __func__, snd_device);
        ret = -EINVAL;
        goto done;
    }

    acdb_device_table[snd_device] = acdb_id;
done:
    return ret;
}

int platform_get_default_app_type(void *platform)
{
    struct platform_data *my_data = (struct platform_data *)platform;

    if (my_data->acdb_get_default_app_type)
        return my_data->acdb_get_default_app_type();
    else
        return DEFAULT_APP_TYPE;
}

int platform_get_snd_device_acdb_id(snd_device_t snd_device)
{
    if ((snd_device < SND_DEVICE_MIN) || (snd_device >= SND_DEVICE_MAX)) {
        ALOGE("%s: Invalid snd_device = %d", __func__, snd_device);
        return -EINVAL;
    }
    return acdb_device_table[snd_device];
}

int platform_set_snd_device_bit_width(snd_device_t snd_device, unsigned int bit_width)
{
<<<<<<< HEAD
    int ret = 0;

    if ((snd_device < SND_DEVICE_MIN) || (snd_device >= SND_DEVICE_MAX)) {
        ALOGE("%s: Invalid snd_device = %d",
            __func__, snd_device);
        ret = -EINVAL;
        goto done;
    }

    backend_bit_width_table[snd_device] = bit_width;
done:
    return ret;
}   

int platform_get_snd_device_bit_width(snd_device_t snd_device)
{
    if ((snd_device < SND_DEVICE_MIN) || (snd_device >= SND_DEVICE_MAX)) {
        ALOGE("%s: Invalid snd_device = %d", __func__, snd_device);
        return DEFAULT_OUTPUT_SAMPLING_RATE;
    }
    return backend_bit_width_table[snd_device];
=======
    ALOGE("%s: Not implemented", __func__);
    return -ENOSYS;
}

int platform_get_snd_device_bit_width(snd_device_t snd_device)
{
    ALOGE("%s: Not implemented", __func__);
    return -ENOSYS;
>>>>>>> 606a7a65
}

int platform_send_audio_calibration(void *platform, struct audio_usecase *usecase,
                                    int app_type, int sample_rate)
{
    struct platform_data *my_data = (struct platform_data *)platform;
    int acdb_dev_id, acdb_dev_type;
    struct audio_device *adev = my_data->adev;
    int snd_device = SND_DEVICE_OUT_SPEAKER;

    if (usecase->type == PCM_PLAYBACK) {
        snd_device = usecase->out_snd_device;
        if(usecase->id != USECASE_AUDIO_PLAYBACK_OFFLOAD)
            app_type = APP_TYPE_SYSTEM_SOUNDS;
    } else if ((usecase->type == PCM_HFP_CALL) || (usecase->type == PCM_CAPTURE)) {
        snd_device = usecase->in_snd_device;
        app_type = APP_TYPE_GENERAL_RECORDING;
    }

    acdb_dev_id = acdb_device_table[snd_device];
    if (acdb_dev_id < 0) {
        ALOGE("%s: Could not find acdb id for device(%d)",
              __func__, snd_device);
        return -EINVAL;
    }
    if (my_data->acdb_send_audio_cal) {
        ALOGV("%s: sending audio calibration for snd_device(%d) acdb_id(%d)",
              __func__, snd_device, acdb_dev_id);
        if (snd_device >= SND_DEVICE_OUT_BEGIN &&
                snd_device < SND_DEVICE_OUT_END)
            acdb_dev_type = ACDB_DEV_TYPE_OUT;
        else
            acdb_dev_type = ACDB_DEV_TYPE_IN;
        my_data->acdb_send_audio_cal(acdb_dev_id, acdb_dev_type, app_type,
                                     sample_rate);
    }
    return 0;
}

int platform_switch_voice_call_device_pre(void *platform)
{
    struct platform_data *my_data = (struct platform_data *)platform;
    int ret = 0;

    if (my_data->csd != NULL &&
        my_data->adev->mode == AUDIO_MODE_IN_CALL) {
        /* This must be called before disabling mixer controls on APQ side */
        ret = my_data->csd->disable_device();
        if (ret < 0) {
            ALOGE("%s: csd_client_disable_device, failed, error %d",
                  __func__, ret);
        }
    }
    return ret;
}
int platform_switch_voice_call_enable_device_config(void *platform,
                                                    snd_device_t out_snd_device,
                                                    snd_device_t in_snd_device)
{
    struct platform_data *my_data = (struct platform_data *)platform;
    int acdb_rx_id, acdb_tx_id;
    int ret = 0;

    acdb_rx_id = acdb_device_table[out_snd_device];
    acdb_tx_id = acdb_device_table[in_snd_device];

    if (my_data->csd != NULL) {
        if (acdb_rx_id > 0 && acdb_tx_id > 0) {
            ret = my_data->csd->enable_device_config(acdb_rx_id, acdb_tx_id);
            if (ret < 0) {
                ALOGE("%s: csd_enable_device_config, failed, error %d",
                      __func__, ret);
            }
        } else {
            ALOGE("%s: Incorrect ACDB IDs (rx: %d tx: %d)", __func__,
                  acdb_rx_id, acdb_tx_id);
        }
    }
    return ret;
}


int platform_switch_voice_call_device_post(void *platform,
                                           snd_device_t out_snd_device,
                                           snd_device_t in_snd_device)
{
    struct platform_data *my_data = (struct platform_data *)platform;
    int acdb_rx_id, acdb_tx_id;

    if (my_data->acdb_send_voice_cal == NULL) {
        ALOGE("%s: dlsym error for acdb_send_voice_call", __func__);
    } else {
        acdb_rx_id = acdb_device_table[out_snd_device];
        acdb_tx_id = acdb_device_table[in_snd_device];

        if (acdb_rx_id > 0 && acdb_tx_id > 0)
            my_data->acdb_send_voice_cal(acdb_rx_id, acdb_tx_id);
        else
            ALOGE("%s: Incorrect ACDB IDs (rx: %d tx: %d)", __func__,
                  acdb_rx_id, acdb_tx_id);
    }

    return 0;
}

int platform_switch_voice_call_usecase_route_post(void *platform,
                                                  snd_device_t out_snd_device,
                                                  snd_device_t in_snd_device)
{
    struct platform_data *my_data = (struct platform_data *)platform;
    int acdb_rx_id, acdb_tx_id;
    int ret = 0;

    acdb_rx_id = acdb_device_table[out_snd_device];
    acdb_tx_id = acdb_device_table[in_snd_device];

    if (my_data->csd != NULL) {
        if (acdb_rx_id > 0 && acdb_tx_id > 0) {
            ret = my_data->csd->enable_device(acdb_rx_id, acdb_tx_id,
                                              my_data->adev->acdb_settings);
            if (ret < 0) {
                ALOGE("%s: csd_enable_device, failed, error %d",
                      __func__, ret);
            }
        } else {
            ALOGE("%s: Incorrect ACDB IDs (rx: %d tx: %d)", __func__,
                  acdb_rx_id, acdb_tx_id);
        }
    }
    return ret;
}

int platform_start_voice_call(void *platform, uint32_t vsid)
{
    struct platform_data *my_data = (struct platform_data *)platform;
    int ret = 0;

    if (my_data->csd != NULL) {
        ret = my_data->csd->start_voice(vsid);
        if (ret < 0) {
            ALOGE("%s: csd_start_voice error %d\n", __func__, ret);
        }
    }
    return ret;
}

int platform_stop_voice_call(void *platform, uint32_t vsid)
{
    struct platform_data *my_data = (struct platform_data *)platform;
    int ret = 0;

    if (my_data->csd != NULL) {
        ret = my_data->csd->stop_voice(vsid);
        if (ret < 0) {
            ALOGE("%s: csd_stop_voice error %d\n", __func__, ret);
        }
    }
    return ret;
}

int platform_get_sample_rate(void *platform __unused, uint32_t *rate __unused)
{
    return 0;
}

int platform_set_voice_volume(void *platform, int volume)
{
    struct platform_data *my_data = (struct platform_data *)platform;
    struct audio_device *adev = my_data->adev;
    struct mixer_ctl *ctl;
    const char *mixer_ctl_name = "Voice Rx Gain";
    int vol_index = 0, ret = 0;
    uint32_t set_values[ ] = {0,
                              ALL_SESSION_VSID,
                              DEFAULT_VOLUME_RAMP_DURATION_MS};

    // Voice volume levels are mapped to adsp volume levels as follows.
    // 100 -> 5, 80 -> 4, 60 -> 3, 40 -> 2, 20 -> 1  0 -> 0
    // But this values don't changed in kernel. So, below change is need.
    vol_index = (int)percent_to_index(volume, MIN_VOL_INDEX, MAX_VOL_INDEX);
    set_values[0] = vol_index;

    ctl = mixer_get_ctl_by_name(adev->mixer, mixer_ctl_name);
    if (!ctl) {
        ALOGE("%s: Could not get ctl for mixer cmd - %s",
              __func__, mixer_ctl_name);
        return -EINVAL;
    }
    ALOGV("Setting voice volume index: %d", set_values[0]);
    mixer_ctl_set_array(ctl, set_values, ARRAY_SIZE(set_values));

    if (my_data->csd != NULL) {
        ret = my_data->csd->volume(ALL_SESSION_VSID, volume);
        if (ret < 0) {
            ALOGE("%s: csd_volume error %d", __func__, ret);
        }
    }
    return ret;
}

int platform_set_mic_mute(void *platform, bool state)
{
    struct platform_data *my_data = (struct platform_data *)platform;
    struct audio_device *adev = my_data->adev;
    struct mixer_ctl *ctl;
    const char *mixer_ctl_name = "Voice Tx Mute";
    int ret = 0;
    uint32_t set_values[ ] = {0,
                              ALL_SESSION_VSID,
                              DEFAULT_VOLUME_RAMP_DURATION_MS};

    set_values[0] = state;
    ctl = mixer_get_ctl_by_name(adev->mixer, mixer_ctl_name);
    if (!ctl) {
        ALOGE("%s: Could not get ctl for mixer cmd - %s",
              __func__, mixer_ctl_name);
        return -EINVAL;
    }
    ALOGV("Setting voice mute state: %d", state);
    mixer_ctl_set_array(ctl, set_values, ARRAY_SIZE(set_values));

    if (my_data->csd != NULL) {
        ret = my_data->csd->mic_mute(ALL_SESSION_VSID, state);
        if (ret < 0) {
            ALOGE("%s: csd_mic_mute error %d", __func__, ret);
        }
    }
    return ret;
}

int platform_set_device_mute(void *platform, bool state, char *dir)
{
    struct platform_data *my_data = (struct platform_data *)platform;
    struct audio_device *adev = my_data->adev;
    struct mixer_ctl *ctl;
    char *mixer_ctl_name = NULL;
    int ret = 0;
    uint32_t set_values[ ] = {0,
                              ALL_SESSION_VSID,
                              0};
    if(dir == NULL) {
        ALOGE("%s: Invalid direction:%s", __func__, dir);
        return -EINVAL;
    }

    if (!strncmp("rx", dir, sizeof("rx"))) {
        mixer_ctl_name = "Voice Rx Device Mute";
    } else if (!strncmp("tx", dir, sizeof("tx"))) {
        mixer_ctl_name = "Voice Tx Device Mute";
    } else {
        return -EINVAL;
    }

    set_values[0] = state;
    ctl = mixer_get_ctl_by_name(adev->mixer, mixer_ctl_name);
    if (!ctl) {
        ALOGE("%s: Could not get ctl for mixer cmd - %s",
              __func__, mixer_ctl_name);
        return -EINVAL;
    }

    ALOGV("%s: Setting device mute state: %d, mixer ctrl:%s",
          __func__,state, mixer_ctl_name);
    mixer_ctl_set_array(ctl, set_values, ARRAY_SIZE(set_values));

    return ret;
}

snd_device_t platform_get_output_snd_device(void *platform, audio_devices_t devices)
{
    struct platform_data *my_data = (struct platform_data *)platform;
    struct audio_device *adev = my_data->adev;
    audio_mode_t mode = adev->mode;
    snd_device_t snd_device = SND_DEVICE_NONE;
#ifdef RECORD_PLAY_CONCURRENCY
    bool use_voip_out_devices = false;
    bool prop_rec_play_enabled = false;
    char recConcPropValue[PROPERTY_VALUE_MAX];

    if (property_get("rec.playback.conc.disabled", recConcPropValue, NULL)) {
        prop_rec_play_enabled = atoi(recConcPropValue) || !strncmp("true", recConcPropValue, 4);
    }
    use_voip_out_devices =  prop_rec_play_enabled &&
                        (my_data->rec_play_conc_set || adev->mode == AUDIO_MODE_IN_COMMUNICATION);
    ALOGV("platform_get_output_snd_device use_voip_out_devices : %d",use_voip_out_devices);
#endif

    audio_channel_mask_t channel_mask = (adev->active_input == NULL) ?
                                AUDIO_CHANNEL_IN_MONO : adev->active_input->channel_mask;
    int channel_count = popcount(channel_mask);

    ALOGV("%s: enter: output devices(%#x)", __func__, devices);
    if (devices == AUDIO_DEVICE_NONE ||
        devices & AUDIO_DEVICE_BIT_IN) {
        ALOGV("%s: Invalid output devices (%#x)", __func__, devices);
        goto exit;
    }

    if (popcount(devices) == 2) {
        if (devices == (AUDIO_DEVICE_OUT_WIRED_HEADPHONE |
                        AUDIO_DEVICE_OUT_SPEAKER)) {
            snd_device = SND_DEVICE_OUT_SPEAKER_AND_HEADPHONES;
        } else if (devices == (AUDIO_DEVICE_OUT_WIRED_HEADSET |
                               AUDIO_DEVICE_OUT_SPEAKER)) {
            if (audio_extn_get_anc_enabled())
                snd_device = SND_DEVICE_OUT_SPEAKER_AND_ANC_HEADSET;
            else
                snd_device = SND_DEVICE_OUT_SPEAKER_AND_HEADPHONES;
        } else if (devices == (AUDIO_DEVICE_OUT_LINE |
                               AUDIO_DEVICE_OUT_SPEAKER)) {
            snd_device = SND_DEVICE_OUT_SPEAKER_AND_LINE;
        } else if (devices == (AUDIO_DEVICE_OUT_AUX_DIGITAL |
                               AUDIO_DEVICE_OUT_SPEAKER)) {
            snd_device = SND_DEVICE_OUT_SPEAKER_AND_HDMI;
        } else if (devices == (AUDIO_DEVICE_OUT_ANLG_DOCK_HEADSET |
                               AUDIO_DEVICE_OUT_SPEAKER)) {
            snd_device = SND_DEVICE_OUT_SPEAKER_AND_USB_HEADSET;
        } else if ((devices & AUDIO_DEVICE_OUT_SPEAKER) &&
                   (devices & AUDIO_DEVICE_OUT_ALL_A2DP)) {
            snd_device = SND_DEVICE_OUT_SPEAKER_AND_BT_A2DP;
        } else {
            ALOGE("%s: Invalid combo device(%#x)", __func__, devices);
            goto exit;
        }
        if (snd_device != SND_DEVICE_NONE) {
            goto exit;
        }
    }

    if (popcount(devices) != 1) {
        ALOGE("%s: Invalid output devices(%#x)", __func__, devices);
        goto exit;
    }

    if ((mode == AUDIO_MODE_IN_CALL) ||
        voice_extn_compress_voip_is_active(adev)) {
        if (devices & AUDIO_DEVICE_OUT_WIRED_HEADPHONE ||
            devices & AUDIO_DEVICE_OUT_WIRED_HEADSET ||
            devices & AUDIO_DEVICE_OUT_LINE) {
            if ((adev->voice.tty_mode != TTY_MODE_OFF) &&
                !voice_extn_compress_voip_is_active(adev)) {
                switch (adev->voice.tty_mode) {
                case TTY_MODE_FULL:
                    snd_device = SND_DEVICE_OUT_VOICE_TTY_FULL_HEADPHONES;
                    break;
                case TTY_MODE_VCO:
                    snd_device = SND_DEVICE_OUT_VOICE_TTY_VCO_HEADPHONES;
                    break;
                case TTY_MODE_HCO:
                    snd_device = SND_DEVICE_OUT_VOICE_TTY_HCO_HANDSET;
                    break;
                default:
                    ALOGE("%s: Invalid TTY mode (%#x)",
                          __func__, adev->voice.tty_mode);
                }
            } else if (audio_extn_get_anc_enabled()) {
                if (audio_extn_should_use_fb_anc())
                    snd_device = SND_DEVICE_OUT_VOICE_ANC_FB_HEADSET;
                else
                    snd_device = SND_DEVICE_OUT_VOICE_ANC_HEADSET;
            } else {
                snd_device = SND_DEVICE_OUT_VOICE_HEADPHONES;
            }
        } else if (devices & AUDIO_DEVICE_OUT_ALL_SCO) {
            if (adev->bt_wb_speech_enabled)
                snd_device = SND_DEVICE_OUT_BT_SCO_WB;
            else
                snd_device = SND_DEVICE_OUT_BT_SCO;
        } else if (devices & AUDIO_DEVICE_OUT_SPEAKER) {
                if (my_data->is_wsa_speaker)
                    snd_device = SND_DEVICE_OUT_VOICE_SPEAKER_WSA;
                else
                    snd_device = SND_DEVICE_OUT_VOICE_SPEAKER;
        } else if (devices & AUDIO_DEVICE_OUT_ANLG_DOCK_HEADSET ||
                   devices & AUDIO_DEVICE_OUT_DGTL_DOCK_HEADSET) {
            snd_device = SND_DEVICE_OUT_USB_HEADSET;
#ifdef FM_ENABLED
        } else if (devices & AUDIO_DEVICE_OUT_FM_TX) {
            snd_device = SND_DEVICE_OUT_TRANSMISSION_FM;
#endif
        } else if (devices & AUDIO_DEVICE_OUT_EARPIECE) {
            if (audio_extn_should_use_handset_anc(channel_count))
                snd_device = SND_DEVICE_OUT_ANC_HANDSET;
            else
                snd_device = SND_DEVICE_OUT_VOICE_HANDSET;
        }
        if (snd_device != SND_DEVICE_NONE) {
            goto exit;
        }
    }

    if (devices & AUDIO_DEVICE_OUT_WIRED_HEADPHONE ||
        devices & AUDIO_DEVICE_OUT_WIRED_HEADSET) {
        if (devices & AUDIO_DEVICE_OUT_WIRED_HEADSET
            && audio_extn_get_anc_enabled()) {
#ifdef RECORD_PLAY_CONCURRENCY
            if (use_voip_out_devices) {
                // ANC should be disabled for voip concurrency
                snd_device = SND_DEVICE_OUT_VOIP_HEADPHONES;
            } else
#endif
            {
                if (audio_extn_should_use_fb_anc())
                    snd_device = SND_DEVICE_OUT_ANC_FB_HEADSET;
                else
                    snd_device = SND_DEVICE_OUT_ANC_HEADSET;
            }
        } else {
#ifdef RECORD_PLAY_CONCURRENCY
            if (use_voip_out_devices)
                snd_device = SND_DEVICE_OUT_VOIP_HEADPHONES;
            else
#endif
                snd_device = SND_DEVICE_OUT_HEADPHONES;
        }
    } else if (devices & AUDIO_DEVICE_OUT_LINE) {
        snd_device = SND_DEVICE_OUT_LINE;
    } else if (devices & AUDIO_DEVICE_OUT_SPEAKER) {
#ifdef RECORD_PLAY_CONCURRENCY
        if (use_voip_out_devices) {
            snd_device = SND_DEVICE_OUT_VOIP_SPEAKER;
        } else
#endif
        {
            if (adev->speaker_lr_swap)
                snd_device = SND_DEVICE_OUT_SPEAKER_REVERSE;
            else
            {
                if (my_data->is_wsa_speaker)
                    snd_device = SND_DEVICE_OUT_SPEAKER_WSA;
                else
                    snd_device = SND_DEVICE_OUT_SPEAKER;
            }
        }
    } else if (devices & AUDIO_DEVICE_OUT_ALL_SCO) {
        if (adev->bt_wb_speech_enabled)
            snd_device = SND_DEVICE_OUT_BT_SCO_WB;
        else
            snd_device = SND_DEVICE_OUT_BT_SCO;
    } else if (devices & AUDIO_DEVICE_OUT_AUX_DIGITAL) {
        snd_device = SND_DEVICE_OUT_HDMI ;
    } else if (devices & AUDIO_DEVICE_OUT_ALL_A2DP) {
        snd_device = SND_DEVICE_OUT_BT_A2DP;
    } else if (devices & AUDIO_DEVICE_OUT_ANLG_DOCK_HEADSET ||
               devices & AUDIO_DEVICE_OUT_DGTL_DOCK_HEADSET) {
        ALOGD("%s: setting USB hadset channel capability(2) for Proxy", __func__);
        audio_extn_set_afe_proxy_channel_mixer(adev, 2);
        snd_device = SND_DEVICE_OUT_USB_HEADSET;
#ifdef FM_ENABLED
    } else if (devices & AUDIO_DEVICE_OUT_FM_TX) {
        snd_device = SND_DEVICE_OUT_TRANSMISSION_FM;
#endif
    } else if (devices & AUDIO_DEVICE_OUT_EARPIECE) {
#ifdef RECORD_PLAY_CONCURRENCY
        if (use_voip_out_devices)
            snd_device = SND_DEVICE_OUT_VOIP_HANDSET;
        else
#endif
            snd_device = SND_DEVICE_OUT_HANDSET;
    } else if (devices & AUDIO_DEVICE_OUT_PROXY) {
        channel_count = audio_extn_get_afe_proxy_channel_count();
        ALOGD("%s: setting sink capability(%d) for Proxy", __func__, channel_count);
        audio_extn_set_afe_proxy_channel_mixer(adev, channel_count);
        snd_device = SND_DEVICE_OUT_AFE_PROXY;
    } else {
        ALOGE("%s: Unknown device(s) %#x", __func__, devices);
    }
exit:
    ALOGV("%s: exit: snd_device(%s)", __func__, device_table[snd_device]);
    return snd_device;
}

snd_device_t platform_get_input_snd_device(void *platform, audio_devices_t out_device)
{
    struct platform_data *my_data = (struct platform_data *)platform;
    struct audio_device *adev = my_data->adev;
    audio_source_t  source = (adev->active_input == NULL) ?
                                AUDIO_SOURCE_DEFAULT : adev->active_input->source;

    audio_mode_t    mode   = adev->mode;
    audio_devices_t in_device = ((adev->active_input == NULL) ?
                                    AUDIO_DEVICE_NONE : adev->active_input->device)
                                & ~AUDIO_DEVICE_BIT_IN;
    audio_channel_mask_t channel_mask = (adev->active_input == NULL) ?
                                AUDIO_CHANNEL_IN_MONO : adev->active_input->channel_mask;
    snd_device_t snd_device = SND_DEVICE_NONE;
    int channel_count = popcount(channel_mask);

    ALOGV("%s: enter: out_device(%#x) in_device(%#x)",
          __func__, out_device, in_device);
    if ((out_device != AUDIO_DEVICE_NONE) && ((mode == AUDIO_MODE_IN_CALL) ||
        voice_extn_compress_voip_is_active(adev) || audio_extn_hfp_is_active(adev))) {
        if ((adev->voice.tty_mode != TTY_MODE_OFF) &&
            !voice_extn_compress_voip_is_active(adev)) {
            if (out_device & AUDIO_DEVICE_OUT_WIRED_HEADPHONE ||
                out_device & AUDIO_DEVICE_OUT_WIRED_HEADSET ||
                out_device & AUDIO_DEVICE_OUT_LINE) {
                switch (adev->voice.tty_mode) {
                case TTY_MODE_FULL:
                    snd_device = SND_DEVICE_IN_VOICE_TTY_FULL_HEADSET_MIC;
                    break;
                case TTY_MODE_VCO:
                    snd_device = SND_DEVICE_IN_VOICE_TTY_VCO_HANDSET_MIC;
                    break;
                case TTY_MODE_HCO:
                    snd_device = SND_DEVICE_IN_VOICE_TTY_HCO_HEADSET_MIC;
                    break;
                default:
                    ALOGE("%s: Invalid TTY mode (%#x)",
                          __func__, adev->voice.tty_mode);
                }
                goto exit;
            }
        }
        if (out_device & AUDIO_DEVICE_OUT_EARPIECE ||
            out_device & AUDIO_DEVICE_OUT_WIRED_HEADPHONE) {
            if (out_device & AUDIO_DEVICE_OUT_EARPIECE &&
                audio_extn_should_use_handset_anc(channel_count) &&
                my_data->fluence_type != FLUENCE_NONE) {
                snd_device = SND_DEVICE_IN_VOICE_FLUENCE_DMIC_AANC;
                adev->acdb_settings |= DMIC_FLAG;
                ALOGD("Selecting AANC, Fluence combo device");
            } else if (out_device & AUDIO_DEVICE_OUT_EARPIECE &&
                audio_extn_should_use_handset_anc(channel_count)) {
                snd_device = SND_DEVICE_IN_AANC_HANDSET_MIC;
            } else if (my_data->fluence_type == FLUENCE_NONE ||
                my_data->fluence_in_voice_call == false) {
                snd_device = SND_DEVICE_IN_HANDSET_MIC;
                if (audio_extn_hfp_is_active(adev))
                    platform_set_echo_reference(adev->platform, true);
            } else {
                snd_device = SND_DEVICE_IN_VOICE_DMIC;
                adev->acdb_settings |= DMIC_FLAG;
            }
        } else if (out_device & AUDIO_DEVICE_OUT_WIRED_HEADSET) {
            snd_device = SND_DEVICE_IN_VOICE_HEADSET_MIC;
               if (audio_extn_hfp_is_active(adev))
                   platform_set_echo_reference(adev->platform, true);
        } else if (out_device & AUDIO_DEVICE_OUT_ALL_SCO) {
            if (adev->bt_wb_speech_enabled) {
                if (adev->bluetooth_nrec)
                    snd_device = SND_DEVICE_IN_BT_SCO_MIC_WB_NREC;
                else
                    snd_device = SND_DEVICE_IN_BT_SCO_MIC_WB;
            } else {
                if (adev->bluetooth_nrec)
                    snd_device = SND_DEVICE_IN_BT_SCO_MIC_NREC;
                else
                    snd_device = SND_DEVICE_IN_BT_SCO_MIC;
            }
        } else if (out_device & AUDIO_DEVICE_OUT_SPEAKER) {
            if (my_data->fluence_type != FLUENCE_NONE &&
                my_data->fluence_in_voice_call &&
                my_data->fluence_in_spkr_mode) {
                if(my_data->fluence_type & FLUENCE_QUAD_MIC) {
                    adev->acdb_settings |= QMIC_FLAG;
                    snd_device = SND_DEVICE_IN_VOICE_SPEAKER_QMIC;
                } else {
                    adev->acdb_settings |= DMIC_FLAG;
                    if (my_data->fluence_mode == FLUENCE_BROADSIDE)
                       snd_device = SND_DEVICE_IN_VOICE_SPEAKER_DMIC_BROADSIDE;
                    else
                       snd_device = SND_DEVICE_IN_VOICE_SPEAKER_DMIC;
                }
            } else {
                snd_device = SND_DEVICE_IN_VOICE_SPEAKER_MIC;
                if (audio_extn_hfp_is_active(adev))
                    platform_set_echo_reference(adev->platform, true);
            }
        }
    } else if (source == AUDIO_SOURCE_CAMCORDER) {
        if (in_device & AUDIO_DEVICE_IN_BUILTIN_MIC ||
            in_device & AUDIO_DEVICE_IN_BACK_MIC) {
            if (my_data->fluence_type & FLUENCE_DUAL_MIC &&
                channel_count == 2)
                snd_device = SND_DEVICE_IN_HANDSET_STEREO_DMIC;
            else
                snd_device = SND_DEVICE_IN_CAMCORDER_MIC;
        }
    } else if (source == AUDIO_SOURCE_VOICE_RECOGNITION) {
        if (in_device & AUDIO_DEVICE_IN_BUILTIN_MIC) {
           if (channel_count == 2) {
                snd_device = SND_DEVICE_IN_VOICE_REC_DMIC_STEREO;
                adev->acdb_settings |= DMIC_FLAG;
            } else if (adev->active_input->enable_ns)
                snd_device = SND_DEVICE_IN_VOICE_REC_MIC_NS;
            else if (my_data->fluence_type != FLUENCE_NONE &&
                     my_data->fluence_in_voice_rec) {
                snd_device = SND_DEVICE_IN_VOICE_REC_DMIC_FLUENCE;
                adev->acdb_settings |= DMIC_FLAG;
            } else {
                snd_device = SND_DEVICE_IN_VOICE_REC_MIC;
            }
        }
    } else if ((source == AUDIO_SOURCE_VOICE_COMMUNICATION) ||
              (mode == AUDIO_MODE_IN_COMMUNICATION)) {
        if (out_device & AUDIO_DEVICE_OUT_SPEAKER)
            in_device = AUDIO_DEVICE_IN_BACK_MIC;
        if (adev->active_input) {
            if (adev->active_input->enable_aec &&
                    adev->active_input->enable_ns) {
                if (in_device & AUDIO_DEVICE_IN_BACK_MIC) {
                    if (my_data->fluence_in_spkr_mode) {
                        if (my_data->fluence_type & FLUENCE_QUAD_MIC) {
                            snd_device = SND_DEVICE_IN_SPEAKER_QMIC_AEC_NS;
                        } else if (my_data->fluence_type & FLUENCE_DUAL_MIC) {
                            if (my_data->fluence_mode == FLUENCE_BROADSIDE)
                                snd_device = SND_DEVICE_IN_SPEAKER_DMIC_AEC_NS_BROADSIDE;
                            else
                                snd_device = SND_DEVICE_IN_SPEAKER_DMIC_AEC_NS;
                        }
                        adev->acdb_settings |= DMIC_FLAG;
                    } else
                        snd_device = SND_DEVICE_IN_SPEAKER_MIC_AEC_NS;
                } else if (in_device & AUDIO_DEVICE_IN_BUILTIN_MIC) {
                    if (my_data->fluence_type & FLUENCE_DUAL_MIC) {
                        snd_device = SND_DEVICE_IN_HANDSET_DMIC_AEC_NS;
                        adev->acdb_settings |= DMIC_FLAG;
                    } else
                        snd_device = SND_DEVICE_IN_HANDSET_MIC_AEC_NS;
                } else if (in_device & AUDIO_DEVICE_IN_WIRED_HEADSET) {
                    snd_device = SND_DEVICE_IN_HEADSET_MIC_FLUENCE;
                }
                platform_set_echo_reference(adev->platform, true);
            } else if (adev->active_input->enable_aec) {
                if (in_device & AUDIO_DEVICE_IN_BACK_MIC) {
                    if (my_data->fluence_in_spkr_mode) {
                        if (my_data->fluence_type & FLUENCE_QUAD_MIC) {
                            snd_device = SND_DEVICE_IN_SPEAKER_QMIC_AEC;
                        } else if (my_data->fluence_type & FLUENCE_DUAL_MIC) {
                            if (my_data->fluence_mode == FLUENCE_BROADSIDE)
                                snd_device = SND_DEVICE_IN_SPEAKER_DMIC_AEC_BROADSIDE;
                            else
                                snd_device = SND_DEVICE_IN_SPEAKER_DMIC_AEC;
                        }
                        adev->acdb_settings |= DMIC_FLAG;
                    } else
                        snd_device = SND_DEVICE_IN_SPEAKER_MIC_AEC;
                } else if (in_device & AUDIO_DEVICE_IN_BUILTIN_MIC) {
                    if (my_data->fluence_type & FLUENCE_DUAL_MIC) {
                        snd_device = SND_DEVICE_IN_HANDSET_DMIC_AEC;
                        adev->acdb_settings |= DMIC_FLAG;
                    } else
                        snd_device = SND_DEVICE_IN_HANDSET_MIC_AEC;
                } else if (in_device & AUDIO_DEVICE_IN_WIRED_HEADSET) {
                    snd_device = SND_DEVICE_IN_HEADSET_MIC_FLUENCE;
                }
                platform_set_echo_reference(adev->platform, true);
            } else if (adev->active_input->enable_ns) {
                if (in_device & AUDIO_DEVICE_IN_BACK_MIC) {
                    if (my_data->fluence_in_spkr_mode) {
                        if (my_data->fluence_type & FLUENCE_QUAD_MIC) {
                            snd_device = SND_DEVICE_IN_SPEAKER_QMIC_NS;
                        } else if (my_data->fluence_type & FLUENCE_DUAL_MIC) {
                            if (my_data->fluence_mode == FLUENCE_BROADSIDE)
                                snd_device = SND_DEVICE_IN_SPEAKER_DMIC_NS_BROADSIDE;
                            else
                                snd_device = SND_DEVICE_IN_SPEAKER_DMIC_NS;
                        }
                        adev->acdb_settings |= DMIC_FLAG;
                    } else
                        snd_device = SND_DEVICE_IN_SPEAKER_MIC_NS;
                } else if (in_device & AUDIO_DEVICE_IN_BUILTIN_MIC) {
                    if (my_data->fluence_type & FLUENCE_DUAL_MIC) {
                        snd_device = SND_DEVICE_IN_HANDSET_DMIC_NS;
                        adev->acdb_settings |= DMIC_FLAG;
                    } else
                        snd_device = SND_DEVICE_IN_HANDSET_MIC_NS;
                } else if (in_device & AUDIO_DEVICE_IN_WIRED_HEADSET) {
                    snd_device = SND_DEVICE_IN_HEADSET_MIC_FLUENCE;
                }
                platform_set_echo_reference(adev->platform,false);
            } else
                platform_set_echo_reference(adev->platform, false);
        }
    } else if (source == AUDIO_SOURCE_MIC) {
        if (in_device & AUDIO_DEVICE_IN_BUILTIN_MIC &&
                channel_count == 1 ) {
            ALOGD("Record path active");
            if(my_data->fluence_in_audio_rec) {
                if(my_data->fluence_type & FLUENCE_QUAD_MIC) {
                    ALOGD(" snd_device = SND_DEVICE_IN_HANDSET_QMIC");
                    snd_device = SND_DEVICE_IN_HANDSET_QMIC;
                    platform_set_echo_reference(adev->platform, true);
                } else if (my_data->fluence_type & FLUENCE_DUAL_MIC) {
                    snd_device = SND_DEVICE_IN_HANDSET_DMIC;
                    platform_set_echo_reference(adev->platform, true);
                }
            }
        }
    } else if (source == AUDIO_SOURCE_FM_TUNER) {
        snd_device = SND_DEVICE_IN_CAPTURE_FM;
    } else if (source == AUDIO_SOURCE_DEFAULT) {
        goto exit;
    }


    if (snd_device != SND_DEVICE_NONE) {
        goto exit;
    }

    if (in_device != AUDIO_DEVICE_NONE &&
            !(in_device & AUDIO_DEVICE_IN_VOICE_CALL) &&
            !(in_device & AUDIO_DEVICE_IN_COMMUNICATION)) {
        if (in_device & AUDIO_DEVICE_IN_BUILTIN_MIC) {
            if (audio_extn_ssr_get_enabled() && channel_count == 6)
                snd_device = SND_DEVICE_IN_QUAD_MIC;
            else if (channel_count == 2)
                snd_device = SND_DEVICE_IN_HANDSET_STEREO_DMIC;
            else
                snd_device = SND_DEVICE_IN_HANDSET_MIC;
        } else if (in_device & AUDIO_DEVICE_IN_BACK_MIC) {
            snd_device = SND_DEVICE_IN_SPEAKER_MIC;
        } else if (in_device & AUDIO_DEVICE_IN_WIRED_HEADSET) {
            snd_device = SND_DEVICE_IN_HEADSET_MIC;
        } else if (in_device & AUDIO_DEVICE_IN_BLUETOOTH_SCO_HEADSET) {
            if (adev->bt_wb_speech_enabled) {
                if (adev->bluetooth_nrec)
                    snd_device = SND_DEVICE_IN_BT_SCO_MIC_WB_NREC;
                else
                    snd_device = SND_DEVICE_IN_BT_SCO_MIC_WB;
            } else {
                if (adev->bluetooth_nrec)
                    snd_device = SND_DEVICE_IN_BT_SCO_MIC_NREC;
                else
                    snd_device = SND_DEVICE_IN_BT_SCO_MIC;
            }
        } else if (in_device & AUDIO_DEVICE_IN_AUX_DIGITAL) {
            snd_device = SND_DEVICE_IN_HDMI_MIC;
        } else if (in_device & AUDIO_DEVICE_IN_ANLG_DOCK_HEADSET ||
                   in_device & AUDIO_DEVICE_IN_DGTL_DOCK_HEADSET) {
            snd_device = SND_DEVICE_IN_USB_HEADSET_MIC;
        } else if (in_device & AUDIO_DEVICE_IN_FM_TUNER) {
            snd_device = SND_DEVICE_IN_CAPTURE_FM;
        } else {
            ALOGE("%s: Unknown input device(s) %#x", __func__, in_device);
            ALOGW("%s: Using default handset-mic", __func__);
            snd_device = SND_DEVICE_IN_HANDSET_MIC;
        }
    } else {
        if (out_device & AUDIO_DEVICE_OUT_EARPIECE) {
            snd_device = SND_DEVICE_IN_HANDSET_MIC;
        } else if (out_device & AUDIO_DEVICE_OUT_WIRED_HEADSET) {
            snd_device = SND_DEVICE_IN_HEADSET_MIC;
        } else if (out_device & AUDIO_DEVICE_OUT_SPEAKER) {
            if (channel_count > 1)
                snd_device = SND_DEVICE_IN_SPEAKER_STEREO_DMIC;
            else
                snd_device = SND_DEVICE_IN_SPEAKER_MIC;
        } else if (out_device & AUDIO_DEVICE_OUT_WIRED_HEADPHONE ||
                   out_device & AUDIO_DEVICE_OUT_LINE) {
            snd_device = SND_DEVICE_IN_SPEAKER_MIC;
        } else if (out_device & AUDIO_DEVICE_OUT_BLUETOOTH_SCO_HEADSET) {
            if (adev->bt_wb_speech_enabled) {
                if (adev->bluetooth_nrec)
                    snd_device = SND_DEVICE_IN_BT_SCO_MIC_WB_NREC;
                else
                    snd_device = SND_DEVICE_IN_BT_SCO_MIC_WB;
            } else {
                if (adev->bluetooth_nrec)
                    snd_device = SND_DEVICE_IN_BT_SCO_MIC_NREC;
                else
                    snd_device = SND_DEVICE_IN_BT_SCO_MIC;
            }
        } else if (out_device & AUDIO_DEVICE_OUT_AUX_DIGITAL) {
            snd_device = SND_DEVICE_IN_HDMI_MIC;
        } else if (out_device & AUDIO_DEVICE_OUT_ANLG_DOCK_HEADSET ||
                   out_device & AUDIO_DEVICE_OUT_DGTL_DOCK_HEADSET) {
            snd_device = SND_DEVICE_IN_USB_HEADSET_MIC;
        } else {
            ALOGE("%s: Unknown output device(s) %#x", __func__, out_device);
            ALOGW("%s: Using default handset-mic", __func__);
            snd_device = SND_DEVICE_IN_HANDSET_MIC;
        }
    }
exit:
    ALOGV("%s: exit: in_snd_device(%s)", __func__, device_table[snd_device]);
    return snd_device;
}

int platform_set_hdmi_channels(void *platform,  int channel_count)
{
    struct platform_data *my_data = (struct platform_data *)platform;
    struct audio_device *adev = my_data->adev;
    struct mixer_ctl *ctl;
    const char *channel_cnt_str = NULL;
    const char *mixer_ctl_name = "HDMI_RX Channels";
    switch (channel_count) {
    case 8:
        channel_cnt_str = "Eight"; break;
    case 7:
        channel_cnt_str = "Seven"; break;
    case 6:
        channel_cnt_str = "Six"; break;
    case 5:
        channel_cnt_str = "Five"; break;
    case 4:
        channel_cnt_str = "Four"; break;
    case 3:
        channel_cnt_str = "Three"; break;
    default:
        channel_cnt_str = "Two"; break;
    }
    ctl = mixer_get_ctl_by_name(adev->mixer, mixer_ctl_name);
    if (!ctl) {
        ALOGE("%s: Could not get ctl for mixer cmd - %s",
              __func__, mixer_ctl_name);
        return -EINVAL;
    }
    ALOGV("HDMI channel count: %s", channel_cnt_str);
    mixer_ctl_set_enum_by_string(ctl, channel_cnt_str);
    return 0;
}

int platform_edid_get_max_channels(void *platform)
{
    struct platform_data *my_data = (struct platform_data *)platform;
    struct audio_device *adev = my_data->adev;
    char block[MAX_SAD_BLOCKS * SAD_BLOCK_SIZE];
    char *sad = block;
    int num_audio_blocks;
    int channel_count;
    int max_channels = 0;
    int i, ret, count;

    struct mixer_ctl *ctl;

    ctl = mixer_get_ctl_by_name(adev->mixer, AUDIO_DATA_BLOCK_MIXER_CTL);
    if (!ctl) {
        ALOGE("%s: Could not get ctl for mixer cmd - %s",
              __func__, AUDIO_DATA_BLOCK_MIXER_CTL);
        return 0;
    }

    mixer_ctl_update(ctl);

    count = mixer_ctl_get_num_values(ctl);

    /* Read SAD blocks, clamping the maximum size for safety */
    if (count > (int)sizeof(block))
        count = (int)sizeof(block);

    ret = mixer_ctl_get_array(ctl, block, count);
    if (ret != 0) {
        ALOGE("%s: mixer_ctl_get_array() failed to get EDID info", __func__);
        return 0;
    }

    /* Calculate the number of SAD blocks */
    num_audio_blocks = count / SAD_BLOCK_SIZE;

    for (i = 0; i < num_audio_blocks; i++) {
        /* Only consider LPCM blocks */
        if ((sad[0] >> 3) != EDID_FORMAT_LPCM) {
            sad += 3;
            continue;
        }

        channel_count = (sad[0] & 0x7) + 1;
        if (channel_count > max_channels)
            max_channels = channel_count;

        /* Advance to next block */
        sad += 3;
    }

    return max_channels;
}

static int platform_set_slowtalk(struct platform_data *my_data, bool state)
{
    int ret = 0;
    struct audio_device *adev = my_data->adev;
    struct mixer_ctl *ctl;
    const char *mixer_ctl_name = "Slowtalk Enable";
    uint32_t set_values[ ] = {0,
                              ALL_SESSION_VSID};

    set_values[0] = state;
    ctl = mixer_get_ctl_by_name(adev->mixer, mixer_ctl_name);
    if (!ctl) {
        ALOGE("%s: Could not get ctl for mixer cmd - %s",
              __func__, mixer_ctl_name);
        ret = -EINVAL;
    } else {
        ALOGV("Setting slowtalk state: %d", state);
        ret = mixer_ctl_set_array(ctl, set_values, ARRAY_SIZE(set_values));
        my_data->slowtalk = state;
    }

    if (my_data->csd != NULL) {
        ret = my_data->csd->slow_talk(ALL_SESSION_VSID, state);
        if (ret < 0) {
            ALOGE("%s: csd_client_disable_device, failed, error %d",
                  __func__, ret);
        }
    }
    return ret;
}

static int set_hd_voice(struct platform_data *my_data, bool state)
{
    struct audio_device *adev = my_data->adev;
    struct mixer_ctl *ctl;
    const char *mixer_ctl_name = "HD Voice Enable";
    int ret = 0;
    uint32_t set_values[ ] = {0,
                              ALL_SESSION_VSID};

    set_values[0] = state;
    ctl = mixer_get_ctl_by_name(adev->mixer, mixer_ctl_name);
    if (!ctl) {
        ALOGE("%s: Could not get ctl for mixer cmd - %s",
              __func__, mixer_ctl_name);
        ret = -EINVAL;
    } else {
        ALOGV("Setting HD Voice state: %d", state);
        ret = mixer_ctl_set_array(ctl, set_values, ARRAY_SIZE(set_values));
        my_data->hd_voice = state;
    }

    return ret;
}

int platform_set_parameters(void *platform, struct str_parms *parms)
{
    struct platform_data *my_data = (struct platform_data *)platform;
    char *str;
    char value[256] = {0};
    int val;
    int ret = 0, err;
    char *kv_pairs = NULL;

    kv_pairs = str_parms_to_str(parms);
    ALOGV("%s: enter: - %s", __func__, kv_pairs);
    free(kv_pairs);

    err = str_parms_get_str(parms, AUDIO_PARAMETER_KEY_SLOWTALK, value, sizeof(value));
    if (err >= 0) {
        bool state = false;
        if (!strncmp("true", value, sizeof("true"))) {
            state = true;
        }

        str_parms_del(parms, AUDIO_PARAMETER_KEY_SLOWTALK);
        ret = platform_set_slowtalk(my_data, state);
        if (ret)
            ALOGE("%s: Failed to set slow talk err: %d", __func__, ret);
    }

    err = str_parms_get_str(parms, AUDIO_PARAMETER_KEY_HD_VOICE, value, sizeof(value));
    if (err >= 0) {
        bool state = false;
        if (!strncmp("true", value, sizeof("true"))) {
            state = true;
        }

        str_parms_del(parms, AUDIO_PARAMETER_KEY_HD_VOICE);
        if (my_data->hd_voice != state) {
            ret = set_hd_voice(my_data, state);
            if (ret)
                ALOGE("%s: Failed to set HD voice err: %d", __func__, ret);
        } else {
            ALOGV("%s: HD Voice already set to %d", __func__, state);
        }
    }

    err = str_parms_get_str(parms, AUDIO_PARAMETER_KEY_VOLUME_BOOST,
                            value, sizeof(value));
    if (err >= 0) {
        str_parms_del(parms, AUDIO_PARAMETER_KEY_VOLUME_BOOST);

        if (my_data->acdb_reload_vocvoltable == NULL) {
            ALOGE("%s: acdb_reload_vocvoltable is NULL", __func__);
        } else if (!strcmp(value, "on")) {
            if (!my_data->acdb_reload_vocvoltable(VOICE_FEATURE_SET_VOLUME_BOOST)) {
                my_data->voice_feature_set = 1;
            }
        } else {
            if (!my_data->acdb_reload_vocvoltable(VOICE_FEATURE_SET_DEFAULT)) {
                my_data->voice_feature_set = 0;
            }
        }
    }

#ifdef RECORD_PLAY_CONCURRENCY
    err = str_parms_get_str(parms, AUDIO_PARAMETER_KEY_REC_PLAY_CONC, value, sizeof(value));
    if (err >= 0) {
        if (!strncmp("true", value, sizeof("true"))) {
            ALOGD("setting record playback concurrency to true");
            my_data->rec_play_conc_set = true;
        } else {
            ALOGD("setting record playback concurrency to false");
            my_data->rec_play_conc_set = false;
        }
    }
#endif
    ALOGV("%s: exit with code(%d)", __func__, ret);
    return ret;
}

int platform_set_incall_recording_session_id(void *platform,
                                             uint32_t session_id, int rec_mode)
{
    int ret = 0;
    struct platform_data *my_data = (struct platform_data *)platform;
    struct audio_device *adev = my_data->adev;
    struct mixer_ctl *ctl;
    const char *mixer_ctl_name = "Voc VSID";
    int num_ctl_values;
    int i;

    ctl = mixer_get_ctl_by_name(adev->mixer, mixer_ctl_name);
    if (!ctl) {
        ALOGE("%s: Could not get ctl for mixer cmd - %s",
              __func__, mixer_ctl_name);
        ret = -EINVAL;
    } else {
        num_ctl_values = mixer_ctl_get_num_values(ctl);
        for (i = 0; i < num_ctl_values; i++) {
            if (mixer_ctl_set_value(ctl, i, session_id)) {
                ALOGV("Error: invalid session_id: %x", session_id);
                ret = -EINVAL;
                break;
            }
        }
    }

    if (my_data->csd != NULL) {
        ret = my_data->csd->start_record(ALL_SESSION_VSID, rec_mode);
        if (ret < 0) {
            ALOGE("%s: csd_client_start_record failed, error %d",
                  __func__, ret);
        }
    }

    return ret;
}

int platform_stop_incall_recording_usecase(void *platform)
{
    int ret = 0;
    struct platform_data *my_data = (struct platform_data *)platform;

    if (my_data->csd != NULL) {
        ret = my_data->csd->stop_record(ALL_SESSION_VSID);
        if (ret < 0) {
            ALOGE("%s: csd_client_stop_record failed, error %d",
                  __func__, ret);
        }
    }

    return ret;
}

int platform_start_incall_music_usecase(void *platform)
{
    int ret = 0;
    struct platform_data *my_data = (struct platform_data *)platform;

    if (my_data->csd != NULL) {
        ret = my_data->csd->start_playback(ALL_SESSION_VSID);
        if (ret < 0) {
            ALOGE("%s: csd_client_start_playback failed, error %d",
                  __func__, ret);
        }
    }

    return ret;
}

int platform_stop_incall_music_usecase(void *platform)
{
    int ret = 0;
    struct platform_data *my_data = (struct platform_data *)platform;

    if (my_data->csd != NULL) {
        ret = my_data->csd->stop_playback(ALL_SESSION_VSID);
        if (ret < 0) {
            ALOGE("%s: csd_client_stop_playback failed, error %d",
                  __func__, ret);
        }
    }

    return ret;
}

int platform_update_lch(void *platform, struct voice_session *session,
                        enum voice_lch_mode lch_mode)
{
    int ret = 0;
    struct platform_data *my_data = (struct platform_data *)platform;

    if ((my_data->csd != NULL) && (my_data->csd->set_lch != NULL))
        ret = my_data->csd->set_lch(session->vsid, lch_mode);
    else
        ret = pcm_ioctl(session->pcm_tx, SNDRV_VOICE_IOCTL_LCH, &lch_mode);

    return ret;
}

void platform_get_parameters(void *platform,
                            struct str_parms *query,
                            struct str_parms *reply)
{
    struct platform_data *my_data = (struct platform_data *)platform;
    char *str = NULL;
    char value[256] = {0};
    int ret;
    char *kv_pairs = NULL;
    char propValue[PROPERTY_VALUE_MAX]={0};
    bool prop_playback_enabled = false;

    ret = str_parms_get_str(query, AUDIO_PARAMETER_KEY_SLOWTALK,
                            value, sizeof(value));
    if (ret >= 0) {
        str_parms_add_str(reply, AUDIO_PARAMETER_KEY_SLOWTALK,
                          my_data->slowtalk?"true":"false");
    }

    ret = str_parms_get_str(query, AUDIO_PARAMETER_KEY_HD_VOICE,
                            value, sizeof(value));
    if (ret >= 0) {
        str_parms_add_str(reply, AUDIO_PARAMETER_KEY_HD_VOICE,
                          my_data->hd_voice?"true":"false");
    }

    ret = str_parms_get_str(query, AUDIO_PARAMETER_KEY_VOLUME_BOOST,
                            value, sizeof(value));
    if (ret >= 0) {
        if (my_data->voice_feature_set == VOICE_FEATURE_SET_VOLUME_BOOST) {
            strlcpy(value, "on", sizeof(value));
        } else {
            strlcpy(value, "off", sizeof(value));
        }

        str_parms_add_str(reply, AUDIO_PARAMETER_KEY_VOLUME_BOOST, value);
    }

    ret = str_parms_get_str(query, AUDIO_PARAMETER_IS_HW_DECODER_SESSION_ALLOWED,
                                    value, sizeof(value));
    if (ret >= 0) {
        int isallowed = 1; /*true*/

        if (property_get("voice.playback.conc.disabled", propValue, NULL)) {
            prop_playback_enabled = atoi(propValue) ||
                !strncmp("true", propValue, 4);
        }

        if (prop_playback_enabled && (voice_is_in_call(my_data->adev) ||
             (SND_CARD_STATE_OFFLINE == get_snd_card_state(my_data->adev)))) {
            char *decoder_mime_type = value;

            //check if unsupported mime type or not
            if(decoder_mime_type) {
                int i = 0;
                for (i = 0; i < sizeof(dsp_only_decoders_mime)/sizeof(dsp_only_decoders_mime[0]); i++) {
                    if (!strncmp(decoder_mime_type, dsp_only_decoders_mime[i],
                    strlen(dsp_only_decoders_mime[i]))) {
                       ALOGD("Rejecting request for DSP only session from HAL during voice call/SSR state");
                       isallowed = 0;
                       break;
                    }
                }
            }
        }
        str_parms_add_int(reply, AUDIO_PARAMETER_IS_HW_DECODER_SESSION_ALLOWED, isallowed);
    }


    /* Handle audio calibration keys */
    kv_pairs = str_parms_to_str(reply);
    ALOGV("%s: exit: returns - %s", __func__, kv_pairs);
    free(kv_pairs);
}

/* Delay in Us */
int64_t platform_render_latency(audio_usecase_t usecase)
{
    switch (usecase) {
        case USECASE_AUDIO_PLAYBACK_DEEP_BUFFER:
            return DEEP_BUFFER_PLATFORM_DELAY;
        case USECASE_AUDIO_PLAYBACK_LOW_LATENCY:
            return LOW_LATENCY_PLATFORM_DELAY;
        default:
            return 0;
    }
}

int platform_update_usecase_from_source(int source, int usecase)
{
    ALOGV("%s: input source :%d", __func__, source);
    if(source == AUDIO_SOURCE_FM_TUNER)
        usecase = USECASE_AUDIO_RECORD_FM_VIRTUAL;
    return usecase;
}

bool platform_listen_device_needs_event(snd_device_t snd_device)
{
    bool needs_event = false;

    if ((snd_device >= SND_DEVICE_IN_BEGIN) &&
        (snd_device < SND_DEVICE_IN_END) &&
        (snd_device != SND_DEVICE_IN_CAPTURE_FM) &&
        (snd_device != SND_DEVICE_IN_CAPTURE_VI_FEEDBACK))
        needs_event = true;

    return needs_event;
}

bool platform_listen_usecase_needs_event(audio_usecase_t uc_id)
{
    bool needs_event = false;

    switch(uc_id){
    /* concurrent playback usecases needs event */
    case USECASE_AUDIO_PLAYBACK_DEEP_BUFFER:
    case USECASE_AUDIO_PLAYBACK_MULTI_CH:
    case USECASE_AUDIO_PLAYBACK_OFFLOAD:
        needs_event = true;
        break;
    /* concurrent playback in low latency allowed */
    case USECASE_AUDIO_PLAYBACK_LOW_LATENCY:
        break;
    /* concurrent playback FM needs event */
    case USECASE_AUDIO_PLAYBACK_FM:
        needs_event = true;
        break;

    /* concurrent capture usecases, no event, capture handled by device
    *  USECASE_AUDIO_RECORD:
    *  USECASE_AUDIO_RECORD_COMPRESS:
    *  USECASE_AUDIO_RECORD_LOW_LATENCY:

    *  USECASE_VOICE_CALL:
    *  USECASE_VOICE2_CALL:
    *  USECASE_VOLTE_CALL:
    *  USECASE_QCHAT_CALL:
    *  USECASE_VOWLAN_CALL:
    *  USECASE_COMPRESS_VOIP_CALL:
    *  USECASE_AUDIO_RECORD_FM_VIRTUAL:
    *  USECASE_INCALL_REC_UPLINK:
    *  USECASE_INCALL_REC_DOWNLINK:
    *  USECASE_INCALL_REC_UPLINK_AND_DOWNLINK:
    *  USECASE_INCALL_REC_UPLINK_COMPRESS:
    *  USECASE_INCALL_REC_DOWNLINK_COMPRESS:
    *  USECASE_INCALL_REC_UPLINK_AND_DOWNLINK_COMPRESS:
    *  USECASE_INCALL_MUSIC_UPLINK:
    *  USECASE_INCALL_MUSIC_UPLINK2:
    *  USECASE_AUDIO_SPKR_CALIB_RX:
    *  USECASE_AUDIO_SPKR_CALIB_TX:
    */
    default:
        ALOGV("%s:usecase_id[%d} no need to raise event.", __func__, uc_id);
    }
    return needs_event;
}

bool platform_sound_trigger_device_needs_event(snd_device_t snd_device)
{
    bool needs_event = false;

    if ((snd_device >= SND_DEVICE_IN_BEGIN) &&
        (snd_device < SND_DEVICE_IN_END) &&
        (snd_device != SND_DEVICE_IN_CAPTURE_FM) &&
        (snd_device != SND_DEVICE_IN_CAPTURE_VI_FEEDBACK))
        needs_event = true;

    return needs_event;
}

bool platform_sound_trigger_usecase_needs_event(audio_usecase_t uc_id)
{
    bool needs_event = false;

    switch(uc_id){
    /* concurrent playback usecases needs event */
    case USECASE_AUDIO_PLAYBACK_DEEP_BUFFER:
    case USECASE_AUDIO_PLAYBACK_MULTI_CH:
    case USECASE_AUDIO_PLAYBACK_OFFLOAD:
        needs_event = true;
        break;
    /* concurrent playback in low latency allowed */
    case USECASE_AUDIO_PLAYBACK_LOW_LATENCY:
        break;
    /* concurrent playback FM needs event */
    case USECASE_AUDIO_PLAYBACK_FM:
        needs_event = true;
        break;

    /* concurrent capture usecases, no event, capture handled by device
    *  USECASE_AUDIO_RECORD:
    *  USECASE_AUDIO_RECORD_COMPRESS:
    *  USECASE_AUDIO_RECORD_LOW_LATENCY:

    *  USECASE_VOICE_CALL:
    *  USECASE_VOICE2_CALL:
    *  USECASE_VOLTE_CALL:
    *  USECASE_QCHAT_CALL:
    *  USECASE_VOWLAN_CALL:
    *  USECASE_COMPRESS_VOIP_CALL:
    *  USECASE_AUDIO_RECORD_FM_VIRTUAL:
    *  USECASE_INCALL_REC_UPLINK:
    *  USECASE_INCALL_REC_DOWNLINK:
    *  USECASE_INCALL_REC_UPLINK_AND_DOWNLINK:
    *  USECASE_INCALL_REC_UPLINK_COMPRESS:
    *  USECASE_INCALL_REC_DOWNLINK_COMPRESS:
    *  USECASE_INCALL_REC_UPLINK_AND_DOWNLINK_COMPRESS:
    *  USECASE_INCALL_MUSIC_UPLINK:
    *  USECASE_INCALL_MUSIC_UPLINK2:
    *  USECASE_AUDIO_SPKR_CALIB_RX:
    *  USECASE_AUDIO_SPKR_CALIB_TX:
    */
    default:
        ALOGV("%s:usecase_id[%d] no need to raise event.", __func__, uc_id);
    }
    return needs_event;
}

/* Read  offload buffer size from a property.
 * If value is not power of 2  round it to
 * power of 2.
 */
uint32_t platform_get_compress_offload_buffer_size(audio_offload_info_t* info)
{
    char value[PROPERTY_VALUE_MAX] = {0};
    uint32_t fragment_size = COMPRESS_OFFLOAD_FRAGMENT_SIZE;
    if((property_get("audio.offload.buffer.size.kb", value, "")) &&
            atoi(value)) {
        fragment_size =  atoi(value) * 1024;
    }

    // For FLAC use max size since it is loss less, and has sampling rates
    // upto 192kHZ
    if (info != NULL && !info->has_video &&
        info->format == AUDIO_FORMAT_FLAC) {
       fragment_size = MAX_COMPRESS_OFFLOAD_FRAGMENT_SIZE;
       ALOGV("FLAC fragment size %d", fragment_size);
    }

    if (info != NULL && info->has_video && info->is_streaming) {
        fragment_size = COMPRESS_OFFLOAD_FRAGMENT_SIZE_FOR_AV_STREAMING;
        ALOGV("%s: offload fragment size reduced for AV streaming to %d",
               __func__, fragment_size);
    }

    fragment_size = ALIGN( fragment_size, 1024);

    if(fragment_size < MIN_COMPRESS_OFFLOAD_FRAGMENT_SIZE)
        fragment_size = MIN_COMPRESS_OFFLOAD_FRAGMENT_SIZE;
    else if(fragment_size > MAX_COMPRESS_OFFLOAD_FRAGMENT_SIZE)
        fragment_size = MAX_COMPRESS_OFFLOAD_FRAGMENT_SIZE;
    ALOGV("%s: fragment_size %d", __func__, fragment_size);
    return fragment_size;
}

uint32_t platform_get_pcm_offload_buffer_size(audio_offload_info_t* info)
{
    uint32_t fragment_size = 0;
    uint32_t bits_per_sample = 16;
    uint32_t pcm_offload_time = PCM_OFFLOAD_BUFFER_DURATION_FOR_SMALL_BUFFERS;

    if (info->format == AUDIO_FORMAT_PCM_24_BIT_OFFLOAD) {
        bits_per_sample = 32;
    }
    if (!info->has_video) {
        pcm_offload_time = PCM_OFFLOAD_BUFFER_DURATION_MAX;
    } else if (info->has_video && info->is_streaming) {
        pcm_offload_time = PCM_OFFLOAD_BUFFER_DURATION_FOR_AV_STREAMING;
    } else if (info->has_video) {
        pcm_offload_time = PCM_OFFLOAD_BUFFER_DURATION_FOR_AV;
    }
    
    //duration is set to 20 ms worth of stereo data at 48Khz 
    //with 16 bit per sample, modify this when the channel
    //configuration is different
    fragment_size = (pcm_offload_time
                     * info->sample_rate
                     * (bits_per_sample >> 3)
                     * popcount(info->channel_mask))/1000;

    fragment_size = ALIGN (fragment_size, 1024);

    if(fragment_size < MIN_PCM_OFFLOAD_FRAGMENT_SIZE)
        fragment_size = MIN_PCM_OFFLOAD_FRAGMENT_SIZE;
    else if(fragment_size > MAX_PCM_OFFLOAD_FRAGMENT_SIZE)
        fragment_size = MAX_PCM_OFFLOAD_FRAGMENT_SIZE;

    ALOGI("PCM offload Fragment size to %d bytes", fragment_size);
    return fragment_size;
}

void platform_get_device_to_be_id_map(int **device_to_be_id, int *length)
{
     *device_to_be_id = msm_device_to_be_id;
     *length = msm_be_id_array_len;
}

bool platform_check_24_bit_support() {
    return true;
}

int platform_get_usecase_index(const char * usecase)
{
    return find_index(usecase_name_index, AUDIO_USECASE_MAX, usecase);
}

int platform_set_usecase_pcm_id(audio_usecase_t usecase, int32_t type,
                                int32_t pcm_id)
{
    int ret = 0;
    if ((usecase <= USECASE_INVALID) || (usecase >= AUDIO_USECASE_MAX)) {
        ALOGE("%s: invalid usecase case idx %d", __func__, usecase);
        ret = -EINVAL;
        goto done;
    }

    if ((type != 0) && (type != 1)) {
        ALOGE("%s: invalid usecase type", __func__);
        ret = -EINVAL;
    }
    pcm_device_table[usecase][type] = pcm_id;
done:
    return ret;
}

int platform_set_snd_device_backend(snd_device_t device,
                                    const char * backend)
{
    int ret = 0;

    if ((device < SND_DEVICE_MIN) || (device >= SND_DEVICE_MAX)) {
        ALOGE("%s: Invalid snd_device = %d",
            __func__, device);
        ret = -EINVAL;
        goto done;
    }

    if (backend_table[device]) {
        free(backend_table[device]);
    }
    backend_table[device] = strdup(backend);
done:
    return ret;
}

int platform_get_subsys_image_name(char *buf)
{
    strlcpy(buf, PLATFORM_IMAGE_NAME, sizeof(PLATFORM_IMAGE_NAME));
    return 0;
}

<<<<<<< HEAD
static unsigned int get_best_backend_sample_rate(unsigned int sample_rate) {

    // codec backend can take 48K, 96K, and 192K
    if (sample_rate <= 48000)
        return 48000;
    if (sample_rate <= 96000)
        return 96000;
    if (sample_rate <= 192000)
        return 192000;
    return CODEC_BACKEND_DEFAULT_SAMPLE_RATE;
}

static unsigned int get_best_backend_bit_width(unsigned int bit_width) {

    if (bit_width == 24)
        return 24;
    return CODEC_BACKEND_DEFAULT_BIT_WIDTH;
}

int platform_set_codec_backend_cfg(struct audio_device* adev,
                         unsigned int bit_width, unsigned int sample_rate)
{
    ALOGV("platform_set_codec_backend_cfg bw %d, sr %d", bit_width, sample_rate);

    int ret = 0;
    if (bit_width != adev->cur_codec_backend_bit_width) {
        const char * mixer_ctl_name = "MI2S_RX Format";
        struct  mixer_ctl *ctl;
        ctl = mixer_get_ctl_by_name(adev->mixer, mixer_ctl_name);
        if (!ctl) {
            ALOGE("%s: Could not get ctl for mixer command - %s",
                    __func__, mixer_ctl_name);
            return -EINVAL;
        }

        if (bit_width == 24) {
                mixer_ctl_set_enum_by_string(ctl, "S24_LE");
        } else {
            mixer_ctl_set_enum_by_string(ctl, "S16_LE");
            sample_rate = CODEC_BACKEND_DEFAULT_SAMPLE_RATE;
        }
        adev->cur_codec_backend_bit_width = bit_width;
        ALOGE("Backend bit width is set to %d ", bit_width);
    }

    if ((adev->cur_codec_backend_bit_width == CODEC_BACKEND_DEFAULT_BIT_WIDTH &&
             adev->cur_codec_backend_samplerate != CODEC_BACKEND_DEFAULT_SAMPLE_RATE) ||
        (adev->cur_codec_backend_samplerate != sample_rate)) {

            char *rate_str = NULL;
            const char * mixer_ctl_name = "MI2S_RX SampleRate";
            struct  mixer_ctl *ctl;

            switch (sample_rate) {
            case 8000:
            case 11025:
            case 16000:
            case 22050:
            case 32000:
            case 44100:
            case 48000:
                rate_str = "KHZ_48";
                break;
            case 64000:
            case 88200:
            case 96000:
                rate_str = "KHZ_96";
                break;
            case 176400:
            case 192000:
                rate_str = "KHZ_192";
                break;
            default:
                rate_str = "KHZ_48";
                break;
            }

            ctl = mixer_get_ctl_by_name(adev->mixer, mixer_ctl_name);
            if(!ctl) {
                ALOGE("%s: Could not get ctl for mixer command - %s",
                    __func__, mixer_ctl_name);
                return -EINVAL;
            }

            ALOGV("Set sample rate as rate_str = %s", rate_str);
            mixer_ctl_set_enum_by_string(ctl, rate_str);
            adev->cur_codec_backend_samplerate = sample_rate;
    }

    return ret;
}

bool platform_check_codec_backend_cfg(struct audio_device* adev,
                                   struct audio_usecase* usecase __unused,
                                   unsigned int* new_bit_width,
                                   unsigned int* new_sample_rate)
{
    bool backend_change = false;
    struct listnode *node;
    struct stream_out *out = NULL;
    unsigned int cur_sr, cur_bw, best_bw = 0, best_sr = 0;

    // For voice calls use default configuration
    // force routing is not required here, caller will do it anyway
    if (adev->mode == AUDIO_MODE_IN_CALL ||
        adev->mode == AUDIO_MODE_IN_COMMUNICATION) {
        ALOGW("%s:Use default bw and sr for voice/voip calls ",__func__);
        *new_bit_width = CODEC_BACKEND_DEFAULT_BIT_WIDTH;
        *new_sample_rate =  CODEC_BACKEND_DEFAULT_SAMPLE_RATE;
        backend_change = true;
    }


    if (!backend_change) {
        // go through all the offload usecases, and
        // find the max bit width and samplerate
        list_for_each(node, &adev->usecase_list) {
            struct audio_usecase *curr_usecase;
            curr_usecase = node_to_item(node, struct audio_usecase, list);
            struct stream_out *out =
                       (struct stream_out*) curr_usecase->stream.out;
            if (out != NULL) {
                cur_sr = get_best_backend_sample_rate(out->sample_rate);
                cur_bw = get_best_backend_bit_width(out->bit_width);

                ALOGV("Playback running bw %d sr %d standby %d",
                          cur_bw, cur_sr, out->standby);

                if (cur_bw > best_bw) {
                    best_bw = cur_bw;
                }

                if (cur_sr > best_sr) {
                    best_sr = cur_sr;
                }
            }
        }
        *new_bit_width = best_bw;
        *new_sample_rate = best_sr;
    }

    // Force routing if the expected bitwdith or samplerate
    // is not same as current backend comfiguration
    if ((*new_bit_width != adev->cur_codec_backend_bit_width) ||
        (*new_sample_rate != adev->cur_codec_backend_samplerate)) {
        backend_change = true;
        ALOGW("Codec backend needs to be updated");
    }

    return backend_change;
}

bool platform_check_and_set_codec_backend_cfg(struct audio_device* adev, struct audio_usecase *usecase)
{
    ALOGV("platform_check_and_set_codec_backend_cfg usecase = %d",usecase->id );

    unsigned int new_bit_width = 0, old_bit_width;
    unsigned int new_sample_rate = 0, old_sample_rate;

    old_bit_width = adev->cur_codec_backend_bit_width;
    old_sample_rate = adev->cur_codec_backend_samplerate;

    ALOGW("Codec backend bitwidth %d, samplerate %d", old_bit_width, old_sample_rate);
    if (platform_check_codec_backend_cfg(adev, usecase,
                                      &new_bit_width, &new_sample_rate)) {
        platform_set_codec_backend_cfg(adev, new_bit_width, new_sample_rate);
    }

    if (old_bit_width != adev->cur_codec_backend_bit_width ||
        old_sample_rate != adev->cur_codec_backend_samplerate) {
        ALOGW("New codec backend bit width %d, sample rate %d",
                    adev->cur_codec_backend_bit_width, adev->cur_codec_backend_samplerate);
        return true;
    }

    return false;
}

int platform_set_snd_device_name(snd_device_t device, const char *name)
{
    if ((device < SND_DEVICE_MIN) || (device >= SND_DEVICE_MAX)) {
        ALOGE("%s:: Invalid snd_device = %d", __func__, device);
        return -EINVAL;
    }

    device_table[device] = strdup(name);
    return 0;
=======
/*
 * This is a lookup table to map android audio input device to audio h/w interface (backend).
 * The table can be extended for other input devices by adding appropriate entries.
 * The audio interface for a particular input device need to be added in
 * audio_platform_info.xml file.
 */
struct audio_device_to_audio_interface audio_device_to_interface_table[] = {
    {AUDIO_DEVICE_IN_BUILTIN_MIC, ENUM_TO_STRING(AUDIO_DEVICE_IN_BUILTIN_MIC), ""},
    {AUDIO_DEVICE_IN_BACK_MIC, ENUM_TO_STRING(AUDIO_DEVICE_IN_BACK_MIC), ""},
};

int audio_device_to_interface_table_len  =
    sizeof(audio_device_to_interface_table) / sizeof(audio_device_to_interface_table[0]);

int platform_set_audio_device_interface(const char * device_name,
                                        const char *intf_name,
                                        const char *codec_type)
{
    int ret = 0;
    int i;

    if (device_name == NULL || intf_name == NULL || codec_type == NULL) {
        ALOGE("%s: Invalid input", __func__);

        ret = -EINVAL;
        goto done;
    }

    ALOGD("%s: Enter, device name:%s, intf name:%s, codec_type:%s", __func__,
                            device_name, intf_name, codec_type);

    size_t device_name_len = strlen(device_name);
    for (i = 0; i < audio_device_to_interface_table_len; i++) {
        char* name = audio_device_to_interface_table[i].device_name;
        size_t name_len = strlen(name);
        if ((name_len == device_name_len) &&
            (strncmp(device_name, name, name_len) == 0)) {
            if (is_external_codec &&
               (strncmp(codec_type, "external", strlen(codec_type)) == 0)) {
                ALOGD("%s: Matched device name:%s, overwrite intf name with %s",
                  __func__, device_name, intf_name);

                strlcpy(audio_device_to_interface_table[i].interface_name, intf_name,
                    sizeof(audio_device_to_interface_table[i].interface_name));
            } else if (!is_external_codec &&
                       (strncmp(codec_type, "internal", strlen(codec_type)) == 0)) {
                ALOGD("%s: Matched device name:%s, overwrite intf name with %s",
                  __func__, device_name, intf_name);

                strlcpy(audio_device_to_interface_table[i].interface_name, intf_name,
                    sizeof(audio_device_to_interface_table[i].interface_name));
            } else
                ALOGE("Invalid codec_type specified. Ignoring this interface entry.");
            goto done;
        }
    }
    ALOGE("%s: Could not find matching device name %s",
            __func__, device_name);

    ret = -EINVAL;

done:
    return ret;
>>>>>>> 606a7a65
}<|MERGE_RESOLUTION|>--- conflicted
+++ resolved
@@ -983,6 +983,9 @@
     backend_table[SND_DEVICE_IN_BT_SCO_MIC_WB_NREC] = strdup("bt-sco-wb");
     backend_table[SND_DEVICE_OUT_BT_SCO] = strdup("bt-sco");
     backend_table[SND_DEVICE_OUT_BT_SCO_WB] = strdup("bt-sco-wb");
+    backend_table[SND_DEVICE_OUT_BT_A2DP] = strdup("bt-a2dp");
+    backend_table[SND_DEVICE_OUT_SPEAKER_AND_BT_A2DP] =
+        strdup("speaker-and-bt-a2dp");
     backend_table[SND_DEVICE_OUT_HDMI] = strdup("hdmi");
     backend_table[SND_DEVICE_OUT_SPEAKER_AND_HDMI] = strdup("speaker-and-hdmi");
     backend_table[SND_DEVICE_OUT_AFE_PROXY] = strdup("afe-proxy");
@@ -1483,7 +1486,6 @@
 
 void platform_add_backend_name(char *mixer_path, snd_device_t snd_device)
 {
-<<<<<<< HEAD
     if ((snd_device < SND_DEVICE_MIN) || (snd_device >= SND_DEVICE_MAX)) {
         ALOGE("%s: Invalid snd_device = %d", __func__, snd_device);
         return;
@@ -1495,39 +1497,6 @@
         strlcat(mixer_path, " ", MIXER_PATH_MAX_LENGTH);
         strlcat(mixer_path, suffix, MIXER_PATH_MAX_LENGTH);
     }
-=======
-    if ((snd_device == SND_DEVICE_IN_BT_SCO_MIC) ||
-         (snd_device == SND_DEVICE_IN_BT_SCO_MIC_NREC))
-        strlcat(mixer_path, " bt-sco", MIXER_PATH_MAX_LENGTH);
-    else if ((snd_device == SND_DEVICE_IN_BT_SCO_MIC_WB) ||
-              (snd_device == SND_DEVICE_IN_BT_SCO_MIC_WB_NREC))
-        strlcat(mixer_path, " bt-sco-wb", MIXER_PATH_MAX_LENGTH);
-    else if(snd_device == SND_DEVICE_OUT_BT_SCO)
-        strlcat(mixer_path, " bt-sco", MIXER_PATH_MAX_LENGTH);
-    else if(snd_device == SND_DEVICE_OUT_BT_A2DP)
-        strlcat(mixer_path, " bt-a2dp", MIXER_PATH_MAX_LENGTH);
-    else if(snd_device == SND_DEVICE_OUT_SPEAKER_AND_BT_A2DP)
-        strlcat(mixer_path, " speaker-and-bt-a2dp", MIXER_PATH_MAX_LENGTH);
-    else if(snd_device == SND_DEVICE_OUT_BT_SCO_WB)
-        strlcat(mixer_path, " bt-sco-wb", MIXER_PATH_MAX_LENGTH);
-    else if (snd_device == SND_DEVICE_OUT_HDMI)
-        strlcat(mixer_path, " hdmi", MIXER_PATH_MAX_LENGTH);
-    else if (snd_device == SND_DEVICE_OUT_SPEAKER_AND_HDMI)
-        strlcat(mixer_path, " speaker-and-hdmi", MIXER_PATH_MAX_LENGTH);
-    else if (snd_device == SND_DEVICE_OUT_AFE_PROXY)
-        strlcat(mixer_path, " afe-proxy", MIXER_PATH_MAX_LENGTH);
-    else if (snd_device == SND_DEVICE_OUT_USB_HEADSET)
-        strlcat(mixer_path, " usb-headphones", MIXER_PATH_MAX_LENGTH);
-    else if (snd_device == SND_DEVICE_OUT_SPEAKER_AND_USB_HEADSET)
-        strlcat(mixer_path, " speaker-and-usb-headphones",
-                MIXER_PATH_MAX_LENGTH);
-    else if (snd_device == SND_DEVICE_IN_USB_HEADSET_MIC)
-        strlcat(mixer_path, " usb-headset-mic", MIXER_PATH_MAX_LENGTH);
-    else if (snd_device == SND_DEVICE_IN_CAPTURE_FM)
-        strlcat(mixer_path, " capture-fm", MIXER_PATH_MAX_LENGTH);
-    else if (snd_device == SND_DEVICE_OUT_TRANSMISSION_FM)
-        strlcat(mixer_path, " transmission-fm", MIXER_PATH_MAX_LENGTH);
->>>>>>> 606a7a65
 }
 
 int platform_get_pcm_device_id(audio_usecase_t usecase, int device_type)
@@ -1682,7 +1651,6 @@
 
 int platform_set_snd_device_bit_width(snd_device_t snd_device, unsigned int bit_width)
 {
-<<<<<<< HEAD
     int ret = 0;
 
     if ((snd_device < SND_DEVICE_MIN) || (snd_device >= SND_DEVICE_MAX)) {
@@ -1704,16 +1672,6 @@
         return DEFAULT_OUTPUT_SAMPLING_RATE;
     }
     return backend_bit_width_table[snd_device];
-=======
-    ALOGE("%s: Not implemented", __func__);
-    return -ENOSYS;
-}
-
-int platform_get_snd_device_bit_width(snd_device_t snd_device)
-{
-    ALOGE("%s: Not implemented", __func__);
-    return -ENOSYS;
->>>>>>> 606a7a65
 }
 
 int platform_send_audio_calibration(void *platform, struct audio_usecase *usecase,
@@ -3166,7 +3124,71 @@
     return 0;
 }
 
-<<<<<<< HEAD
+/*
+ * This is a lookup table to map android audio input device to audio h/w interface (backend).
+ * The table can be extended for other input devices by adding appropriate entries.
+ * The audio interface for a particular input device need to be added in
+ * audio_platform_info.xml file.
+ */
+struct audio_device_to_audio_interface audio_device_to_interface_table[] = {
+    {AUDIO_DEVICE_IN_BUILTIN_MIC, ENUM_TO_STRING(AUDIO_DEVICE_IN_BUILTIN_MIC), ""},
+    {AUDIO_DEVICE_IN_BACK_MIC, ENUM_TO_STRING(AUDIO_DEVICE_IN_BACK_MIC), ""},
+};
+
+int audio_device_to_interface_table_len  =
+    sizeof(audio_device_to_interface_table) / sizeof(audio_device_to_interface_table[0]);
+
+int platform_set_audio_device_interface(const char * device_name,
+                                        const char *intf_name,
+                                        const char *codec_type)
+{
+    int ret = 0;
+    int i;
+
+    if (device_name == NULL || intf_name == NULL || codec_type == NULL) {
+        ALOGE("%s: Invalid input", __func__);
+
+        ret = -EINVAL;
+        goto done;
+    }
+
+    ALOGD("%s: Enter, device name:%s, intf name:%s, codec_type:%s", __func__,
+                            device_name, intf_name, codec_type);
+
+    size_t device_name_len = strlen(device_name);
+    for (i = 0; i < audio_device_to_interface_table_len; i++) {
+        char* name = audio_device_to_interface_table[i].device_name;
+        size_t name_len = strlen(name);
+        if ((name_len == device_name_len) &&
+            (strncmp(device_name, name, name_len) == 0)) {
+            if (is_external_codec &&
+               (strncmp(codec_type, "external", strlen(codec_type)) == 0)) {
+                ALOGD("%s: Matched device name:%s, overwrite intf name with %s",
+                  __func__, device_name, intf_name);
+
+                strlcpy(audio_device_to_interface_table[i].interface_name, intf_name,
+                    sizeof(audio_device_to_interface_table[i].interface_name));
+            } else if (!is_external_codec &&
+                       (strncmp(codec_type, "internal", strlen(codec_type)) == 0)) {
+                ALOGD("%s: Matched device name:%s, overwrite intf name with %s",
+                  __func__, device_name, intf_name);
+
+                strlcpy(audio_device_to_interface_table[i].interface_name, intf_name,
+                    sizeof(audio_device_to_interface_table[i].interface_name));
+            } else
+                ALOGE("Invalid codec_type specified. Ignoring this interface entry.");
+            goto done;
+        }
+    }
+    ALOGE("%s: Could not find matching device name %s",
+            __func__, device_name);
+
+    ret = -EINVAL;
+
+done:
+    return ret;
+}
+
 static unsigned int get_best_backend_sample_rate(unsigned int sample_rate) {
 
     // codec backend can take 48K, 96K, and 192K
@@ -3354,69 +3376,4 @@
 
     device_table[device] = strdup(name);
     return 0;
-=======
-/*
- * This is a lookup table to map android audio input device to audio h/w interface (backend).
- * The table can be extended for other input devices by adding appropriate entries.
- * The audio interface for a particular input device need to be added in
- * audio_platform_info.xml file.
- */
-struct audio_device_to_audio_interface audio_device_to_interface_table[] = {
-    {AUDIO_DEVICE_IN_BUILTIN_MIC, ENUM_TO_STRING(AUDIO_DEVICE_IN_BUILTIN_MIC), ""},
-    {AUDIO_DEVICE_IN_BACK_MIC, ENUM_TO_STRING(AUDIO_DEVICE_IN_BACK_MIC), ""},
-};
-
-int audio_device_to_interface_table_len  =
-    sizeof(audio_device_to_interface_table) / sizeof(audio_device_to_interface_table[0]);
-
-int platform_set_audio_device_interface(const char * device_name,
-                                        const char *intf_name,
-                                        const char *codec_type)
-{
-    int ret = 0;
-    int i;
-
-    if (device_name == NULL || intf_name == NULL || codec_type == NULL) {
-        ALOGE("%s: Invalid input", __func__);
-
-        ret = -EINVAL;
-        goto done;
-    }
-
-    ALOGD("%s: Enter, device name:%s, intf name:%s, codec_type:%s", __func__,
-                            device_name, intf_name, codec_type);
-
-    size_t device_name_len = strlen(device_name);
-    for (i = 0; i < audio_device_to_interface_table_len; i++) {
-        char* name = audio_device_to_interface_table[i].device_name;
-        size_t name_len = strlen(name);
-        if ((name_len == device_name_len) &&
-            (strncmp(device_name, name, name_len) == 0)) {
-            if (is_external_codec &&
-               (strncmp(codec_type, "external", strlen(codec_type)) == 0)) {
-                ALOGD("%s: Matched device name:%s, overwrite intf name with %s",
-                  __func__, device_name, intf_name);
-
-                strlcpy(audio_device_to_interface_table[i].interface_name, intf_name,
-                    sizeof(audio_device_to_interface_table[i].interface_name));
-            } else if (!is_external_codec &&
-                       (strncmp(codec_type, "internal", strlen(codec_type)) == 0)) {
-                ALOGD("%s: Matched device name:%s, overwrite intf name with %s",
-                  __func__, device_name, intf_name);
-
-                strlcpy(audio_device_to_interface_table[i].interface_name, intf_name,
-                    sizeof(audio_device_to_interface_table[i].interface_name));
-            } else
-                ALOGE("Invalid codec_type specified. Ignoring this interface entry.");
-            goto done;
-        }
-    }
-    ALOGE("%s: Could not find matching device name %s",
-            __func__, device_name);
-
-    ret = -EINVAL;
-
-done:
-    return ret;
->>>>>>> 606a7a65
 }