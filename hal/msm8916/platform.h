/*
 * Copyright (c) 2013-2015, The Linux Foundation. All rights reserved.
 * Not a Contribution.
 *
 * Copyright (C) 2013 The Android Open Source Project
 *
 * Licensed under the Apache License, Version 2.0 (the "License");
 * you may not use this file except in compliance with the License.
 * You may obtain a copy of the License at
 *
 *      http://www.apache.org/licenses/LICENSE-2.0
 *
 * Unless required by applicable law or agreed to in writing, software
 * distributed under the License is distributed on an "AS IS" BASIS,
 * WITHOUT WARRANTIES OR CONDITIONS OF ANY KIND, either express or implied.
 * See the License for the specific language governing permissions and
 * limitations under the License.
 */

#ifndef QCOM_AUDIO_PLATFORM_H
#define QCOM_AUDIO_PLATFORM_H
#include <sound/voice_params.h>

enum {
    FLUENCE_NONE,
    FLUENCE_DUAL_MIC = 0x1,
    FLUENCE_QUAD_MIC = 0x2,
};

enum {
    FLUENCE_ENDFIRE = 0x1,
    FLUENCE_BROADSIDE = 0x2,
};

#define PLATFORM_IMAGE_NAME "modem"

/*
 * Below are the devices for which is back end is same, SLIMBUS_0_RX.
 * All these devices are handled by the internal HW codec. We can
 * enable any one of these devices at any time. An exception here is
 * 44.1k headphone which uses different backend. This is filtered
 * as different hal internal device in the code but remains same
 * as standard android device AUDIO_DEVICE_OUT_WIRED_HEADPHONE
 * for other layers.
 */
#define AUDIO_DEVICE_OUT_ALL_CODEC_BACKEND \
    (AUDIO_DEVICE_OUT_EARPIECE | AUDIO_DEVICE_OUT_SPEAKER | \
     AUDIO_DEVICE_OUT_WIRED_HEADSET | AUDIO_DEVICE_OUT_WIRED_HEADPHONE|\
     AUDIO_DEVICE_OUT_LINE)

/*
 * Below are the input devices for which back end is same, SLIMBUS_0_TX.
 * All these devices are handled by the internal HW codec. We can
 * enable any one of these devices at any time
 */
#define AUDIO_DEVICE_IN_ALL_CODEC_BACKEND \
    (AUDIO_DEVICE_IN_BUILTIN_MIC | AUDIO_DEVICE_IN_BACK_MIC | \
     AUDIO_DEVICE_IN_WIRED_HEADSET | AUDIO_DEVICE_IN_VOICE_CALL) & ~AUDIO_DEVICE_BIT_IN

/*
 * Below are the input devices for which back end is same, SLIMBUS_0_TX.
 * All these devices are handled by the internal HW codec. We can
 * enable any one of these devices at any time
 */
#define AUDIO_DEVICE_IN_ALL_CODEC_BACKEND \
    (AUDIO_DEVICE_IN_BUILTIN_MIC | AUDIO_DEVICE_IN_BACK_MIC | \
     AUDIO_DEVICE_IN_WIRED_HEADSET | AUDIO_DEVICE_IN_VOICE_CALL) & ~AUDIO_DEVICE_BIT_IN

/* Sound devices specific to the platform
 * The DEVICE_OUT_* and DEVICE_IN_* should be mapped to these sound
 * devices to enable corresponding mixer paths
 */
enum {
    SND_DEVICE_NONE = 0,

    /* Playback devices */
    SND_DEVICE_MIN,
    SND_DEVICE_OUT_BEGIN = SND_DEVICE_MIN,
    SND_DEVICE_OUT_HANDSET = SND_DEVICE_OUT_BEGIN,
    SND_DEVICE_OUT_SPEAKER,
    SND_DEVICE_OUT_SPEAKER_EXTERNAL_1,
    SND_DEVICE_OUT_SPEAKER_EXTERNAL_2,
    SND_DEVICE_OUT_SPEAKER_REVERSE,
    SND_DEVICE_OUT_SPEAKER_WSA,
    SND_DEVICE_OUT_SPEAKER_VBAT,
<<<<<<< HEAD
=======
    SND_DEVICE_OUT_LINE,
>>>>>>> 9c4ba54b
    SND_DEVICE_OUT_HEADPHONES,
    SND_DEVICE_OUT_HEADPHONES_44_1,
    SND_DEVICE_OUT_SPEAKER_AND_HEADPHONES,
    SND_DEVICE_OUT_SPEAKER_AND_LINE,
    SND_DEVICE_OUT_SPEAKER_AND_HEADPHONES_EXTERNAL_1,
    SND_DEVICE_OUT_SPEAKER_AND_HEADPHONES_EXTERNAL_2,
    SND_DEVICE_OUT_VOICE_HANDSET,
    SND_DEVICE_OUT_VOICE_SPEAKER,
    SND_DEVICE_OUT_VOICE_SPEAKER_WSA,
    SND_DEVICE_OUT_VOICE_SPEAKER_VBAT,
    SND_DEVICE_OUT_VOICE_HEADPHONES,
    SND_DEVICE_OUT_VOICE_LINE,
    SND_DEVICE_OUT_HDMI,
    SND_DEVICE_OUT_SPEAKER_AND_HDMI,
    SND_DEVICE_OUT_BT_SCO,
    SND_DEVICE_OUT_BT_SCO_WB,
    SND_DEVICE_OUT_VOICE_TTY_FULL_HEADPHONES,
    SND_DEVICE_OUT_VOICE_TTY_VCO_HEADPHONES,
    SND_DEVICE_OUT_VOICE_TTY_HCO_HANDSET,
    SND_DEVICE_OUT_VOICE_TX,
    SND_DEVICE_OUT_AFE_PROXY,
    SND_DEVICE_OUT_USB_HEADSET,
    SND_DEVICE_OUT_SPEAKER_AND_USB_HEADSET,
    SND_DEVICE_OUT_TRANSMISSION_FM,
    SND_DEVICE_OUT_ANC_HEADSET,
    SND_DEVICE_OUT_ANC_FB_HEADSET,
    SND_DEVICE_OUT_VOICE_ANC_HEADSET,
    SND_DEVICE_OUT_VOICE_ANC_FB_HEADSET,
    SND_DEVICE_OUT_SPEAKER_AND_ANC_HEADSET,
    SND_DEVICE_OUT_ANC_HANDSET,
    SND_DEVICE_OUT_SPEAKER_PROTECTED,
    SND_DEVICE_OUT_VOICE_SPEAKER_PROTECTED,
    SND_DEVICE_OUT_SPEAKER_PROTECTED_VBAT,
    SND_DEVICE_OUT_VOICE_SPEAKER_PROTECTED_VBAT,
#ifdef RECORD_PLAY_CONCURRENCY
    SND_DEVICE_OUT_VOIP_HANDSET,
    SND_DEVICE_OUT_VOIP_SPEAKER,
    SND_DEVICE_OUT_VOIP_HEADPHONES,
#endif
    SND_DEVICE_OUT_END,

    /*
     * Note: IN_BEGIN should be same as OUT_END because total number of devices
     * SND_DEVICES_MAX should not exceed MAX_RX + MAX_TX devices.
     */
    /* Capture devices */
    SND_DEVICE_IN_BEGIN = SND_DEVICE_OUT_END,
    SND_DEVICE_IN_HANDSET_MIC  = SND_DEVICE_IN_BEGIN,
    SND_DEVICE_IN_HANDSET_MIC_EXTERNAL,
    SND_DEVICE_IN_HANDSET_MIC_AEC,
    SND_DEVICE_IN_HANDSET_MIC_NS,
    SND_DEVICE_IN_HANDSET_MIC_AEC_NS,
    SND_DEVICE_IN_HANDSET_DMIC,
    SND_DEVICE_IN_HANDSET_DMIC_AEC,
    SND_DEVICE_IN_HANDSET_DMIC_NS,
    SND_DEVICE_IN_HANDSET_DMIC_AEC_NS,
    SND_DEVICE_IN_SPEAKER_MIC,
    SND_DEVICE_IN_SPEAKER_MIC_AEC,
    SND_DEVICE_IN_SPEAKER_MIC_NS,
    SND_DEVICE_IN_SPEAKER_MIC_AEC_NS,
    SND_DEVICE_IN_SPEAKER_DMIC,
    SND_DEVICE_IN_SPEAKER_DMIC_AEC,
    SND_DEVICE_IN_SPEAKER_DMIC_NS,
    SND_DEVICE_IN_SPEAKER_DMIC_AEC_NS,
    SND_DEVICE_IN_HEADSET_MIC,
    SND_DEVICE_IN_HEADSET_MIC_FLUENCE,
    SND_DEVICE_IN_VOICE_SPEAKER_MIC,
    SND_DEVICE_IN_VOICE_HEADSET_MIC,
    SND_DEVICE_IN_HDMI_MIC,
    SND_DEVICE_IN_BT_SCO_MIC,
    SND_DEVICE_IN_BT_SCO_MIC_NREC,
    SND_DEVICE_IN_BT_SCO_MIC_WB,
    SND_DEVICE_IN_BT_SCO_MIC_WB_NREC,
    SND_DEVICE_IN_CAMCORDER_MIC,
    SND_DEVICE_IN_VOICE_DMIC,
    SND_DEVICE_IN_VOICE_SPEAKER_DMIC,
    SND_DEVICE_IN_VOICE_SPEAKER_QMIC,
    SND_DEVICE_IN_VOICE_TTY_FULL_HEADSET_MIC,
    SND_DEVICE_IN_VOICE_TTY_VCO_HANDSET_MIC,
    SND_DEVICE_IN_VOICE_TTY_HCO_HEADSET_MIC,
    SND_DEVICE_IN_VOICE_REC_MIC,
    SND_DEVICE_IN_VOICE_REC_MIC_NS,
    SND_DEVICE_IN_VOICE_REC_DMIC_STEREO,
    SND_DEVICE_IN_VOICE_REC_DMIC_FLUENCE,
    SND_DEVICE_IN_VOICE_RX,
    SND_DEVICE_IN_USB_HEADSET_MIC,
    SND_DEVICE_IN_CAPTURE_FM,
    SND_DEVICE_IN_AANC_HANDSET_MIC,
    SND_DEVICE_IN_QUAD_MIC,
    SND_DEVICE_IN_HANDSET_STEREO_DMIC,
    SND_DEVICE_IN_SPEAKER_STEREO_DMIC,
    SND_DEVICE_IN_CAPTURE_VI_FEEDBACK,
    SND_DEVICE_IN_VOICE_SPEAKER_DMIC_BROADSIDE,
    SND_DEVICE_IN_SPEAKER_DMIC_BROADSIDE,
    SND_DEVICE_IN_SPEAKER_DMIC_AEC_BROADSIDE,
    SND_DEVICE_IN_SPEAKER_DMIC_NS_BROADSIDE,
    SND_DEVICE_IN_SPEAKER_DMIC_AEC_NS_BROADSIDE,
    SND_DEVICE_IN_VOICE_FLUENCE_DMIC_AANC,
    SND_DEVICE_IN_HANDSET_QMIC,
    SND_DEVICE_IN_SPEAKER_QMIC_AEC,
    SND_DEVICE_IN_SPEAKER_QMIC_NS,
    SND_DEVICE_IN_SPEAKER_QMIC_AEC_NS,
    SND_DEVICE_IN_END,

    SND_DEVICE_MAX = SND_DEVICE_IN_END,

};

#define DEFAULT_OUTPUT_SAMPLING_RATE 48000
#define OUTPUT_SAMPLING_RATE_44100      44100
#define MAX_PORT                        6
#define ALL_CODEC_BACKEND_PORT          0
#define HEADPHONE_44_1_BACKEND_PORT     5
enum {
    DEFAULT_CODEC_BACKEND,
    HEADPHONE_44_1_BACKEND,
    MAX_CODEC_BACKENDS
};
#define AUDIO_PARAMETER_KEY_NATIVE_AUDIO "audio.nat.codec.enabled"

#define ALL_SESSION_VSID                0xFFFFFFFF
#define DEFAULT_MUTE_RAMP_DURATION_MS   20
#define DEFAULT_VOLUME_RAMP_DURATION_MS 20
#define MIXER_PATH_MAX_LENGTH 100

#define MAX_VOL_INDEX 5
#define MIN_VOL_INDEX 0
#define percent_to_index(val, min, max) \
            ((val) * ((max) - (min)) * 0.01 + (min) + .5)

/*
 * tinyAlsa library interprets period size as number of frames
 * one frame = channel_count * sizeof (pcm sample)
 * so if format = 16-bit PCM and channels = Stereo, frame size = 2 ch * 2 = 4 bytes
 * DEEP_BUFFER_OUTPUT_PERIOD_SIZE = 1024 means 1024 * 4 = 4096 bytes
 * We should take care of returning proper size when AudioFlinger queries for
 * the buffer size of an input/output stream
 */
#define DEEP_BUFFER_OUTPUT_PERIOD_SIZE 1920
#define DEEP_BUFFER_OUTPUT_PERIOD_COUNT 2
#define LOW_LATENCY_OUTPUT_PERIOD_SIZE 240
#define LOW_LATENCY_OUTPUT_PERIOD_COUNT 2

#define LOW_LATENCY_CAPTURE_SAMPLE_RATE 48000
#define LOW_LATENCY_CAPTURE_PERIOD_SIZE 240
#define LOW_LATENCY_CAPTURE_USE_CASE 1

#define HDMI_MULTI_PERIOD_SIZE  336
#define HDMI_MULTI_PERIOD_COUNT 8
#define HDMI_MULTI_DEFAULT_CHANNEL_COUNT 6
#define HDMI_MULTI_PERIOD_BYTES (HDMI_MULTI_PERIOD_SIZE * HDMI_MULTI_DEFAULT_CHANNEL_COUNT * 2)

#define AUDIO_CAPTURE_PERIOD_DURATION_MSEC 20
#define AUDIO_CAPTURE_PERIOD_COUNT 2

#define LOW_LATENCY_CAPTURE_SAMPLE_RATE 48000
#define LOW_LATENCY_CAPTURE_PERIOD_SIZE 240
#define LOW_LATENCY_CAPTURE_USE_CASE 1

#define DEVICE_NAME_MAX_SIZE 128
#define HW_INFO_ARRAY_MAX_SIZE 32

#define DEEP_BUFFER_PCM_DEVICE 0
#define AUDIO_RECORD_PCM_DEVICE 0
#define MULTIMEDIA2_PCM_DEVICE 1
#define MULTIMEDIA3_PCM_DEVICE 4
#define FM_PLAYBACK_PCM_DEVICE 5
#define FM_CAPTURE_PCM_DEVICE  6
#define HFP_PCM_RX 5
#define HFP_SCO_RX 17
#define HFP_ASM_RX_TX 18

#define INCALL_MUSIC_UPLINK_PCM_DEVICE 1
#define INCALL_MUSIC_UPLINK2_PCM_DEVICE 16
#define SPKR_PROT_CALIB_RX_PCM_DEVICE 5
#define SPKR_PROT_CALIB_TX_PCM_DEVICE 26
#define PLAYBACK_OFFLOAD_DEVICE 9
#define PLAYBACK_OFFLOAD_DEVICE2 24

<<<<<<< HEAD
=======

>>>>>>> 9c4ba54b
#define COMPRESS_VOIP_CALL_PCM_DEVICE 3

/* Define macro for Internal FM volume mixer */
#define FM_RX_VOLUME "Internal FM RX Volume"

#define LOWLATENCY_PCM_DEVICE 12
#define EC_REF_RX "I2S_RX"
#define COMPRESS_CAPTURE_DEVICE 19

#define VOICE_CALL_PCM_DEVICE 2
#define VOICE2_CALL_PCM_DEVICE 13
#define VOLTE_CALL_PCM_DEVICE 15
#define QCHAT_CALL_PCM_DEVICE 26
#define QCHAT_CALL_PCM_DEVICE_OF_EXT_CODEC 28
#define VOWLAN_CALL_PCM_DEVICE 16

#define VOICEMMODE1_CALL_PCM_DEVICE 26
#define VOICEMMODE2_CALL_PCM_DEVICE 27

#define VOICEMMODE1_CALL_PCM_DEVICE_OF_EXT_CODEC 29
#define VOICEMMODE2_CALL_PCM_DEVICE_OF_EXT_CODEC 30

#define AFE_PROXY_PLAYBACK_PCM_DEVICE 7
#define AFE_PROXY_RECORD_PCM_DEVICE 8

#define LIB_CSD_CLIENT "libcsd-client.so"
/* CSD-CLIENT related functions */
typedef int (*init_t)();
typedef int (*deinit_t)();
typedef int (*disable_device_t)();
typedef int (*enable_device_config_t)(int, int);
typedef int (*enable_device_t)(int, int, uint32_t);
typedef int (*volume_t)(uint32_t, int, uint16_t);
typedef int (*mic_mute_t)(uint32_t, int, uint16_t);
typedef int (*slow_talk_t)(uint32_t, uint8_t);
typedef int (*start_voice_t)(uint32_t);
typedef int (*stop_voice_t)(uint32_t);
typedef int (*start_playback_t)(uint32_t);
typedef int (*stop_playback_t)(uint32_t);
typedef int (*set_lch_t)(uint32_t, enum voice_lch_mode);
typedef int (*start_record_t)(uint32_t, int);
typedef int (*stop_record_t)(uint32_t);
/* CSD Client structure */
struct csd_data {
    void *csd_client;
    init_t init;
    deinit_t deinit;
    disable_device_t disable_device;
    enable_device_config_t enable_device_config;
    enable_device_t enable_device;
    volume_t volume;
    mic_mute_t mic_mute;
    slow_talk_t slow_talk;
    start_voice_t start_voice;
    stop_voice_t stop_voice;
    start_playback_t start_playback;
    stop_playback_t stop_playback;
    set_lch_t set_lch;
    start_record_t start_record;
    stop_record_t stop_record;
};

int platform_get_subsys_image_name (char *buf);

/* HDMI Passthrough defines */
enum {
    LEGACY_PCM = 0,
    PASSTHROUGH,
    PASSTHROUGH_CONVERT
};
/*
 * ID for setting mute and lateny on the device side
 * through Device PP Params mixer control.
 */
#define DEVICE_PARAM_MUTE_ID    0
#define DEVICE_PARAM_LATENCY_ID 1

#define ENUM_TO_STRING(X) #X

struct audio_device_to_audio_interface {
    audio_devices_t device;
    char device_name[100];
    char interface_name[100];
};

struct speaker_device_to_tz_names {
    snd_device_t snd_device;
    char spkr_1_tz_name[100];
    char spkr_2_tz_name[100];
};
#endif // QCOM_AUDIO_PLATFORM_H<|MERGE_RESOLUTION|>--- conflicted
+++ resolved
@@ -57,15 +57,6 @@
     (AUDIO_DEVICE_IN_BUILTIN_MIC | AUDIO_DEVICE_IN_BACK_MIC | \
      AUDIO_DEVICE_IN_WIRED_HEADSET | AUDIO_DEVICE_IN_VOICE_CALL) & ~AUDIO_DEVICE_BIT_IN
 
-/*
- * Below are the input devices for which back end is same, SLIMBUS_0_TX.
- * All these devices are handled by the internal HW codec. We can
- * enable any one of these devices at any time
- */
-#define AUDIO_DEVICE_IN_ALL_CODEC_BACKEND \
-    (AUDIO_DEVICE_IN_BUILTIN_MIC | AUDIO_DEVICE_IN_BACK_MIC | \
-     AUDIO_DEVICE_IN_WIRED_HEADSET | AUDIO_DEVICE_IN_VOICE_CALL) & ~AUDIO_DEVICE_BIT_IN
-
 /* Sound devices specific to the platform
  * The DEVICE_OUT_* and DEVICE_IN_* should be mapped to these sound
  * devices to enable corresponding mixer paths
@@ -83,10 +74,7 @@
     SND_DEVICE_OUT_SPEAKER_REVERSE,
     SND_DEVICE_OUT_SPEAKER_WSA,
     SND_DEVICE_OUT_SPEAKER_VBAT,
-<<<<<<< HEAD
-=======
     SND_DEVICE_OUT_LINE,
->>>>>>> 9c4ba54b
     SND_DEVICE_OUT_HEADPHONES,
     SND_DEVICE_OUT_HEADPHONES_44_1,
     SND_DEVICE_OUT_SPEAKER_AND_HEADPHONES,
@@ -265,11 +253,6 @@
 #define SPKR_PROT_CALIB_TX_PCM_DEVICE 26
 #define PLAYBACK_OFFLOAD_DEVICE 9
 #define PLAYBACK_OFFLOAD_DEVICE2 24
-
-<<<<<<< HEAD
-=======
-
->>>>>>> 9c4ba54b
 #define COMPRESS_VOIP_CALL_PCM_DEVICE 3
 
 /* Define macro for Internal FM volume mixer */
