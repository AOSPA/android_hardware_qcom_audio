--- conflicted
+++ resolved
@@ -239,7 +239,6 @@
         hw_info->snd_devices = NULL;
         hw_info->num_snd_devices = 0;
         strlcpy(hw_info->dev_extn, "", sizeof(hw_info->dev_extn));
-<<<<<<< HEAD
      } else if (!strcmp(snd_card_name, "msm8952-tasha-snd-card")) {
         strlcpy(hw_info->type, "", sizeof(hw_info->type));
         strlcpy(hw_info->name, "msm8952", sizeof(hw_info->name));
@@ -249,17 +248,6 @@
     } else if (!strcmp(snd_card_name, "msm8952-tashalite-snd-card")) {
        strlcpy(hw_info->type, "", sizeof(hw_info->type));
        strlcpy(hw_info->name, "msm8952", sizeof(hw_info->name));
-=======
-     } else if (!strcmp(snd_card_name, "msm8976-tasha-snd-card")) {
-        strlcpy(hw_info->type, "", sizeof(hw_info->type));
-        strlcpy(hw_info->name, "msm8976", sizeof(hw_info->name));
-        hw_info->snd_devices = NULL;
-        hw_info->num_snd_devices = 0;
-        strlcpy(hw_info->dev_extn, "", sizeof(hw_info->dev_extn));
-    } else if (!strcmp(snd_card_name, "msm8976-tasha-skun-snd-card")) {
-       strlcpy(hw_info->type, "", sizeof(hw_info->type));
-       strlcpy(hw_info->name, "msm8976", sizeof(hw_info->name));
->>>>>>> 9c4ba54b
        hw_info->snd_devices = NULL;
        hw_info->num_snd_devices = 0;
        strlcpy(hw_info->dev_extn, "", sizeof(hw_info->dev_extn));
@@ -269,7 +257,6 @@
         hw_info->snd_devices = NULL;
         hw_info->num_snd_devices = 0;
         strlcpy(hw_info->dev_extn, "", sizeof(hw_info->dev_extn));
-<<<<<<< HEAD
     } else if (!strcmp(snd_card_name, "msm8952-sku1-snd-card")) {
         strlcpy(hw_info->type, "", sizeof(hw_info->type));
         strlcpy(hw_info->name, "msm8952", sizeof(hw_info->name));
@@ -279,14 +266,21 @@
     } else if (!strcmp(snd_card_name, "msm8952-sku2-snd-card")) {
         strlcpy(hw_info->type, "", sizeof(hw_info->type));
         strlcpy(hw_info->name, "msm8952", sizeof(hw_info->name));
-=======
-    }  else if (!strcmp(snd_card_name, "msm8976-skun-snd-card")) {
+        hw_info->snd_devices = NULL;
+        hw_info->num_snd_devices = 0;
+        strlcpy(hw_info->dev_extn, "", sizeof(hw_info->dev_extn));
+     } else if (!strcmp(snd_card_name, "msm8976-tasha-snd-card")) {
         strlcpy(hw_info->type, "", sizeof(hw_info->type));
         strlcpy(hw_info->name, "msm8976", sizeof(hw_info->name));
->>>>>>> 9c4ba54b
-        hw_info->snd_devices = NULL;
-        hw_info->num_snd_devices = 0;
-        strlcpy(hw_info->dev_extn, "", sizeof(hw_info->dev_extn));
+        hw_info->snd_devices = NULL;
+        hw_info->num_snd_devices = 0;
+        strlcpy(hw_info->dev_extn, "", sizeof(hw_info->dev_extn));
+    } else if (!strcmp(snd_card_name, "msm8976-tashalite-snd-card")) {
+       strlcpy(hw_info->type, "", sizeof(hw_info->type));
+       strlcpy(hw_info->name, "msm8976", sizeof(hw_info->name));
+       hw_info->snd_devices = NULL;
+       hw_info->num_snd_devices = 0;
+       strlcpy(hw_info->dev_extn, "", sizeof(hw_info->dev_extn));
     } else {
         ALOGW("%s: Not an  8x16/8939/8909/8952 device", __func__);
     }
