/*
 * Copyright (c) 2014, The Linux Foundation. All rights reserved.
 *
 * Redistribution and use in source and binary forms, with or without
 * modification, are permitted provided that the following conditions are
 * met:
 *   * Redistributions of source code must retain the above copyright
 *     notice, this list of conditions and the following disclaimer.
 *   * Redistributions in binary form must reproduce the above
 *     copyright notice, this list of conditions and the following
 *     disclaimer in the documentation and/or other materials provided
 *     with the distribution.
 *   * Neither the name of The Linux Foundation nor the names of its
 *     contributors may be used to endorse or promote products derived
 *     from this software without specific prior written permission.
 *
 * THIS SOFTWARE IS PROVIDED "AS IS" AND ANY EXPRESS OR IMPLIED
 * WARRANTIES, INCLUDING, BUT NOT LIMITED TO, THE IMPLIED WARRANTIES OF
 * MERCHANTABILITY, FITNESS FOR A PARTICULAR PURPOSE AND NON-INFRINGEMENT
 * ARE DISCLAIMED.  IN NO EVENT SHALL THE COPYRIGHT OWNER OR CONTRIBUTORS
 * BE LIABLE FOR ANY DIRECT, INDIRECT, INCIDENTAL, SPECIAL, EXEMPLARY, OR
 * CONSEQUENTIAL DAMAGES (INCLUDING, BUT NOT LIMITED TO, PROCUREMENT OF
 * SUBSTITUTE GOODS OR SERVICES; LOSS OF USE, DATA, OR PROFITS; OR
 * BUSINESS INTERRUPTION) HOWEVER CAUSED AND ON ANY THEORY OF LIABILITY,
 * WHETHER IN CONTRACT, STRICT LIABILITY, OR TORT (INCLUDING NEGLIGENCE
 * OR OTHERWISE) ARISING IN ANY WAY OUT OF THE USE OF THIS SOFTWARE, EVEN
 * IF ADVISED OF THE POSSIBILITY OF SUCH DAMAGE.
 */

#define LOG_TAG "hardware_info"
/*#define LOG_NDEBUG 0*/
#define LOG_NDDEBUG 0

#include <stdlib.h>
#include <dlfcn.h>
#include <cutils/log.h>
#include <cutils/str_parms.h>
#include "audio_hw.h"
#include "platform.h"
#include "platform_api.h"


struct hardware_info {
    char name[HW_INFO_ARRAY_MAX_SIZE];
    char type[HW_INFO_ARRAY_MAX_SIZE];
    /* variables for handling target variants */
    uint32_t num_snd_devices;
    char dev_extn[HW_INFO_ARRAY_MAX_SIZE];
    snd_device_t  *snd_devices;
};

#define ARRAY_SIZE(a) (sizeof(a) / sizeof((a)[0]))

static const snd_device_t taiko_fluid_variant_devices[] = {
    SND_DEVICE_OUT_SPEAKER,
    SND_DEVICE_OUT_SPEAKER_AND_HEADPHONES,
    SND_DEVICE_OUT_SPEAKER_AND_ANC_HEADSET,
};

static const snd_device_t taiko_CDP_variant_devices[] = {
    SND_DEVICE_OUT_SPEAKER,
    SND_DEVICE_OUT_SPEAKER_AND_HEADPHONES,
    SND_DEVICE_OUT_SPEAKER_AND_ANC_HEADSET,
    SND_DEVICE_IN_QUAD_MIC,
};

static const snd_device_t taiko_apq8084_CDP_variant_devices[] = {
    SND_DEVICE_IN_HANDSET_MIC,
};

static const snd_device_t taiko_liquid_variant_devices[] = {
    SND_DEVICE_OUT_SPEAKER,
    SND_DEVICE_OUT_SPEAKER_AND_HEADPHONES,
    SND_DEVICE_OUT_SPEAKER_AND_ANC_HEADSET,
    SND_DEVICE_IN_SPEAKER_MIC,
    SND_DEVICE_IN_HEADSET_MIC,
    SND_DEVICE_IN_VOICE_DMIC,
    SND_DEVICE_IN_VOICE_SPEAKER_DMIC,
    SND_DEVICE_IN_VOICE_REC_DMIC_STEREO,
    SND_DEVICE_IN_VOICE_REC_DMIC_FLUENCE,
    SND_DEVICE_IN_QUAD_MIC,
    SND_DEVICE_IN_HANDSET_STEREO_DMIC,
    SND_DEVICE_IN_SPEAKER_STEREO_DMIC,
};

static const snd_device_t taiko_DB_variant_devices[] = {
    SND_DEVICE_OUT_SPEAKER,
    SND_DEVICE_OUT_SPEAKER_AND_HEADPHONES,
    SND_DEVICE_OUT_SPEAKER_AND_ANC_HEADSET,
    SND_DEVICE_IN_SPEAKER_MIC,
    SND_DEVICE_IN_HEADSET_MIC,
    SND_DEVICE_IN_QUAD_MIC,
};

static const snd_device_t tapan_lite_variant_devices[] = {
    SND_DEVICE_OUT_SPEAKER,
    SND_DEVICE_OUT_HEADPHONES,
    SND_DEVICE_OUT_SPEAKER_AND_HEADPHONES,
    SND_DEVICE_OUT_VOICE_HEADPHONES,
    SND_DEVICE_OUT_VOICE_TTY_FULL_HEADPHONES,
    SND_DEVICE_OUT_VOICE_TTY_VCO_HEADPHONES,
};

static const snd_device_t tapan_skuf_variant_devices[] = {
    SND_DEVICE_OUT_SPEAKER,
    SND_DEVICE_OUT_SPEAKER_AND_HEADPHONES,
    SND_DEVICE_OUT_SPEAKER_AND_ANC_HEADSET,
    /*SND_DEVICE_OUT_SPEAKER_AND_ANC_FB_HEADSET,*/
};

static const snd_device_t tapan_lite_skuf_variant_devices[] = {
    SND_DEVICE_OUT_SPEAKER,
    SND_DEVICE_OUT_HEADPHONES,
    SND_DEVICE_OUT_SPEAKER_AND_HEADPHONES,
    SND_DEVICE_OUT_VOICE_HEADPHONES,
    SND_DEVICE_OUT_VOICE_TTY_FULL_HEADPHONES,
    SND_DEVICE_OUT_VOICE_TTY_VCO_HEADPHONES,
};

static const snd_device_t helicon_skuab_variant_devices[] = {
    SND_DEVICE_OUT_SPEAKER,
    SND_DEVICE_OUT_SPEAKER_AND_HEADPHONES,
    SND_DEVICE_OUT_SPEAKER_AND_ANC_HEADSET,
};

static void update_hardware_info_8x16(struct hardware_info *hw_info, const char *snd_card_name)
{
    if (!strcmp(snd_card_name, "msm8x16-snd-card")) {
        strlcpy(hw_info->type, "", sizeof(hw_info->type));
        strlcpy(hw_info->name, "msm8x16", sizeof(hw_info->name));
        hw_info->snd_devices = NULL;
        hw_info->num_snd_devices = 0;
        strlcpy(hw_info->dev_extn, "", sizeof(hw_info->dev_extn));
    } else if (!strcmp(snd_card_name, "msm8x16-snd-card-mtp")) {
        strlcpy(hw_info->type, "", sizeof(hw_info->type));
        strlcpy(hw_info->name, "msm8x16", sizeof(hw_info->name));
        hw_info->snd_devices = NULL;
        hw_info->num_snd_devices = 0;
        strlcpy(hw_info->dev_extn, "", sizeof(hw_info->dev_extn));
    } else if (!strcmp(snd_card_name, "msm8x16-skuh-snd-card")) {
        strlcpy(hw_info->type, "skuh", sizeof(hw_info->type));
        strlcpy(hw_info->name, "msm8x16", sizeof(hw_info->name));
        hw_info->snd_devices = NULL;
        hw_info->num_snd_devices = 0;
        strlcpy(hw_info->dev_extn, "", sizeof(hw_info->dev_extn));
    } else if (!strcmp(snd_card_name, "msm8x16-skui-snd-card")) {
        strlcpy(hw_info->type, "skui", sizeof(hw_info->type));
        strlcpy(hw_info->name, "msm8x16", sizeof(hw_info->name));
        hw_info->snd_devices = NULL;
        hw_info->num_snd_devices = 0;
        strlcpy(hw_info->dev_extn, "", sizeof(hw_info->dev_extn));
    } else if (!strcmp(snd_card_name, "msm8x16-skuhf-snd-card")) {
        strlcpy(hw_info->type, "skuhf", sizeof(hw_info->type));
        strlcpy(hw_info->name, "msm8x16", sizeof(hw_info->name));
        hw_info->snd_devices = NULL;
        hw_info->num_snd_devices = 0;
        strlcpy(hw_info->dev_extn, "", sizeof(hw_info->dev_extn));
    } else if (!strcmp(snd_card_name, "msm8939-snd-card")) {
        strlcpy(hw_info->type, "", sizeof(hw_info->type));
        strlcpy(hw_info->name, "msm8939", sizeof(hw_info->name));
        hw_info->snd_devices = NULL;
        hw_info->num_snd_devices = 0;
        strlcpy(hw_info->dev_extn, "", sizeof(hw_info->dev_extn));
    } else if (!strcmp(snd_card_name, "msm8939-snd-card-mtp")) {
        strlcpy(hw_info->type, "", sizeof(hw_info->type));
        strlcpy(hw_info->name, "msm8939", sizeof(hw_info->name));
        hw_info->snd_devices = NULL;
        hw_info->num_snd_devices = 0;
        strlcpy(hw_info->dev_extn, "", sizeof(hw_info->dev_extn));
    } else if (!strcmp(snd_card_name, "msm8939-snd-card-skuk")) {
        strlcpy(hw_info->type, "skuk", sizeof(hw_info->type));
        strlcpy(hw_info->name, "msm8939", sizeof(hw_info->name));
        hw_info->snd_devices = NULL;
        hw_info->num_snd_devices = 0;
        strlcpy(hw_info->dev_extn, "", sizeof(hw_info->dev_extn));
    } else if (!strcmp(snd_card_name, "msm8939-tapan-snd-card") ||
               !strcmp(snd_card_name, "msm8939-tapan9302-snd-card")) {
        strlcpy(hw_info->type, "", sizeof(hw_info->type));
        strlcpy(hw_info->name, "msm8939", sizeof(hw_info->name));
        hw_info->snd_devices = NULL;
        hw_info->num_snd_devices = 0;
        strlcpy(hw_info->dev_extn, "", sizeof(hw_info->dev_extn));
    } else if (!strcmp(snd_card_name, "msm8909-snd-card")) {
        strlcpy(hw_info->type, "", sizeof(hw_info->type));
        strlcpy(hw_info->name, "msm8909", sizeof(hw_info->name));
        hw_info->snd_devices = NULL;
        hw_info->num_snd_devices = 0;
        strlcpy(hw_info->dev_extn, "", sizeof(hw_info->dev_extn));
    } else if (!strcmp(snd_card_name, "msm8909-skua-snd-card")) {
        strlcpy(hw_info->type, "skua", sizeof(hw_info->type));
        strlcpy(hw_info->name, "msm8909", sizeof(hw_info->name));
        hw_info->snd_devices = NULL;
        hw_info->num_snd_devices = 0;
        strlcpy(hw_info->dev_extn, "", sizeof(hw_info->dev_extn));
    } else if (!strcmp(snd_card_name, "msm8909-skuc-snd-card")) {
        strlcpy(hw_info->type, "skuc", sizeof(hw_info->type));
        strlcpy(hw_info->name, "msm8909", sizeof(hw_info->name));
        hw_info->snd_devices = NULL;
        hw_info->num_snd_devices = 0;
        strlcpy(hw_info->dev_extn, "", sizeof(hw_info->dev_extn));
    } else if (!strcmp(snd_card_name, "msm8909-pm8916-snd-card")) {
        strlcpy(hw_info->type, "", sizeof(hw_info->type));
        strlcpy(hw_info->name, "msm8909", sizeof(hw_info->name));
        hw_info->snd_devices = NULL;
        hw_info->num_snd_devices = 0;
        strlcpy(hw_info->dev_extn, "", sizeof(hw_info->dev_extn));
    } else if (!strcmp(snd_card_name, "msm8909-skue-snd-card")) {
        strlcpy(hw_info->type, "skue", sizeof(hw_info->type));
        strlcpy(hw_info->name, "msm8909", sizeof(hw_info->name));
        hw_info->snd_devices = NULL;
        hw_info->num_snd_devices = 0;
        strlcpy(hw_info->dev_extn, "", sizeof(hw_info->dev_extn));
<<<<<<< HEAD
=======
    } else if (!strcmp(snd_card_name, "msm8939-snd-card-skul")) {
        strlcpy(hw_info->type, "skul", sizeof(hw_info->type));
        strlcpy(hw_info->name, "msm8939", sizeof(hw_info->name));
        hw_info->snd_devices = NULL;
        hw_info->num_snd_devices = 0;
        strlcpy(hw_info->dev_extn, "", sizeof(hw_info->dev_extn));
    }  else if (!strcmp(snd_card_name, "msm8952-snd-card")) {
        strlcpy(hw_info->type, "", sizeof(hw_info->type));
        strlcpy(hw_info->name, "msm8952", sizeof(hw_info->name));
        hw_info->snd_devices = NULL;
        hw_info->num_snd_devices = 0;
        strlcpy(hw_info->dev_extn, "", sizeof(hw_info->dev_extn));
    } else if (!strcmp(snd_card_name, "msm8952-snd-card-mtp")) {
        strlcpy(hw_info->type, "", sizeof(hw_info->type));
        strlcpy(hw_info->name, "msm8952", sizeof(hw_info->name));
        hw_info->snd_devices = NULL;
        hw_info->num_snd_devices = 0;
        strlcpy(hw_info->dev_extn, "", sizeof(hw_info->dev_extn));
    } else if (!strcmp(snd_card_name, "msm8952-tomtom-snd-card")) {
        strlcpy(hw_info->type, "", sizeof(hw_info->type));
        strlcpy(hw_info->name, "msm8952", sizeof(hw_info->name));
        hw_info->snd_devices = NULL;
        hw_info->num_snd_devices = 0;
        strlcpy(hw_info->dev_extn, "", sizeof(hw_info->dev_extn));
    }  else if (!strcmp(snd_card_name, "msm8952-skum-snd-card")) {
        strlcpy(hw_info->type, "", sizeof(hw_info->type));
        strlcpy(hw_info->name, "msm8952", sizeof(hw_info->name));
        hw_info->snd_devices = NULL;
        hw_info->num_snd_devices = 0;
        strlcpy(hw_info->dev_extn, "", sizeof(hw_info->dev_extn));
>>>>>>> b87c2eea
    } else {
        ALOGW("%s: Not an  8x16/8939/8909/8952 device", __func__);
    }
}

void *hw_info_init(const char *snd_card_name)
{
    struct hardware_info *hw_info;

    hw_info = malloc(sizeof(struct hardware_info));
    if (!hw_info) {
        ALOGE("failed to allocate mem for hardware info");
        return NULL;
    }

    if (strstr(snd_card_name, "msm8x16") || strstr(snd_card_name, "msm8939") ||
        strstr(snd_card_name, "msm8909") || strstr(snd_card_name, "msm8952")) {
        ALOGV("8x16 - variant soundcard");
        update_hardware_info_8x16(hw_info, snd_card_name);
    } else {
        ALOGE("%s: Unsupported target %s:",__func__, snd_card_name);
        free(hw_info);
        hw_info = NULL;
    }

    return hw_info;
}

void hw_info_deinit(void *hw_info)
{
    struct hardware_info *my_data = (struct hardware_info*) hw_info;

    if(!my_data)
        free(my_data);
}

void hw_info_append_hw_type(void *hw_info, snd_device_t snd_device,
                            char *device_name)
{
    struct hardware_info *my_data = (struct hardware_info*) hw_info;
    uint32_t i = 0;

    snd_device_t *snd_devices =
            (snd_device_t *) my_data->snd_devices;

    if(snd_devices != NULL) {
        for (i = 0; i <  my_data->num_snd_devices; i++) {
            if (snd_device == (snd_device_t)snd_devices[i]) {
                ALOGV("extract dev_extn device %d, extn = %s",
                        (snd_device_t)snd_devices[i],  my_data->dev_extn);
                CHECK(strlcat(device_name,  my_data->dev_extn,
                        DEVICE_NAME_MAX_SIZE) < DEVICE_NAME_MAX_SIZE);
                break;
            }
        }
    }
    ALOGD("%s : device_name = %s", __func__,device_name);
}<|MERGE_RESOLUTION|>--- conflicted
+++ resolved
@@ -210,8 +210,6 @@
         hw_info->snd_devices = NULL;
         hw_info->num_snd_devices = 0;
         strlcpy(hw_info->dev_extn, "", sizeof(hw_info->dev_extn));
-<<<<<<< HEAD
-=======
     } else if (!strcmp(snd_card_name, "msm8939-snd-card-skul")) {
         strlcpy(hw_info->type, "skul", sizeof(hw_info->type));
         strlcpy(hw_info->name, "msm8939", sizeof(hw_info->name));
@@ -242,7 +240,6 @@
         hw_info->snd_devices = NULL;
         hw_info->num_snd_devices = 0;
         strlcpy(hw_info->dev_extn, "", sizeof(hw_info->dev_extn));
->>>>>>> b87c2eea
     } else {
         ALOGW("%s: Not an  8x16/8939/8909/8952 device", __func__);
     }
