--- conflicted
+++ resolved
@@ -150,13 +150,6 @@
         strlcpy(hw_info->name, "msm8917", sizeof(hw_info->name));
      } else if (!strcmp(snd_card_name, "msm8940-sku6-snd-card")) {
         strlcpy(hw_info->name, "msm8940", sizeof(hw_info->name));
-<<<<<<< HEAD
-    } else if (!strcmp(snd_card_name, "msmfalcon-snd-card-mtp")) {
-        strlcpy(hw_info->name, "msmfalcon", sizeof(hw_info->name));
-    } else if (!strcmp(snd_card_name, "msmfalcon-tasha-snd-card")) {
-        strlcpy(hw_info->name, "msmfalcon", sizeof(hw_info->name));
-     } else if (!strcmp(snd_card_name, "msm8920-sku7-snd-card")) {
-=======
     } else if (!strcmp(snd_card_name, "sdm660-snd-card")) {
         strlcpy(hw_info->name, "sdm660", sizeof(hw_info->name));
     } else if (!strcmp(snd_card_name, "sdm660-snd-card-mtp")) {
@@ -168,7 +161,6 @@
     } else if (!strcmp(snd_card_name, "sdm660-tashalite-snd-card")) {
         strlcpy(hw_info->name, "sdm660", sizeof(hw_info->name));
     } else if (!strcmp(snd_card_name, "msm8920-sku7-snd-card")) {
->>>>>>> deee8806
         strlcpy(hw_info->name, "msm8920", sizeof(hw_info->name));
     } else if (!strcmp(snd_card_name, "apq8009-tashalite-snd-card")) {
         strlcpy(hw_info->name, "apq8009", sizeof(hw_info->name));
@@ -196,10 +188,7 @@
     strlcpy(hw_info->dev_extn, "", sizeof(hw_info->dev_extn));
     hw_info->is_wsa_combo_suppported = false;
 
-<<<<<<< HEAD
-=======
     hw_info->is_stereo_spkr = true;
->>>>>>> deee8806
     if (strstr(snd_card_name, "msm8x16") || strstr(snd_card_name, "msm8939") ||
         strstr(snd_card_name, "msm8909") || strstr(snd_card_name, "msm8952") ||
         strstr(snd_card_name, "msm8976") || strstr(snd_card_name, "msm8953") ||
