/*
 * Copyright (C) 2013 The Android Open Source Project
 *
 * Licensed under the Apache License, Version 2.0 (the "License");
 * you may not use this file except in compliance with the License.
 * You may obtain a copy of the License at
 *
 *      http://www.apache.org/licenses/LICENSE-2.0
 *
 * Unless required by applicable law or agreed to in writing, software
 * distributed under the License is distributed on an "AS IS" BASIS,
 * WITHOUT WARRANTIES OR CONDITIONS OF ANY KIND, either express or implied.
 * See the License for the specific language governing permissions and
 * limitations under the License.
 */

#define LOG_TAG "audio_hw_primary"
/*#define LOG_NDEBUG 0*/
/*#define VERY_VERY_VERBOSE_LOGGING*/
#ifdef VERY_VERY_VERBOSE_LOGGING
#define ALOGVV ALOGV
#else
#define ALOGVV(a...) do { } while(0)
#endif

#include <errno.h>
#include <pthread.h>
#include <stdint.h>
#include <sys/time.h>
#include <stdlib.h>
#include <math.h>
#include <dlfcn.h>
#include <sys/resource.h>
#include <sys/prctl.h>

#include <cutils/log.h>
#include <cutils/str_parms.h>
#include <cutils/properties.h>
#include <cutils/atomic.h>
#include <cutils/sched_policy.h>

#include <hardware/audio_effect.h>
#include <system/thread_defs.h>
#include <audio_effects/effect_aec.h>
#include <audio_effects/effect_ns.h>
#include "audio_hw.h"
#include "platform_api.h"
#include <platform.h>

#include "sound/compress_params.h"

#define COMPRESS_OFFLOAD_FRAGMENT_SIZE (32 * 1024)
#define COMPRESS_OFFLOAD_NUM_FRAGMENTS 4
/* ToDo: Check and update a proper value in msec */
#define COMPRESS_OFFLOAD_PLAYBACK_LATENCY 96
#define COMPRESS_PLAYBACK_VOLUME_MAX 0x2000

struct pcm_config pcm_config_deep_buffer = {
    .channels = 2,
    .rate = DEFAULT_OUTPUT_SAMPLING_RATE,
    .period_size = DEEP_BUFFER_OUTPUT_PERIOD_SIZE,
    .period_count = DEEP_BUFFER_OUTPUT_PERIOD_COUNT,
    .format = PCM_FORMAT_S16_LE,
    .start_threshold = DEEP_BUFFER_OUTPUT_PERIOD_SIZE / 4,
    .stop_threshold = INT_MAX,
    .avail_min = DEEP_BUFFER_OUTPUT_PERIOD_SIZE / 4,
};

struct pcm_config pcm_config_low_latency = {
    .channels = 2,
    .rate = DEFAULT_OUTPUT_SAMPLING_RATE,
    .period_size = LOW_LATENCY_OUTPUT_PERIOD_SIZE,
    .period_count = LOW_LATENCY_OUTPUT_PERIOD_COUNT,
    .format = PCM_FORMAT_S16_LE,
    .start_threshold = LOW_LATENCY_OUTPUT_PERIOD_SIZE / 4,
    .stop_threshold = INT_MAX,
    .avail_min = LOW_LATENCY_OUTPUT_PERIOD_SIZE / 4,
};

struct pcm_config pcm_config_hdmi_multi = {
    .channels = HDMI_MULTI_DEFAULT_CHANNEL_COUNT, /* changed when the stream is opened */
    .rate = DEFAULT_OUTPUT_SAMPLING_RATE, /* changed when the stream is opened */
    .period_size = HDMI_MULTI_PERIOD_SIZE,
    .period_count = HDMI_MULTI_PERIOD_COUNT,
    .format = PCM_FORMAT_S16_LE,
    .start_threshold = 0,
    .stop_threshold = INT_MAX,
    .avail_min = 0,
};

struct pcm_config pcm_config_audio_capture = {
    .channels = 2,
    .period_count = AUDIO_CAPTURE_PERIOD_COUNT,
    .format = PCM_FORMAT_S16_LE,
};

struct pcm_config pcm_config_voice_call = {
    .channels = 1,
    .rate = 8000,
    .period_size = 160,
    .period_count = 2,
    .format = PCM_FORMAT_S16_LE,
};

static const char * const use_case_table[AUDIO_USECASE_MAX] = {
    [USECASE_AUDIO_PLAYBACK_DEEP_BUFFER] = "deep-buffer-playback",
    [USECASE_AUDIO_PLAYBACK_LOW_LATENCY] = "low-latency-playback",
    [USECASE_AUDIO_PLAYBACK_MULTI_CH] = "multi-channel-playback",
    [USECASE_AUDIO_RECORD] = "audio-record",
    [USECASE_AUDIO_RECORD_LOW_LATENCY] = "low-latency-record",
    [USECASE_VOICE_CALL] = "voice-call",
    [USECASE_AUDIO_PLAYBACK_OFFLOAD] = "compress-offload-playback",
};


#define STRING_TO_ENUM(string) { #string, string }

struct string_to_enum {
    const char *name;
    uint32_t value;
};

static const struct string_to_enum out_channels_name_to_enum_table[] = {
    STRING_TO_ENUM(AUDIO_CHANNEL_OUT_STEREO),
    STRING_TO_ENUM(AUDIO_CHANNEL_OUT_5POINT1),
    STRING_TO_ENUM(AUDIO_CHANNEL_OUT_7POINT1),
};

static int set_voice_volume_l(struct audio_device *adev, float volume);

static bool is_supported_format(audio_format_t format)
{
    if (format == AUDIO_FORMAT_MP3 ||
            format == AUDIO_FORMAT_AAC)
        return true;

    return false;
}

static int get_snd_codec_id(audio_format_t format)
{
    int id = 0;

    switch (format) {
    case AUDIO_FORMAT_MP3:
        id = SND_AUDIOCODEC_MP3;
        break;
    case AUDIO_FORMAT_AAC:
        id = SND_AUDIOCODEC_AAC;
        break;
    default:
        ALOGE("%s: Unsupported audio format", __func__);
    }

    return id;
}

static int enable_audio_route(struct audio_device *adev,
                              struct audio_usecase *usecase,
                              bool update_mixer)
{
    snd_device_t snd_device;
    char mixer_path[50];

    if (usecase == NULL)
        return -EINVAL;

    ALOGV("%s: enter: usecase(%d)", __func__, usecase->id);

    if (usecase->type == PCM_CAPTURE)
        snd_device = usecase->in_snd_device;
    else
        snd_device = usecase->out_snd_device;

    strcpy(mixer_path, use_case_table[usecase->id]);
    platform_add_backend_name(mixer_path, snd_device);
    ALOGV("%s: apply mixer path: %s", __func__, mixer_path);
    audio_route_apply_path(adev->audio_route, mixer_path);
    if (update_mixer)
        audio_route_update_mixer(adev->audio_route);

    ALOGV("%s: exit", __func__);
    return 0;
}

static int disable_audio_route(struct audio_device *adev,
                               struct audio_usecase *usecase,
                               bool update_mixer)
{
    snd_device_t snd_device;
    char mixer_path[50];

    if (usecase == NULL)
        return -EINVAL;

    ALOGV("%s: enter: usecase(%d)", __func__, usecase->id);
    if (usecase->type == PCM_CAPTURE)
        snd_device = usecase->in_snd_device;
    else
        snd_device = usecase->out_snd_device;
    strcpy(mixer_path, use_case_table[usecase->id]);
    platform_add_backend_name(mixer_path, snd_device);
    ALOGV("%s: reset mixer path: %s", __func__, mixer_path);
    audio_route_reset_path(adev->audio_route, mixer_path);
    if (update_mixer)
        audio_route_update_mixer(adev->audio_route);

    ALOGV("%s: exit", __func__);
    return 0;
}

static int enable_snd_device(struct audio_device *adev,
                             snd_device_t snd_device,
                             bool update_mixer)
{
    if (snd_device < SND_DEVICE_MIN ||
        snd_device >= SND_DEVICE_MAX) {
        ALOGE("%s: Invalid sound device %d", __func__, snd_device);
        return -EINVAL;
    }

    adev->snd_dev_ref_cnt[snd_device]++;
    if (adev->snd_dev_ref_cnt[snd_device] > 1) {
        ALOGV("%s: snd_device(%d: %s) is already active",
              __func__, snd_device, platform_get_snd_device_name(snd_device));
        return 0;
    }

    if (platform_send_audio_calibration(adev->platform, snd_device) < 0) {
        adev->snd_dev_ref_cnt[snd_device]--;
        return -EINVAL;
    }

    ALOGV("%s: snd_device(%d: %s)", __func__,
          snd_device, platform_get_snd_device_name(snd_device));
    audio_route_apply_path(adev->audio_route, platform_get_snd_device_name(snd_device));
    if (update_mixer)
        audio_route_update_mixer(adev->audio_route);

    return 0;
}

static int disable_snd_device(struct audio_device *adev,
                              snd_device_t snd_device,
                              bool update_mixer)
{
    if (snd_device < SND_DEVICE_MIN ||
        snd_device >= SND_DEVICE_MAX) {
        ALOGE("%s: Invalid sound device %d", __func__, snd_device);
        return -EINVAL;
    }
    if (adev->snd_dev_ref_cnt[snd_device] <= 0) {
        ALOGE("%s: device ref cnt is already 0", __func__);
        return -EINVAL;
    }
    adev->snd_dev_ref_cnt[snd_device]--;
    if (adev->snd_dev_ref_cnt[snd_device] == 0) {
        ALOGV("%s: snd_device(%d: %s)", __func__,
              snd_device, platform_get_snd_device_name(snd_device));
        audio_route_reset_path(adev->audio_route, platform_get_snd_device_name(snd_device));
        if (update_mixer)
            audio_route_update_mixer(adev->audio_route);
    }
    return 0;
}

static void check_usecases_codec_backend(struct audio_device *adev,
                                          struct audio_usecase *uc_info,
                                          snd_device_t snd_device)
{
    struct listnode *node;
    struct audio_usecase *usecase;
    bool switch_device[AUDIO_USECASE_MAX];
    int i, num_uc_to_switch = 0;

    /*
     * This function is to make sure that all the usecases that are active on
     * the hardware codec backend are always routed to any one device that is
     * handled by the hardware codec.
     * For example, if low-latency and deep-buffer usecases are currently active
     * on speaker and out_set_parameters(headset) is received on low-latency
     * output, then we have to make sure deep-buffer is also switched to headset,
     * because of the limitation that both the devices cannot be enabled
     * at the same time as they share the same backend.
     */
    /* Disable all the usecases on the shared backend other than the
       specified usecase */
    for (i = 0; i < AUDIO_USECASE_MAX; i++)
        switch_device[i] = false;

    list_for_each(node, &adev->usecase_list) {
        usecase = node_to_item(node, struct audio_usecase, list);
        if (usecase->type != PCM_CAPTURE &&
                usecase != uc_info &&
                usecase->out_snd_device != snd_device &&
                usecase->devices & AUDIO_DEVICE_OUT_ALL_CODEC_BACKEND) {
            ALOGV("%s: Usecase (%s) is active on (%s) - disabling ..",
                  __func__, use_case_table[usecase->id],
                  platform_get_snd_device_name(usecase->out_snd_device));
            disable_audio_route(adev, usecase, false);
            switch_device[usecase->id] = true;
            num_uc_to_switch++;
        }
    }

    if (num_uc_to_switch) {
        /* Make sure all the streams are de-routed before disabling the device */
        audio_route_update_mixer(adev->audio_route);

        list_for_each(node, &adev->usecase_list) {
            usecase = node_to_item(node, struct audio_usecase, list);
            if (switch_device[usecase->id]) {
                disable_snd_device(adev, usecase->out_snd_device, false);
            }
        }

        list_for_each(node, &adev->usecase_list) {
            usecase = node_to_item(node, struct audio_usecase, list);
            if (switch_device[usecase->id]) {
                enable_snd_device(adev, snd_device, false);
            }
        }

        /* Make sure new snd device is enabled before re-routing the streams */
        audio_route_update_mixer(adev->audio_route);

        /* Re-route all the usecases on the shared backend other than the
           specified usecase to new snd devices */
        list_for_each(node, &adev->usecase_list) {
            usecase = node_to_item(node, struct audio_usecase, list);
            /* Update the out_snd_device only before enabling the audio route */
            if (switch_device[usecase->id] ) {
                usecase->out_snd_device = snd_device;
                enable_audio_route(adev, usecase, false);
            }
        }

        audio_route_update_mixer(adev->audio_route);
    }
}

static void check_and_route_capture_usecases(struct audio_device *adev,
                                             struct audio_usecase *uc_info,
                                             snd_device_t snd_device)
{
    struct listnode *node;
    struct audio_usecase *usecase;
    bool switch_device[AUDIO_USECASE_MAX];
    int i, num_uc_to_switch = 0;

    /*
     * This function is to make sure that all the active capture usecases
     * are always routed to the same input sound device.
     * For example, if audio-record and voice-call usecases are currently
     * active on speaker(rx) and speaker-mic (tx) and out_set_parameters(earpiece)
     * is received for voice call then we have to make sure that audio-record
     * usecase is also switched to earpiece i.e. voice-dmic-ef,
     * because of the limitation that two devices cannot be enabled
     * at the same time if they share the same backend.
     */
    for (i = 0; i < AUDIO_USECASE_MAX; i++)
        switch_device[i] = false;

    list_for_each(node, &adev->usecase_list) {
        usecase = node_to_item(node, struct audio_usecase, list);
        if (usecase->type != PCM_PLAYBACK &&
                usecase != uc_info &&
                usecase->in_snd_device != snd_device) {
            ALOGV("%s: Usecase (%s) is active on (%s) - disabling ..",
                  __func__, use_case_table[usecase->id],
                  platform_get_snd_device_name(usecase->in_snd_device));
            disable_audio_route(adev, usecase, false);
            switch_device[usecase->id] = true;
            num_uc_to_switch++;
        }
    }

    if (num_uc_to_switch) {
        /* Make sure all the streams are de-routed before disabling the device */
        audio_route_update_mixer(adev->audio_route);

        list_for_each(node, &adev->usecase_list) {
            usecase = node_to_item(node, struct audio_usecase, list);
            if (switch_device[usecase->id]) {
                disable_snd_device(adev, usecase->in_snd_device, false);
                enable_snd_device(adev, snd_device, false);
            }
        }

        /* Make sure new snd device is enabled before re-routing the streams */
        audio_route_update_mixer(adev->audio_route);

        /* Re-route all the usecases on the shared backend other than the
           specified usecase to new snd devices */
        list_for_each(node, &adev->usecase_list) {
            usecase = node_to_item(node, struct audio_usecase, list);
            /* Update the in_snd_device only before enabling the audio route */
            if (switch_device[usecase->id] ) {
                usecase->in_snd_device = snd_device;
                enable_audio_route(adev, usecase, false);
            }
        }

        audio_route_update_mixer(adev->audio_route);
    }
}


/* must be called with hw device mutex locked */
static int read_hdmi_channel_masks(struct stream_out *out)
{
    int ret = 0;
    int channels = platform_edid_get_max_channels(out->dev->platform);

    switch (channels) {
        /*
         * Do not handle stereo output in Multi-channel cases
         * Stereo case is handled in normal playback path
         */
    case 6:
        ALOGV("%s: HDMI supports 5.1", __func__);
        out->supported_channel_masks[0] = AUDIO_CHANNEL_OUT_5POINT1;
        break;
    case 8:
        ALOGV("%s: HDMI supports 5.1 and 7.1 channels", __func__);
        out->supported_channel_masks[0] = AUDIO_CHANNEL_OUT_5POINT1;
        out->supported_channel_masks[1] = AUDIO_CHANNEL_OUT_7POINT1;
        break;
    default:
        ALOGE("HDMI does not support multi channel playback");
        ret = -ENOSYS;
        break;
    }
    return ret;
}

static struct audio_usecase *get_usecase_from_list(struct audio_device *adev,
                                                   audio_usecase_t uc_id)
{
    struct audio_usecase *usecase;
    struct listnode *node;

    list_for_each(node, &adev->usecase_list) {
        usecase = node_to_item(node, struct audio_usecase, list);
        if (usecase->id == uc_id)
            return usecase;
    }
    return NULL;
}

static int select_devices(struct audio_device *adev,
                          audio_usecase_t uc_id)
{
    snd_device_t out_snd_device = SND_DEVICE_NONE;
    snd_device_t in_snd_device = SND_DEVICE_NONE;
    struct audio_usecase *usecase = NULL;
    struct audio_usecase *vc_usecase = NULL;
    struct listnode *node;
    int status = 0;

    usecase = get_usecase_from_list(adev, uc_id);
    if (usecase == NULL) {
        ALOGE("%s: Could not find the usecase(%d)", __func__, uc_id);
        return -EINVAL;
    }

    if (usecase->type == VOICE_CALL) {
        out_snd_device = platform_get_output_snd_device(adev->platform,
                                                        usecase->stream.out->devices);
        in_snd_device = platform_get_input_snd_device(adev->platform, usecase->stream.out->devices);
        usecase->devices = usecase->stream.out->devices;
    } else {
        /*
         * If the voice call is active, use the sound devices of voice call usecase
         * so that it would not result any device switch. All the usecases will
         * be switched to new device when select_devices() is called for voice call
         * usecase. This is to avoid switching devices for voice call when
         * check_usecases_codec_backend() is called below.
         */
        if (adev->in_call) {
            vc_usecase = get_usecase_from_list(adev, USECASE_VOICE_CALL);
            if (vc_usecase->devices & AUDIO_DEVICE_OUT_ALL_CODEC_BACKEND) {
                in_snd_device = vc_usecase->in_snd_device;
                out_snd_device = vc_usecase->out_snd_device;
            }
        }
        if (usecase->type == PCM_PLAYBACK) {
            usecase->devices = usecase->stream.out->devices;
            in_snd_device = SND_DEVICE_NONE;
            if (out_snd_device == SND_DEVICE_NONE) {
                out_snd_device = platform_get_output_snd_device(adev->platform,
                                            usecase->stream.out->devices);
                if (usecase->stream.out == adev->primary_output &&
                        adev->active_input &&
                        adev->active_input->source == AUDIO_SOURCE_VOICE_COMMUNICATION) {
                    select_devices(adev, adev->active_input->usecase);
                }
            }
        } else if (usecase->type == PCM_CAPTURE) {
            usecase->devices = usecase->stream.in->device;
            out_snd_device = SND_DEVICE_NONE;
            if (in_snd_device == SND_DEVICE_NONE) {
                if (adev->active_input->source == AUDIO_SOURCE_VOICE_COMMUNICATION &&
                        adev->primary_output && !adev->primary_output->standby) {
                    in_snd_device = platform_get_input_snd_device(adev->platform,
                                        adev->primary_output->devices);
                } else {
                    in_snd_device = platform_get_input_snd_device(adev->platform,
                                                                  AUDIO_DEVICE_NONE);
                }
            }
        }
    }

    if (out_snd_device == usecase->out_snd_device &&
        in_snd_device == usecase->in_snd_device) {
        return 0;
    }

    ALOGD("%s: out_snd_device(%d: %s) in_snd_device(%d: %s)", __func__,
          out_snd_device, platform_get_snd_device_name(out_snd_device),
          in_snd_device,  platform_get_snd_device_name(in_snd_device));

    /*
     * Limitation: While in call, to do a device switch we need to disable
     * and enable both RX and TX devices though one of them is same as current
     * device.
     */
    if (usecase->type == VOICE_CALL) {
        status = platform_switch_voice_call_device_pre(adev->platform);
    }

    /* Disable current sound devices */
    if (usecase->out_snd_device != SND_DEVICE_NONE) {
        disable_audio_route(adev, usecase, true);
        disable_snd_device(adev, usecase->out_snd_device, false);
    }

    if (usecase->in_snd_device != SND_DEVICE_NONE) {
        disable_audio_route(adev, usecase, true);
        disable_snd_device(adev, usecase->in_snd_device, false);
    }

    /* Enable new sound devices */
    if (out_snd_device != SND_DEVICE_NONE) {
        if (usecase->devices & AUDIO_DEVICE_OUT_ALL_CODEC_BACKEND)
            check_usecases_codec_backend(adev, usecase, out_snd_device);
        enable_snd_device(adev, out_snd_device, false);
    }

    if (in_snd_device != SND_DEVICE_NONE) {
        check_and_route_capture_usecases(adev, usecase, in_snd_device);
        enable_snd_device(adev, in_snd_device, false);
    }

    if (usecase->type == VOICE_CALL)
        status = platform_switch_voice_call_device_post(adev->platform,
                                                        out_snd_device,
                                                        in_snd_device);

    audio_route_update_mixer(adev->audio_route);

    usecase->in_snd_device = in_snd_device;
    usecase->out_snd_device = out_snd_device;

    enable_audio_route(adev, usecase, true);

    return status;
}

static int stop_input_stream(struct stream_in *in)
{
    int i, ret = 0;
    struct audio_usecase *uc_info;
    struct audio_device *adev = in->dev;

    adev->active_input = NULL;

    ALOGV("%s: enter: usecase(%d: %s)", __func__,
          in->usecase, use_case_table[in->usecase]);
    uc_info = get_usecase_from_list(adev, in->usecase);
    if (uc_info == NULL) {
        ALOGE("%s: Could not find the usecase (%d) in the list",
              __func__, in->usecase);
        return -EINVAL;
    }

    /* 1. Disable stream specific mixer controls */
    disable_audio_route(adev, uc_info, true);

    /* 2. Disable the tx device */
    disable_snd_device(adev, uc_info->in_snd_device, true);

    list_remove(&uc_info->list);
    free(uc_info);

    ALOGV("%s: exit: status(%d)", __func__, ret);
    return ret;
}

int start_input_stream(struct stream_in *in)
{
    /* 1. Enable output device and stream routing controls */
    int ret = 0;
    struct audio_usecase *uc_info;
    struct audio_device *adev = in->dev;

    ALOGV("%s: enter: usecase(%d)", __func__, in->usecase);
    in->pcm_device_id = platform_get_pcm_device_id(in->usecase, PCM_CAPTURE);
    if (in->pcm_device_id < 0) {
        ALOGE("%s: Could not find PCM device id for the usecase(%d)",
              __func__, in->usecase);
        ret = -EINVAL;
        goto error_config;
    }

    adev->active_input = in;
    uc_info = (struct audio_usecase *)calloc(1, sizeof(struct audio_usecase));
    uc_info->id = in->usecase;
    uc_info->type = PCM_CAPTURE;
    uc_info->stream.in = in;
    uc_info->devices = in->device;
    uc_info->in_snd_device = SND_DEVICE_NONE;
    uc_info->out_snd_device = SND_DEVICE_NONE;

    list_add_tail(&adev->usecase_list, &uc_info->list);
    select_devices(adev, in->usecase);

    ALOGV("%s: Opening PCM device card_id(%d) device_id(%d), channels %d",
          __func__, SOUND_CARD, in->pcm_device_id, in->config.channels);
    in->pcm = pcm_open(SOUND_CARD, in->pcm_device_id,
                           PCM_IN, &in->config);
    if (in->pcm && !pcm_is_ready(in->pcm)) {
        ALOGE("%s: %s", __func__, pcm_get_error(in->pcm));
        pcm_close(in->pcm);
        in->pcm = NULL;
        ret = -EIO;
        goto error_open;
    }
    ALOGV("%s: exit", __func__);
    return ret;

error_open:
    stop_input_stream(in);

error_config:
    adev->active_input = NULL;
    ALOGD("%s: exit: status(%d)", __func__, ret);

    return ret;
}

/* must be called with out->lock locked */
static int send_offload_cmd_l(struct stream_out* out, int command)
{
    struct offload_cmd *cmd = (struct offload_cmd *)calloc(1, sizeof(struct offload_cmd));

    ALOGVV("%s %d", __func__, command);

    cmd->cmd = command;
    list_add_tail(&out->offload_cmd_list, &cmd->node);
    pthread_cond_signal(&out->offload_cond);
    return 0;
}

/* must be called iwth out->lock locked */
static void stop_compressed_output_l(struct stream_out *out)
{
    out->offload_state = OFFLOAD_STATE_IDLE;
    out->playback_started = 0;
    out->send_new_metadata = 1;
    if (out->compr != NULL) {
        compress_stop(out->compr);
        while (out->offload_thread_blocked) {
            pthread_cond_wait(&out->cond, &out->lock);
        }
    }
}

static void *offload_thread_loop(void *context)
{
    struct stream_out *out = (struct stream_out *) context;
    struct listnode *item;

    out->offload_state = OFFLOAD_STATE_IDLE;
    out->playback_started = 0;

    setpriority(PRIO_PROCESS, 0, ANDROID_PRIORITY_AUDIO);
    set_sched_policy(0, SP_FOREGROUND);
    prctl(PR_SET_NAME, (unsigned long)"Offload Callback", 0, 0, 0);

    ALOGV("%s", __func__);
    pthread_mutex_lock(&out->lock);
    for (;;) {
        struct offload_cmd *cmd = NULL;
        stream_callback_event_t event;
        bool send_callback = false;

        ALOGVV("%s offload_cmd_list %d out->offload_state %d",
              __func__, list_empty(&out->offload_cmd_list),
              out->offload_state);
        if (list_empty(&out->offload_cmd_list)) {
            ALOGV("%s SLEEPING", __func__);
            pthread_cond_wait(&out->offload_cond, &out->lock);
            ALOGV("%s RUNNING", __func__);
            continue;
        }

        item = list_head(&out->offload_cmd_list);
        cmd = node_to_item(item, struct offload_cmd, node);
        list_remove(item);

        ALOGVV("%s STATE %d CMD %d out->compr %p",
               __func__, out->offload_state, cmd->cmd, out->compr);

        if (cmd->cmd == OFFLOAD_CMD_EXIT) {
            free(cmd);
            break;
        }

        if (out->compr == NULL) {
            ALOGE("%s: Compress handle is NULL", __func__);
            pthread_cond_signal(&out->cond);
            continue;
        }
        out->offload_thread_blocked = true;
        pthread_mutex_unlock(&out->lock);
        send_callback = false;
        switch(cmd->cmd) {
        case OFFLOAD_CMD_WAIT_FOR_BUFFER:
            compress_wait(out->compr, -1);
            send_callback = true;
            event = STREAM_CBK_EVENT_WRITE_READY;
            break;
        case OFFLOAD_CMD_PARTIAL_DRAIN:
            compress_next_track(out->compr);
            compress_partial_drain(out->compr);
            send_callback = true;
            event = STREAM_CBK_EVENT_DRAIN_READY;
            break;
        case OFFLOAD_CMD_DRAIN:
            compress_drain(out->compr);
            send_callback = true;
            event = STREAM_CBK_EVENT_DRAIN_READY;
            break;
        default:
            ALOGE("%s unknown command received: %d", __func__, cmd->cmd);
            break;
        }
        pthread_mutex_lock(&out->lock);
        out->offload_thread_blocked = false;
        pthread_cond_signal(&out->cond);
        if (send_callback) {
            out->offload_callback(event, NULL, out->offload_cookie);
        }
        free(cmd);
    }

    pthread_cond_signal(&out->cond);
    while (!list_empty(&out->offload_cmd_list)) {
        item = list_head(&out->offload_cmd_list);
        list_remove(item);
        free(node_to_item(item, struct offload_cmd, node));
    }
    pthread_mutex_unlock(&out->lock);

    return NULL;
}

static int create_offload_callback_thread(struct stream_out *out)
{
    pthread_cond_init(&out->offload_cond, (const pthread_condattr_t *) NULL);
    list_init(&out->offload_cmd_list);
    pthread_create(&out->offload_thread, (const pthread_attr_t *) NULL,
                    offload_thread_loop, out);
    return 0;
}

static int destroy_offload_callback_thread(struct stream_out *out)
{
    pthread_mutex_lock(&out->lock);
    stop_compressed_output_l(out);
    send_offload_cmd_l(out, OFFLOAD_CMD_EXIT);

    pthread_mutex_unlock(&out->lock);
    pthread_join(out->offload_thread, (void **) NULL);
    pthread_cond_destroy(&out->offload_cond);

    return 0;
}

static bool allow_hdmi_channel_config(struct audio_device *adev)
{
    struct listnode *node;
    struct audio_usecase *usecase;
    bool ret = true;

    list_for_each(node, &adev->usecase_list) {
        usecase = node_to_item(node, struct audio_usecase, list);
        if (usecase->devices & AUDIO_DEVICE_OUT_AUX_DIGITAL) {
            /*
             * If voice call is already existing, do not proceed further to avoid
             * disabling/enabling both RX and TX devices, CSD calls, etc.
             * Once the voice call done, the HDMI channels can be configured to
             * max channels of remaining use cases.
             */
            if (usecase->id == USECASE_VOICE_CALL) {
                ALOGD("%s: voice call is active, no change in HDMI channels",
                      __func__);
                ret = false;
                break;
            } else if (usecase->id == USECASE_AUDIO_PLAYBACK_MULTI_CH) {
                ALOGD("%s: multi channel playback is active, "
                      "no change in HDMI channels", __func__);
                ret = false;
                break;
            }
        }
    }
    return ret;
}

static int check_and_set_hdmi_channels(struct audio_device *adev,
                                       unsigned int channels)
{
    struct listnode *node;
    struct audio_usecase *usecase;

    /* Check if change in HDMI channel config is allowed */
    if (!allow_hdmi_channel_config(adev))
        return 0;

    if (channels == adev->cur_hdmi_channels) {
        ALOGD("%s: Requested channels are same as current", __func__);
        return 0;
    }

    platform_set_hdmi_channels(adev->platform, channels);
    adev->cur_hdmi_channels = channels;

    /*
     * Deroute all the playback streams routed to HDMI so that
     * the back end is deactivated. Note that backend will not
     * be deactivated if any one stream is connected to it.
     */
    list_for_each(node, &adev->usecase_list) {
        usecase = node_to_item(node, struct audio_usecase, list);
        if (usecase->type == PCM_PLAYBACK &&
                usecase->devices & AUDIO_DEVICE_OUT_AUX_DIGITAL) {
            disable_audio_route(adev, usecase, true);
        }
    }

    /*
     * Enable all the streams disabled above. Now the HDMI backend
     * will be activated with new channel configuration
     */
    list_for_each(node, &adev->usecase_list) {
        usecase = node_to_item(node, struct audio_usecase, list);
        if (usecase->type == PCM_PLAYBACK &&
                usecase->devices & AUDIO_DEVICE_OUT_AUX_DIGITAL) {
            enable_audio_route(adev, usecase, true);
        }
    }

    return 0;
}

static int stop_output_stream(struct stream_out *out)
{
    int i, ret = 0;
    struct audio_usecase *uc_info;
    struct audio_device *adev = out->dev;

    ALOGV("%s: enter: usecase(%d: %s)", __func__,
          out->usecase, use_case_table[out->usecase]);
    uc_info = get_usecase_from_list(adev, out->usecase);
    if (uc_info == NULL) {
        ALOGE("%s: Could not find the usecase (%d) in the list",
              __func__, out->usecase);
        return -EINVAL;
    }

    if (out->usecase == USECASE_AUDIO_PLAYBACK_OFFLOAD &&
            adev->visualizer_stop_output != NULL)
        adev->visualizer_stop_output(out->handle);

    /* 1. Get and set stream specific mixer controls */
    disable_audio_route(adev, uc_info, true);

    /* 2. Disable the rx device */
    disable_snd_device(adev, uc_info->out_snd_device, true);

    list_remove(&uc_info->list);
    free(uc_info);

    /* Must be called after removing the usecase from list */
    if (out->devices & AUDIO_DEVICE_OUT_AUX_DIGITAL)
        check_and_set_hdmi_channels(adev, DEFAULT_HDMI_OUT_CHANNELS);

    ALOGV("%s: exit: status(%d)", __func__, ret);
    return ret;
}

int start_output_stream(struct stream_out *out)
{
    int ret = 0;
    struct audio_usecase *uc_info;
    struct audio_device *adev = out->dev;

    ALOGV("%s: enter: usecase(%d: %s) devices(%#x)",
          __func__, out->usecase, use_case_table[out->usecase], out->devices);
    out->pcm_device_id = platform_get_pcm_device_id(out->usecase, PCM_PLAYBACK);
    if (out->pcm_device_id < 0) {
        ALOGE("%s: Invalid PCM device id(%d) for the usecase(%d)",
              __func__, out->pcm_device_id, out->usecase);
        ret = -EINVAL;
        goto error_config;
    }

    uc_info = (struct audio_usecase *)calloc(1, sizeof(struct audio_usecase));
    uc_info->id = out->usecase;
    uc_info->type = PCM_PLAYBACK;
    uc_info->stream.out = out;
    uc_info->devices = out->devices;
    uc_info->in_snd_device = SND_DEVICE_NONE;
    uc_info->out_snd_device = SND_DEVICE_NONE;

    /* This must be called before adding this usecase to the list */
    if (out->devices & AUDIO_DEVICE_OUT_AUX_DIGITAL)
        check_and_set_hdmi_channels(adev, out->config.channels);

    list_add_tail(&adev->usecase_list, &uc_info->list);

    select_devices(adev, out->usecase);

    ALOGV("%s: Opening PCM device card_id(%d) device_id(%d)",
          __func__, 0, out->pcm_device_id);
    if (out->usecase != USECASE_AUDIO_PLAYBACK_OFFLOAD) {
        out->pcm = pcm_open(SOUND_CARD, out->pcm_device_id,
                               PCM_OUT | PCM_MONOTONIC, &out->config);
        if (out->pcm && !pcm_is_ready(out->pcm)) {
            ALOGE("%s: %s", __func__, pcm_get_error(out->pcm));
            pcm_close(out->pcm);
            out->pcm = NULL;
            ret = -EIO;
            goto error_open;
        }
    } else {
        out->pcm = NULL;
        out->compr = compress_open(SOUND_CARD, out->pcm_device_id,
                                   COMPRESS_IN, &out->compr_config);
        if (out->compr && !is_compress_ready(out->compr)) {
            ALOGE("%s: %s", __func__, compress_get_error(out->compr));
            compress_close(out->compr);
            out->compr = NULL;
            ret = -EIO;
            goto error_open;
        }
        if (out->offload_callback)
            compress_nonblock(out->compr, out->non_blocking);

        if (adev->visualizer_start_output != NULL)
            adev->visualizer_start_output(out->handle);
    }
    ALOGV("%s: exit", __func__);
    return 0;
error_open:
    stop_output_stream(out);
error_config:
    return ret;
}

static int stop_voice_call(struct audio_device *adev)
{
    int i, ret = 0;
    struct audio_usecase *uc_info;

    ALOGV("%s: enter", __func__);
    adev->in_call = false;

    ret = platform_stop_voice_call(adev->platform);

    /* 1. Close the PCM devices */
    if (adev->voice_call_rx) {
        pcm_close(adev->voice_call_rx);
        adev->voice_call_rx = NULL;
    }
    if (adev->voice_call_tx) {
        pcm_close(adev->voice_call_tx);
        adev->voice_call_tx = NULL;
    }

    uc_info = get_usecase_from_list(adev, USECASE_VOICE_CALL);
    if (uc_info == NULL) {
        ALOGE("%s: Could not find the usecase (%d) in the list",
              __func__, USECASE_VOICE_CALL);
        return -EINVAL;
    }

    /* 2. Get and set stream specific mixer controls */
    disable_audio_route(adev, uc_info, true);

    /* 3. Disable the rx and tx devices */
    disable_snd_device(adev, uc_info->out_snd_device, false);
    disable_snd_device(adev, uc_info->in_snd_device, true);

    list_remove(&uc_info->list);
    free(uc_info);

    ALOGV("%s: exit: status(%d)", __func__, ret);
    return ret;
}

static int start_voice_call(struct audio_device *adev)
{
    int i, ret = 0;
    struct audio_usecase *uc_info;
    int pcm_dev_rx_id, pcm_dev_tx_id;

    ALOGV("%s: enter", __func__);

    uc_info = (struct audio_usecase *)calloc(1, sizeof(struct audio_usecase));
    uc_info->id = USECASE_VOICE_CALL;
    uc_info->type = VOICE_CALL;
    uc_info->stream.out = adev->primary_output;
    uc_info->devices = adev->primary_output->devices;
    uc_info->in_snd_device = SND_DEVICE_NONE;
    uc_info->out_snd_device = SND_DEVICE_NONE;

    list_add_tail(&adev->usecase_list, &uc_info->list);

    select_devices(adev, USECASE_VOICE_CALL);

    pcm_dev_rx_id = platform_get_pcm_device_id(uc_info->id, PCM_PLAYBACK);
    pcm_dev_tx_id = platform_get_pcm_device_id(uc_info->id, PCM_CAPTURE);

    if (pcm_dev_rx_id < 0 || pcm_dev_tx_id < 0) {
        ALOGE("%s: Invalid PCM devices (rx: %d tx: %d) for the usecase(%d)",
              __func__, pcm_dev_rx_id, pcm_dev_tx_id, uc_info->id);
        ret = -EIO;
        goto error_start_voice;
    }

    ALOGV("%s: Opening PCM playback device card_id(%d) device_id(%d)",
          __func__, SOUND_CARD, pcm_dev_rx_id);
    adev->voice_call_rx = pcm_open(SOUND_CARD,
                                  pcm_dev_rx_id,
                                  PCM_OUT | PCM_MONOTONIC, &pcm_config_voice_call);
    if (adev->voice_call_rx && !pcm_is_ready(adev->voice_call_rx)) {
        ALOGE("%s: %s", __func__, pcm_get_error(adev->voice_call_rx));
        ret = -EIO;
        goto error_start_voice;
    }

    ALOGV("%s: Opening PCM capture device card_id(%d) device_id(%d)",
          __func__, SOUND_CARD, pcm_dev_tx_id);
    adev->voice_call_tx = pcm_open(SOUND_CARD,
                                   pcm_dev_tx_id,
                                   PCM_IN, &pcm_config_voice_call);
    if (adev->voice_call_tx && !pcm_is_ready(adev->voice_call_tx)) {
        ALOGE("%s: %s", __func__, pcm_get_error(adev->voice_call_tx));
        ret = -EIO;
        goto error_start_voice;
    }

    /* set cached volume */
    set_voice_volume_l(adev, adev->voice_volume);

    pcm_start(adev->voice_call_rx);
    pcm_start(adev->voice_call_tx);

    ret = platform_start_voice_call(adev->platform);
    if (ret < 0) {
        ALOGE("%s: platform_start_voice_call error %d\n", __func__, ret);
        goto error_start_voice;
    }
    adev->in_call = true;
    return 0;

error_start_voice:
    stop_voice_call(adev);

    ALOGD("%s: exit: status(%d)", __func__, ret);
    return ret;
}

static int check_input_parameters(uint32_t sample_rate,
                                  audio_format_t format,
                                  int channel_count)
{
    if (format != AUDIO_FORMAT_PCM_16_BIT) return -EINVAL;

    if ((channel_count < 1) || (channel_count > 2)) return -EINVAL;

    switch (sample_rate) {
    case 8000:
    case 11025:
    case 12000:
    case 16000:
    case 22050:
    case 24000:
    case 32000:
    case 44100:
    case 48000:
        break;
    default:
        return -EINVAL;
    }

    return 0;
}

static size_t get_input_buffer_size(uint32_t sample_rate,
                                    audio_format_t format,
                                    int channel_count)
{
    size_t size = 0;

    if (check_input_parameters(sample_rate, format, channel_count) != 0)
        return 0;
<<<<<<< HEAD

    size = (sample_rate * AUDIO_CAPTURE_PERIOD_DURATION_MSEC) / 1000;
    /* ToDo: should use frame_size computed based on the format and
       channel_count here. */
    size *= sizeof(short) * channel_count;

    /* make sure the size is multiple of 64 */
    size += 0x3f;
    size &= ~0x3f;

=======

    size = (sample_rate * AUDIO_CAPTURE_PERIOD_DURATION_MSEC) / 1000;
    /* ToDo: should use frame_size computed based on the format and
       channel_count here. */
    size *= sizeof(short) * channel_count;

    /* make sure the size is multiple of 64 */
    size += 0x3f;
    size &= ~0x3f;

>>>>>>> 1ed34197
    return size;
}

static uint32_t out_get_sample_rate(const struct audio_stream *stream)
{
    struct stream_out *out = (struct stream_out *)stream;

    return out->sample_rate;
}

static int out_set_sample_rate(struct audio_stream *stream, uint32_t rate)
{
    return -ENOSYS;
}

static size_t out_get_buffer_size(const struct audio_stream *stream)
{
    struct stream_out *out = (struct stream_out *)stream;

    if (out->usecase == USECASE_AUDIO_PLAYBACK_OFFLOAD) {
        return out->compr_config.fragment_size;
    }

    return out->config.period_size * audio_stream_frame_size(stream);
}

static uint32_t out_get_channels(const struct audio_stream *stream)
{
    struct stream_out *out = (struct stream_out *)stream;

    return out->channel_mask;
}

static audio_format_t out_get_format(const struct audio_stream *stream)
{
    struct stream_out *out = (struct stream_out *)stream;

    return out->format;
}

static int out_set_format(struct audio_stream *stream, audio_format_t format)
{
    return -ENOSYS;
}

static int out_standby(struct audio_stream *stream)
{
    struct stream_out *out = (struct stream_out *)stream;
    struct audio_device *adev = out->dev;

    ALOGV("%s: enter: usecase(%d: %s)", __func__,
          out->usecase, use_case_table[out->usecase]);

    pthread_mutex_lock(&out->lock);
    if (!out->standby) {
        pthread_mutex_lock(&adev->lock);
        out->standby = true;
        if (out->usecase != USECASE_AUDIO_PLAYBACK_OFFLOAD) {
            if (out->pcm) {
                pcm_close(out->pcm);
                out->pcm = NULL;
            }
        } else {
            stop_compressed_output_l(out);
            out->gapless_mdata.encoder_delay = 0;
            out->gapless_mdata.encoder_padding = 0;
            if (out->compr != NULL) {
                compress_close(out->compr);
                out->compr = NULL;
            }
        }
        stop_output_stream(out);
        pthread_mutex_unlock(&adev->lock);
    }
    pthread_mutex_unlock(&out->lock);
    ALOGV("%s: exit", __func__);
    return 0;
}

static int out_dump(const struct audio_stream *stream, int fd)
{
    return 0;
}

static int parse_compress_metadata(struct stream_out *out, struct str_parms *parms)
{
    int ret = 0;
    char value[32];
    struct compr_gapless_mdata tmp_mdata;

    if (!out || !parms) {
        return -EINVAL;
    }

    ret = str_parms_get_str(parms, AUDIO_OFFLOAD_CODEC_DELAY_SAMPLES, value, sizeof(value));
    if (ret >= 0) {
        tmp_mdata.encoder_delay = atoi(value); //whats a good limit check?
    } else {
        return -EINVAL;
    }

    ret = str_parms_get_str(parms, AUDIO_OFFLOAD_CODEC_PADDING_SAMPLES, value, sizeof(value));
    if (ret >= 0) {
        tmp_mdata.encoder_padding = atoi(value);
    } else {
        return -EINVAL;
    }

    out->gapless_mdata = tmp_mdata;
    out->send_new_metadata = 1;
    ALOGV("%s new encoder delay %u and padding %u", __func__,
          out->gapless_mdata.encoder_delay, out->gapless_mdata.encoder_padding);

    return 0;
}


static int out_set_parameters(struct audio_stream *stream, const char *kvpairs)
{
    struct stream_out *out = (struct stream_out *)stream;
    struct audio_device *adev = out->dev;
    struct audio_usecase *usecase;
    struct listnode *node;
    struct str_parms *parms;
    char value[32];
    int ret, val = 0;
    bool select_new_device = false;

    ALOGD("%s: enter: usecase(%d: %s) kvpairs: %s",
          __func__, out->usecase, use_case_table[out->usecase], kvpairs);
    parms = str_parms_create_str(kvpairs);
    ret = str_parms_get_str(parms, AUDIO_PARAMETER_STREAM_ROUTING, value, sizeof(value));
    if (ret >= 0) {
        val = atoi(value);
        pthread_mutex_lock(&out->lock);
        pthread_mutex_lock(&adev->lock);

        /*
         * When HDMI cable is unplugged the music playback is paused and
         * the policy manager sends routing=0. But the audioflinger
         * continues to write data until standby time (3sec).
         * As the HDMI core is turned off, the write gets blocked.
         * Avoid this by routing audio to speaker until standby.
         */
        if (out->devices == AUDIO_DEVICE_OUT_AUX_DIGITAL &&
                val == AUDIO_DEVICE_NONE) {
            val = AUDIO_DEVICE_OUT_SPEAKER;
        }

        /*
         * select_devices() call below switches all the usecases on the same
         * backend to the new device. Refer to check_usecases_codec_backend() in
         * the select_devices(). But how do we undo this?
         *
         * For example, music playback is active on headset (deep-buffer usecase)
         * and if we go to ringtones and select a ringtone, low-latency usecase
         * will be started on headset+speaker. As we can't enable headset+speaker
         * and headset devices at the same time, select_devices() switches the music
         * playback to headset+speaker while starting low-lateny usecase for ringtone.
         * So when the ringtone playback is completed, how do we undo the same?
         *
         * We are relying on the out_set_parameters() call on deep-buffer output,
         * once the ringtone playback is ended.
         * NOTE: We should not check if the current devices are same as new devices.
         *       Because select_devices() must be called to switch back the music
         *       playback to headset.
         */
        if (val != 0) {
            out->devices = val;

            if (!out->standby)
                select_devices(adev, out->usecase);

            if ((adev->mode == AUDIO_MODE_IN_CALL) && !adev->in_call &&
                    (out == adev->primary_output)) {
                start_voice_call(adev);
            } else if ((adev->mode == AUDIO_MODE_IN_CALL) && adev->in_call &&
                       (out == adev->primary_output)) {
                select_devices(adev, USECASE_VOICE_CALL);
            }
        }

        if ((adev->mode == AUDIO_MODE_NORMAL) && adev->in_call &&
                (out == adev->primary_output)) {
            stop_voice_call(adev);
        }

        pthread_mutex_unlock(&adev->lock);
        pthread_mutex_unlock(&out->lock);
    }

    if (out->usecase == USECASE_AUDIO_PLAYBACK_OFFLOAD) {
        parse_compress_metadata(out, parms);
    }

    str_parms_destroy(parms);
    ALOGV("%s: exit: code(%d)", __func__, ret);
    return ret;
}

static char* out_get_parameters(const struct audio_stream *stream, const char *keys)
{
    struct stream_out *out = (struct stream_out *)stream;
    struct str_parms *query = str_parms_create_str(keys);
    char *str;
    char value[256];
    struct str_parms *reply = str_parms_create();
    size_t i, j;
    int ret;
    bool first = true;
    ALOGV("%s: enter: keys - %s", __func__, keys);
    ret = str_parms_get_str(query, AUDIO_PARAMETER_STREAM_SUP_CHANNELS, value, sizeof(value));
    if (ret >= 0) {
        value[0] = '\0';
        i = 0;
        while (out->supported_channel_masks[i] != 0) {
            for (j = 0; j < ARRAY_SIZE(out_channels_name_to_enum_table); j++) {
                if (out_channels_name_to_enum_table[j].value == out->supported_channel_masks[i]) {
                    if (!first) {
                        strcat(value, "|");
                    }
                    strcat(value, out_channels_name_to_enum_table[j].name);
                    first = false;
                    break;
                }
            }
            i++;
        }
        str_parms_add_str(reply, AUDIO_PARAMETER_STREAM_SUP_CHANNELS, value);
        str = str_parms_to_str(reply);
    } else {
        str = strdup(keys);
    }
    str_parms_destroy(query);
    str_parms_destroy(reply);
    ALOGV("%s: exit: returns - %s", __func__, str);
    return str;
}

static uint32_t out_get_latency(const struct audio_stream_out *stream)
{
    struct stream_out *out = (struct stream_out *)stream;

    if (out->usecase == USECASE_AUDIO_PLAYBACK_OFFLOAD)
        return COMPRESS_OFFLOAD_PLAYBACK_LATENCY;

    return (out->config.period_count * out->config.period_size * 1000) /
           (out->config.rate);
}

static int out_set_volume(struct audio_stream_out *stream, float left,
                          float right)
{
    struct stream_out *out = (struct stream_out *)stream;
    int volume[2];

    if (out->usecase == USECASE_AUDIO_PLAYBACK_MULTI_CH) {
        /* only take left channel into account: the API is for stereo anyway */
        out->muted = (left == 0.0f);
        return 0;
    } else if (out->usecase == USECASE_AUDIO_PLAYBACK_OFFLOAD) {
        const char *mixer_ctl_name = "Compress Playback Volume";
        struct audio_device *adev = out->dev;
        struct mixer_ctl *ctl;

        ctl = mixer_get_ctl_by_name(adev->mixer, mixer_ctl_name);
        if (!ctl) {
            ALOGE("%s: Could not get ctl for mixer cmd - %s",
                  __func__, mixer_ctl_name);
            return -EINVAL;
        }
        volume[0] = (int)(left * COMPRESS_PLAYBACK_VOLUME_MAX);
        volume[1] = (int)(right * COMPRESS_PLAYBACK_VOLUME_MAX);
        mixer_ctl_set_array(ctl, volume, sizeof(volume)/sizeof(volume[0]));
        return 0;
    }

    return -ENOSYS;
}

static ssize_t out_write(struct audio_stream_out *stream, const void *buffer,
                         size_t bytes)
{
    struct stream_out *out = (struct stream_out *)stream;
    struct audio_device *adev = out->dev;
    ssize_t ret = 0;

    pthread_mutex_lock(&out->lock);
    if (out->standby) {
        out->standby = false;
        pthread_mutex_lock(&adev->lock);
        ret = start_output_stream(out);
        pthread_mutex_unlock(&adev->lock);
        /* ToDo: If use case is compress offload should return 0 */
        if (ret != 0) {
            out->standby = true;
            goto exit;
        }
    }

    if (out->usecase == USECASE_AUDIO_PLAYBACK_OFFLOAD) {
        ALOGVV("%s: writing buffer (%d bytes) to compress device", __func__, bytes);
        if (out->send_new_metadata) {
            ALOGVV("send new gapless metadata");
            compress_set_gapless_metadata(out->compr, &out->gapless_mdata);
            out->send_new_metadata = 0;
        }

        ret = compress_write(out->compr, buffer, bytes);
        ALOGVV("%s: writing buffer (%d bytes) to compress device returned %d", __func__, bytes, ret);
        if (ret >= 0 && ret < (ssize_t)bytes) {
            send_offload_cmd_l(out, OFFLOAD_CMD_WAIT_FOR_BUFFER);
        }
        if (!out->playback_started) {
            compress_start(out->compr);
            out->playback_started = 1;
            out->offload_state = OFFLOAD_STATE_PLAYING;
        }
        pthread_mutex_unlock(&out->lock);
        return ret;
    } else {
        if (out->pcm) {
            if (out->muted)
                memset((void *)buffer, 0, bytes);
            ALOGVV("%s: writing buffer (%d bytes) to pcm device", __func__, bytes);
            ret = pcm_write(out->pcm, (void *)buffer, bytes);
            if (ret == 0)
                out->written += bytes / (out->config.channels * sizeof(short));
        }
    }

exit:
    pthread_mutex_unlock(&out->lock);

    if (ret != 0) {
        if (out->pcm)
            ALOGE("%s: error %d - %s", __func__, ret, pcm_get_error(out->pcm));
        out_standby(&out->stream.common);
        usleep(bytes * 1000000 / audio_stream_frame_size(&out->stream.common) /
               out_get_sample_rate(&out->stream.common));
    }
    return bytes;
}

static int out_get_render_position(const struct audio_stream_out *stream,
                                   uint32_t *dsp_frames)
{
    struct stream_out *out = (struct stream_out *)stream;
    *dsp_frames = 0;
    if ((out->usecase == USECASE_AUDIO_PLAYBACK_OFFLOAD) && (dsp_frames != NULL)) {
        pthread_mutex_lock(&out->lock);
        if (out->compr != NULL) {
            compress_get_tstamp(out->compr, (unsigned long *)dsp_frames,
                    &out->sample_rate);
            ALOGVV("%s rendered frames %d sample_rate %d",
                   __func__, *dsp_frames, out->sample_rate);
        }
        pthread_mutex_unlock(&out->lock);
        return 0;
    } else
        return -EINVAL;
}

static int out_add_audio_effect(const struct audio_stream *stream, effect_handle_t effect)
{
    return 0;
}

static int out_remove_audio_effect(const struct audio_stream *stream, effect_handle_t effect)
{
    return 0;
}

static int out_get_next_write_timestamp(const struct audio_stream_out *stream,
                                        int64_t *timestamp)
{
    return -EINVAL;
}

static int out_get_presentation_position(const struct audio_stream_out *stream,
                                   uint64_t *frames, struct timespec *timestamp)
{
    struct stream_out *out = (struct stream_out *)stream;
    int ret = -1;
    unsigned long dsp_frames;

    pthread_mutex_lock(&out->lock);

    if (out->usecase == USECASE_AUDIO_PLAYBACK_OFFLOAD) {
        if (out->compr != NULL) {
            compress_get_tstamp(out->compr, &dsp_frames,
                    &out->sample_rate);
            ALOGVV("%s rendered frames %ld sample_rate %d",
                   __func__, dsp_frames, out->sample_rate);
            *frames = dsp_frames;
            ret = 0;
            /* this is the best we can do */
            clock_gettime(CLOCK_MONOTONIC, timestamp);
        }
    } else {
        if (out->pcm) {
            size_t avail;
            if (pcm_get_htimestamp(out->pcm, &avail, timestamp) == 0) {
                size_t kernel_buffer_size = out->config.period_size * out->config.period_count;
                int64_t signed_frames = out->written - kernel_buffer_size + avail;
                // This adjustment accounts for buffering after app processor.
                // It is based on estimated DSP latency per use case, rather than exact.
                signed_frames -=
                    (platform_render_latency(out->usecase) * out->sample_rate / 1000000LL);

                // It would be unusual for this value to be negative, but check just in case ...
                if (signed_frames >= 0) {
                    *frames = signed_frames;
                    ret = 0;
                }
            }
        }
    }

    pthread_mutex_unlock(&out->lock);

    return ret;
}

static int out_set_callback(struct audio_stream_out *stream,
            stream_callback_t callback, void *cookie)
{
    struct stream_out *out = (struct stream_out *)stream;

    ALOGV("%s", __func__);
    pthread_mutex_lock(&out->lock);
    out->offload_callback = callback;
    out->offload_cookie = cookie;
    pthread_mutex_unlock(&out->lock);
    return 0;
}

static int out_pause(struct audio_stream_out* stream)
{
    struct stream_out *out = (struct stream_out *)stream;
    int status = -ENOSYS;
    ALOGV("%s", __func__);
    if (out->usecase == USECASE_AUDIO_PLAYBACK_OFFLOAD) {
        pthread_mutex_lock(&out->lock);
        if (out->compr != NULL && out->offload_state == OFFLOAD_STATE_PLAYING) {
            status = compress_pause(out->compr);
            out->offload_state = OFFLOAD_STATE_PAUSED;
        }
        pthread_mutex_unlock(&out->lock);
    }
    return status;
}

static int out_resume(struct audio_stream_out* stream)
{
    struct stream_out *out = (struct stream_out *)stream;
    int status = -ENOSYS;
    ALOGV("%s", __func__);
    if (out->usecase == USECASE_AUDIO_PLAYBACK_OFFLOAD) {
        status = 0;
        pthread_mutex_lock(&out->lock);
        if (out->compr != NULL && out->offload_state == OFFLOAD_STATE_PAUSED) {
            status = compress_resume(out->compr);
            out->offload_state = OFFLOAD_STATE_PLAYING;
        }
        pthread_mutex_unlock(&out->lock);
    }
    return status;
}

static int out_drain(struct audio_stream_out* stream, audio_drain_type_t type )
{
    struct stream_out *out = (struct stream_out *)stream;
    int status = -ENOSYS;
    ALOGV("%s", __func__);
    if (out->usecase == USECASE_AUDIO_PLAYBACK_OFFLOAD) {
        pthread_mutex_lock(&out->lock);
        if (type == AUDIO_DRAIN_EARLY_NOTIFY)
            status = send_offload_cmd_l(out, OFFLOAD_CMD_PARTIAL_DRAIN);
        else
            status = send_offload_cmd_l(out, OFFLOAD_CMD_DRAIN);
        pthread_mutex_unlock(&out->lock);
    }
    return status;
}

static int out_flush(struct audio_stream_out* stream)
{
    struct stream_out *out = (struct stream_out *)stream;
    ALOGV("%s", __func__);
    if (out->usecase == USECASE_AUDIO_PLAYBACK_OFFLOAD) {
        pthread_mutex_lock(&out->lock);
        stop_compressed_output_l(out);
        pthread_mutex_unlock(&out->lock);
        return 0;
    }
    return -ENOSYS;
}

/** audio_stream_in implementation **/
static uint32_t in_get_sample_rate(const struct audio_stream *stream)
{
    struct stream_in *in = (struct stream_in *)stream;

    return in->config.rate;
}

static int in_set_sample_rate(struct audio_stream *stream, uint32_t rate)
{
    return -ENOSYS;
}

static size_t in_get_buffer_size(const struct audio_stream *stream)
{
    struct stream_in *in = (struct stream_in *)stream;

    return in->config.period_size * audio_stream_frame_size(stream);
}

static uint32_t in_get_channels(const struct audio_stream *stream)
{
    struct stream_in *in = (struct stream_in *)stream;

    return in->channel_mask;
}

static audio_format_t in_get_format(const struct audio_stream *stream)
{
    return AUDIO_FORMAT_PCM_16_BIT;
}

static int in_set_format(struct audio_stream *stream, audio_format_t format)
{
    return -ENOSYS;
}

static int in_standby(struct audio_stream *stream)
{
    struct stream_in *in = (struct stream_in *)stream;
    struct audio_device *adev = in->dev;
    int status = 0;
    ALOGV("%s: enter", __func__);
    pthread_mutex_lock(&in->lock);
    if (!in->standby) {
        pthread_mutex_lock(&adev->lock);
        in->standby = true;
        if (in->pcm) {
            pcm_close(in->pcm);
            in->pcm = NULL;
        }
        status = stop_input_stream(in);
        pthread_mutex_unlock(&adev->lock);
    }
    pthread_mutex_unlock(&in->lock);
    ALOGV("%s: exit:  status(%d)", __func__, status);
    return status;
}

static int in_dump(const struct audio_stream *stream, int fd)
{
    return 0;
}

static int in_set_parameters(struct audio_stream *stream, const char *kvpairs)
{
    struct stream_in *in = (struct stream_in *)stream;
    struct audio_device *adev = in->dev;
    struct str_parms *parms;
    char *str;
    char value[32];
    int ret, val = 0;

    ALOGV("%s: enter: kvpairs=%s", __func__, kvpairs);
    parms = str_parms_create_str(kvpairs);

    ret = str_parms_get_str(parms, AUDIO_PARAMETER_STREAM_INPUT_SOURCE, value, sizeof(value));

    pthread_mutex_lock(&in->lock);
    pthread_mutex_lock(&adev->lock);
    if (ret >= 0) {
        val = atoi(value);
        /* no audio source uses val == 0 */
        if ((in->source != val) && (val != 0)) {
            in->source = val;
        }
    }

    ret = str_parms_get_str(parms, AUDIO_PARAMETER_STREAM_ROUTING, value, sizeof(value));
    if (ret >= 0) {
        val = atoi(value);
        if ((in->device != val) && (val != 0)) {
            in->device = val;
            /* If recording is in progress, change the tx device to new device */
            if (!in->standby)
                ret = select_devices(adev, in->usecase);
        }
    }

    pthread_mutex_unlock(&adev->lock);
    pthread_mutex_unlock(&in->lock);

    str_parms_destroy(parms);
    ALOGV("%s: exit: status(%d)", __func__, ret);
    return ret;
}

static char* in_get_parameters(const struct audio_stream *stream,
                               const char *keys)
{
    return strdup("");
}

static int in_set_gain(struct audio_stream_in *stream, float gain)
{
    return 0;
}

static ssize_t in_read(struct audio_stream_in *stream, void *buffer,
                       size_t bytes)
{
    struct stream_in *in = (struct stream_in *)stream;
    struct audio_device *adev = in->dev;
    int i, ret = -1;

    pthread_mutex_lock(&in->lock);
    if (in->standby) {
        pthread_mutex_lock(&adev->lock);
        ret = start_input_stream(in);
        pthread_mutex_unlock(&adev->lock);
        if (ret != 0) {
            goto exit;
        }
        in->standby = 0;
    }

    if (in->pcm) {
        ret = pcm_read(in->pcm, buffer, bytes);
    }

    /*
     * Instead of writing zeroes here, we could trust the hardware
     * to always provide zeroes when muted.
     */
    if (ret == 0 && adev->mic_mute)
        memset(buffer, 0, bytes);

exit:
    pthread_mutex_unlock(&in->lock);

    if (ret != 0) {
        in_standby(&in->stream.common);
        ALOGV("%s: read failed - sleeping for buffer duration", __func__);
        usleep(bytes * 1000000 / audio_stream_frame_size(&in->stream.common) /
               in_get_sample_rate(&in->stream.common));
    }
    return bytes;
}

static uint32_t in_get_input_frames_lost(struct audio_stream_in *stream)
{
    return 0;
}

static int add_remove_audio_effect(const struct audio_stream *stream,
                                   effect_handle_t effect,
                                   bool enable)
{
    struct stream_in *in = (struct stream_in *)stream;
    int status = 0;
    effect_descriptor_t desc;

    status = (*effect)->get_descriptor(effect, &desc);
    if (status != 0)
        return status;

    pthread_mutex_lock(&in->lock);
    pthread_mutex_lock(&in->dev->lock);
    if ((in->source == AUDIO_SOURCE_VOICE_COMMUNICATION) &&
            in->enable_aec != enable &&
            (memcmp(&desc.type, FX_IID_AEC, sizeof(effect_uuid_t)) == 0)) {
        in->enable_aec = enable;
        if (!in->standby)
            select_devices(in->dev, in->usecase);
    }
    pthread_mutex_unlock(&in->dev->lock);
    pthread_mutex_unlock(&in->lock);

    return 0;
}

static int in_add_audio_effect(const struct audio_stream *stream,
                               effect_handle_t effect)
{
    ALOGV("%s: effect %p", __func__, effect);
    return add_remove_audio_effect(stream, effect, true);
}

static int in_remove_audio_effect(const struct audio_stream *stream,
                                  effect_handle_t effect)
{
    ALOGV("%s: effect %p", __func__, effect);
    return add_remove_audio_effect(stream, effect, false);
}

static int adev_open_output_stream(struct audio_hw_device *dev,
                                   audio_io_handle_t handle,
                                   audio_devices_t devices,
                                   audio_output_flags_t flags,
                                   struct audio_config *config,
                                   struct audio_stream_out **stream_out)
{
    struct audio_device *adev = (struct audio_device *)dev;
    struct stream_out *out;
    int i, ret;

    ALOGV("%s: enter: sample_rate(%d) channel_mask(%#x) devices(%#x) flags(%#x)",
          __func__, config->sample_rate, config->channel_mask, devices, flags);
    *stream_out = NULL;
    out = (struct stream_out *)calloc(1, sizeof(struct stream_out));

    if (devices == AUDIO_DEVICE_NONE)
        devices = AUDIO_DEVICE_OUT_SPEAKER;

    out->flags = flags;
    out->devices = devices;
    out->dev = adev;
    out->format = config->format;
    out->sample_rate = config->sample_rate;
    out->channel_mask = AUDIO_CHANNEL_OUT_STEREO;
    out->supported_channel_masks[0] = AUDIO_CHANNEL_OUT_STEREO;
    out->handle = handle;

    /* Init use case and pcm_config */
    if (out->flags & AUDIO_OUTPUT_FLAG_DIRECT &&
            !(out->flags & AUDIO_OUTPUT_FLAG_COMPRESS_OFFLOAD) &&
        out->devices & AUDIO_DEVICE_OUT_AUX_DIGITAL) {
        pthread_mutex_lock(&adev->lock);
        ret = read_hdmi_channel_masks(out);
        pthread_mutex_unlock(&adev->lock);
        if (ret != 0)
            goto error_open;

        if (config->sample_rate == 0)
            config->sample_rate = DEFAULT_OUTPUT_SAMPLING_RATE;
        if (config->channel_mask == 0)
            config->channel_mask = AUDIO_CHANNEL_OUT_5POINT1;

        out->channel_mask = config->channel_mask;
        out->sample_rate = config->sample_rate;
        out->usecase = USECASE_AUDIO_PLAYBACK_MULTI_CH;
        out->config = pcm_config_hdmi_multi;
        out->config.rate = config->sample_rate;
        out->config.channels = popcount(out->channel_mask);
        out->config.period_size = HDMI_MULTI_PERIOD_BYTES / (out->config.channels * 2);
    } else if (out->flags & AUDIO_OUTPUT_FLAG_DEEP_BUFFER) {
        out->usecase = USECASE_AUDIO_PLAYBACK_DEEP_BUFFER;
        out->config = pcm_config_deep_buffer;
        out->sample_rate = out->config.rate;
    } else if (out->flags & AUDIO_OUTPUT_FLAG_COMPRESS_OFFLOAD) {
        if (config->offload_info.version != AUDIO_INFO_INITIALIZER.version ||
            config->offload_info.size != AUDIO_INFO_INITIALIZER.size) {
            ALOGE("%s: Unsupported Offload information", __func__);
            ret = -EINVAL;
            goto error_open;
        }
        if (!is_supported_format(config->offload_info.format)) {
            ALOGE("%s: Unsupported audio format", __func__);
            ret = -EINVAL;
            goto error_open;
        }

        out->compr_config.codec = (struct snd_codec *)
                                    calloc(1, sizeof(struct snd_codec));

        out->usecase = USECASE_AUDIO_PLAYBACK_OFFLOAD;
        if (config->offload_info.channel_mask)
            out->channel_mask = config->offload_info.channel_mask;
        else if (config->channel_mask)
            out->channel_mask = config->channel_mask;
        out->format = config->offload_info.format;
        out->sample_rate = config->offload_info.sample_rate;

        out->stream.set_callback = out_set_callback;
        out->stream.pause = out_pause;
        out->stream.resume = out_resume;
        out->stream.drain = out_drain;
        out->stream.flush = out_flush;

        out->compr_config.codec->id =
                get_snd_codec_id(config->offload_info.format);
        out->compr_config.fragment_size = COMPRESS_OFFLOAD_FRAGMENT_SIZE;
        out->compr_config.fragments = COMPRESS_OFFLOAD_NUM_FRAGMENTS;
        out->compr_config.codec->sample_rate =
                    compress_get_alsa_rate(config->offload_info.sample_rate);
        out->compr_config.codec->bit_rate =
                    config->offload_info.bit_rate;
        out->compr_config.codec->ch_in =
                    popcount(config->channel_mask);
        out->compr_config.codec->ch_out = out->compr_config.codec->ch_in;

        if (flags & AUDIO_OUTPUT_FLAG_NON_BLOCKING)
            out->non_blocking = 1;

        out->send_new_metadata = 1;
        create_offload_callback_thread(out);
        ALOGV("%s: offloaded output offload_info version %04x bit rate %d",
                __func__, config->offload_info.version,
                config->offload_info.bit_rate);
    } else {
        out->usecase = USECASE_AUDIO_PLAYBACK_LOW_LATENCY;
        out->config = pcm_config_low_latency;
        out->sample_rate = out->config.rate;
    }

    if (flags & AUDIO_OUTPUT_FLAG_PRIMARY) {
        if(adev->primary_output == NULL)
            adev->primary_output = out;
        else {
            ALOGE("%s: Primary output is already opened", __func__);
            ret = -EEXIST;
            goto error_open;
        }
    }

    /* Check if this usecase is already existing */
    pthread_mutex_lock(&adev->lock);
    if (get_usecase_from_list(adev, out->usecase) != NULL) {
        ALOGE("%s: Usecase (%d) is already present", __func__, out->usecase);
        pthread_mutex_unlock(&adev->lock);
        ret = -EEXIST;
        goto error_open;
    }
    pthread_mutex_unlock(&adev->lock);

    out->stream.common.get_sample_rate = out_get_sample_rate;
    out->stream.common.set_sample_rate = out_set_sample_rate;
    out->stream.common.get_buffer_size = out_get_buffer_size;
    out->stream.common.get_channels = out_get_channels;
    out->stream.common.get_format = out_get_format;
    out->stream.common.set_format = out_set_format;
    out->stream.common.standby = out_standby;
    out->stream.common.dump = out_dump;
    out->stream.common.set_parameters = out_set_parameters;
    out->stream.common.get_parameters = out_get_parameters;
    out->stream.common.add_audio_effect = out_add_audio_effect;
    out->stream.common.remove_audio_effect = out_remove_audio_effect;
    out->stream.get_latency = out_get_latency;
    out->stream.set_volume = out_set_volume;
    out->stream.write = out_write;
    out->stream.get_render_position = out_get_render_position;
    out->stream.get_next_write_timestamp = out_get_next_write_timestamp;
    out->stream.get_presentation_position = out_get_presentation_position;

    out->standby = 1;
    /* out->muted = false; by calloc() */
    /* out->written = 0; by calloc() */

    pthread_mutex_init(&out->lock, (const pthread_mutexattr_t *) NULL);
    pthread_cond_init(&out->cond, (const pthread_condattr_t *) NULL);

    config->format = out->stream.common.get_format(&out->stream.common);
    config->channel_mask = out->stream.common.get_channels(&out->stream.common);
    config->sample_rate = out->stream.common.get_sample_rate(&out->stream.common);

    *stream_out = &out->stream;
    ALOGV("%s: exit", __func__);
    return 0;

error_open:
    free(out);
    *stream_out = NULL;
    ALOGD("%s: exit: ret %d", __func__, ret);
    return ret;
}

static void adev_close_output_stream(struct audio_hw_device *dev,
                                     struct audio_stream_out *stream)
{
    struct stream_out *out = (struct stream_out *)stream;
    struct audio_device *adev = out->dev;

    ALOGV("%s: enter", __func__);
    out_standby(&stream->common);
    if (out->usecase == USECASE_AUDIO_PLAYBACK_OFFLOAD) {
        destroy_offload_callback_thread(out);

        if (out->compr_config.codec != NULL)
            free(out->compr_config.codec);
    }
    pthread_cond_destroy(&out->cond);
    pthread_mutex_destroy(&out->lock);
    free(stream);
    ALOGV("%s: exit", __func__);
}

static int adev_set_parameters(struct audio_hw_device *dev, const char *kvpairs)
{
    struct audio_device *adev = (struct audio_device *)dev;
    struct str_parms *parms;
    char *str;
    char value[32];
    int val;
    int ret;

    ALOGV("%s: enter: %s", __func__, kvpairs);

    parms = str_parms_create_str(kvpairs);
    ret = str_parms_get_str(parms, AUDIO_PARAMETER_KEY_TTY_MODE, value, sizeof(value));
    if (ret >= 0) {
        int tty_mode;

        if (strcmp(value, AUDIO_PARAMETER_VALUE_TTY_OFF) == 0)
            tty_mode = TTY_MODE_OFF;
        else if (strcmp(value, AUDIO_PARAMETER_VALUE_TTY_VCO) == 0)
            tty_mode = TTY_MODE_VCO;
        else if (strcmp(value, AUDIO_PARAMETER_VALUE_TTY_HCO) == 0)
            tty_mode = TTY_MODE_HCO;
        else if (strcmp(value, AUDIO_PARAMETER_VALUE_TTY_FULL) == 0)
            tty_mode = TTY_MODE_FULL;
        else
            return -EINVAL;

        pthread_mutex_lock(&adev->lock);
        if (tty_mode != adev->tty_mode) {
            adev->tty_mode = tty_mode;
            adev->acdb_settings = (adev->acdb_settings & TTY_MODE_CLEAR) | tty_mode;
            if (adev->in_call)
                select_devices(adev, USECASE_VOICE_CALL);
        }
        pthread_mutex_unlock(&adev->lock);
    }

    ret = str_parms_get_str(parms, AUDIO_PARAMETER_KEY_BT_NREC, value, sizeof(value));
    if (ret >= 0) {
        /* When set to false, HAL should disable EC and NS
         * But it is currently not supported.
         */
        if (strcmp(value, AUDIO_PARAMETER_VALUE_ON) == 0)
            adev->bluetooth_nrec = true;
        else
            adev->bluetooth_nrec = false;
    }

    ret = str_parms_get_str(parms, "screen_state", value, sizeof(value));
    if (ret >= 0) {
        if (strcmp(value, AUDIO_PARAMETER_VALUE_ON) == 0)
            adev->screen_off = false;
        else
            adev->screen_off = true;
    }

    ret = str_parms_get_int(parms, "rotation", &val);
    if (ret >= 0) {
        bool reverse_speakers = false;
        switch(val) {
        // FIXME: note that the code below assumes that the speakers are in the correct placement
        //   relative to the user when the device is rotated 90deg from its default rotation. This
        //   assumption is device-specific, not platform-specific like this code.
        case 270:
            reverse_speakers = true;
            break;
        case 0:
        case 90:
        case 180:
            break;
        default:
            ALOGE("%s: unexpected rotation of %d", __func__, val);
        }
        pthread_mutex_lock(&adev->lock);
        if (adev->speaker_lr_swap != reverse_speakers) {
            adev->speaker_lr_swap = reverse_speakers;
            // only update the selected device if there is active pcm playback
            struct audio_usecase *usecase;
            struct listnode *node;
            list_for_each(node, &adev->usecase_list) {
                usecase = node_to_item(node, struct audio_usecase, list);
                if (usecase->type == PCM_PLAYBACK) {
                    select_devices(adev, usecase->id);
                    break;
                }
            }
        }
        pthread_mutex_unlock(&adev->lock);
    }

    str_parms_destroy(parms);
    ALOGV("%s: exit with code(%d)", __func__, ret);
    return ret;
}

static char* adev_get_parameters(const struct audio_hw_device *dev,
                                 const char *keys)
{
    return strdup("");
}

static int adev_init_check(const struct audio_hw_device *dev)
{
    return 0;
}

/* always called with adev lock held */
static int set_voice_volume_l(struct audio_device *adev, float volume)
{
    int vol, err = 0;

    if (adev->mode == AUDIO_MODE_IN_CALL) {
        if (volume < 0.0) {
            volume = 0.0;
        } else if (volume > 1.0) {
            volume = 1.0;
        }

        vol = lrint(volume * 100.0);

        // Voice volume levels from android are mapped to driver volume levels as follows.
        // 0 -> 5, 20 -> 4, 40 ->3, 60 -> 2, 80 -> 1, 100 -> 0
        // So adjust the volume to get the correct volume index in driver
        vol = 100 - vol;

        err = platform_set_voice_volume(adev->platform, vol);
    }
    return err;
}

static int adev_set_voice_volume(struct audio_hw_device *dev, float volume)
{
    int ret;
    struct audio_device *adev = (struct audio_device *)dev;
    pthread_mutex_lock(&adev->lock);
    /* cache volume */
    adev->voice_volume = volume;
    ret = set_voice_volume_l(adev, adev->voice_volume);
    pthread_mutex_unlock(&adev->lock);
    return ret;
}

static int adev_set_master_volume(struct audio_hw_device *dev, float volume)
{
    return -ENOSYS;
}

static int adev_get_master_volume(struct audio_hw_device *dev,
                                  float *volume)
{
    return -ENOSYS;
}

static int adev_set_master_mute(struct audio_hw_device *dev, bool muted)
{
    return -ENOSYS;
}

static int adev_get_master_mute(struct audio_hw_device *dev, bool *muted)
{
    return -ENOSYS;
}

static int adev_set_mode(struct audio_hw_device *dev, audio_mode_t mode)
{
    struct audio_device *adev = (struct audio_device *)dev;

    pthread_mutex_lock(&adev->lock);
    if (adev->mode != mode) {
        adev->mode = mode;
    }
    pthread_mutex_unlock(&adev->lock);
    return 0;
}

static int adev_set_mic_mute(struct audio_hw_device *dev, bool state)
{
    struct audio_device *adev = (struct audio_device *)dev;
    int err = 0;

    pthread_mutex_lock(&adev->lock);
    adev->mic_mute = state;

    err = platform_set_mic_mute(adev->platform, state);
    pthread_mutex_unlock(&adev->lock);
    return err;
}

static int adev_get_mic_mute(const struct audio_hw_device *dev, bool *state)
{
    struct audio_device *adev = (struct audio_device *)dev;

    *state = adev->mic_mute;

    return 0;
}

static size_t adev_get_input_buffer_size(const struct audio_hw_device *dev,
                                         const struct audio_config *config)
{
    int channel_count = popcount(config->channel_mask);

    return get_input_buffer_size(config->sample_rate, config->format, channel_count);
}

static int adev_open_input_stream(struct audio_hw_device *dev,
                                  audio_io_handle_t handle,
                                  audio_devices_t devices,
                                  struct audio_config *config,
                                  struct audio_stream_in **stream_in)
{
    struct audio_device *adev = (struct audio_device *)dev;
    struct stream_in *in;
    int ret, buffer_size, frame_size;
    int channel_count = popcount(config->channel_mask);

    ALOGV("%s: enter", __func__);
    *stream_in = NULL;
    if (check_input_parameters(config->sample_rate, config->format, channel_count) != 0)
        return -EINVAL;

    in = (struct stream_in *)calloc(1, sizeof(struct stream_in));

    in->stream.common.get_sample_rate = in_get_sample_rate;
    in->stream.common.set_sample_rate = in_set_sample_rate;
    in->stream.common.get_buffer_size = in_get_buffer_size;
    in->stream.common.get_channels = in_get_channels;
    in->stream.common.get_format = in_get_format;
    in->stream.common.set_format = in_set_format;
    in->stream.common.standby = in_standby;
    in->stream.common.dump = in_dump;
    in->stream.common.set_parameters = in_set_parameters;
    in->stream.common.get_parameters = in_get_parameters;
    in->stream.common.add_audio_effect = in_add_audio_effect;
    in->stream.common.remove_audio_effect = in_remove_audio_effect;
    in->stream.set_gain = in_set_gain;
    in->stream.read = in_read;
    in->stream.get_input_frames_lost = in_get_input_frames_lost;

    in->device = devices;
    in->source = AUDIO_SOURCE_DEFAULT;
    in->dev = adev;
    in->standby = 1;
    in->channel_mask = config->channel_mask;

    /* Update config params with the requested sample rate and channels */
    in->usecase = USECASE_AUDIO_RECORD;
    in->config = pcm_config_audio_capture;
    in->config.channels = channel_count;
    in->config.rate = config->sample_rate;

    frame_size = audio_stream_frame_size((struct audio_stream *)in);
    buffer_size = get_input_buffer_size(config->sample_rate,
                                        config->format,
                                        channel_count);
    in->config.period_size = buffer_size / frame_size;

    *stream_in = &in->stream;
    ALOGV("%s: exit", __func__);
    return 0;

err_open:
    free(in);
    *stream_in = NULL;
    return ret;
}

static void adev_close_input_stream(struct audio_hw_device *dev,
                                    struct audio_stream_in *stream)
{
    ALOGV("%s", __func__);

    in_standby(&stream->common);
    free(stream);

    return;
}

static int adev_dump(const audio_hw_device_t *device, int fd)
{
    return 0;
}

static int adev_close(hw_device_t *device)
{
    struct audio_device *adev = (struct audio_device *)device;
    audio_route_free(adev->audio_route);
    free(adev->snd_dev_ref_cnt);
    platform_deinit(adev->platform);
    free(device);
    return 0;
}

static int adev_open(const hw_module_t *module, const char *name,
                     hw_device_t **device)
{
    struct audio_device *adev;
    int i, ret;

    ALOGD("%s: enter", __func__);
    if (strcmp(name, AUDIO_HARDWARE_INTERFACE) != 0) return -EINVAL;

    adev = calloc(1, sizeof(struct audio_device));

    adev->device.common.tag = HARDWARE_DEVICE_TAG;
    adev->device.common.version = AUDIO_DEVICE_API_VERSION_2_0;
    adev->device.common.module = (struct hw_module_t *)module;
    adev->device.common.close = adev_close;

    adev->device.init_check = adev_init_check;
    adev->device.set_voice_volume = adev_set_voice_volume;
    adev->device.set_master_volume = adev_set_master_volume;
    adev->device.get_master_volume = adev_get_master_volume;
    adev->device.set_master_mute = adev_set_master_mute;
    adev->device.get_master_mute = adev_get_master_mute;
    adev->device.set_mode = adev_set_mode;
    adev->device.set_mic_mute = adev_set_mic_mute;
    adev->device.get_mic_mute = adev_get_mic_mute;
    adev->device.set_parameters = adev_set_parameters;
    adev->device.get_parameters = adev_get_parameters;
    adev->device.get_input_buffer_size = adev_get_input_buffer_size;
    adev->device.open_output_stream = adev_open_output_stream;
    adev->device.close_output_stream = adev_close_output_stream;
    adev->device.open_input_stream = adev_open_input_stream;
    adev->device.close_input_stream = adev_close_input_stream;
    adev->device.dump = adev_dump;

    /* Set the default route before the PCM stream is opened */
    pthread_mutex_lock(&adev->lock);
    adev->mode = AUDIO_MODE_NORMAL;
    adev->active_input = NULL;
    adev->primary_output = NULL;
    adev->out_device = AUDIO_DEVICE_NONE;
    adev->voice_call_rx = NULL;
    adev->voice_call_tx = NULL;
    adev->voice_volume = 1.0f;
    adev->tty_mode = TTY_MODE_OFF;
    adev->bluetooth_nrec = true;
    adev->in_call = false;
    adev->acdb_settings = TTY_MODE_OFF;
    /* adev->cur_hdmi_channels = 0;  by calloc() */
    adev->snd_dev_ref_cnt = calloc(SND_DEVICE_MAX, sizeof(int));
    list_init(&adev->usecase_list);
    pthread_mutex_unlock(&adev->lock);

    /* Loads platform specific libraries dynamically */
    adev->platform = platform_init(adev);
    if (!adev->platform) {
        free(adev->snd_dev_ref_cnt);
        free(adev);
        ALOGE("%s: Failed to init platform data, aborting.", __func__);
        *device = NULL;
        return -EINVAL;
    }

    if (access(VISUALIZER_LIBRARY_PATH, R_OK) == 0) {
        adev->visualizer_lib = dlopen(VISUALIZER_LIBRARY_PATH, RTLD_NOW);
        if (adev->visualizer_lib == NULL) {
            ALOGE("%s: DLOPEN failed for %s", __func__, VISUALIZER_LIBRARY_PATH);
        } else {
            ALOGV("%s: DLOPEN successful for %s", __func__, VISUALIZER_LIBRARY_PATH);
            adev->visualizer_start_output =
                        (int (*)(audio_io_handle_t))dlsym(adev->visualizer_lib,
                                                        "visualizer_hal_start_output");
            adev->visualizer_stop_output =
                        (int (*)(audio_io_handle_t))dlsym(adev->visualizer_lib,
                                                        "visualizer_hal_stop_output");
        }
    }

    *device = &adev->device.common;

    ALOGV("%s: exit", __func__);
    return 0;
}

static struct hw_module_methods_t hal_module_methods = {
    .open = adev_open,
};

struct audio_module HAL_MODULE_INFO_SYM = {
    .common = {
        .tag = HARDWARE_MODULE_TAG,
        .module_api_version = AUDIO_MODULE_API_VERSION_0_1,
        .hal_api_version = HARDWARE_HAL_API_VERSION,
        .id = AUDIO_HARDWARE_MODULE_ID,
        .name = "QCOM Audio HAL",
        .author = "Code Aurora Forum",
        .methods = &hal_module_methods,
    },
};<|MERGE_RESOLUTION|>--- conflicted
+++ resolved
@@ -1119,7 +1119,6 @@
 
     if (check_input_parameters(sample_rate, format, channel_count) != 0)
         return 0;
-<<<<<<< HEAD
 
     size = (sample_rate * AUDIO_CAPTURE_PERIOD_DURATION_MSEC) / 1000;
     /* ToDo: should use frame_size computed based on the format and
@@ -1130,18 +1129,6 @@
     size += 0x3f;
     size &= ~0x3f;
 
-=======
-
-    size = (sample_rate * AUDIO_CAPTURE_PERIOD_DURATION_MSEC) / 1000;
-    /* ToDo: should use frame_size computed based on the format and
-       channel_count here. */
-    size *= sizeof(short) * channel_count;
-
-    /* make sure the size is multiple of 64 */
-    size += 0x3f;
-    size &= ~0x3f;
-
->>>>>>> 1ed34197
     return size;
 }
 
