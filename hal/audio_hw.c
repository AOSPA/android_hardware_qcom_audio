--- conflicted
+++ resolved
@@ -2620,12 +2620,6 @@
         out_on_error(&out->stream.common);
         if (sleeptime_us != 0)
             usleep(sleeptime_us);
-<<<<<<< HEAD
-=======
-    } else {
-        // only log if the data is properly written (out->power_log may be null)
-        power_log_log(out->power_log, buffer, frames, now_ns);
->>>>>>> e50bc7bc
     }
     return bytes;
 }
