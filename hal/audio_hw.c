--- conflicted
+++ resolved
@@ -102,20 +102,18 @@
     [USECASE_AUDIO_PLAYBACK_DEEP_BUFFER] = "deep-buffer-playback",
     [USECASE_AUDIO_PLAYBACK_LOW_LATENCY] = "low-latency-playback",
     [USECASE_AUDIO_PLAYBACK_MULTI_CH] = "multi-channel-playback",
+    [USECASE_AUDIO_PLAYBACK_OFFLOAD] = "compress-offload-playback",
     [USECASE_AUDIO_RECORD] = "audio-record",
     [USECASE_AUDIO_RECORD_LOW_LATENCY] = "low-latency-record",
     [USECASE_AUDIO_PLAYBACK_FM] = "play-fm",
     [USECASE_VOICE_CALL] = "voice-call",
-<<<<<<< HEAD
+    
     [USECASE_VOICE2_CALL] = "voice2-call",
     [USECASE_VOLTE_CALL] = "volte-call",
     [USECASE_QCHAT_CALL] = "qchat-call",
     [USECASE_INCALL_REC_UPLINK] = "incall-rec-uplink",
     [USECASE_INCALL_REC_DOWNLINK] = "incall-rec-downlink",
     [USECASE_INCALL_REC_UPLINK_AND_DOWNLINK] = "incall-rec-uplink-and-downlink",
-=======
-    [USECASE_AUDIO_PLAYBACK_OFFLOAD] = "compress-offload-playback",
->>>>>>> c7514961
 };
 
 
@@ -132,11 +130,9 @@
     STRING_TO_ENUM(AUDIO_CHANNEL_OUT_7POINT1),
 };
 
-<<<<<<< HEAD
 static struct audio_device *adev = NULL;
 static pthread_mutex_t adev_init_lock;
 static bool is_adev_initialised = false;
-=======
 static int set_voice_volume_l(struct audio_device *adev, float volume);
 
 static bool is_supported_format(audio_format_t format)
@@ -165,7 +161,6 @@
 
     return id;
 }
->>>>>>> c7514961
 
 static int enable_audio_route(struct audio_device *adev,
                               struct audio_usecase *usecase,
@@ -1068,123 +1063,6 @@
     return ret;
 }
 
-<<<<<<< HEAD
-=======
-static int stop_voice_call(struct audio_device *adev)
-{
-    int i, ret = 0;
-    struct audio_usecase *uc_info;
-
-    ALOGV("%s: enter", __func__);
-    adev->in_call = false;
-
-    ret = platform_stop_voice_call(adev->platform);
-
-    /* 1. Close the PCM devices */
-    if (adev->voice_call_rx) {
-        pcm_close(adev->voice_call_rx);
-        adev->voice_call_rx = NULL;
-    }
-    if (adev->voice_call_tx) {
-        pcm_close(adev->voice_call_tx);
-        adev->voice_call_tx = NULL;
-    }
-
-    uc_info = get_usecase_from_list(adev, USECASE_VOICE_CALL);
-    if (uc_info == NULL) {
-        ALOGE("%s: Could not find the usecase (%d) in the list",
-              __func__, USECASE_VOICE_CALL);
-        return -EINVAL;
-    }
-
-    /* 2. Get and set stream specific mixer controls */
-    disable_audio_route(adev, uc_info, true);
-
-    /* 3. Disable the rx and tx devices */
-    disable_snd_device(adev, uc_info->out_snd_device, false);
-    disable_snd_device(adev, uc_info->in_snd_device, true);
-
-    list_remove(&uc_info->list);
-    free(uc_info);
-
-    ALOGV("%s: exit: status(%d)", __func__, ret);
-    return ret;
-}
-
-static int start_voice_call(struct audio_device *adev)
-{
-    int i, ret = 0;
-    struct audio_usecase *uc_info;
-    int pcm_dev_rx_id, pcm_dev_tx_id;
-
-    ALOGV("%s: enter", __func__);
-
-    uc_info = (struct audio_usecase *)calloc(1, sizeof(struct audio_usecase));
-    uc_info->id = USECASE_VOICE_CALL;
-    uc_info->type = VOICE_CALL;
-    uc_info->stream.out = adev->primary_output;
-    uc_info->devices = adev->primary_output->devices;
-    uc_info->in_snd_device = SND_DEVICE_NONE;
-    uc_info->out_snd_device = SND_DEVICE_NONE;
-
-    list_add_tail(&adev->usecase_list, &uc_info->list);
-
-    select_devices(adev, USECASE_VOICE_CALL);
-
-    pcm_dev_rx_id = platform_get_pcm_device_id(uc_info->id, PCM_PLAYBACK);
-    pcm_dev_tx_id = platform_get_pcm_device_id(uc_info->id, PCM_CAPTURE);
-
-    if (pcm_dev_rx_id < 0 || pcm_dev_tx_id < 0) {
-        ALOGE("%s: Invalid PCM devices (rx: %d tx: %d) for the usecase(%d)",
-              __func__, pcm_dev_rx_id, pcm_dev_tx_id, uc_info->id);
-        ret = -EIO;
-        goto error_start_voice;
-    }
-
-    ALOGV("%s: Opening PCM playback device card_id(%d) device_id(%d)",
-          __func__, SOUND_CARD, pcm_dev_rx_id);
-    adev->voice_call_rx = pcm_open(SOUND_CARD,
-                                  pcm_dev_rx_id,
-                                  PCM_OUT | PCM_MONOTONIC, &pcm_config_voice_call);
-    if (adev->voice_call_rx && !pcm_is_ready(adev->voice_call_rx)) {
-        ALOGE("%s: %s", __func__, pcm_get_error(adev->voice_call_rx));
-        ret = -EIO;
-        goto error_start_voice;
-    }
-
-    ALOGV("%s: Opening PCM capture device card_id(%d) device_id(%d)",
-          __func__, SOUND_CARD, pcm_dev_tx_id);
-    adev->voice_call_tx = pcm_open(SOUND_CARD,
-                                   pcm_dev_tx_id,
-                                   PCM_IN, &pcm_config_voice_call);
-    if (adev->voice_call_tx && !pcm_is_ready(adev->voice_call_tx)) {
-        ALOGE("%s: %s", __func__, pcm_get_error(adev->voice_call_tx));
-        ret = -EIO;
-        goto error_start_voice;
-    }
-
-    /* set cached volume */
-    set_voice_volume_l(adev, adev->voice_volume);
-
-    pcm_start(adev->voice_call_rx);
-    pcm_start(adev->voice_call_tx);
-
-    ret = platform_start_voice_call(adev->platform);
-    if (ret < 0) {
-        ALOGE("%s: platform_start_voice_call error %d\n", __func__, ret);
-        goto error_start_voice;
-    }
-    adev->in_call = true;
-    return 0;
-
-error_start_voice:
-    stop_voice_call(adev);
-
-    ALOGD("%s: exit: status(%d)", __func__, ret);
-    return ret;
-}
-
->>>>>>> c7514961
 static int check_input_parameters(uint32_t sample_rate,
                                   audio_format_t format,
                                   int channel_count)
@@ -1413,12 +1291,8 @@
             }
         }
 
-<<<<<<< HEAD
         if ((adev->mode == AUDIO_MODE_NORMAL) &&
                 voice_is_in_call(adev) &&
-=======
-        if ((adev->mode == AUDIO_MODE_NORMAL) && adev->in_call &&
->>>>>>> c7514961
                 (out == adev->primary_output)) {
             voice_stop_call(adev);
         }
@@ -1427,15 +1301,13 @@
         pthread_mutex_unlock(&out->lock);
     }
 
-<<<<<<< HEAD
     if (out == adev->primary_output) {
         pthread_mutex_lock(&adev->lock);
         audio_extn_set_parameters(adev, parms);
         pthread_mutex_unlock(&adev->lock);
-=======
+    }
     if (out->usecase == USECASE_AUDIO_PLAYBACK_OFFLOAD) {
         parse_compress_metadata(out, parms);
->>>>>>> c7514961
     }
 
     str_parms_destroy(parms);
@@ -2237,42 +2109,13 @@
     return 0;
 }
 
-/* always called with adev lock held */
-static int set_voice_volume_l(struct audio_device *adev, float volume)
-{
-<<<<<<< HEAD
-    return voice_set_volume((struct audio_device *)dev, volume);
-=======
-    int vol, err = 0;
-
-    if (adev->mode == AUDIO_MODE_IN_CALL) {
-        if (volume < 0.0) {
-            volume = 0.0;
-        } else if (volume > 1.0) {
-            volume = 1.0;
-        }
-
-        vol = lrint(volume * 100.0);
-
-        // Voice volume levels from android are mapped to driver volume levels as follows.
-        // 0 -> 5, 20 -> 4, 40 ->3, 60 -> 2, 80 -> 1, 100 -> 0
-        // So adjust the volume to get the correct volume index in driver
-        vol = 100 - vol;
-
-        err = platform_set_voice_volume(adev->platform, vol);
-    }
-    return err;
->>>>>>> c7514961
-}
-
 static int adev_set_voice_volume(struct audio_hw_device *dev, float volume)
 {
     int ret;
     struct audio_device *adev = (struct audio_device *)dev;
     pthread_mutex_lock(&adev->lock);
     /* cache volume */
-    adev->voice_volume = volume;
-    ret = set_voice_volume_l(adev, adev->voice_volume);
+    ret = voice_set_volume(adev, volume);
     pthread_mutex_unlock(&adev->lock);
     return ret;
 }
