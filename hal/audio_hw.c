/*
 * Copyright (c) 2013-2022, The Linux Foundation. All rights reserved.
 * Not a Contribution.
 *
 * Copyright (C) 2013 The Android Open Source Project
 *
 * Licensed under the Apache License, Version 2.0 (the "License");
 * you may not use this file except in compliance with the License.
 * You may obtain a copy of the License at
 *
 *      http://www.apache.org/licenses/LICENSE-2.0
 *
 * Unless required by applicable law or agreed to in writing, software
 * distributed under the License is distributed on an "AS IS" BASIS,
 * WITHOUT WARRANTIES OR CONDITIONS OF ANY KIND, either express or implied.
 * See the License for the specific language governing permissions and
 * limitations under the License.
 *
 * This file was modified by DTS, Inc. The portions of the
 * code modified by DTS, Inc are copyrighted and
 * licensed separately, as follows:
 *
 * (C) 2014 DTS, Inc.
 *
 * Licensed under the Apache License, Version 2.0 (the "License");
 * you may not use this file except in compliance with the License.
 * You may obtain a copy of the License at
 *
 * http://www.apache.org/licenses/LICENSE-2.0
 *
 * Unless required by applicable law or agreed to in writing, software
 * distributed under the License is distributed on an "AS IS" BASIS,
 * WITHOUT WARRANTIES OR CONDITIONS OF ANY KIND, either express or implied.
 * See the License for the specific language governing permissions and
 * limitations under the License.
 */

#define LOG_TAG "audio_hw_primary"
#define ATRACE_TAG (ATRACE_TAG_AUDIO|ATRACE_TAG_HAL)
/*#define LOG_NDEBUG 0*/
/*#define VERY_VERY_VERBOSE_LOGGING*/
#ifdef VERY_VERY_VERBOSE_LOGGING
#define ALOGVV ALOGV
#else
#define ALOGVV(a...) do { } while(0)
#endif
#include <limits.h>
#include <errno.h>
#include <pthread.h>
#include <stdint.h>
#include <sys/time.h>
#include <stdlib.h>
#include <math.h>
#include <dlfcn.h>
#include <sys/resource.h>
#include <sys/prctl.h>

#include <log/log.h>
#include <cutils/trace.h>
#include <cutils/str_parms.h>
#include <cutils/properties.h>
#include <cutils/atomic.h>
#include <cutils/sched_policy.h>
#include <hardware/audio_effect.h>
#include <hardware/audio_alsaops.h>
#include <system/thread_defs.h>
#include <tinyalsa/asoundlib.h>
#include <utils/Timers.h> // systemTime
#include <audio_effects/effect_aec.h>
#include <audio_effects/effect_ns.h>
#include <audio_utils/format.h>
#include "audio_hw.h"
#include "audio_perf.h"
#include "platform_api.h"
#include <platform.h>
#include "audio_extn.h"
#include "voice_extn.h"
#include "ip_hdlr_intf.h"

#include "sound/compress_params.h"

#ifdef AUDIO_GKI_ENABLED
#include "sound/audio_compressed_formats.h"
#endif

#include "sound/asound.h"

#include "audio_amplifier.h"

#ifdef DYNAMIC_LOG_ENABLED
#include <log_xml_parser.h>
#define LOG_MASK HAL_MOD_FILE_AUDIO_HW
#include <log_utils.h>
#endif

#define COMPRESS_OFFLOAD_NUM_FRAGMENTS 4
/*DIRECT PCM has same buffer sizes as DEEP Buffer*/
#define DIRECT_PCM_NUM_FRAGMENTS 2
#define COMPRESS_PLAYBACK_VOLUME_MAX 0x2000
#define VOIP_PLAYBACK_VOLUME_MAX 0x2000
#define MMAP_PLAYBACK_VOLUME_MAX 0x2000
#define PCM_PLAYBACK_VOLUME_MAX 0x2000
#define DSD_VOLUME_MIN_DB (-110)
#define INVALID_OUT_VOLUME -1
#define AUDIO_IO_PORTS_MAX 32

#define PLAYBACK_GAIN_MAX 1.0f
#define RECORD_GAIN_MIN 0.0f
#define RECORD_GAIN_MAX 1.0f
#define RECORD_VOLUME_CTL_MAX 0x2000

/* treat as unsigned Q1.13 */
#define APP_TYPE_GAIN_DEFAULT         0x2000

#define PROXY_OPEN_RETRY_COUNT           100
#define PROXY_OPEN_WAIT_TIME             20

#define GET_USECASE_AUDIO_PLAYBACK_PRIMARY(db) \
         (db)? USECASE_AUDIO_PLAYBACK_DEEP_BUFFER : \
               USECASE_AUDIO_PLAYBACK_LOW_LATENCY
#define GET_PCM_CONFIG_AUDIO_PLAYBACK_PRIMARY(db) \
         (db)? pcm_config_deep_buffer : pcm_config_low_latency

#define ULL_PERIOD_SIZE (DEFAULT_OUTPUT_SAMPLING_RATE/1000)
#define DEFAULT_VOIP_BUF_DURATION_MS 20
#define DEFAULT_VOIP_BIT_DEPTH_BYTE sizeof(int16_t)
#define DEFAULT_VOIP_SAMP_RATE 48000

#define VOIP_IO_BUF_SIZE(SR, DURATION_MS, BIT_DEPTH) (SR)/1000 * DURATION_MS * BIT_DEPTH

struct pcm_config default_pcm_config_voip_copp = {
    .channels = 1,
    .rate = DEFAULT_VOIP_SAMP_RATE, /* changed when the stream is opened */
    .period_size = VOIP_IO_BUF_SIZE(DEFAULT_VOIP_SAMP_RATE, DEFAULT_VOIP_BUF_DURATION_MS, DEFAULT_VOIP_BIT_DEPTH_BYTE)/2,
    .period_count = 2,
    .format = PCM_FORMAT_S16_LE,
    .avail_min = VOIP_IO_BUF_SIZE(DEFAULT_VOIP_SAMP_RATE, DEFAULT_VOIP_BUF_DURATION_MS, DEFAULT_VOIP_BIT_DEPTH_BYTE)/2,
    .stop_threshold = INT_MAX,
};

#define MIN_CHANNEL_COUNT                1
#define DEFAULT_CHANNEL_COUNT            2
#define MAX_HIFI_CHANNEL_COUNT           8

#ifndef MAX_TARGET_SPECIFIC_CHANNEL_CNT
#define MAX_CHANNEL_COUNT 1
#else
#define MAX_CHANNEL_COUNT atoi(XSTR(MAX_TARGET_SPECIFIC_CHANNEL_CNT))
#define XSTR(x) STR(x)
#define STR(x) #x
#endif

#define IS_USB_HIFI (MAX_HIFI_CHANNEL_COUNT >= MAX_CHANNEL_COUNT) ? \
                     true : false

#ifdef LINUX_ENABLED
static inline int64_t audio_utils_ns_from_timespec(const struct timespec *ts)
{
	return ts->tv_sec * 1000000000LL + ts->tv_nsec;
}
#endif

static unsigned int configured_low_latency_capture_period_size =
        LOW_LATENCY_CAPTURE_PERIOD_SIZE;

#define MMAP_PERIOD_SIZE (DEFAULT_OUTPUT_SAMPLING_RATE/1000)
#define MMAP_PERIOD_COUNT_MIN 32
#define MMAP_PERIOD_COUNT_MAX 512
#define MMAP_PERIOD_COUNT_DEFAULT (MMAP_PERIOD_COUNT_MAX)

/* This constant enables extended precision handling.
 * TODO The flag is off until more testing is done.
 */
static const bool k_enable_extended_precision = false;
extern int AUDIO_DEVICE_IN_ALL_CODEC_BACKEND;

struct pcm_config pcm_config_deep_buffer = {
    .channels = 2,
    .rate = DEFAULT_OUTPUT_SAMPLING_RATE,
    .period_size = DEEP_BUFFER_OUTPUT_PERIOD_SIZE,
    .period_count = DEEP_BUFFER_OUTPUT_PERIOD_COUNT,
    .format = PCM_FORMAT_S16_LE,
    .start_threshold = DEEP_BUFFER_OUTPUT_PERIOD_SIZE / 4,
    .stop_threshold = INT_MAX,
    .avail_min = DEEP_BUFFER_OUTPUT_PERIOD_SIZE / 4,
};

struct pcm_config pcm_config_low_latency = {
    .channels = 2,
    .rate = DEFAULT_OUTPUT_SAMPLING_RATE,
    .period_size = LOW_LATENCY_OUTPUT_PERIOD_SIZE,
    .period_count = LOW_LATENCY_OUTPUT_PERIOD_COUNT,
    .format = PCM_FORMAT_S16_LE,
    .start_threshold = LOW_LATENCY_OUTPUT_PERIOD_SIZE / 4,
    .stop_threshold = INT_MAX,
    .avail_min = LOW_LATENCY_OUTPUT_PERIOD_SIZE / 4,
};

struct pcm_config pcm_config_haptics_audio = {
    .channels = 1,
    .rate = DEFAULT_OUTPUT_SAMPLING_RATE,
    .period_size = LOW_LATENCY_OUTPUT_PERIOD_SIZE,
    .period_count = LOW_LATENCY_OUTPUT_PERIOD_COUNT,
    .format = PCM_FORMAT_S16_LE,
    .start_threshold = LOW_LATENCY_OUTPUT_PERIOD_SIZE / 4,
    .stop_threshold = INT_MAX,
    .avail_min = LOW_LATENCY_OUTPUT_PERIOD_SIZE / 4,
};

struct pcm_config pcm_config_haptics = {
    .channels = 1,
    .rate = DEFAULT_OUTPUT_SAMPLING_RATE,
    .period_size = LOW_LATENCY_OUTPUT_PERIOD_SIZE,
    .period_count = LOW_LATENCY_OUTPUT_PERIOD_COUNT,
    .format = PCM_FORMAT_S16_LE,
    .start_threshold = LOW_LATENCY_OUTPUT_PERIOD_SIZE,
    .stop_threshold = INT_MAX,
    .avail_min = LOW_LATENCY_OUTPUT_PERIOD_SIZE / 4,
};

static int af_period_multiplier = 4;
struct pcm_config pcm_config_rt = {
    .channels = 2,
    .rate = DEFAULT_OUTPUT_SAMPLING_RATE,
    .period_size = ULL_PERIOD_SIZE, //1 ms
    .period_count = 512, //=> buffer size is 512ms
    .format = PCM_FORMAT_S16_LE,
    .start_threshold = ULL_PERIOD_SIZE*8, //8ms
    .stop_threshold = INT_MAX,
    .silence_threshold = 0,
    .silence_size = 0,
    .avail_min = ULL_PERIOD_SIZE, //1 ms
};

struct pcm_config pcm_config_hdmi_multi = {
    .channels = HDMI_MULTI_DEFAULT_CHANNEL_COUNT, /* changed when the stream is opened */
    .rate = DEFAULT_OUTPUT_SAMPLING_RATE, /* changed when the stream is opened */
    .period_size = HDMI_MULTI_PERIOD_SIZE,
    .period_count = HDMI_MULTI_PERIOD_COUNT,
    .format = PCM_FORMAT_S16_LE,
    .start_threshold = 0,
    .stop_threshold = INT_MAX,
    .avail_min = 0,
};

struct pcm_config pcm_config_mmap_playback = {
    .channels = 2,
    .rate = DEFAULT_OUTPUT_SAMPLING_RATE,
    .period_size = MMAP_PERIOD_SIZE,
    .period_count = MMAP_PERIOD_COUNT_DEFAULT,
    .format = PCM_FORMAT_S16_LE,
    .start_threshold = MMAP_PERIOD_SIZE*8,
    .stop_threshold = INT32_MAX,
    .silence_threshold = 0,
    .silence_size = 0,
    .avail_min = MMAP_PERIOD_SIZE, //1 ms
};

struct pcm_config pcm_config_hifi = {
    .channels = DEFAULT_CHANNEL_COUNT, /* changed when the stream is opened */
    .rate = DEFAULT_OUTPUT_SAMPLING_RATE, /* changed when the stream is opened */
    .period_size = HIFI_BUFFER_OUTPUT_PERIOD_SIZE, /* change #define */
    .period_count = HIFI_BUFFER_OUTPUT_PERIOD_COUNT,
    .format = PCM_FORMAT_S24_3LE,
    .start_threshold = 0,
    .stop_threshold = INT_MAX,
    .avail_min = 0,
};

struct pcm_config pcm_config_audio_capture = {
    .channels = 2,
    .period_count = AUDIO_CAPTURE_PERIOD_COUNT,
    .format = PCM_FORMAT_S16_LE,
};

struct pcm_config pcm_config_mmap_capture = {
    .channels = 2,
    .rate = DEFAULT_OUTPUT_SAMPLING_RATE,
    .period_size = MMAP_PERIOD_SIZE,
    .period_count = MMAP_PERIOD_COUNT_DEFAULT,
    .format = PCM_FORMAT_S16_LE,
    .start_threshold = 0,
    .stop_threshold = INT_MAX,
    .silence_threshold = 0,
    .silence_size = 0,
    .avail_min = MMAP_PERIOD_SIZE, //1 ms
};

#define AFE_PROXY_CHANNEL_COUNT 2
#define AFE_PROXY_SAMPLING_RATE 48000

#define AFE_PROXY_PLAYBACK_PERIOD_SIZE  768
#define AFE_PROXY_PLAYBACK_PERIOD_COUNT 4

struct pcm_config pcm_config_afe_proxy_playback = {
    .channels = AFE_PROXY_CHANNEL_COUNT,
    .rate = AFE_PROXY_SAMPLING_RATE,
    .period_size = AFE_PROXY_PLAYBACK_PERIOD_SIZE,
    .period_count = AFE_PROXY_PLAYBACK_PERIOD_COUNT,
    .format = PCM_FORMAT_S16_LE,
    .start_threshold = AFE_PROXY_PLAYBACK_PERIOD_SIZE,
    .stop_threshold = INT_MAX,
    .avail_min = AFE_PROXY_PLAYBACK_PERIOD_SIZE,
};

#define AFE_PROXY_RECORD_PERIOD_SIZE  768
#define AFE_PROXY_RECORD_PERIOD_COUNT 4

struct pcm_config pcm_config_audio_capture_rt = {
    .channels = 2,
    .rate = DEFAULT_OUTPUT_SAMPLING_RATE,
    .period_size = ULL_PERIOD_SIZE,
    .period_count = 512,
    .format = PCM_FORMAT_S16_LE,
    .start_threshold = 0,
    .stop_threshold = AFE_PROXY_RECORD_PERIOD_SIZE * AFE_PROXY_RECORD_PERIOD_COUNT,
    .silence_threshold = 0,
    .silence_size = 0,
    .avail_min = ULL_PERIOD_SIZE, //1 ms
};

struct pcm_config pcm_config_audio_capture_rt_48KHz = {
    .channels = 2,
    .rate = 48000,
    .period_size = 48,
    .period_count = 512,
    .format = PCM_FORMAT_S16_LE,
    .start_threshold = 0,
    .stop_threshold = AFE_PROXY_RECORD_PERIOD_SIZE * AFE_PROXY_RECORD_PERIOD_COUNT,
    .silence_threshold = 0,
    .silence_size = 0,
    .avail_min = 48, //1 ms
};
struct pcm_config pcm_config_audio_capture_rt_32KHz = {
    .channels = 2,
    .rate = 32000,
    .period_size = 32,
    .period_count = 512,
    .format = PCM_FORMAT_S16_LE,
    .start_threshold = 0,
    .stop_threshold = AFE_PROXY_RECORD_PERIOD_SIZE * AFE_PROXY_RECORD_PERIOD_COUNT,
    .silence_threshold = 0,
    .silence_size = 0,
    .avail_min = 32, //1 ms
};
struct pcm_config pcm_config_audio_capture_rt_24KHz = {
    .channels = 2,
    .rate = 24000,
    .period_size = 24,
    .period_count = 512,
    .format = PCM_FORMAT_S16_LE,
    .start_threshold = 0,
    .stop_threshold = AFE_PROXY_RECORD_PERIOD_SIZE * AFE_PROXY_RECORD_PERIOD_COUNT,
    .silence_threshold = 0,
    .silence_size = 0,
    .avail_min = 24, //1 ms
};
struct pcm_config pcm_config_audio_capture_rt_16KHz = {
    .channels = 2,
    .rate = 16000,
    .period_size = 16,
    .period_count = 512,
    .format = PCM_FORMAT_S16_LE,
    .start_threshold = 0,
    .stop_threshold = AFE_PROXY_RECORD_PERIOD_SIZE * AFE_PROXY_RECORD_PERIOD_COUNT,
    .silence_threshold = 0,
    .silence_size = 0,
    .avail_min = 16, //1 ms
};
struct pcm_config pcm_config_audio_capture_rt_8KHz = {
    .channels = 2,
    .rate = 8000,
    .period_size = 8,
    .period_count = 512,
    .format = PCM_FORMAT_S16_LE,
    .start_threshold = 0,
    .stop_threshold = AFE_PROXY_RECORD_PERIOD_SIZE * AFE_PROXY_RECORD_PERIOD_COUNT,
    .silence_threshold = 0,
    .silence_size = 0,
    .avail_min = 8, //1 ms
};

struct pcm_config pcm_config_afe_proxy_record = {
    .channels = AFE_PROXY_CHANNEL_COUNT,
    .rate = AFE_PROXY_SAMPLING_RATE,
    .period_size = AFE_PROXY_RECORD_PERIOD_SIZE,
    .period_count = AFE_PROXY_RECORD_PERIOD_COUNT,
    .format = PCM_FORMAT_S16_LE,
    .start_threshold = AFE_PROXY_RECORD_PERIOD_SIZE,
    .stop_threshold = INT_MAX,
    .avail_min = AFE_PROXY_RECORD_PERIOD_SIZE,
};

#define AUDIO_MAX_PCM_FORMATS 7

const uint32_t format_to_bitwidth_table[AUDIO_MAX_PCM_FORMATS] = {
    [AUDIO_FORMAT_DEFAULT] = 0,
    [AUDIO_FORMAT_PCM_16_BIT] = sizeof(uint16_t),
    [AUDIO_FORMAT_PCM_8_BIT] = sizeof(uint8_t),
    [AUDIO_FORMAT_PCM_32_BIT] = sizeof(uint32_t),
    [AUDIO_FORMAT_PCM_8_24_BIT] = sizeof(uint32_t),
    [AUDIO_FORMAT_PCM_FLOAT] = sizeof(float),
    [AUDIO_FORMAT_PCM_24_BIT_PACKED] = sizeof(uint8_t) * 3,
};

const char * const use_case_table[AUDIO_USECASE_MAX] = {
    [USECASE_AUDIO_PLAYBACK_DEEP_BUFFER] = "deep-buffer-playback",
    [USECASE_AUDIO_PLAYBACK_LOW_LATENCY] = "low-latency-playback",
    [USECASE_AUDIO_PLAYBACK_WITH_HAPTICS] = "audio-with-haptics-playback",
    [USECASE_AUDIO_PLAYBACK_HAPTICS] = "haptics-playback",
    [USECASE_AUDIO_PLAYBACK_ULL]         = "audio-ull-playback",
    [USECASE_AUDIO_PLAYBACK_MULTI_CH]    = "multi-channel-playback",
    [USECASE_AUDIO_PLAYBACK_OFFLOAD] = "compress-offload-playback",
    //Enabled for Direct_PCM
    [USECASE_AUDIO_PLAYBACK_OFFLOAD2] = "compress-offload-playback2",
    [USECASE_AUDIO_PLAYBACK_OFFLOAD3] = "compress-offload-playback3",
    [USECASE_AUDIO_PLAYBACK_OFFLOAD4] = "compress-offload-playback4",
    [USECASE_AUDIO_PLAYBACK_OFFLOAD5] = "compress-offload-playback5",
    [USECASE_AUDIO_PLAYBACK_OFFLOAD6] = "compress-offload-playback6",
    [USECASE_AUDIO_PLAYBACK_OFFLOAD7] = "compress-offload-playback7",
    [USECASE_AUDIO_PLAYBACK_OFFLOAD8] = "compress-offload-playback8",
    [USECASE_AUDIO_PLAYBACK_OFFLOAD9] = "compress-offload-playback9",
    [USECASE_AUDIO_PLAYBACK_FM] = "play-fm",
    [USECASE_AUDIO_PLAYBACK_MMAP] = "mmap-playback",
    [USECASE_AUDIO_PLAYBACK_HIFI] = "hifi-playback",
    [USECASE_AUDIO_PLAYBACK_TTS] = "audio-tts-playback",

    [USECASE_AUDIO_RECORD] = "audio-record",
    [USECASE_AUDIO_RECORD2] = "audio-record2",
    [USECASE_AUDIO_RECORD3] = "audio-record3",
    [USECASE_AUDIO_RECORD_COMPRESS] = "audio-record-compress",
    [USECASE_AUDIO_RECORD_COMPRESS2] = "audio-record-compress2",
    [USECASE_AUDIO_RECORD_COMPRESS3] = "audio-record-compress3",
    [USECASE_AUDIO_RECORD_COMPRESS4] = "audio-record-compress4",
    [USECASE_AUDIO_RECORD_COMPRESS5] = "audio-record-compress5",
    [USECASE_AUDIO_RECORD_COMPRESS6] = "audio-record-compress6",
    [USECASE_AUDIO_RECORD_LOW_LATENCY] = "low-latency-record",
    [USECASE_AUDIO_RECORD_FM_VIRTUAL] = "fm-virtual-record",
    [USECASE_AUDIO_RECORD_MMAP] = "mmap-record",
    [USECASE_AUDIO_RECORD_HIFI] = "hifi-record",

    [USECASE_AUDIO_HFP_SCO] = "hfp-sco",
    [USECASE_AUDIO_HFP_SCO_WB] = "hfp-sco-wb",
    [USECASE_AUDIO_HFP_SCO_DOWNLINK] = "hfp-sco-downlink",
    [USECASE_AUDIO_HFP_SCO_WB_DOWNLINK] = "hfp-sco-wb-downlink",

    [USECASE_VOICE_CALL] = "voice-call",
    [USECASE_VOICE2_CALL] = "voice2-call",
    [USECASE_VOLTE_CALL] = "volte-call",
    [USECASE_QCHAT_CALL] = "qchat-call",
    [USECASE_VOWLAN_CALL] = "vowlan-call",
    [USECASE_VOICEMMODE1_CALL] = "voicemmode1-call",
    [USECASE_VOICEMMODE2_CALL] = "voicemmode2-call",
    [USECASE_COMPRESS_VOIP_CALL] = "compress-voip-call",
    [USECASE_INCALL_REC_UPLINK] = "incall-rec-uplink",
    [USECASE_INCALL_REC_DOWNLINK] = "incall-rec-downlink",
    [USECASE_INCALL_REC_UPLINK_AND_DOWNLINK] = "incall-rec-uplink-and-downlink",
    [USECASE_INCALL_REC_UPLINK_COMPRESS] = "incall-rec-uplink-compress",
    [USECASE_INCALL_REC_DOWNLINK_COMPRESS] = "incall-rec-downlink-compress",
    [USECASE_INCALL_REC_UPLINK_AND_DOWNLINK_COMPRESS] = "incall-rec-uplink-and-downlink-compress",

    [USECASE_INCALL_MUSIC_UPLINK] = "incall_music_uplink",
    [USECASE_INCALL_MUSIC_UPLINK2] = "incall_music_uplink2",
    [USECASE_AUDIO_SPKR_CALIB_RX] = "spkr-rx-calib",
    [USECASE_AUDIO_SPKR_CALIB_TX] = "spkr-vi-record",

    [USECASE_AUDIO_PLAYBACK_AFE_PROXY] = "afe-proxy-playback",
    [USECASE_AUDIO_RECORD_AFE_PROXY] = "afe-proxy-record",
    [USECASE_AUDIO_RECORD_AFE_PROXY2] = "afe-proxy-record2",
    [USECASE_AUDIO_PLAYBACK_SILENCE] = "silence-playback",

    /* Transcode loopback cases */
    [USECASE_AUDIO_TRANSCODE_LOOPBACK_RX] = "audio-transcode-loopback-rx",
    [USECASE_AUDIO_TRANSCODE_LOOPBACK_TX] = "audio-transcode-loopback-tx",

    [USECASE_AUDIO_PLAYBACK_VOIP] = "audio-playback-voip",
    [USECASE_AUDIO_RECORD_VOIP] = "audio-record-voip",
    [USECASE_AUDIO_RECORD_VOIP_LOW_LATENCY] = "audio-record-voip-low-latency",
    /* For Interactive Audio Streams */
    [USECASE_AUDIO_PLAYBACK_INTERACTIVE_STREAM1] = "audio-interactive-stream1",
    [USECASE_AUDIO_PLAYBACK_INTERACTIVE_STREAM2] = "audio-interactive-stream2",
    [USECASE_AUDIO_PLAYBACK_INTERACTIVE_STREAM3] = "audio-interactive-stream3",
    [USECASE_AUDIO_PLAYBACK_INTERACTIVE_STREAM4] = "audio-interactive-stream4",
    [USECASE_AUDIO_PLAYBACK_INTERACTIVE_STREAM5] = "audio-interactive-stream5",
    [USECASE_AUDIO_PLAYBACK_INTERACTIVE_STREAM6] = "audio-interactive-stream6",
    [USECASE_AUDIO_PLAYBACK_INTERACTIVE_STREAM7] = "audio-interactive-stream7",
    [USECASE_AUDIO_PLAYBACK_INTERACTIVE_STREAM8] = "audio-interactive-stream8",

    [USECASE_AUDIO_EC_REF_LOOPBACK] = "ec-ref-audio-capture",

    [USECASE_AUDIO_A2DP_ABR_FEEDBACK] = "a2dp-abr-feedback",

    [USECASE_AUDIO_PLAYBACK_MEDIA] = "media-playback",
    [USECASE_AUDIO_PLAYBACK_SYS_NOTIFICATION] = "sys-notification-playback",
    [USECASE_AUDIO_PLAYBACK_NAV_GUIDANCE] = "nav-guidance-playback",
    [USECASE_AUDIO_PLAYBACK_PHONE] = "phone-playback",
    [USECASE_AUDIO_PLAYBACK_ALERTS] = "alerts-playback",
    [USECASE_AUDIO_PLAYBACK_FRONT_PASSENGER] = "front-passenger-playback",
    [USECASE_AUDIO_PLAYBACK_REAR_SEAT] = "rear-seat-playback",
    [USECASE_AUDIO_FM_TUNER_EXT] = "fm-tuner-ext",
    [USECASE_ICC_CALL] = "icc-call",

    [USECASE_AUDIO_RECORD_BUS] = "audio-record",
    [USECASE_AUDIO_RECORD_BUS_FRONT_PASSENGER] = "front-passenger-record",
    [USECASE_AUDIO_RECORD_BUS_REAR_SEAT] = "rear-seat-record",
    [USECASE_AUDIO_PLAYBACK_SYNTHESIZER] = "synth-loopback",
    [USECASE_AUDIO_RECORD_ECHO_REF_EXT] = "echo-reference-external",
};

static const audio_usecase_t offload_usecases[] = {
    USECASE_AUDIO_PLAYBACK_OFFLOAD,
    USECASE_AUDIO_PLAYBACK_OFFLOAD2,
    USECASE_AUDIO_PLAYBACK_OFFLOAD3,
    USECASE_AUDIO_PLAYBACK_OFFLOAD4,
    USECASE_AUDIO_PLAYBACK_OFFLOAD5,
    USECASE_AUDIO_PLAYBACK_OFFLOAD6,
    USECASE_AUDIO_PLAYBACK_OFFLOAD7,
    USECASE_AUDIO_PLAYBACK_OFFLOAD8,
    USECASE_AUDIO_PLAYBACK_OFFLOAD9,
};

static const audio_usecase_t interactive_usecases[] = {
    USECASE_AUDIO_PLAYBACK_INTERACTIVE_STREAM1,
    USECASE_AUDIO_PLAYBACK_INTERACTIVE_STREAM2,
    USECASE_AUDIO_PLAYBACK_INTERACTIVE_STREAM3,
    USECASE_AUDIO_PLAYBACK_INTERACTIVE_STREAM4,
    USECASE_AUDIO_PLAYBACK_INTERACTIVE_STREAM5,
    USECASE_AUDIO_PLAYBACK_INTERACTIVE_STREAM6,
    USECASE_AUDIO_PLAYBACK_INTERACTIVE_STREAM7,
    USECASE_AUDIO_PLAYBACK_INTERACTIVE_STREAM8,
};

#define STRING_TO_ENUM(string) { #string, string }

struct string_to_enum {
    const char *name;
    uint32_t value;
};

static const struct string_to_enum channels_name_to_enum_table[] = {
    STRING_TO_ENUM(AUDIO_CHANNEL_OUT_STEREO),
    STRING_TO_ENUM(AUDIO_CHANNEL_OUT_2POINT1),
    STRING_TO_ENUM(AUDIO_CHANNEL_OUT_QUAD),
    STRING_TO_ENUM(AUDIO_CHANNEL_OUT_SURROUND),
    STRING_TO_ENUM(AUDIO_CHANNEL_OUT_PENTA),
    STRING_TO_ENUM(AUDIO_CHANNEL_OUT_5POINT1),
    STRING_TO_ENUM(AUDIO_CHANNEL_OUT_6POINT1),
    STRING_TO_ENUM(AUDIO_CHANNEL_OUT_7POINT1),
    STRING_TO_ENUM(AUDIO_CHANNEL_IN_MONO),
    STRING_TO_ENUM(AUDIO_CHANNEL_IN_STEREO),
    STRING_TO_ENUM(AUDIO_CHANNEL_IN_FRONT_BACK),
    STRING_TO_ENUM(AUDIO_CHANNEL_INDEX_MASK_1),
    STRING_TO_ENUM(AUDIO_CHANNEL_INDEX_MASK_2),
    STRING_TO_ENUM(AUDIO_CHANNEL_INDEX_MASK_3),
    STRING_TO_ENUM(AUDIO_CHANNEL_INDEX_MASK_4),
    STRING_TO_ENUM(AUDIO_CHANNEL_INDEX_MASK_5),
    STRING_TO_ENUM(AUDIO_CHANNEL_INDEX_MASK_6),
    STRING_TO_ENUM(AUDIO_CHANNEL_INDEX_MASK_7),
    STRING_TO_ENUM(AUDIO_CHANNEL_INDEX_MASK_8),
};

static const struct string_to_enum formats_name_to_enum_table[] = {
    STRING_TO_ENUM(AUDIO_FORMAT_PCM_16_BIT),
    STRING_TO_ENUM(AUDIO_FORMAT_PCM_24_BIT_PACKED),
    STRING_TO_ENUM(AUDIO_FORMAT_PCM_32_BIT),
    STRING_TO_ENUM(AUDIO_FORMAT_AC3),
    STRING_TO_ENUM(AUDIO_FORMAT_E_AC3),
    STRING_TO_ENUM(AUDIO_FORMAT_E_AC3_JOC),
    STRING_TO_ENUM(AUDIO_FORMAT_DOLBY_TRUEHD),
    STRING_TO_ENUM(AUDIO_FORMAT_DTS),
    STRING_TO_ENUM(AUDIO_FORMAT_DTS_HD),
    STRING_TO_ENUM(AUDIO_FORMAT_IEC61937)
};

//list of all supported sample rates by HDMI specification.
static const int out_hdmi_sample_rates[] = {
    32000, 44100, 48000, 88200, 96000, 176400, 192000,
};

static const struct string_to_enum out_sample_rates_name_to_enum_table[] = {
    STRING_TO_ENUM(32000),
    STRING_TO_ENUM(44100),
    STRING_TO_ENUM(48000),
    STRING_TO_ENUM(88200),
    STRING_TO_ENUM(96000),
    STRING_TO_ENUM(176400),
    STRING_TO_ENUM(192000),
    STRING_TO_ENUM(352800),
    STRING_TO_ENUM(384000),
};

struct in_effect_list {
    struct listnode list;
    effect_handle_t handle;
};

static const audio_usecase_t record_usecases[] = {
    USECASE_AUDIO_RECORD,
    USECASE_AUDIO_RECORD2,
    USECASE_AUDIO_RECORD3,
};

static struct audio_device *adev = NULL;
static pthread_mutex_t adev_init_lock = PTHREAD_MUTEX_INITIALIZER;
static unsigned int audio_device_ref_count;
//cache last MBDRC cal step level
static int last_known_cal_step = -1 ;

static int out_set_compr_volume(struct audio_stream_out *stream, float left, float right);
static int out_set_mmap_volume(struct audio_stream_out *stream, float left, float right);
static int out_set_voip_volume(struct audio_stream_out *stream, float left, float right);
static int out_set_pcm_volume(struct audio_stream_out *stream, float left, float right);
#ifdef SOFT_VOLUME
static int out_set_soft_volume_params(struct audio_stream_out *stream);
#endif
static void adev_snd_mon_cb(void *cookie, struct str_parms *parms);
static void in_snd_mon_cb(void * stream, struct str_parms * parms);
static void out_snd_mon_cb(void * stream, struct str_parms * parms);

static int configure_btsco_sample_rate(snd_device_t snd_device);

#ifdef AUDIO_FEATURE_ENABLED_GCOV
extern void  __gcov_flush();
static void enable_gcov()
{
    __gcov_flush();
}
#else
static void enable_gcov()
{
}
#endif

static int in_set_microphone_direction(const struct audio_stream_in *stream,
                                           audio_microphone_direction_t dir);
static int in_set_microphone_field_dimension(const struct audio_stream_in *stream, float zoom);

static bool is_pcm_record_usecase(audio_usecase_t uc_id)
{
    unsigned int record_uc_index;
    unsigned int num_usecase = sizeof(record_usecases)/sizeof(record_usecases[0]);

    for (record_uc_index = 0; record_uc_index < num_usecase; record_uc_index++) {
        if (uc_id == record_usecases[record_uc_index])
            return true;
    }
    return false;
}

static audio_usecase_t get_record_usecase(struct audio_device *adev)
{
    audio_usecase_t ret_uc = USECASE_INVALID;
    unsigned int record_uc_index;
    unsigned int num_usecase = sizeof(record_usecases)/sizeof(record_usecases[0]);

    ALOGV("%s: num_usecase: %d", __func__, num_usecase);
    for (record_uc_index = 0; record_uc_index < num_usecase; record_uc_index++) {
        if (!(adev->pcm_record_uc_state & (0x1 << record_uc_index))) {
            adev->pcm_record_uc_state |= 0x1 << record_uc_index;
            ret_uc = record_usecases[record_uc_index];
            break;
        }
    }

    ALOGV("%s: pcm record usecase is %d", __func__, ret_uc);
    return ret_uc;
}

static void free_record_usecase(struct audio_device *adev,
                                audio_usecase_t uc_id)
{
    unsigned int record_uc_index;
    unsigned int num_usecase = sizeof(record_usecases)/sizeof(record_usecases[0]);

    for (record_uc_index = 0; record_uc_index < num_usecase; record_uc_index++) {
        if (record_usecases[record_uc_index] == uc_id) {
            adev->pcm_record_uc_state &= ~(0x1 << record_uc_index);
            break;
        }
    }
    ALOGV("%s: free pcm record usecase %d", __func__, uc_id);
}

static bool may_use_noirq_mode(struct audio_device *adev, audio_usecase_t uc_id,
                               int flags __unused)
{
    int dir = 0;
    switch (uc_id) {
        case USECASE_AUDIO_RECORD_LOW_LATENCY:
        case USECASE_AUDIO_RECORD_VOIP_LOW_LATENCY:
            dir = 1;
        case USECASE_AUDIO_PLAYBACK_ULL:
            break;
        default:
            return false;
    }

    int dev_id = platform_get_pcm_device_id(uc_id, dir == 0 ?
                                            PCM_PLAYBACK : PCM_CAPTURE);
    if (adev->adm_is_noirq_avail)
        return adev->adm_is_noirq_avail(adev->adm_data,
                                        adev->snd_card, dev_id, dir);
    return false;
}

static void register_out_stream(struct stream_out *out)
{
    struct audio_device *adev = out->dev;
    if (is_offload_usecase(out->usecase) ||
        !adev->adm_register_output_stream)
        return;

    // register stream first for backward compatibility
    adev->adm_register_output_stream(adev->adm_data,
                                     out->handle,
                                     out->flags);

    if (!adev->adm_set_config)
        return;

    if (out->realtime || (out->flags & AUDIO_OUTPUT_FLAG_SYS_NOTIFICATION))
       adev->adm_set_config(adev->adm_data,
                             out->handle,
                             out->pcm, &out->config);
}

static void register_in_stream(struct stream_in *in)
{
    struct audio_device *adev = in->dev;
    if (!adev->adm_register_input_stream)
        return;

    adev->adm_register_input_stream(adev->adm_data,
                                    in->capture_handle,
                                    in->flags);

    if (!adev->adm_set_config)
        return;

    if (in->realtime)
        adev->adm_set_config(adev->adm_data,
                             in->capture_handle,
                             in->pcm,
                             &in->config);
}

static void request_out_focus(struct stream_out *out, long ns)
{
    struct audio_device *adev = out->dev;

    if (adev->adm_request_focus_v2)
        adev->adm_request_focus_v2(adev->adm_data, out->handle, ns);
    else if (adev->adm_request_focus)
        adev->adm_request_focus(adev->adm_data, out->handle);
}

static int request_in_focus(struct stream_in *in, long ns)
{
    struct audio_device *adev = in->dev;
    int ret = 0;

    if (adev->adm_request_focus_v2_1)
        ret = adev->adm_request_focus_v2_1(adev->adm_data, in->capture_handle, ns);
    else if (adev->adm_request_focus_v2)
        adev->adm_request_focus_v2(adev->adm_data, in->capture_handle, ns);
    else if (adev->adm_request_focus)
        adev->adm_request_focus(adev->adm_data, in->capture_handle);

    return ret;
}

static void release_out_focus(struct stream_out *out)
{
    struct audio_device *adev = out->dev;

    if (adev->adm_abandon_focus)
        adev->adm_abandon_focus(adev->adm_data, out->handle);
}

static void release_in_focus(struct stream_in *in)
{
    struct audio_device *adev = in->dev;
    if (adev->adm_abandon_focus)
        adev->adm_abandon_focus(adev->adm_data, in->capture_handle);
}

static int parse_snd_card_status(struct str_parms *parms, int *card,
                                 card_status_t *status)
{
    char value[32]={0};
    char state[32]={0};

    int  ret = str_parms_get_str(parms, "SND_CARD_STATUS", value, sizeof(value));
    if (ret < 0)
        return -1;

    // sscanf should be okay as value is of max length 32.
    // same as sizeof state.
    if (sscanf(value, "%d,%s", card, state) < 2)
        return -1;

    *status = !strcmp(state, "ONLINE") ? CARD_STATUS_ONLINE :
                                         CARD_STATUS_OFFLINE;
    return 0;
}

bool is_combo_audio_input_device(struct listnode *devices){

    if ((devices == NULL) || (!list_empty(devices)))
        return false;

    if(compare_device_type(devices, AUDIO_DEVICE_IN_BUILTIN_MIC|AUDIO_DEVICE_IN_SPEAKER_MIC2))
        return true;
    else
        return false;
}

static inline void adjust_frames_for_device_delay(struct stream_out *out,
                                                  uint32_t *dsp_frames) {
    // Adjustment accounts for A2dp encoder latency with offload usecases
    // Note: Encoder latency is returned in ms.
    if (is_a2dp_out_device_type(&out->device_list)) {
        unsigned long offset =
                (audio_extn_a2dp_get_encoder_latency() * out->sample_rate / 1000);
        *dsp_frames = (*dsp_frames > offset) ? (*dsp_frames - offset) : 0;
    }
}

static inline bool free_entry(void *key  __unused,
                              void *value, void *context __unused)
{
    free(value);
    return true;
}

static inline void free_map(Hashmap *map)
{
    if (map) {
        hashmapForEach(map, free_entry, (void *) NULL);
        hashmapFree(map);
    }
}

static inline void patch_map_remove_l(struct audio_device *adev,
                                audio_patch_handle_t patch_handle)
{
    if (patch_handle == AUDIO_PATCH_HANDLE_NONE)
        return;

    struct audio_patch_info *p_info =
        hashmapGet(adev->patch_map, (void *) (intptr_t) patch_handle);
    if (p_info) {
        ALOGV("%s: Remove patch %d", __func__, patch_handle);
        hashmapRemove(adev->patch_map, (void *) (intptr_t) patch_handle);
        free(p_info->patch);
        free(p_info);
    }
}

static inline int io_streams_map_insert(struct audio_device *adev,
                                    struct audio_stream *stream,
                                    audio_io_handle_t handle,
                                    audio_patch_handle_t patch_handle)
{
    struct audio_stream_info *s_info =
            (struct audio_stream_info *) calloc(1, sizeof(struct audio_stream_info));

    if (s_info == NULL) {
        ALOGE("%s: Could not allocate stream info", __func__);
        return -ENOMEM;
    }
    s_info->stream = stream;
    s_info->patch_handle = patch_handle;

    pthread_mutex_lock(&adev->lock);
    struct audio_stream_info *stream_info =
            hashmapPut(adev->io_streams_map, (void *) (intptr_t) handle, (void *) s_info);
    if (stream_info != NULL)
        free(stream_info);
    pthread_mutex_unlock(&adev->lock);
    ALOGV("%s: Added stream in io_streams_map with handle %d", __func__, handle);
    return 0;
}

static inline void io_streams_map_remove(struct audio_device *adev,
                                     audio_io_handle_t handle)
{
    pthread_mutex_lock(&adev->lock);
    struct audio_stream_info *s_info =
            hashmapRemove(adev->io_streams_map, (void *) (intptr_t) handle);
    if (s_info == NULL)
        goto done;
    ALOGV("%s: Removed stream with handle %d", __func__, handle);
    patch_map_remove_l(adev, s_info->patch_handle);
    free(s_info);
done:
    pthread_mutex_unlock(&adev->lock);
    return;
}

static struct audio_patch_info* fetch_patch_info_l(struct audio_device *adev,
                                    audio_patch_handle_t handle)
{
    struct audio_patch_info *p_info = NULL;
    p_info = (struct audio_patch_info *)
                 hashmapGet(adev->patch_map, (void *) (intptr_t) handle);
    return p_info;
}

__attribute__ ((visibility ("default")))
bool audio_hw_send_gain_dep_calibration(int level) {
    bool ret_val = false;
    ALOGV("%s: called ...", __func__);

    pthread_mutex_lock(&adev_init_lock);

    if (adev != NULL && adev->platform != NULL) {
        pthread_mutex_lock(&adev->lock);
        ret_val = platform_send_gain_dep_cal(adev->platform, level);

        // cache level info for any of the use case which
        // was not started.
        last_known_cal_step = level;;

        pthread_mutex_unlock(&adev->lock);
    } else {
        ALOGE("%s: %s is NULL", __func__, adev == NULL ? "adev" : "adev->platform");
    }

    pthread_mutex_unlock(&adev_init_lock);

    return ret_val;
}

static int check_and_set_gapless_mode(struct audio_device *adev, bool enable_gapless)
{
    bool gapless_enabled = false;
    const char *mixer_ctl_name = "Compress Gapless Playback";
    struct mixer_ctl *ctl;

    ALOGV("%s:", __func__);
    gapless_enabled = property_get_bool("vendor.audio.offload.gapless.enabled", false);

    /*Disable gapless if its AV playback*/
    gapless_enabled = gapless_enabled && enable_gapless;

    ctl = mixer_get_ctl_by_name(adev->mixer, mixer_ctl_name);
    if (!ctl) {
        ALOGE("%s: Could not get ctl for mixer cmd - %s",
                               __func__, mixer_ctl_name);
        return -EINVAL;
    }

    if (mixer_ctl_set_value(ctl, 0, gapless_enabled) < 0) {
        ALOGE("%s: Could not set gapless mode %d",
                       __func__, gapless_enabled);
         return -EINVAL;
    }
    return 0;
}

__attribute__ ((visibility ("default")))
int audio_hw_get_gain_level_mapping(struct amp_db_and_gain_table *mapping_tbl,
                                    int table_size) {
     int ret_val = 0;
     ALOGV("%s: enter ... ", __func__);

     pthread_mutex_lock(&adev_init_lock);
     if (adev == NULL) {
         ALOGW("%s: adev is NULL .... ", __func__);
         goto done;
     }

     pthread_mutex_lock(&adev->lock);
     ret_val = platform_get_gain_level_mapping(mapping_tbl, table_size);
     pthread_mutex_unlock(&adev->lock);
done:
     pthread_mutex_unlock(&adev_init_lock);
     ALOGV("%s: exit ... ", __func__);
     return ret_val;
}

bool audio_hw_send_qdsp_parameter(int stream_type, float vol, bool active)
{
    bool ret = false;
    ALOGV("%s: enter ...", __func__);

    pthread_mutex_lock(&adev_init_lock);

    if (adev != NULL && adev->platform != NULL) {
        pthread_mutex_lock(&adev->lock);
        ret = audio_extn_qdsp_set_state(adev, stream_type, vol, active);
        pthread_mutex_unlock(&adev->lock);
    }

    pthread_mutex_unlock(&adev_init_lock);

    ALOGV("%s: exit with ret %d", __func__, ret);
    return ret;
}

static bool is_supported_format(audio_format_t format)
{
    if (format == AUDIO_FORMAT_MP3 ||
        format == AUDIO_FORMAT_MP2 ||
        format == AUDIO_FORMAT_AAC_LC ||
        format == AUDIO_FORMAT_AAC_HE_V1 ||
        format == AUDIO_FORMAT_AAC_HE_V2 ||
        format == AUDIO_FORMAT_AAC_ADTS_LC ||
        format == AUDIO_FORMAT_AAC_ADTS_HE_V1 ||
        format == AUDIO_FORMAT_AAC_ADTS_HE_V2 ||
        format == AUDIO_FORMAT_AAC_LATM_LC ||
        format == AUDIO_FORMAT_AAC_LATM_HE_V1 ||
        format == AUDIO_FORMAT_AAC_LATM_HE_V2 ||
        format == AUDIO_FORMAT_PCM_24_BIT_PACKED ||
        format == AUDIO_FORMAT_PCM_8_24_BIT ||
        format == AUDIO_FORMAT_PCM_FLOAT ||
        format == AUDIO_FORMAT_PCM_32_BIT ||
        format == AUDIO_FORMAT_PCM_16_BIT ||
        format == AUDIO_FORMAT_AC3 ||
        format == AUDIO_FORMAT_E_AC3 ||
        format == AUDIO_FORMAT_DOLBY_TRUEHD ||
        format == AUDIO_FORMAT_DTS ||
        format == AUDIO_FORMAT_DTS_HD ||
        format == AUDIO_FORMAT_FLAC ||
        format == AUDIO_FORMAT_ALAC ||
        format == AUDIO_FORMAT_APE ||
        format == AUDIO_FORMAT_DSD ||
        format == AUDIO_FORMAT_VORBIS ||
        format == AUDIO_FORMAT_WMA ||
        format == AUDIO_FORMAT_WMA_PRO ||
        format == AUDIO_FORMAT_APTX ||
        format == AUDIO_FORMAT_IEC61937)
           return true;

    return false;
}

static bool is_supported_conc_usecase_for_power_mode_call(struct audio_device *adev)
{
    struct listnode *node;
    struct audio_usecase *usecase;

    list_for_each(node, &adev->usecase_list) {
        usecase = node_to_item(node, struct audio_usecase, list);
        if (usecase->id == USECASE_AUDIO_PLAYBACK_FM) {
            ALOGD("%s: FM usecase is active, not setting power mode", __func__);
            return false;
        }
    }

    return true;
}
static inline bool is_mmap_usecase(audio_usecase_t uc_id)
{
    return (uc_id == USECASE_AUDIO_RECORD_AFE_PROXY) ||
           (uc_id == USECASE_AUDIO_RECORD_AFE_PROXY2) ||
           (uc_id == USECASE_AUDIO_PLAYBACK_AFE_PROXY);
}

static inline bool is_valid_volume(float left, float right)
{
    return ((left >= 0.0f && right >= 0.0f) ? true : false);
}

static void enable_asrc_mode(struct audio_device *adev)
{
    ALOGV("%s", __func__);
    audio_route_apply_and_update_path(adev->audio_route,
                                  "asrc-mode");
    adev->asrc_mode_enabled = true;
}

static void disable_asrc_mode(struct audio_device *adev)
{
    ALOGV("%s", __func__);
    audio_route_reset_and_update_path(adev->audio_route,
                                  "asrc-mode");
    adev->asrc_mode_enabled = false;
}

static void check_and_configure_headphone(struct audio_device *adev,
                                          struct audio_usecase *uc_info,
                                              snd_device_t snd_device)
{
    struct listnode *node;
    struct audio_usecase *usecase;
    int new_backend_idx, usecase_backend_idx;
    bool spkr_hph_single_be_native_concurrency;

    new_backend_idx = platform_get_backend_index(snd_device);
    spkr_hph_single_be_native_concurrency = platform_get_spkr_hph_single_be_native_concurrency_flag();
    if ((spkr_hph_single_be_native_concurrency && (new_backend_idx == DEFAULT_CODEC_BACKEND)) ||
            uc_info->id == USECASE_AUDIO_PLAYBACK_WITH_HAPTICS) {
        list_for_each(node, &adev->usecase_list) {
            usecase = node_to_item(node, struct audio_usecase, list);
            if ((usecase->type != PCM_CAPTURE) && (usecase != uc_info)) {
                usecase_backend_idx = platform_get_backend_index(usecase->out_snd_device);
                if (((usecase_backend_idx == HEADPHONE_BACKEND) ||
                    (usecase_backend_idx == HEADPHONE_44_1_BACKEND)) &&
                    ((usecase->stream.out->sample_rate % OUTPUT_SAMPLING_RATE_44100) == 0)) {
                    disable_audio_route(adev, usecase);
                    disable_snd_device(adev, usecase->out_snd_device);
                    usecase->stream.out->sample_rate = DEFAULT_OUTPUT_SAMPLING_RATE;
                    platform_check_and_set_codec_backend_cfg(adev, usecase,
                                                            usecase->out_snd_device);
                    enable_snd_device(adev, usecase->out_snd_device);
                    enable_audio_route(adev, usecase);
                }
            }
            else if ((usecase->type != PCM_CAPTURE) && (usecase == uc_info)) {
                usecase_backend_idx = platform_get_backend_index(usecase->out_snd_device);
                if (((usecase_backend_idx == HEADPHONE_BACKEND) ||
                    (usecase_backend_idx == HEADPHONE_44_1_BACKEND)) &&
                    ((usecase->stream.out->sample_rate % OUTPUT_SAMPLING_RATE_44100) == 0)) {
                    usecase->stream.out->sample_rate = DEFAULT_OUTPUT_SAMPLING_RATE;
                    platform_check_and_set_codec_backend_cfg(adev, usecase,
                                                            usecase->out_snd_device);
                }
            }
        }
    }
}

/*
 * - Enable ASRC mode for incoming mix path use case(Headphone backend)if Headphone
 *   44.1 or Native DSD backends are enabled for any of current use case.
 *   e.g. 48-> + (Naitve DSD or Headphone 44.1)
 * - Disable current mix path use case(Headphone backend) and re-enable it with
 *   ASRC mode for incoming Headphone 44.1 or Native DSD use case.
 *   e.g. Naitve DSD or Headphone 44.1 -> + 48
 */
static void check_and_set_asrc_mode(struct audio_device *adev,
                                          struct audio_usecase *uc_info,
                                          snd_device_t snd_device)
{
    ALOGV("%s snd device %d", __func__, snd_device);
    int i, num_new_devices = 0;
    snd_device_t split_new_snd_devices[SND_DEVICE_OUT_END];
    /*
    *Split snd device for new combo use case
    *e.g. Headphopne 44.1-> + Ringtone (Headphone + Speaker)
    */
    if (platform_split_snd_device(adev->platform,
                                 snd_device,
                                 &num_new_devices,
                                 split_new_snd_devices) == 0) {
        for (i = 0; i < num_new_devices; i++)
            check_and_set_asrc_mode(adev, uc_info, split_new_snd_devices[i]);
    } else {
        int new_backend_idx = platform_get_backend_index(snd_device);
        if (((new_backend_idx == HEADPHONE_BACKEND) ||
                (new_backend_idx == HEADPHONE_44_1_BACKEND) ||
                (new_backend_idx == DSD_NATIVE_BACKEND)) &&
                !adev->asrc_mode_enabled) {
            struct listnode *node = NULL;
            struct audio_usecase *uc = NULL;
            struct stream_out *curr_out = NULL;
            int usecase_backend_idx = DEFAULT_CODEC_BACKEND;
            int i, num_devices, ret = 0;
            snd_device_t split_snd_devices[SND_DEVICE_OUT_END];

            list_for_each(node, &adev->usecase_list) {
                uc = node_to_item(node, struct audio_usecase, list);
                curr_out = (struct stream_out*) uc->stream.out;
                if (curr_out && PCM_PLAYBACK == uc->type && uc != uc_info) {
                    /*
                    *Split snd device for existing combo use case
                    *e.g. Ringtone (Headphone + Speaker) + Headphopne 44.1
                    */
                    ret = platform_split_snd_device(adev->platform,
                                             uc->out_snd_device,
                                             &num_devices,
                                             split_snd_devices);
                    if (ret < 0 || num_devices == 0) {
                        ALOGV("%s: Unable to split uc->out_snd_device: %d",__func__, uc->out_snd_device);
                        split_snd_devices[0] = uc->out_snd_device;
                        num_devices = 1;
                    }
                    for (i = 0; i < num_devices; i++) {
                        usecase_backend_idx = platform_get_backend_index(split_snd_devices[i]);
                        ALOGD("%s:snd_dev %d usecase_backend_idx %d",__func__, split_snd_devices[i],usecase_backend_idx);
                        if((new_backend_idx == HEADPHONE_BACKEND) &&
                               ((usecase_backend_idx == HEADPHONE_44_1_BACKEND) ||
                               (usecase_backend_idx == DSD_NATIVE_BACKEND))) {
                            ALOGV("%s:DSD or native stream detected enabling asrcmode in hardware",
                                  __func__);
                            enable_asrc_mode(adev);
                            break;
                        } else if(((new_backend_idx == HEADPHONE_44_1_BACKEND) ||
                                  (new_backend_idx == DSD_NATIVE_BACKEND)) &&
                                  (usecase_backend_idx == HEADPHONE_BACKEND)) {
                            ALOGV("%s: 48K stream detected, disabling and enabling it \
                                   with asrcmode in hardware", __func__);
                            disable_audio_route(adev, uc);
                            disable_snd_device(adev, uc->out_snd_device);
                            // Apply true-high-quality-mode if DSD or > 44.1KHz or >=24-bit
                            if (new_backend_idx == DSD_NATIVE_BACKEND)
                                audio_route_apply_and_update_path(adev->audio_route,
                                                        "hph-true-highquality-mode");
                            else if ((new_backend_idx == HEADPHONE_44_1_BACKEND) &&
                                     (curr_out->bit_width >= 24))
                                audio_route_apply_and_update_path(adev->audio_route,
                                                             "hph-highquality-mode");
                            enable_asrc_mode(adev);
                            enable_snd_device(adev, uc->out_snd_device);
                            enable_audio_route(adev, uc);
                            break;
                        }
                    }
                    // reset split devices count
                    num_devices = 0;
                }
                if (adev->asrc_mode_enabled)
                    break;
            }
        }
    }
}

static int send_effect_enable_disable_mixer_ctl(struct audio_device *adev,
                          struct audio_effect_config effect_config,
                          unsigned int param_value)
{
    char mixer_ctl_name[] = "Audio Effect";
    struct mixer_ctl *ctl;
    long set_values[6];
    struct stream_in *in = adev_get_active_input(adev);

    if (in == NULL) {
        ALOGE("%s: active input stream is NULL", __func__);
        return -EINVAL;
    }

    ctl = mixer_get_ctl_by_name(adev->mixer, mixer_ctl_name);
    if (!ctl) {
        ALOGE("%s: Could not get mixer ctl - %s",
               __func__, mixer_ctl_name);
        return -EINVAL;
    }

    set_values[0] = 1; //0:Rx 1:Tx
    set_values[1] = in->app_type_cfg.app_type;
    set_values[2] = (long)effect_config.module_id;
    set_values[3] = (long)effect_config.instance_id;
    set_values[4] = (long)effect_config.param_id;
    set_values[5] = param_value;

    mixer_ctl_set_array(ctl, set_values, ARRAY_SIZE(set_values));

    return 0;

}

static int update_effect_param_ecns(struct audio_device *adev, unsigned int module_id,
                               int effect_type, unsigned int *param_value)
{
    int ret = 0;
    struct audio_effect_config other_effect_config;
    struct audio_usecase *usecase = NULL;
    struct stream_in *in = adev_get_active_input(adev);

    if (in == NULL) {
        ALOGE("%s: active input stream is NULL", __func__);
        return -EINVAL;
    }

    usecase = get_usecase_from_list(adev, in->usecase);
    if (!usecase)
        return -EINVAL;

    ret = platform_get_effect_config_data(usecase->in_snd_device, &other_effect_config,
                                            effect_type == EFFECT_AEC ? EFFECT_NS : EFFECT_AEC);
    if (ret < 0) {
        ALOGE("%s Failed to get effect params %d", __func__, ret);
        return ret;
    }

    if (module_id == other_effect_config.module_id) {
            //Same module id for AEC/NS. Values need to be combined
            if (((effect_type == EFFECT_AEC) && (in->enable_ns)) ||
                ((effect_type == EFFECT_NS) && (in->enable_aec))) {
                *param_value |= other_effect_config.param_value;
            }
    }

    return ret;
}

static int enable_disable_effect(struct audio_device *adev, int effect_type, bool enable)
{
    struct audio_effect_config effect_config;
    struct audio_usecase *usecase = NULL;
    int ret = 0;
    unsigned int param_value = 0;
    struct stream_in *in = adev_get_active_input(adev);

    if(!voice_extn_is_dynamic_ecns_enabled())
        return ENOSYS;

    if (!in) {
        ALOGE("%s: Invalid input stream", __func__);
        return -EINVAL;
    }

    ALOGD("%s: effect_type:%d enable:%d", __func__, effect_type, enable);

    usecase = get_usecase_from_list(adev, in->usecase);
    if (usecase == NULL) {
        ALOGE("%s: Could not find the usecase (%d) in the list",
              __func__, in->usecase);
        return -EINVAL;
    }

    ret = platform_get_effect_config_data(usecase->in_snd_device, &effect_config, effect_type);
    if (ret < 0) {
        ALOGE("%s Failed to get module id %d", __func__, ret);
        return ret;
    }
    ALOGV("%s: %d %d usecase->id:%d usecase->in_snd_device:%d", __func__, effect_config.module_id,
           in->app_type_cfg.app_type, usecase->id, usecase->in_snd_device);

    if(enable)
        param_value = effect_config.param_value;

    /*Special handling for AEC & NS effects Param values need to be
      updated if module ids are same*/

    if ((effect_type == EFFECT_AEC) || (effect_type == EFFECT_NS)) {
        ret = update_effect_param_ecns(adev, effect_config.module_id, effect_type, &param_value);
        if (ret < 0)
            return ret;
    }

    ret = send_effect_enable_disable_mixer_ctl(adev, effect_config, param_value);

    return ret;
}

static void check_and_enable_effect(struct audio_device *adev)
{
    if(!voice_extn_is_dynamic_ecns_enabled())
        return;

    struct stream_in *in = adev_get_active_input(adev);

    if (in != NULL && !in->standby) {
        if (in->enable_aec)
            enable_disable_effect(adev, EFFECT_AEC, true);

        if (in->enable_ns &&
            in->source == AUDIO_SOURCE_VOICE_COMMUNICATION) {
            enable_disable_effect(adev, EFFECT_NS, true);
        }
    }
}

int pcm_ioctl(struct pcm *pcm, int request, ...)
{
    va_list ap;
    void * arg;
    int pcm_fd = *(int*)pcm;

    va_start(ap, request);
    arg = va_arg(ap, void *);
    va_end(ap);

    return ioctl(pcm_fd, request, arg);
}

int enable_audio_route(struct audio_device *adev,
                       struct audio_usecase *usecase)
{
    snd_device_t snd_device;
    char mixer_path[MIXER_PATH_MAX_LENGTH];
    struct stream_out *out = NULL;
    struct stream_in *in = NULL;
    struct listnode out_devices;
    int ret = 0;

    if (usecase == NULL)
        return -EINVAL;

    ALOGV("%s: enter: usecase(%d)", __func__, usecase->id);

    if (usecase->type == PCM_CAPTURE) {
        struct stream_in *in = usecase->stream.in;
        struct audio_usecase *uinfo;
        snd_device = usecase->in_snd_device;

        if (in) {
            if (in->enable_aec || in->enable_ec_port) {
                list_init(&out_devices);
                update_device_list(&out_devices, AUDIO_DEVICE_OUT_SPEAKER, "", true);
                struct listnode *node;
                struct audio_usecase *voip_usecase = get_usecase_from_list(adev,
                                                           USECASE_AUDIO_PLAYBACK_VOIP);
                if (voip_usecase) {
                    assign_devices(&out_devices,
                                   &voip_usecase->stream.out->device_list);
                } else if (adev->primary_output &&
                              !adev->primary_output->standby) {
                    assign_devices(&out_devices,
                                   &adev->primary_output->device_list);
                } else {
                    list_for_each(node, &adev->usecase_list) {
                        uinfo = node_to_item(node, struct audio_usecase, list);
                        if (uinfo->type != PCM_CAPTURE) {
                            assign_devices(&out_devices,
                                           &uinfo->stream.out->device_list);
                            break;
                        }
                    }
                }

                platform_set_echo_reference(adev, true, &out_devices);
                in->ec_opened = true;
                clear_devices(&out_devices);
            }
        }
    } else if ((usecase->type == TRANSCODE_LOOPBACK_TX) || ((usecase->type == PCM_HFP_CALL) &&
        ((usecase->id == USECASE_AUDIO_HFP_SCO) || (usecase->id == USECASE_AUDIO_HFP_SCO_WB)) &&
        (usecase->in_snd_device == SND_DEVICE_IN_VOICE_SPEAKER_MIC_HFP_MMSECNS))) {
        snd_device = usecase->in_snd_device;
    } else {
        snd_device = usecase->out_snd_device;
    }

    if (usecase->type == PCM_CAPTURE) {
       if (platform_get_fluence_nn_state(adev->platform) == 0) {
           platform_set_fluence_nn_state(adev->platform, true);
           ALOGD("%s: set fluence nn capture state", __func__);
       }
    }

#ifdef DS1_DOLBY_DAP_ENABLED
    audio_extn_dolby_set_dmid(adev);
    audio_extn_dolby_set_endpoint(adev);
#endif
    audio_extn_dolby_ds2_set_endpoint(adev);
    audio_extn_sound_trigger_update_stream_status(usecase, ST_EVENT_STREAM_BUSY);
    audio_extn_listen_update_stream_status(usecase, LISTEN_EVENT_STREAM_BUSY);
    audio_extn_utils_send_app_type_cfg(adev, usecase);
    if (audio_extn_is_maxx_audio_enabled())
        audio_extn_ma_set_device(usecase);
    audio_extn_utils_send_audio_calibration(adev, usecase);
    if ((usecase->type == PCM_PLAYBACK) && is_offload_usecase(usecase->id)) {
        out = usecase->stream.out;
        if (out && out->compr)
            audio_extn_utils_compress_set_clk_rec_mode(usecase);
    }

    if (usecase->type == PCM_CAPTURE) {
         if (platform_get_fluence_nn_state(adev->platform) == 1 &&
             adev->fluence_nn_usecase_id == USECASE_INVALID ) {
             adev->fluence_nn_usecase_id = usecase->id;
             ALOGD("%s: assign fluence nn usecase %d", __func__, usecase->id);
         }
    }

    if (usecase->type == PCM_CAPTURE) {
        in = usecase->stream.in;
        if ((in && is_loopback_input_device(get_device_types(&in->device_list))) ||
            (in && is_combo_audio_input_device(&in->device_list)) ||
            (in && ((compare_device_type(&in->device_list, AUDIO_DEVICE_IN_BUILTIN_MIC) ||
                     compare_device_type(&in->device_list, AUDIO_DEVICE_IN_LINE)) &&
                    (snd_device == SND_DEVICE_IN_HANDSET_GENERIC_6MIC)))) {
            ALOGD("%s: set custom mtmx params v1", __func__);
            audio_extn_set_custom_mtmx_params_v1(adev, usecase, true);
        }
    } else {
        audio_extn_set_custom_mtmx_params_v2(adev, usecase, true);
    }

    // we shouldn't truncate mixer_path
    ALOGW_IF(strlcpy(mixer_path, use_case_table[usecase->id], sizeof(mixer_path))
            >= sizeof(mixer_path), "%s: truncation on mixer path", __func__);
    // this also appends to mixer_path
    platform_add_backend_name(mixer_path, snd_device, usecase);
    ALOGD("%s: apply mixer and update path: %s", __func__, mixer_path);
    ret = audio_route_apply_and_update_path(adev->audio_route, mixer_path);
    if (!ret && usecase->id == USECASE_AUDIO_PLAYBACK_FM) {
        struct str_parms *parms = str_parms_create_str("fm_restore_volume=1");
        if (parms) {
            audio_extn_fm_set_parameters(adev, parms);
            str_parms_destroy(parms);
        }
    }
    ALOGV("%s: exit", __func__);
    return 0;
}

int disable_audio_route(struct audio_device *adev,
                        struct audio_usecase *usecase)
{
    snd_device_t snd_device;
    char mixer_path[MIXER_PATH_MAX_LENGTH];
    struct stream_in *in = NULL;

    if (usecase == NULL || usecase->id == USECASE_INVALID)
        return -EINVAL;

    ALOGV("%s: enter: usecase(%d)", __func__, usecase->id);
    if (usecase->type == PCM_CAPTURE || usecase->type == TRANSCODE_LOOPBACK_TX)
        snd_device = usecase->in_snd_device;
    else
        snd_device = usecase->out_snd_device;

    /* disable island and power mode on supported device for voice call */
    if (usecase->type == VOICE_CALL) {
        if (usecase->in_snd_device != SND_DEVICE_NONE) {
            if (platform_get_island_cfg_on_device(adev->platform, usecase->in_snd_device) &&
                platform_get_power_mode_on_device(adev->platform, usecase->in_snd_device)) {
                platform_set_island_cfg_on_device(adev, usecase->in_snd_device, false);
                platform_set_power_mode_on_device(adev, usecase->in_snd_device, false);
                platform_reset_island_power_status(adev->platform, usecase->in_snd_device);
                if (voice_is_lte_call_active(adev))
                    platform_set_tx_lpi_mode(adev->platform, false);
                ALOGD("%s: disable island cfg and power mode in voice tx path",
                      __func__);
            }
        }
        if (usecase->out_snd_device != SND_DEVICE_NONE) {
            if (platform_get_island_cfg_on_device(adev->platform, usecase->out_snd_device) &&
                platform_get_power_mode_on_device(adev->platform, usecase->out_snd_device)) {
                platform_set_island_cfg_on_device(adev, usecase->out_snd_device, false);
                platform_set_power_mode_on_device(adev, usecase->out_snd_device, false);
                platform_reset_island_power_status(adev->platform, usecase->out_snd_device);
                ALOGD("%s: disable island cfg and power mode in voice rx path",
                       __func__);
            }
        }
    }

    // we shouldn't truncate mixer_path
    ALOGW_IF(strlcpy(mixer_path, use_case_table[usecase->id], sizeof(mixer_path))
            >= sizeof(mixer_path), "%s: truncation on mixer path", __func__);
    // this also appends to mixer_path
    platform_add_backend_name(mixer_path, snd_device, usecase);
    ALOGD("%s: reset and update mixer path: %s", __func__, mixer_path);
    audio_route_reset_and_update_path(adev->audio_route, mixer_path);
    if (usecase->type == PCM_CAPTURE) {
        struct stream_in *in = usecase->stream.in;
        if (in && in->ec_opened) {
            struct listnode out_devices;
            list_init(&out_devices);
            platform_set_echo_reference(in->dev, false, &out_devices);
            in->ec_opened = false;
            clear_devices(&out_devices);
        }
    }
    if (usecase->id == adev->fluence_nn_usecase_id) {
         platform_set_fluence_nn_state(adev->platform, false);
         adev->fluence_nn_usecase_id = USECASE_INVALID;
         ALOGD("%s: reset fluence nn capture state", __func__);
    }
    audio_extn_sound_trigger_update_stream_status(usecase, ST_EVENT_STREAM_FREE);
    audio_extn_listen_update_stream_status(usecase, LISTEN_EVENT_STREAM_FREE);

    if (usecase->type == PCM_CAPTURE) {
        in = usecase->stream.in;
        if ((in && is_loopback_input_device(get_device_types(&in->device_list))) ||
            (in && is_combo_audio_input_device(&in->device_list)) ||
            (in && ((compare_device_type(&in->device_list, AUDIO_DEVICE_IN_BUILTIN_MIC) ||
                    compare_device_type(&in->device_list, AUDIO_DEVICE_IN_LINE)) &&
                    (snd_device == SND_DEVICE_IN_HANDSET_GENERIC_6MIC)))){
            ALOGD("%s: reset custom mtmx params v1", __func__);
            audio_extn_set_custom_mtmx_params_v1(adev, usecase, false);
        }
    } else {
        audio_extn_set_custom_mtmx_params_v2(adev, usecase, false);
    }

    if ((usecase->type == PCM_PLAYBACK) &&
            (usecase->stream.out != NULL))
        usecase->stream.out->pspd_coeff_sent = false;

    ALOGV("%s: exit", __func__);
    return 0;
}

int enable_snd_device(struct audio_device *adev,
                      snd_device_t snd_device)
{
    int i, num_devices = 0;
    snd_device_t new_snd_devices[SND_DEVICE_OUT_END];
    char device_name[DEVICE_NAME_MAX_SIZE] = {0};

    if (snd_device < SND_DEVICE_MIN ||
        snd_device >= SND_DEVICE_MAX) {
        ALOGE("%s: Invalid sound device %d", __func__, snd_device);
        return -EINVAL;
    }

    if (platform_get_snd_device_name_extn(adev->platform, snd_device, device_name) < 0) {
        ALOGE("%s: Invalid sound device returned", __func__);
        return -EINVAL;
    }

    adev->snd_dev_ref_cnt[snd_device]++;

    if ((adev->snd_dev_ref_cnt[snd_device] > 1) &&
            (platform_split_snd_device(adev->platform,
                                       snd_device,
                                       &num_devices,
                                       new_snd_devices) != 0)) {
        ALOGV("%s: snd_device(%d: %s) is already active",
              __func__, snd_device, device_name);
        /* Set backend config for A2DP to ensure slimbus configuration
           is correct if A2DP is already active and backend is closed
           and re-opened */
        if (snd_device == SND_DEVICE_OUT_BT_A2DP)
            audio_extn_a2dp_set_source_backend_cfg();
        return 0;
    }

    if (audio_extn_spkr_prot_is_enabled())
         audio_extn_spkr_prot_calib_cancel(adev);

    audio_extn_dsm_feedback_enable(adev, snd_device, true);

    if (platform_can_enable_spkr_prot_on_device(snd_device) &&
         audio_extn_spkr_prot_is_enabled()) {
        if (platform_get_spkr_prot_acdb_id(snd_device) < 0) {
            goto err;
        }
        audio_extn_dev_arbi_acquire(snd_device);
        amplifier_enable_devices(snd_device, true);
        if (audio_extn_spkr_prot_start_processing(snd_device)) {
            ALOGE("%s: spkr_start_processing failed", __func__);
            audio_extn_dev_arbi_release(snd_device);
            goto err;
        }
    } else if (platform_split_snd_device(adev->platform,
                                         snd_device,
                                         &num_devices,
                                         new_snd_devices) == 0) {
        for (i = 0; i < num_devices; i++) {
            enable_snd_device(adev, new_snd_devices[i]);
        }
        platform_set_speaker_gain_in_combo(adev, snd_device, true);
    } else {
        ALOGD("%s: snd_device(%d: %s)", __func__, snd_device, device_name);

        /* enable island and power mode on supported device */
        if (platform_get_island_cfg_on_device(adev->platform, snd_device) &&
            platform_get_power_mode_on_device(adev->platform, snd_device)) {
            platform_set_island_cfg_on_device(adev, snd_device, true);
            platform_set_power_mode_on_device(adev, snd_device, true);
            if (voice_is_lte_call_active(adev) &&
                (snd_device >= SND_DEVICE_IN_BEGIN &&
                 snd_device < SND_DEVICE_IN_END))
               platform_set_tx_lpi_mode(adev->platform, true);
            ALOGD("%s: enable island cfg and power mode on: %s",
                   __func__, device_name);
        }

        if (SND_DEVICE_OUT_BT_A2DP == snd_device) {

            struct audio_usecase *usecase;
            struct listnode *node;
            /* Disable SCO Devices and enable handset mic for active input stream */
            list_for_each(node, &adev->usecase_list) {
                usecase = node_to_item(node, struct audio_usecase, list);
                if (usecase->stream.in && (usecase->type == PCM_CAPTURE) &&
                    is_sco_in_device_type(&usecase->stream.in->device_list)) {
                    ALOGD("a2dp resumed, switch bt sco mic to handset mic");
                    reassign_device_list(&usecase->stream.in->device_list,
                                         AUDIO_DEVICE_IN_BUILTIN_MIC, "");
                    select_devices(adev, usecase->id);
                }
            }
            if (audio_extn_a2dp_start_playback() < 0) {
                ALOGE(" fail to configure A2dp Source control path ");
                goto err;
            } else {
                adev->a2dp_started = true;
            }
        }

        if ((SND_DEVICE_IN_BT_A2DP == snd_device) &&
            (audio_extn_a2dp_start_capture() < 0)) {
            ALOGE(" fail to configure A2dp Sink control path ");
            goto err;
        }

        if ((SND_DEVICE_OUT_BT_SCO_SWB == snd_device) ||
            (SND_DEVICE_IN_BT_SCO_MIC_SWB_NREC == snd_device) ||
            (SND_DEVICE_IN_BT_SCO_MIC_SWB == snd_device)) {
            if (!adev->bt_sco_on || (audio_extn_sco_start_configuration() < 0)) {
                ALOGE(" fail to configure sco control path ");
                goto err;
            }
        }

        configure_btsco_sample_rate(snd_device);
        /* due to the possibility of calibration overwrite between listen
            and audio, notify listen hal before audio calibration is sent */
        audio_extn_sound_trigger_update_device_status(snd_device,
                                        ST_EVENT_SND_DEVICE_BUSY);
        audio_extn_listen_update_device_status(snd_device,
                                        LISTEN_EVENT_SND_DEVICE_BUSY);
        if (platform_get_snd_device_acdb_id(snd_device) < 0) {
            audio_extn_sound_trigger_update_device_status(snd_device,
                                            ST_EVENT_SND_DEVICE_FREE);
            audio_extn_listen_update_device_status(snd_device,
                                        LISTEN_EVENT_SND_DEVICE_FREE);
            goto err;
        }
        audio_extn_dev_arbi_acquire(snd_device);
        audio_route_apply_and_update_path(adev->audio_route, device_name);
        amplifier_set_feedback(adev, snd_device, true);

        if (SND_DEVICE_OUT_HEADPHONES == snd_device &&
            !adev->native_playback_enabled &&
            audio_is_true_native_stream_active(adev)) {
            ALOGD("%s: %d: napb: enabling native mode in hardware",
                  __func__, __LINE__);
            audio_route_apply_and_update_path(adev->audio_route,
                                              "true-native-mode");
            adev->native_playback_enabled = true;
        }
        if (((snd_device == SND_DEVICE_IN_HANDSET_6MIC) ||
            (snd_device == SND_DEVICE_IN_HANDSET_QMIC)) &&
            (audio_extn_ffv_get_stream() == adev_get_active_input(adev))) {
            ALOGD("%s: init ec ref loopback", __func__);
            audio_extn_ffv_init_ec_ref_loopback(adev, snd_device);
        }
    }
    return 0;
err:
    adev->snd_dev_ref_cnt[snd_device]--;
    return -EINVAL;;
}

int disable_snd_device(struct audio_device *adev,
                       snd_device_t snd_device)
{
    int i, num_devices = 0;
    snd_device_t new_snd_devices[SND_DEVICE_OUT_END];
    char device_name[DEVICE_NAME_MAX_SIZE] = {0};

    if (snd_device < SND_DEVICE_MIN ||
        snd_device >= SND_DEVICE_MAX) {
        ALOGE("%s: Invalid sound device %d", __func__, snd_device);
        return -EINVAL;
    }

    if (platform_get_snd_device_name_extn(adev->platform, snd_device, device_name) < 0) {
        ALOGE("%s: Invalid sound device returned", __func__);
        return -EINVAL;
    }

    if (adev->snd_dev_ref_cnt[snd_device] <= 0) {
        ALOGE("%s: device ref cnt is already 0", __func__);
        return -EINVAL;
    }

    adev->snd_dev_ref_cnt[snd_device]--;


    if (adev->snd_dev_ref_cnt[snd_device] == 0) {
        ALOGD("%s: snd_device(%d: %s)", __func__, snd_device, device_name);

        audio_extn_dsm_feedback_enable(adev, snd_device, false);

        if (platform_can_enable_spkr_prot_on_device(snd_device) &&
             audio_extn_spkr_prot_is_enabled()) {
            audio_extn_spkr_prot_stop_processing(snd_device);

            // when speaker device is disabled, reset swap.
            // will be renabled on usecase start
            platform_set_swap_channels(adev, false);
        } else if (platform_split_snd_device(adev->platform,
                                             snd_device,
                                             &num_devices,
                                             new_snd_devices) == 0) {
            for (i = 0; i < num_devices; i++) {
                disable_snd_device(adev, new_snd_devices[i]);
            }
            platform_set_speaker_gain_in_combo(adev, snd_device, false);
        } else {
            audio_route_reset_and_update_path(adev->audio_route, device_name);
            amplifier_enable_devices(snd_device, false);
        }

        if (snd_device == SND_DEVICE_OUT_BT_A2DP) {
            audio_extn_a2dp_stop_playback();
            adev->a2dp_started = false;
        } else if (snd_device == SND_DEVICE_IN_BT_A2DP)
            audio_extn_a2dp_stop_capture();
        else if ((snd_device == SND_DEVICE_OUT_HDMI) ||
                (snd_device == SND_DEVICE_OUT_DISPLAY_PORT))
            adev->is_channel_status_set = false;
        else if ((snd_device == SND_DEVICE_OUT_HEADPHONES) &&
                 adev->native_playback_enabled) {
            ALOGD("%s: %d: napb: disabling native mode in hardware",
                  __func__, __LINE__);
            audio_route_reset_and_update_path(adev->audio_route,
                                              "true-native-mode");
            adev->native_playback_enabled = false;
        } else if ((snd_device == SND_DEVICE_OUT_HEADPHONES) &&
                 adev->asrc_mode_enabled) {
            ALOGD("%s: %d: disabling asrc mode in hardware", __func__, __LINE__);
            disable_asrc_mode(adev);
            audio_route_apply_and_update_path(adev->audio_route, "hph-lowpower-mode");
        } else if (((snd_device == SND_DEVICE_IN_HANDSET_6MIC) ||
            (snd_device == SND_DEVICE_IN_HANDSET_QMIC)) &&
            (audio_extn_ffv_get_stream() == adev_get_active_input(adev))) {
            ALOGD("%s: deinit ec ref loopback", __func__);
            audio_extn_ffv_deinit_ec_ref_loopback(adev, snd_device);
        }

        audio_extn_utils_release_snd_device(snd_device);
        amplifier_set_feedback(adev, snd_device, false);
    } else {
        if (platform_split_snd_device(adev->platform,
                    snd_device,
                    &num_devices,
                    new_snd_devices) == 0) {
            for (i = 0; i < num_devices; i++) {
                adev->snd_dev_ref_cnt[new_snd_devices[i]]--;
            }
        }
    }

    return 0;
}

/*
  legend:
  uc - existing usecase
  new_uc - new usecase
  d1, d11, d2 - SND_DEVICE enums
  a1, a2 - corresponding ANDROID device enums
  B1, B2 - backend strings

case 1
  uc->dev  d1 (a1)               B1
  new_uc->dev d1 (a1), d2 (a2)   B1, B2

  resolution: disable and enable uc->dev on d1

case 2
  uc->dev d1 (a1)        B1
  new_uc->dev d11 (a1)   B1

  resolution: need to switch uc since d1 and d11 are related
  (e.g. speaker and voice-speaker)
  use ANDROID_DEVICE_OUT enums to match devices since SND_DEVICE enums may vary

case 3
  uc->dev d1 (a1)        B1
  new_uc->dev d2 (a2)    B2

  resolution: no need to switch uc

case 4
  uc->dev d1 (a1)      B1
  new_uc->dev d2 (a2)  B1

  resolution: disable enable uc-dev on d2 since backends match
  we cannot enable two streams on two different devices if they
  share the same backend. e.g. if offload is on speaker device using
  QUAD_MI2S backend and a low-latency stream is started on voice-handset
  using the same backend, offload must also be switched to voice-handset.

case 5
  uc->dev  d1 (a1)                  B1
  new_uc->dev d1 (a1), d2 (a2)      B1

  resolution: disable enable uc-dev on d2 since backends match
  we cannot enable two streams on two different devices if they
  share the same backend.

case 6
  uc->dev  d1 (a1)    B1
  new_uc->dev d2 (a1) B2

  resolution: no need to switch

case 7
  uc->dev d1 (a1), d2 (a2)       B1, B2
  new_uc->dev d1 (a1)            B1

  resolution: no need to switch

case 8
  uc->dev d1 (a1)                B1
  new_uc->dev d11 (a1), d2 (a2)  B1, B2
  resolution: compared to case 1, for this case, d1 and d11 are related
  then need to do the same as case 2 to siwtch to new uc

case 9
  uc->dev d1 (a1), d2(a2)        B1  B2
  new_uc->dev d1 (a1), d22 (a2)  B1, B2
  resolution: disable enable uc-dev on d2 since backends match
  we cannot enable two streams on two different devices if they
  share the same backend. This is special case for combo use case
  with a2dp and sco devices which uses same backend.
  e.g. speaker-a2dp and speaker-btsco
*/
static snd_device_t derive_playback_snd_device(void * platform,
                                               struct audio_usecase *uc,
                                               struct audio_usecase *new_uc,
                                               snd_device_t new_snd_device)
{
    struct listnode a1, a2;

    snd_device_t d1 = uc->out_snd_device;
    snd_device_t d2 = new_snd_device;

    list_init(&a1);
    list_init(&a2);

    switch (uc->type) {
        case TRANSCODE_LOOPBACK_RX :
            assign_devices(&a1, &uc->stream.inout->out_config.device_list);
            assign_devices(&a2, &new_uc->stream.inout->out_config.device_list);
            break;
        default :
            assign_devices(&a1, &uc->stream.out->device_list);
            assign_devices(&a2, &new_uc->stream.out->device_list);
            break;
    }

    // Treat as a special case when a1 and a2 are not disjoint
    if (!compare_devices(&a1, &a2) &&
         compare_devices_for_any_match(&a1 ,&a2)) {
        snd_device_t d3[2];
        int num_devices = 0;
        int ret = platform_split_snd_device(platform,
                                            list_length(&a1) > 1 ? d1 : d2,
                                            &num_devices,
                                            d3);
        if (ret < 0) {
            if (ret != -ENOSYS) {
                ALOGW("%s failed to split snd_device %d",
                      __func__,
                      list_length(&a1) > 1 ? d1 : d2);
            }
            goto end;
        }

        if (platform_check_backends_match(d3[0], d3[1])) {
            return d2; // case 5
        } else {
            if ((list_length(&a1) > 1) && (list_length(&a2) > 1) &&
                 platform_check_backends_match(d1, d2))
                return d2; //case 9
            if (list_length(&a1) > 1)
                return d1; //case 7
            // check if d1 is related to any of d3's
            if (d1 == d3[0] || d1 == d3[1])
                return d1; // case 1
            else
                return d3[1]; // case 8
        }
    } else {
        if (platform_check_backends_match(d1, d2)) {
            return d2; // case 2, 4
        } else {
            return d1; // case 6, 3
        }
    }

    clear_devices(&a1);
    clear_devices(&a2);

end:
    return d2; // return whatever was calculated before.
}

static void check_usecases_codec_backend(struct audio_device *adev,
                                              struct audio_usecase *uc_info,
                                              snd_device_t snd_device)
{
    struct listnode *node;
    struct audio_usecase *usecase;
    bool switch_device[AUDIO_USECASE_MAX];
    snd_device_t uc_derive_snd_device;
    snd_device_t derive_snd_device[AUDIO_USECASE_MAX];
    snd_device_t split_snd_devices[SND_DEVICE_OUT_END];
    int i, num_uc_to_switch = 0, num_devices = 0;
    int status = 0;
    bool force_restart_session = false;
    /*
     * This function is to make sure that all the usecases that are active on
     * the hardware codec backend are always routed to any one device that is
     * handled by the hardware codec.
     * For example, if low-latency and deep-buffer usecases are currently active
     * on speaker and out_set_parameters(headset) is received on low-latency
     * output, then we have to make sure deep-buffer is also switched to headset,
     * because of the limitation that both the devices cannot be enabled
     * at the same time as they share the same backend.
     */
    /*
     * This call is to check if we need to force routing for a particular stream
     * If there is a backend configuration change for the device when a
     * new stream starts, then ADM needs to be closed and re-opened with the new
     * configuraion. This call check if we need to re-route all the streams
     * associated with the backend. Touch tone + 24 bit + native playback.
     */
    bool force_routing = platform_check_and_set_codec_backend_cfg(adev, uc_info,
                         snd_device);
    /* For a2dp device reconfigure all active sessions
     * with new AFE encoder format based on a2dp state
     */
    if ((SND_DEVICE_OUT_BT_A2DP == snd_device ||
         SND_DEVICE_OUT_SPEAKER_AND_BT_A2DP == snd_device ||
         SND_DEVICE_OUT_SPEAKER_SAFE_AND_BT_A2DP == snd_device) &&
         audio_extn_a2dp_is_force_device_switch()) {
         force_routing = true;
         force_restart_session = true;
    }

    /*
     * Island cfg and power mode config needs to set before AFE port start.
     * Set force routing in case of voice device was enable before.
     */
    if (uc_info->type == VOICE_CALL &&
        voice_extn_is_voice_power_mode_supported() &&
        is_supported_conc_usecase_for_power_mode_call(adev) &&
        platform_check_and_update_island_power_status(adev->platform,
                                             uc_info,
                                             snd_device)) {
        force_routing = true;
        ALOGD("%s:becf: force routing %d for power mode supported device",
               __func__, force_routing);
    }
    ALOGD("%s:becf: force routing %d", __func__, force_routing);

    /* Disable all the usecases on the shared backend other than the
     * specified usecase.
     */
    for (i = 0; i < AUDIO_USECASE_MAX; i++)
        switch_device[i] = false;

    list_for_each(node, &adev->usecase_list) {
        usecase = node_to_item(node, struct audio_usecase, list);

        ALOGD("%s:becf: (%d) check_usecases curr device: %s, usecase device:%s "
            "backends match %d",__func__, i,
              platform_get_snd_device_name(snd_device),
              platform_get_snd_device_name(usecase->out_snd_device),
              platform_check_backends_match(snd_device, usecase->out_snd_device));
        if ((usecase->type != PCM_CAPTURE) && (usecase != uc_info) &&
                (usecase->type != PCM_PASSTHROUGH)) {
            uc_derive_snd_device = derive_playback_snd_device(adev->platform,
                                               usecase, uc_info, snd_device);
            if (((uc_derive_snd_device != usecase->out_snd_device) || force_routing) &&
                (is_codec_backend_out_device_type(&usecase->device_list) ||
                compare_device_type(&usecase->device_list, AUDIO_DEVICE_OUT_AUX_DIGITAL) ||
                compare_device_type(&usecase->device_list, AUDIO_DEVICE_OUT_USB_DEVICE) ||
                compare_device_type(&usecase->device_list, AUDIO_DEVICE_OUT_USB_HEADSET) ||
                is_a2dp_out_device_type(&usecase->device_list) ||
                is_sco_out_device_type(&usecase->device_list)) &&
                ((force_restart_session) ||
                (platform_check_backends_match(snd_device, usecase->out_snd_device)))) {
                ALOGD("%s:becf: check_usecases (%s) is active on (%s) - disabling ..",
                    __func__, use_case_table[usecase->id],
                      platform_get_snd_device_name(usecase->out_snd_device));
                disable_audio_route(adev, usecase);
                switch_device[usecase->id] = true;
                /* Enable existing usecase on derived playback device */
                derive_snd_device[usecase->id] = uc_derive_snd_device;
                num_uc_to_switch++;
            }
        }
    }

    ALOGD("%s:becf: check_usecases num.of Usecases to switch %d", __func__,
        num_uc_to_switch);

    if (num_uc_to_switch) {
        /* All streams have been de-routed. Disable the device */

        /* Make sure the previous devices to be disabled first and then enable the
           selected devices */
        list_for_each(node, &adev->usecase_list) {
            usecase = node_to_item(node, struct audio_usecase, list);
            if (switch_device[usecase->id]) {
                /* Check if output sound device to be switched can be split and if any
                   of the split devices match with derived sound device */
                if (platform_split_snd_device(adev->platform, usecase->out_snd_device,
                                               &num_devices, split_snd_devices) == 0) {
                    adev->snd_dev_ref_cnt[usecase->out_snd_device]--;
                    for (i = 0; i < num_devices; i++) {
                        /* Disable devices that do not match with derived sound device */
                        if (split_snd_devices[i] != derive_snd_device[usecase->id])
                            disable_snd_device(adev, split_snd_devices[i]);
                     }
                } else {
                    disable_snd_device(adev, usecase->out_snd_device);
                }
            }
        }

        list_for_each(node, &adev->usecase_list) {
            usecase = node_to_item(node, struct audio_usecase, list);
            if (switch_device[usecase->id]) {
                if (platform_split_snd_device(adev->platform, usecase->out_snd_device,
                                               &num_devices, split_snd_devices) == 0) {
                        /* Enable derived sound device only if it does not match with
                           one of the split sound devices. This is because the matching
                           sound device was not disabled */
                        bool should_enable = true;
                        for (i = 0; i < num_devices; i++) {
                            if (derive_snd_device[usecase->id] == split_snd_devices[i]) {
                                 should_enable = false;
                                 break;
                            }
                        }
                        if (should_enable)
                            enable_snd_device(adev, derive_snd_device[usecase->id]);
                } else {
                    enable_snd_device(adev, derive_snd_device[usecase->id]);
                }
            }
        }

        /* Re-route all the usecases on the shared backend other than the
           specified usecase to new snd devices */
        list_for_each(node, &adev->usecase_list) {
            usecase = node_to_item(node, struct audio_usecase, list);
            /* Update the out_snd_device only before enabling the audio route */
            if (switch_device[usecase->id]) {
                usecase->out_snd_device = derive_snd_device[usecase->id];
                ALOGD("%s:becf: enabling usecase (%s) on (%s)", __func__,
                     use_case_table[usecase->id],
                     platform_get_snd_device_name(usecase->out_snd_device));
                /* Update voc calibration before enabling Voice/VoIP route */
                if (usecase->type == VOICE_CALL || usecase->type == VOIP_CALL)
                    status = platform_switch_voice_call_device_post(adev->platform,
                                                       usecase->out_snd_device,
                                                       platform_get_input_snd_device(
                                                           adev->platform, NULL,
                                                           &uc_info->device_list,
                                                           usecase->type));
                enable_audio_route(adev, usecase);
                if (usecase->stream.out && usecase->id == USECASE_AUDIO_PLAYBACK_VOIP) {
                    out_set_voip_volume(&usecase->stream.out->stream,
                                        usecase->stream.out->volume_l,
                                        usecase->stream.out->volume_r);
                }
            }
        }
    }
}

static void check_usecases_capture_codec_backend(struct audio_device *adev,
                                             struct audio_usecase *uc_info,
                                             snd_device_t snd_device)
{
    struct listnode *node;
    struct audio_usecase *usecase;
    bool switch_device[AUDIO_USECASE_MAX];
    int i, num_uc_to_switch = 0;
    int backend_check_cond = is_codec_backend_out_device_type(&uc_info->device_list);
    int status = 0;

    bool force_routing = platform_check_and_set_capture_codec_backend_cfg(adev, uc_info,
                         snd_device);
    ALOGD("%s:becf: force routing %d", __func__, force_routing);

    /*
     * Make sure out devices is checked against out codec backend device and
     * also in devices against in codec backend. Checking out device against in
     * codec backend or vice versa causes issues.
     */
    if (uc_info->type == PCM_CAPTURE)
        backend_check_cond = is_codec_backend_in_device_type(&uc_info->device_list);

    /*
     * Island cfg and power mode config needs to set before AFE port start.
     * Set force routing in case of voice device was enable before.
     */

    if (uc_info->type == VOICE_CALL &&
        voice_extn_is_voice_power_mode_supported() &&
        is_supported_conc_usecase_for_power_mode_call(adev) &&
        platform_check_and_update_island_power_status(adev->platform,
                                             uc_info,
                                             snd_device)) {
        force_routing = true;
        ALOGD("%s:becf: force routing %d for power mode supported device",
               __func__, force_routing);
    }

    /*
     * This function is to make sure that all the active capture usecases
     * are always routed to the same input sound device.
     * For example, if audio-record and voice-call usecases are currently
     * active on speaker(rx) and speaker-mic (tx) and out_set_parameters(earpiece)
     * is received for voice call then we have to make sure that audio-record
     * usecase is also switched to earpiece i.e. voice-dmic-ef,
     * because of the limitation that two devices cannot be enabled
     * at the same time if they share the same backend.
     */
    for (i = 0; i < AUDIO_USECASE_MAX; i++)
        switch_device[i] = false;

    list_for_each(node, &adev->usecase_list) {
        usecase = node_to_item(node, struct audio_usecase, list);
        /*
         * TODO: Enhance below condition to handle BT sco/USB multi recording
         */

        bool capture_uc_needs_routing = usecase->type != PCM_PLAYBACK && (usecase != uc_info &&
                                       (usecase->in_snd_device != snd_device || force_routing));
        bool call_proxy_snd_device = platform_is_call_proxy_snd_device(snd_device) ||
                                platform_is_call_proxy_snd_device(usecase->in_snd_device);
        if (capture_uc_needs_routing && !call_proxy_snd_device &&
                ((backend_check_cond &&
                 (is_codec_backend_in_device_type(&usecase->device_list) ||
                  (usecase->type == VOIP_CALL))) ||
                ((uc_info->type == VOICE_CALL &&
                 is_single_device_type_equal(&usecase->device_list,
                                            AUDIO_DEVICE_IN_VOICE_CALL)) ||
                 platform_check_all_backends_match(snd_device,\
                                              usecase->in_snd_device))) &&
                (usecase->id != USECASE_AUDIO_SPKR_CALIB_TX)) {
            ALOGD("%s: Usecase (%s) is active on (%s) - disabling ..",
                  __func__, use_case_table[usecase->id],
                  platform_get_snd_device_name(usecase->in_snd_device));
            disable_audio_route(adev, usecase);
            switch_device[usecase->id] = true;
            num_uc_to_switch++;
        }
    }

    if (num_uc_to_switch) {
        /* All streams have been de-routed. Disable the device */

        /* Make sure the previous devices to be disabled first and then enable the
           selected devices */
        list_for_each(node, &adev->usecase_list) {
            usecase = node_to_item(node, struct audio_usecase, list);
            if (switch_device[usecase->id]) {
                disable_snd_device(adev, usecase->in_snd_device);
            }
        }

        list_for_each(node, &adev->usecase_list) {
            usecase = node_to_item(node, struct audio_usecase, list);
            if (switch_device[usecase->id]) {
                enable_snd_device(adev, snd_device);
            }
        }

        /* Re-route all the usecases on the shared backend other than the
           specified usecase to new snd devices */
        list_for_each(node, &adev->usecase_list) {
            usecase = node_to_item(node, struct audio_usecase, list);
            /* Update the in_snd_device only before enabling the audio route */
            if (switch_device[usecase->id] ) {
                usecase->in_snd_device = snd_device;
                    /* Update voc calibration before enabling Voice/VoIP route */
                if (usecase->type == VOICE_CALL || usecase->type == VOIP_CALL) {
                    snd_device_t voip_snd_device;
                    voip_snd_device = platform_get_output_snd_device(adev->platform,
                                                                     usecase->stream.out,
                                                                     usecase->type);
                    status = platform_switch_voice_call_device_post(adev->platform,
                                                                    voip_snd_device,
                                                                    usecase->in_snd_device);
                }
                enable_audio_route(adev, usecase);
            }
        }
    }
}

static void reset_hdmi_sink_caps(struct stream_out *out) {
    int i = 0;

    for (i = 0; i<= MAX_SUPPORTED_CHANNEL_MASKS; i++) {
        out->supported_channel_masks[i] = 0;
    }
    for (i = 0; i<= MAX_SUPPORTED_FORMATS; i++) {
        out->supported_formats[i] = 0;
    }
    for (i = 0; i<= MAX_SUPPORTED_SAMPLE_RATES; i++) {
        out->supported_sample_rates[i] = 0;
    }
}

/* must be called with hw device mutex locked */
static int read_hdmi_sink_caps(struct stream_out *out)
{
    int ret = 0, i = 0, j = 0;
    int channels = platform_edid_get_max_channels_v2(out->dev->platform,
                                                     out->extconn.cs.controller,
                                                     out->extconn.cs.stream);

    reset_hdmi_sink_caps(out);

    /* Cache ext disp type */
    ret = platform_get_ext_disp_type_v2(adev->platform,
                                      out->extconn.cs.controller,
                                      out->extconn.cs.stream);
    if(ret < 0) {
        ALOGE("%s: Failed to query disp type, ret:%d", __func__, ret);
        return -EINVAL;
    }

    switch (channels) {
    case 8:
        ALOGV("%s: HDMI supports 7.1 channels", __func__);
        out->supported_channel_masks[i++] = AUDIO_CHANNEL_OUT_7POINT1;
        out->supported_channel_masks[i++] = AUDIO_CHANNEL_OUT_6POINT1;
    case 6:
        ALOGV("%s: HDMI supports 5.1 channels", __func__);
        out->supported_channel_masks[i++] = AUDIO_CHANNEL_OUT_5POINT1;
        out->supported_channel_masks[i++] = AUDIO_CHANNEL_OUT_PENTA;
        out->supported_channel_masks[i++] = AUDIO_CHANNEL_OUT_QUAD;
        out->supported_channel_masks[i++] = AUDIO_CHANNEL_OUT_SURROUND;
        out->supported_channel_masks[i++] = AUDIO_CHANNEL_OUT_2POINT1;
        break;
    default:
        ALOGE("invalid/nonstandard channal count[%d]",channels);
        ret = -ENOSYS;
        break;
    }

    // check channel format caps
    i = 0;
    if (platform_is_edid_supported_format_v2(out->dev->platform, AUDIO_FORMAT_AC3,
                                             out->extconn.cs.controller,
                                             out->extconn.cs.stream)) {
        ALOGV(":%s HDMI supports AC3/EAC3 formats", __func__);
        out->supported_formats[i++] = AUDIO_FORMAT_AC3;
        //Adding EAC3/EAC3_JOC formats if AC3 is supported by the sink.
        //EAC3/EAC3_JOC will be converted to AC3 for decoding if needed
        out->supported_formats[i++] = AUDIO_FORMAT_E_AC3;
        out->supported_formats[i++] = AUDIO_FORMAT_E_AC3_JOC;
    }

    if (platform_is_edid_supported_format_v2(out->dev->platform, AUDIO_FORMAT_DOLBY_TRUEHD,
                                             out->extconn.cs.controller,
                                             out->extconn.cs.stream)) {
        ALOGV(":%s HDMI supports TRUE HD format", __func__);
        out->supported_formats[i++] = AUDIO_FORMAT_DOLBY_TRUEHD;
    }

    if (platform_is_edid_supported_format_v2(out->dev->platform, AUDIO_FORMAT_DTS,
                                             out->extconn.cs.controller,
                                             out->extconn.cs.stream)) {
        ALOGV(":%s HDMI supports DTS format", __func__);
        out->supported_formats[i++] = AUDIO_FORMAT_DTS;
    }

    if (platform_is_edid_supported_format_v2(out->dev->platform, AUDIO_FORMAT_DTS_HD,
                                             out->extconn.cs.controller,
                                             out->extconn.cs.stream)) {
        ALOGV(":%s HDMI supports DTS HD format", __func__);
        out->supported_formats[i++] = AUDIO_FORMAT_DTS_HD;
    }

    if (platform_is_edid_supported_format_v2(out->dev->platform, AUDIO_FORMAT_IEC61937,
                                             out->extconn.cs.controller,
                                             out->extconn.cs.stream)) {
        ALOGV(":%s HDMI supports IEC61937 format", __func__);
        out->supported_formats[i++] = AUDIO_FORMAT_IEC61937;
    }


    // check sample rate caps
    i = 0;
    for (j = 0; j < MAX_SUPPORTED_SAMPLE_RATES; j++) {
        if (platform_is_edid_supported_sample_rate_v2(out->dev->platform, out_hdmi_sample_rates[j],
                                                      out->extconn.cs.controller,
                                                      out->extconn.cs.stream)) {
            ALOGV(":%s HDMI supports sample rate:%d", __func__, out_hdmi_sample_rates[j]);
            out->supported_sample_rates[i++] = out_hdmi_sample_rates[j];
        }
    }

    return ret;
}

static inline ssize_t read_usb_sup_sample_rates(bool is_playback __unused,
                                         uint32_t *supported_sample_rates __unused,
                                         uint32_t max_rates __unused)
{
    ssize_t count = audio_extn_usb_get_sup_sample_rates(is_playback,
                                                        supported_sample_rates,
                                                        max_rates);
    ssize_t i = 0;

    for (i=0; i<count; i++) {
        ALOGV("%s %s %d", __func__, is_playback ? "P" : "C",
              supported_sample_rates[i]);
    }
    return count;
}

static inline int read_usb_sup_channel_masks(bool is_playback,
                                      audio_channel_mask_t *supported_channel_masks,
                                      uint32_t max_masks)
{
    int channels = audio_extn_usb_get_max_channels(is_playback);
    int channel_count;
    uint32_t num_masks = 0;
    if (channels > MAX_HIFI_CHANNEL_COUNT)
        channels = MAX_HIFI_CHANNEL_COUNT;

    if (is_playback) {
        // start from 2 channels as framework currently doesn't support mono.
        if (channels >= FCC_2) {
            supported_channel_masks[num_masks++] = audio_channel_out_mask_from_count(FCC_2);
        }
        for (channel_count = FCC_2;
                channel_count <= channels && num_masks < max_masks;
                ++channel_count) {
            supported_channel_masks[num_masks++] =
                    audio_channel_mask_for_index_assignment_from_count(channel_count);
        }
    } else {
        // For capture we report all supported channel masks from 1 channel up.
        channel_count = MIN_CHANNEL_COUNT;
        // audio_channel_in_mask_from_count() does the right conversion to either positional or
        // indexed mask
        for ( ; channel_count <= channels && num_masks < max_masks; channel_count++) {
            audio_channel_mask_t mask = AUDIO_CHANNEL_NONE;
            if (channel_count <= FCC_2) {
                mask = audio_channel_in_mask_from_count(channel_count);
                supported_channel_masks[num_masks++] = mask;
            }
            const audio_channel_mask_t index_mask =
                    audio_channel_mask_for_index_assignment_from_count(channel_count);
            if (mask != index_mask && num_masks < max_masks) { // ensure index mask added.
                supported_channel_masks[num_masks++] = index_mask;
            }
        }
    }

    for (size_t i = 0; i < num_masks; ++i) {
        ALOGV("%s: %s supported ch %d supported_channel_masks[%zu] %08x num_masks %d", __func__,
              is_playback ? "P" : "C", channels, i, supported_channel_masks[i], num_masks);
    }
    return num_masks;
}

static inline int read_usb_sup_formats(bool is_playback __unused,
                                audio_format_t *supported_formats,
                                uint32_t max_formats __unused)
{
    int bitwidth = audio_extn_usb_get_max_bit_width(is_playback);
    switch (bitwidth) {
        case 24:
            // XXX : usb.c returns 24 for s24 and s24_le?
            supported_formats[0] = AUDIO_FORMAT_PCM_24_BIT_PACKED;
            break;
        case 32:
            supported_formats[0] = AUDIO_FORMAT_PCM_32_BIT;
            break;
        case 16:
        default :
            supported_formats[0] = AUDIO_FORMAT_PCM_16_BIT;
            break;
    }
    ALOGV("%s: %s supported format %d", __func__,
          is_playback ? "P" : "C", bitwidth);
    return 1;
}

static inline int read_usb_sup_params_and_compare(bool is_playback,
                                           audio_format_t *format,
                                           audio_format_t *supported_formats,
                                           uint32_t max_formats,
                                           audio_channel_mask_t *mask,
                                           audio_channel_mask_t *supported_channel_masks,
                                           uint32_t max_masks,
                                           uint32_t *rate,
                                           uint32_t *supported_sample_rates,
                                           uint32_t max_rates) {
    int ret = 0;
    int num_formats;
    int num_masks;
    int num_rates;
    int i;

    num_formats = read_usb_sup_formats(is_playback, supported_formats,
                                       max_formats);
    num_masks = read_usb_sup_channel_masks(is_playback, supported_channel_masks,
                                           max_masks);

    num_rates = read_usb_sup_sample_rates(is_playback,
                                          supported_sample_rates, max_rates);

#define LUT(table, len, what, dflt)                  \
    for (i=0; i<len && (table[i] != what); i++);    \
    if (i==len) { ret |= (what == dflt ? 0 : -1); what=table[0]; }

    LUT(supported_formats, num_formats, *format, AUDIO_FORMAT_DEFAULT);
    LUT(supported_channel_masks, num_masks, *mask, AUDIO_CHANNEL_NONE);
    LUT(supported_sample_rates, num_rates, *rate, 0);

#undef LUT
    return ret < 0 ? -EINVAL : 0; // HACK TBD
}

audio_usecase_t get_usecase_id_from_usecase_type(const struct audio_device *adev,
                                                 usecase_type_t type)
{
    struct audio_usecase *usecase;
    struct listnode *node;

    list_for_each(node, &adev->usecase_list) {
        usecase = node_to_item(node, struct audio_usecase, list);
        if (usecase->type == type) {
            ALOGV("%s: usecase id %d", __func__, usecase->id);
            return usecase->id;
        }
    }
    return USECASE_INVALID;
}

struct audio_usecase *get_usecase_from_list(const struct audio_device *adev,
                                            audio_usecase_t uc_id)
{
    struct audio_usecase *usecase;
    struct listnode *node;

    list_for_each(node, &adev->usecase_list) {
        usecase = node_to_item(node, struct audio_usecase, list);
        if (usecase->id == uc_id)
            return usecase;
    }
    return NULL;
}

/*
 * is a true native playback active
 */
bool audio_is_true_native_stream_active(struct audio_device *adev)
{
    bool active = false;
    int i = 0;
    struct listnode *node;

    if (NATIVE_AUDIO_MODE_TRUE_44_1 != platform_get_native_support()) {
        ALOGV("%s:napb: not in true mode or non hdphones device",
               __func__);
        active = false;
        goto exit;
    }

    list_for_each(node, &adev->usecase_list) {
        struct audio_usecase *uc;
        uc = node_to_item(node, struct audio_usecase, list);
        struct stream_out *curr_out =
            (struct stream_out*) uc->stream.out;

        if (curr_out && PCM_PLAYBACK == uc->type) {
            ALOGD("%s:napb: (%d) (%s)id (%d) sr %d bw "
                  "(%d) device %s", __func__, i++, use_case_table[uc->id],
                  uc->id, curr_out->sample_rate,
                  curr_out->bit_width,
                  platform_get_snd_device_name(uc->out_snd_device));

            if (is_offload_usecase(uc->id) &&
                (curr_out->sample_rate == OUTPUT_SAMPLING_RATE_44100)) {
                active = true;
                ALOGD("%s:napb:native stream detected", __func__);
            }
        }
    }
exit:
    return active;
}

uint32_t adev_get_dsp_bit_width_enforce_mode()
{
    if (adev == NULL) {
        ALOGE("%s: adev is null. Disable DSP bit width enforce mode.\n", __func__);
        return 0;
    }
    return adev->dsp_bit_width_enforce_mode;
}

static uint32_t adev_init_dsp_bit_width_enforce_mode(struct mixer *mixer)
{
    char value[PROPERTY_VALUE_MAX];
    int trial;
    uint32_t dsp_bit_width_enforce_mode = 0;

    if (!mixer) {
        ALOGE("%s: adev mixer is null. cannot update DSP bitwidth.\n",
                __func__);
        return 0;
    }

    if (property_get("persist.vendor.audio_hal.dsp_bit_width_enforce_mode",
                        value, NULL) > 0) {
        trial = atoi(value);
        switch (trial) {
        case 16:
            dsp_bit_width_enforce_mode = 16;
            break;
        case 24:
            dsp_bit_width_enforce_mode = 24;
            break;
        case 32:
            dsp_bit_width_enforce_mode = 32;
            break;
       default:
            dsp_bit_width_enforce_mode = 0;
            ALOGD("%s Dynamic DSP bitwidth config is disabled.", __func__);
            break;
        }
    }

    return dsp_bit_width_enforce_mode;
}

static void audio_enable_asm_bit_width_enforce_mode(struct mixer *mixer,
                                                uint32_t enforce_mode,
                                                bool enable)
{
    struct mixer_ctl *ctl = NULL;
    const char *mixer_ctl_name = "ASM Bit Width";
    uint32_t asm_bit_width_mode = 0;

    if (enforce_mode == 0) {
        ALOGD("%s: DSP bitwidth feature is disabled.", __func__);
        return;
    }

    ctl = mixer_get_ctl_by_name(mixer, mixer_ctl_name);
    if (!ctl) {
        ALOGE("%s: Could not get ctl for mixer cmd - %s",
                __func__, mixer_ctl_name);
        return;
    }

    if (enable)
        asm_bit_width_mode = enforce_mode;
    else
        asm_bit_width_mode = 0;

    ALOGV("%s DSP bit width feature status is %d width=%d",
        __func__, enable, asm_bit_width_mode);
    if (mixer_ctl_set_value(ctl, 0, asm_bit_width_mode) < 0)
        ALOGE("%s: Could not set ASM biwidth %d", __func__,
                asm_bit_width_mode);

    return;
}

/*
 * if native DSD playback active
 */
bool audio_is_dsd_native_stream_active(struct audio_device *adev)
{
    bool active = false;
    struct listnode *node = NULL;
    struct audio_usecase *uc = NULL;
    struct stream_out *curr_out = NULL;

    list_for_each(node, &adev->usecase_list) {
        uc = node_to_item(node, struct audio_usecase, list);
        curr_out = (struct stream_out*) uc->stream.out;

        if (curr_out && PCM_PLAYBACK == uc->type &&
               (DSD_NATIVE_BACKEND == platform_get_backend_index(uc->out_snd_device))) {
            active = true;
            ALOGV("%s:DSD playback is active", __func__);
            break;
        }
    }
    return active;
}

static bool force_device_switch(struct audio_usecase *usecase)
{
    bool ret = false;
    bool is_it_true_mode = false;

    if (usecase->type == PCM_CAPTURE ||
        usecase->type == TRANSCODE_LOOPBACK_RX ||
        usecase->type == TRANSCODE_LOOPBACK_TX) {
        return false;
    }

    if(usecase->stream.out == NULL) {
        ALOGE("%s: stream.out is NULL", __func__);
        return false;
    }

    if (is_offload_usecase(usecase->id) &&
        (usecase->stream.out->sample_rate == OUTPUT_SAMPLING_RATE_44100) &&
        (compare_device_type(&usecase->stream.out->device_list, AUDIO_DEVICE_OUT_WIRED_HEADSET) ||
         compare_device_type(&usecase->stream.out->device_list, AUDIO_DEVICE_OUT_WIRED_HEADPHONE))) {
        is_it_true_mode = (NATIVE_AUDIO_MODE_TRUE_44_1 == platform_get_native_support()? true : false);
         if ((is_it_true_mode && !adev->native_playback_enabled) ||
             (!is_it_true_mode && adev->native_playback_enabled)){
            ret = true;
            ALOGD("napb: time to toggle native mode");
        }
    }

    // Force all a2dp output devices to reconfigure for proper AFE encode format
    //Also handle a case where in earlier a2dp start failed as A2DP stream was
    //in suspended state, hence try to trigger a retry when we again get a routing request.
    if(is_a2dp_out_device_type(&usecase->stream.out->device_list) &&
        audio_extn_a2dp_is_force_device_switch()) {
         ALOGD("Force a2dp device switch to update new encoder config");
         ret = true;
    }

    if (usecase->stream.out->stream_config_changed) {
         ALOGD("Force stream_config_changed to update iec61937 transmission config");
         return true;
    }
    return ret;
}

static void stream_app_type_cfg_init(struct stream_app_type_cfg *cfg)
{
    cfg->gain[0] = cfg->gain[1] = APP_TYPE_GAIN_DEFAULT;
}

bool is_btsco_device(snd_device_t out_snd_device, snd_device_t in_snd_device)
{
   bool ret=false;
   if ((out_snd_device == SND_DEVICE_OUT_BT_SCO ||
        out_snd_device == SND_DEVICE_OUT_BT_SCO_WB ||
        out_snd_device == SND_DEVICE_OUT_BT_SCO_SWB) ||
        in_snd_device == SND_DEVICE_IN_BT_SCO_MIC_WB_NREC ||
        in_snd_device == SND_DEVICE_IN_BT_SCO_MIC_WB ||
        in_snd_device == SND_DEVICE_IN_BT_SCO_MIC_SWB ||
        in_snd_device == SND_DEVICE_IN_BT_SCO_MIC_NREC ||
        in_snd_device == SND_DEVICE_IN_BT_SCO_MIC ||
        in_snd_device == SND_DEVICE_IN_BT_SCO_MIC_SWB_NREC)
        ret = true;

   return ret;
}

bool is_a2dp_device(snd_device_t out_snd_device)
{
   bool ret=false;
   if (out_snd_device == SND_DEVICE_OUT_BT_A2DP)
        ret = true;

   return ret;
}

bool is_bt_soc_on(struct audio_device *adev)
{
    struct mixer_ctl *ctl;
    char *mixer_ctl_name = "BT SOC status";
    ctl = mixer_get_ctl_by_name(adev->mixer, mixer_ctl_name);
    bool bt_soc_status = true;
    if (!ctl) {
        ALOGE("%s: Could not get ctl for mixer cmd - %s",
              __func__, mixer_ctl_name);
        /*This is to ensure we dont break targets which dont have the kernel change*/
        return true;
    }
    bt_soc_status = mixer_ctl_get_value(ctl, 0);
    ALOGD("BT SOC status: %d",bt_soc_status);
    return bt_soc_status;
}

static int configure_btsco_sample_rate(snd_device_t snd_device)
{
    struct mixer_ctl *ctl = NULL;
    struct mixer_ctl *ctl_sr_rx = NULL, *ctl_sr_tx = NULL, *ctl_sr = NULL;
    char *rate_str = NULL;
    bool is_rx_dev = true;

    if (is_btsco_device(snd_device, snd_device)) {
        ctl_sr_tx = mixer_get_ctl_by_name(adev->mixer, "BT SampleRate TX");
        ctl_sr_rx = mixer_get_ctl_by_name(adev->mixer, "BT SampleRate RX");
        if (!ctl_sr_tx || !ctl_sr_rx) {
            ctl_sr = mixer_get_ctl_by_name(adev->mixer, "BT SampleRate");
            if (!ctl_sr)
                return -ENOSYS;
        }

        switch (snd_device) {
        case SND_DEVICE_OUT_BT_SCO:
            rate_str = "KHZ_8";
            break;
        case SND_DEVICE_IN_BT_SCO_MIC_NREC:
        case SND_DEVICE_IN_BT_SCO_MIC:
            rate_str = "KHZ_8";
            is_rx_dev = false;
            break;
        case SND_DEVICE_OUT_BT_SCO_WB:
            rate_str = "KHZ_16";
            break;
        case SND_DEVICE_IN_BT_SCO_MIC_WB_NREC:
        case SND_DEVICE_IN_BT_SCO_MIC_WB:
            rate_str = "KHZ_16";
            is_rx_dev = false;
            break;
        default:
            return 0;
        }

        ctl = (ctl_sr == NULL) ? (is_rx_dev ? ctl_sr_rx : ctl_sr_tx) : ctl_sr;
        if (mixer_ctl_set_enum_by_string(ctl, rate_str) != 0)
            return -ENOSYS;
    }
    return 0;
}

int out_standby_l(struct audio_stream *stream);

struct stream_in *adev_get_active_input(const struct audio_device *adev)
{
    struct listnode *node;
    struct stream_in *last_active_in = NULL;

    /* Get last added active input.
     * TODO: We may use a priority mechanism to pick highest priority active source */
    list_for_each(node, &adev->usecase_list)
    {
        struct audio_usecase *usecase = node_to_item(node, struct audio_usecase, list);
        if (usecase->type == PCM_CAPTURE && usecase->stream.in != NULL)
            last_active_in =  usecase->stream.in;
    }

    return last_active_in;
}

struct stream_in *get_voice_communication_input(const struct audio_device *adev)
{
    struct listnode *node;

    /* First check active inputs with voice communication source and then
     * any input if audio mode is in communication */
    list_for_each(node, &adev->usecase_list)
    {
        struct audio_usecase *usecase = node_to_item(node, struct audio_usecase, list);
        if (usecase->type == PCM_CAPTURE && usecase->stream.in != NULL &&
            usecase->stream.in->source == AUDIO_SOURCE_VOICE_COMMUNICATION)
            return usecase->stream.in;
    }
    if (adev->mode == AUDIO_MODE_IN_COMMUNICATION)
        return adev_get_active_input(adev);

    return NULL;
}

/*
 * Aligned with policy.h
 */
static inline int source_priority(int inputSource)
{
    switch (inputSource) {
    case AUDIO_SOURCE_VOICE_COMMUNICATION:
        return 9;
    case AUDIO_SOURCE_CAMCORDER:
        return 8;
    case AUDIO_SOURCE_VOICE_PERFORMANCE:
        return 7;
    case AUDIO_SOURCE_UNPROCESSED:
        return 6;
    case AUDIO_SOURCE_MIC:
        return 5;
    case AUDIO_SOURCE_ECHO_REFERENCE:
        return 4;
    case AUDIO_SOURCE_FM_TUNER:
        return 3;
    case AUDIO_SOURCE_VOICE_RECOGNITION:
        return 2;
    case AUDIO_SOURCE_HOTWORD:
        return 1;
    default:
        break;
    }
    return 0;
}

static struct stream_in *get_priority_input(struct audio_device *adev)
{
    struct listnode *node;
    struct audio_usecase *usecase;
    int last_priority = 0, priority;
    struct stream_in *priority_in = NULL;
    struct stream_in *in;

    list_for_each(node, &adev->usecase_list) {
        usecase = node_to_item(node, struct audio_usecase, list);
        if (usecase->type == PCM_CAPTURE) {
            in = usecase->stream.in;
            if (!in)
                continue;

            if (USECASE_AUDIO_RECORD_FM_VIRTUAL == usecase->id)
                continue;
            priority = source_priority(in->source);

            if (priority > last_priority) {
                last_priority = priority;
                priority_in = in;
            }
        }
    }
    return priority_in;
}

int select_devices(struct audio_device *adev, audio_usecase_t uc_id)
{
    snd_device_t out_snd_device = SND_DEVICE_NONE;
    snd_device_t in_snd_device = SND_DEVICE_NONE;
    struct audio_usecase *usecase = NULL;
    struct audio_usecase *vc_usecase = NULL;
    struct audio_usecase *voip_usecase = NULL;
    struct audio_usecase *hfp_usecase = NULL;
    struct stream_out stream_out;
    audio_usecase_t hfp_ucid;
    int status = 0;

    ALOGD("%s for use case (%s)", __func__, use_case_table[uc_id]);

    usecase = get_usecase_from_list(adev, uc_id);
    if (usecase == NULL) {
        ALOGE("%s: Could not find the usecase(%d)", __func__, uc_id);
        return -EINVAL;
    }

    if ((usecase->type == VOICE_CALL) ||
        (usecase->type == VOIP_CALL)  ||
        (usecase->type == PCM_HFP_CALL)||
        (usecase->type == ICC_CALL) ||
        (usecase->type == SYNTH_LOOPBACK)) {
        if(usecase->stream.out == NULL) {
            ALOGE("%s: stream.out is NULL", __func__);
            return -EINVAL;
        }
        if (compare_device_type(&usecase->device_list, AUDIO_DEVICE_OUT_BUS)) {
            out_snd_device = audio_extn_auto_hal_get_output_snd_device(adev,
                                                                       uc_id);
            in_snd_device = audio_extn_auto_hal_get_input_snd_device(adev,
                                                                     uc_id);
        } else {
            out_snd_device = platform_get_output_snd_device(adev->platform,
                                                            usecase->stream.out, usecase->type);
            in_snd_device = platform_get_input_snd_device(adev->platform,
                                                          NULL,
                                                          &usecase->stream.out->device_list,
                                                          usecase->type);
        }
        assign_devices(&usecase->device_list, &usecase->stream.out->device_list);
    } else if (usecase->type == TRANSCODE_LOOPBACK_RX) {
        if (usecase->stream.inout == NULL) {
            ALOGE("%s: stream.inout is NULL", __func__);
            return -EINVAL;
        }
        assign_devices(&stream_out.device_list, &usecase->stream.inout->out_config.device_list);
        stream_out.sample_rate = usecase->stream.inout->out_config.sample_rate;
        stream_out.format = usecase->stream.inout->out_config.format;
        stream_out.channel_mask = usecase->stream.inout->out_config.channel_mask;
        out_snd_device = platform_get_output_snd_device(adev->platform, &stream_out, usecase->type);
        assign_devices(&usecase->device_list,
                       &usecase->stream.inout->out_config.device_list);
        clear_devices(&stream_out.device_list);
    } else if (usecase->type == TRANSCODE_LOOPBACK_TX ) {
        if (usecase->stream.inout == NULL) {
            ALOGE("%s: stream.inout is NULL", __func__);
            return -EINVAL;
        }
        struct listnode out_devices;
        list_init(&out_devices);
        in_snd_device = platform_get_input_snd_device(adev->platform, NULL,
                                                      &out_devices, usecase->type);
        assign_devices(&usecase->device_list,
                       &usecase->stream.inout->in_config.device_list);
        clear_devices(&out_devices);
    } else {
        /*
         * If the voice call is active, use the sound devices of voice call usecase
         * so that it would not result any device switch. All the usecases will
         * be switched to new device when select_devices() is called for voice call
         * usecase. This is to avoid switching devices for voice call when
         * check_usecases_codec_backend() is called below.
         * choose voice call device only if the use case device is
         * also using the codec backend
         */
        if (voice_is_in_call(adev) && adev->mode != AUDIO_MODE_NORMAL) {
            vc_usecase = get_usecase_from_list(adev,
                                               get_usecase_id_from_usecase_type(adev, VOICE_CALL));
            if ((vc_usecase) && ((is_codec_backend_out_device_type(&vc_usecase->device_list) &&
                                 is_codec_backend_out_device_type(&usecase->device_list)) ||
                                 (is_codec_backend_out_device_type(&vc_usecase->device_list) &&
                                 is_codec_backend_in_device_type(&usecase->device_list)) ||
                                 is_single_device_type_equal(&vc_usecase->device_list,
                                                        AUDIO_DEVICE_OUT_HEARING_AID) ||
                                 is_single_device_type_equal(&usecase->device_list,
                                                     AUDIO_DEVICE_IN_VOICE_CALL) ||
                                 (is_single_device_type_equal(&usecase->device_list,
                                                      AUDIO_DEVICE_IN_BUILTIN_MIC) &&
                                  is_single_device_type_equal(&vc_usecase->device_list,
                                                          AUDIO_DEVICE_OUT_USB_HEADSET)) ||
                                 (is_single_device_type_equal(&usecase->device_list,
                                                     AUDIO_DEVICE_IN_USB_HEADSET) &&
                                 is_single_device_type_equal(&vc_usecase->device_list,
                                                        AUDIO_DEVICE_OUT_USB_HEADSET))||
                                (is_single_device_type_equal(&usecase->device_list,
                                                     AUDIO_DEVICE_IN_USB_HEADSET) &&
                                 is_codec_backend_out_device_type(&vc_usecase->device_list)) ||
                                 (is_single_device_type_equal(&usecase->device_list,
                                                     AUDIO_DEVICE_IN_BLUETOOTH_SCO_HEADSET) &&
                                 is_codec_backend_out_device_type(&vc_usecase->device_list)))) {
                in_snd_device = vc_usecase->in_snd_device;
                out_snd_device = vc_usecase->out_snd_device;
            }
        } else if (voice_extn_compress_voip_is_active(adev)) {
            bool out_snd_device_backend_match = true;
            voip_usecase = get_usecase_from_list(adev, USECASE_COMPRESS_VOIP_CALL);
            if ((voip_usecase != NULL) &&
                (usecase->type == PCM_PLAYBACK) &&
                (usecase->stream.out != NULL)) {
                out_snd_device_backend_match = platform_check_backends_match(
                                                   voip_usecase->out_snd_device,
                                                   platform_get_output_snd_device(
                                                       adev->platform,
                                                       usecase->stream.out, usecase->type));
            }
            if ((voip_usecase) && (is_codec_backend_out_device_type(&voip_usecase->device_list) &&
                (is_codec_backend_out_device_type(&usecase->device_list) ||
                 is_codec_backend_in_device_type(&usecase->device_list)) &&
                out_snd_device_backend_match &&
                 (voip_usecase->stream.out != adev->primary_output))) {
                    in_snd_device = voip_usecase->in_snd_device;
                    out_snd_device = voip_usecase->out_snd_device;
            }
        } else if (audio_extn_hfp_is_active(adev)) {
            hfp_ucid = audio_extn_hfp_get_usecase();
            hfp_usecase = get_usecase_from_list(adev, hfp_ucid);
            if ((hfp_usecase) && is_codec_backend_out_device_type(&hfp_usecase->device_list)) {
                   in_snd_device = hfp_usecase->in_snd_device;
                   out_snd_device = hfp_usecase->out_snd_device;
            }
        }
        if (usecase->type == PCM_PLAYBACK) {
            if (usecase->stream.out == NULL) {
                ALOGE("%s: stream.out is NULL", __func__);
                return -EINVAL;
            }
            assign_devices(&usecase->device_list, &usecase->stream.out->device_list);
            in_snd_device = SND_DEVICE_NONE;
            if (out_snd_device == SND_DEVICE_NONE) {
                struct stream_out *voip_out = adev->primary_output;
                struct stream_in *voip_in = get_voice_communication_input(adev);
                if (compare_device_type(&usecase->device_list, AUDIO_DEVICE_OUT_BUS))
                    out_snd_device = audio_extn_auto_hal_get_output_snd_device(adev, uc_id);
                else
                    out_snd_device = platform_get_output_snd_device(adev->platform,
                                                                    usecase->stream.out,
                                                                    usecase->type);
                voip_usecase = get_usecase_from_list(adev, USECASE_AUDIO_PLAYBACK_VOIP);

                if (voip_usecase)
                    voip_out = voip_usecase->stream.out;

                if (usecase->stream.out == voip_out && voip_in != NULL)
                    select_devices(adev, voip_in->usecase);
            }
        } else if (usecase->type == PCM_CAPTURE) {
            if (usecase->stream.in == NULL) {
                ALOGE("%s: stream.in is NULL", __func__);
                return -EINVAL;
            }
            assign_devices(&usecase->device_list, &usecase->stream.in->device_list);
            out_snd_device = SND_DEVICE_NONE;
            if (in_snd_device == SND_DEVICE_NONE) {
                struct listnode out_devices;
                struct stream_in *voip_in = get_voice_communication_input(adev);
                struct stream_in *priority_in = NULL;

                list_init(&out_devices);
                if (voip_in != NULL) {
                    struct audio_usecase *voip_usecase = get_usecase_from_list(adev,
                                                             USECASE_AUDIO_PLAYBACK_VOIP);

                    usecase->stream.in->enable_ec_port = false;

                    if (usecase->id == USECASE_AUDIO_RECORD_AFE_PROXY ||
                        usecase->id == USECASE_AUDIO_RECORD_AFE_PROXY2) {
                        reassign_device_list(&out_devices, AUDIO_DEVICE_OUT_TELEPHONY_TX, "");
                    } else if (voip_usecase) {
                        assign_devices(&out_devices, &voip_usecase->stream.out->device_list);
                    } else if (adev->primary_output &&
                                  !adev->primary_output->standby) {
                        assign_devices(&out_devices, &adev->primary_output->device_list);
                    } else {
                        /* forcing speaker o/p device to get matching i/p pair
                           in case o/p is not routed from same primary HAL */
                        reassign_device_list(&out_devices, AUDIO_DEVICE_OUT_SPEAKER, "");
                    }
                    priority_in = voip_in;
                } else {
                    /* get the input with the highest priority source*/
                    priority_in = get_priority_input(adev);

                    if (!priority_in ||
                            audio_extn_auto_hal_overwrite_priority_for_auto(usecase->stream.in))
                        priority_in = usecase->stream.in;
                }
                if (compare_device_type(&usecase->device_list, AUDIO_DEVICE_IN_BUS)){
                    in_snd_device = audio_extn_auto_hal_get_snd_device_for_car_audio_stream(priority_in->car_audio_stream);
                }
                else
                    in_snd_device = platform_get_input_snd_device(adev->platform,
                                                                  priority_in,
                                                                  &out_devices,
                                                                  usecase->type);
                clear_devices(&out_devices);
            }
        }
    }

    if (out_snd_device == usecase->out_snd_device &&
        in_snd_device == usecase->in_snd_device) {

        if (!force_device_switch(usecase))
            return 0;
    }

    if (!compare_device_type(&usecase->device_list, AUDIO_DEVICE_OUT_BUS) &&
        ((is_btsco_device(out_snd_device,in_snd_device) && !adev->bt_sco_on) ||
         (is_a2dp_device(out_snd_device) && !audio_extn_a2dp_source_is_ready()))) {
        ALOGD("SCO/A2DP is selected but they are not connected/ready hence dont route");
        return 0;
    }

    if (out_snd_device != SND_DEVICE_NONE &&
            out_snd_device != adev->last_logged_snd_device[uc_id][0]) {
        ALOGD("%s: changing use case %s output device from(%d: %s, acdb %d) to (%d: %s, acdb %d)",
              __func__,
              use_case_table[uc_id],
              adev->last_logged_snd_device[uc_id][0],
              platform_get_snd_device_name(adev->last_logged_snd_device[uc_id][0]),
              adev->last_logged_snd_device[uc_id][0] != SND_DEVICE_NONE ?
                      platform_get_snd_device_acdb_id(adev->last_logged_snd_device[uc_id][0]) :
                      -1,
              out_snd_device,
              platform_get_snd_device_name(out_snd_device),
              platform_get_snd_device_acdb_id(out_snd_device));
        adev->last_logged_snd_device[uc_id][0] = out_snd_device;
    }
    if (in_snd_device != SND_DEVICE_NONE &&
            in_snd_device != adev->last_logged_snd_device[uc_id][1]) {
        ALOGD("%s: changing use case %s input device from(%d: %s, acdb %d) to (%d: %s, acdb %d)",
              __func__,
              use_case_table[uc_id],
              adev->last_logged_snd_device[uc_id][1],
              platform_get_snd_device_name(adev->last_logged_snd_device[uc_id][1]),
              adev->last_logged_snd_device[uc_id][1] != SND_DEVICE_NONE ?
                      platform_get_snd_device_acdb_id(adev->last_logged_snd_device[uc_id][1]) :
                      -1,
              in_snd_device,
              platform_get_snd_device_name(in_snd_device),
              platform_get_snd_device_acdb_id(in_snd_device));
        adev->last_logged_snd_device[uc_id][1] = in_snd_device;
    }


    /*
     * Limitation: While in call, to do a device switch we need to disable
     * and enable both RX and TX devices though one of them is same as current
     * device.
     */
    if ((usecase->type == VOICE_CALL) &&
        (usecase->in_snd_device != SND_DEVICE_NONE) &&
        (usecase->out_snd_device != SND_DEVICE_NONE)) {
        status = platform_switch_voice_call_device_pre(adev->platform);
    }

    if (((usecase->type == VOICE_CALL) ||
         (usecase->type == VOIP_CALL)) &&
        (usecase->out_snd_device != SND_DEVICE_NONE)) {
        /* Disable sidetone only if voice/voip call already exists */
        if (voice_is_call_state_active_in_call(adev) ||
            voice_extn_compress_voip_is_started(adev))
            voice_set_sidetone(adev, usecase->out_snd_device, false);

        /* Disable aanc only if voice call exists */
        if (voice_is_call_state_active_in_call(adev))
            voice_check_and_update_aanc_path(adev, usecase->out_snd_device, false);
    }

    if ((out_snd_device == SND_DEVICE_OUT_SPEAKER_AND_BT_A2DP ||
         out_snd_device == SND_DEVICE_OUT_SPEAKER_SAFE_AND_BT_A2DP) &&
        (!audio_extn_a2dp_source_is_ready())) {
        ALOGW("%s: A2DP profile is not ready, routing to speaker only", __func__);
        if (out_snd_device == SND_DEVICE_OUT_SPEAKER_SAFE_AND_BT_A2DP)
            out_snd_device = SND_DEVICE_OUT_SPEAKER_SAFE;
        else
            out_snd_device = SND_DEVICE_OUT_SPEAKER;
    }

    /* Disable current sound devices */
    if (usecase->out_snd_device != SND_DEVICE_NONE) {
        disable_audio_route(adev, usecase);
        disable_snd_device(adev, usecase->out_snd_device);
        if (usecase->id == USECASE_AUDIO_PLAYBACK_WITH_HAPTICS)
            disable_snd_device(adev, SND_DEVICE_OUT_HAPTICS);
    }

    if (usecase->in_snd_device != SND_DEVICE_NONE) {
        disable_audio_route(adev, usecase);
        disable_snd_device(adev, usecase->in_snd_device);
    }

    /* Rely on amplifier_set_devices to distinguish between in/out devices */
    amplifier_set_input_devices(in_snd_device);
    amplifier_set_output_devices(out_snd_device);

    /* Applicable only on the targets that has external modem.
     * New device information should be sent to modem before enabling
     * the devices to reduce in-call device switch time.
     */
    if ((usecase->type == VOICE_CALL) &&
        (usecase->in_snd_device != SND_DEVICE_NONE) &&
        (usecase->out_snd_device != SND_DEVICE_NONE)) {
        status = platform_switch_voice_call_enable_device_config(adev->platform,
                                                                 out_snd_device,
                                                                 in_snd_device);
    }

    /* Enable new sound devices */
    if (out_snd_device != SND_DEVICE_NONE) {
        check_usecases_codec_backend(adev, usecase, out_snd_device);
        check_and_configure_headphone(adev, usecase, out_snd_device);
        if (platform_check_codec_asrc_support(adev->platform))
            check_and_set_asrc_mode(adev, usecase, out_snd_device);
        enable_snd_device(adev, out_snd_device);
        /* Enable haptics device for haptic usecase */
        if (usecase->id == USECASE_AUDIO_PLAYBACK_WITH_HAPTICS)
            enable_snd_device(adev, SND_DEVICE_OUT_HAPTICS);
    }

    if (in_snd_device != SND_DEVICE_NONE) {
        check_usecases_capture_codec_backend(adev, usecase, in_snd_device);
        enable_snd_device(adev, in_snd_device);
    }

    if (usecase->type == VOICE_CALL || usecase->type == VOIP_CALL)
        status = platform_switch_voice_call_device_post(adev->platform,
                                                        out_snd_device,
                                                        in_snd_device);

    usecase->in_snd_device = in_snd_device;
    usecase->out_snd_device = out_snd_device;

    audio_extn_utils_update_stream_app_type_cfg_for_usecase(adev,
                                                            usecase);
    if (usecase->type == PCM_PLAYBACK) {
        if ((24 == usecase->stream.out->bit_width) &&
                compare_device_type(&usecase->stream.out->device_list, AUDIO_DEVICE_OUT_SPEAKER)) {
            usecase->stream.out->app_type_cfg.sample_rate = DEFAULT_OUTPUT_SAMPLING_RATE;
        } else if ((out_snd_device == SND_DEVICE_OUT_HDMI ||
                    out_snd_device == SND_DEVICE_OUT_USB_HEADSET ||
                    out_snd_device == SND_DEVICE_OUT_DISPLAY_PORT) &&
                   (usecase->stream.out->sample_rate >= OUTPUT_SAMPLING_RATE_44100)) {
            /*
             * To best utlize DSP, check if the stream sample rate is supported/multiple of
             * configured device sample rate, if not update the COPP rate to be equal to the
             * device sample rate, else open COPP at stream sample rate
             */
            platform_check_and_update_copp_sample_rate(adev->platform, out_snd_device,
                    usecase->stream.out->sample_rate,
                    &usecase->stream.out->app_type_cfg.sample_rate);
        } else if (((out_snd_device != SND_DEVICE_OUT_HEADPHONES_44_1 &&
                     out_snd_device != SND_DEVICE_OUT_HEADPHONES &&
                     out_snd_device != SND_DEVICE_OUT_HEADPHONES_HIFI_FILTER &&
                     !audio_is_true_native_stream_active(adev)) &&
                    usecase->stream.out->sample_rate == OUTPUT_SAMPLING_RATE_44100) ||
                    (usecase->stream.out->sample_rate < OUTPUT_SAMPLING_RATE_44100)) {
            if (!(compare_device_type(&usecase->device_list, AUDIO_DEVICE_OUT_BUS) && ((usecase->stream.out->flags &
                (audio_output_flags_t)AUDIO_OUTPUT_FLAG_SYS_NOTIFICATION) || (usecase->stream.out->flags &
                (audio_output_flags_t)AUDIO_OUTPUT_FLAG_PHONE)))) {
                usecase->stream.out->app_type_cfg.sample_rate = DEFAULT_OUTPUT_SAMPLING_RATE;
            }
        }
    }
    enable_audio_route(adev, usecase);

    if (uc_id == USECASE_AUDIO_PLAYBACK_VOIP) {
        struct stream_in *voip_in = get_voice_communication_input(adev);
        struct audio_usecase *voip_in_usecase = NULL;
        voip_in_usecase = get_usecase_from_list(adev, USECASE_AUDIO_RECORD_VOIP);
        if (voip_in != NULL &&
            voip_in_usecase != NULL &&
            !(out_snd_device == AUDIO_DEVICE_OUT_SPEAKER ||
              out_snd_device == AUDIO_DEVICE_OUT_SPEAKER_SAFE) &&
            (voip_in_usecase->in_snd_device ==
            platform_get_input_snd_device(adev->platform, voip_in,
                    &usecase->stream.out->device_list,usecase->type))) {
            /*
             * if VOIP TX is enabled before VOIP RX, needs to re-route the TX path
             * for enabling echo-reference-voip with correct port
             */
            ALOGD("%s: VOIP TX is enabled before VOIP RX,needs to re-route the TX path",__func__);
            disable_audio_route(adev, voip_in_usecase);
            disable_snd_device(adev, voip_in_usecase->in_snd_device);
            enable_snd_device(adev, voip_in_usecase->in_snd_device);
            enable_audio_route(adev, voip_in_usecase);
        }
    }
    if (voice_extn_compress_voip_is_active(adev)) {
        struct audio_usecase *voip_usecase = get_usecase_from_list(adev,
                                                 USECASE_COMPRESS_VOIP_CALL);
        /*
         * If only compress voip input is opened voip out will be primary out.
         * Need to consider re-routing to select correct i/p pair
         */
        if ((voip_usecase != NULL) &&
            (usecase->type == PCM_PLAYBACK) &&
            (usecase->stream.out == voip_usecase->stream.out)) {
            in_snd_device = platform_get_input_snd_device(adev->platform,
                                                         NULL,
                                                         &usecase->stream.out->device_list,
                                                         usecase->type);
            if (voip_usecase->in_snd_device != in_snd_device ) {
                ALOGD("%s:Re routing compress voip tx  snd device matching voip rx pair",
                __func__);
                disable_audio_route(adev, voip_usecase);
                disable_snd_device(adev, voip_usecase->in_snd_device);
                voip_usecase->in_snd_device = in_snd_device;
                voip_usecase->out_snd_device = usecase->out_snd_device;
                /* Route all TX  usecase to Compress voip BE */
                check_usecases_capture_codec_backend(adev, voip_usecase, in_snd_device);
                enable_snd_device(adev, in_snd_device);
                /* Send Voice related calibration for RX /TX  pair */
                status = platform_switch_voice_call_device_post(adev->platform,
                                                               out_snd_device,
                                                               in_snd_device);
                enable_audio_route(adev, voip_usecase);
            }
        }
    }


    audio_extn_qdsp_set_device(usecase);

    /* If input stream is already running then effect needs to be
       applied on the new input device that's being enabled here.  */
    if (in_snd_device != SND_DEVICE_NONE)
        check_and_enable_effect(adev);

    if (usecase->type == VOICE_CALL || usecase->type == VOIP_CALL) {
        /* Enable aanc only if voice call exists */
        if (voice_is_call_state_active_in_call(adev))
            voice_check_and_update_aanc_path(adev, out_snd_device, true);

        /* Enable sidetone only if other voice/voip call already exists */
        if (voice_is_call_state_active_in_call(adev) ||
            voice_extn_compress_voip_is_started(adev))
            voice_set_sidetone(adev, out_snd_device, true);
    }

    /* Applicable only on the targets that has external modem.
     * Enable device command should be sent to modem only after
     * enabling voice call mixer controls
     */
    if (usecase->type == VOICE_CALL)
        status = platform_switch_voice_call_usecase_route_post(adev->platform,
                                                               out_snd_device,
                                                               in_snd_device);

    if (is_btsco_device(out_snd_device, in_snd_device) || is_a2dp_device(out_snd_device)) {
         struct stream_in *in = adev_get_active_input(adev);
         if (usecase->type == VOIP_CALL) {
             if (in != NULL && !in->standby) {
                 if (is_bt_soc_on(adev) == false){
                      ALOGD("BT SCO MIC disconnected while in connection");
                      if (in->pcm != NULL)
                          pcm_stop(in->pcm);
                 }
             }
             if ((usecase->stream.out != NULL) && (usecase->stream.out != adev->primary_output)
                  && usecase->stream.out->started) {
                  if (is_bt_soc_on(adev) == false) {
                      ALOGD("BT SCO/A2DP disconnected while in connection");
                      out_standby_l(&usecase->stream.out->stream.common);
                  }
             }
         } else if ((usecase->stream.out != NULL) &&
              !(usecase->stream.out->flags & AUDIO_OUTPUT_FLAG_COMPRESS_OFFLOAD) &&
              (usecase->type != TRANSCODE_LOOPBACK_TX) &&
              (usecase->type != TRANSCODE_LOOPBACK_RX) &&
              (usecase->type != PCM_CAPTURE) &&
              usecase->stream.out->started) {
              if (is_bt_soc_on(adev) == false) {
                  ALOGD("BT SCO/A2dp disconnected while in connection");
                  out_standby_l(&usecase->stream.out->stream.common);
              }
         }
    }

    if (usecase->type != PCM_CAPTURE && usecase == voip_usecase) {
        struct stream_out *voip_out = voip_usecase->stream.out;
        audio_extn_utils_send_app_type_gain(adev,
                                            voip_out->app_type_cfg.app_type,
                                            &voip_out->app_type_cfg.gain[0]);
    }

    ALOGD("%s: done",__func__);

    return status;
}

static int stop_input_stream(struct stream_in *in)
{
    int ret = 0;
    struct audio_usecase *uc_info;

    if (in == NULL) {
        ALOGE("%s: stream_in ptr is NULL", __func__);
        return -EINVAL;
    }

    struct audio_device *adev = in->dev;
    struct stream_in *priority_in = NULL;

    ALOGV("%s: enter: usecase(%d: %s)", __func__,
          in->usecase, use_case_table[in->usecase]);
    uc_info = get_usecase_from_list(adev, in->usecase);
    if (uc_info == NULL) {
        ALOGE("%s: Could not find the usecase (%d) in the list",
              __func__, in->usecase);
        return -EINVAL;
    }

    priority_in = get_priority_input(adev);

    if (audio_extn_ext_hw_plugin_usecase_stop(adev->ext_hw_plugin, uc_info))
        ALOGE("%s: failed to stop ext hw plugin", __func__);

    /* Close in-call recording streams */
    voice_check_and_stop_incall_rec_usecase(adev, in);

    /* 1. Disable stream specific mixer controls */
    disable_audio_route(adev, uc_info);

    /* 2. Disable the tx device */
    disable_snd_device(adev, uc_info->in_snd_device);

    if (is_loopback_input_device(get_device_types(&in->device_list)))
        audio_extn_keep_alive_stop(KEEP_ALIVE_OUT_PRIMARY);

    list_remove(&uc_info->list);
    clear_devices(&uc_info->device_list);
    free(uc_info);

    if (priority_in == in) {
        priority_in = get_priority_input(adev);
        if (priority_in) {
            if (is_usb_in_device_type(&priority_in->device_list)) {
                if (audio_extn_usb_connected(NULL))
                    select_devices(adev, priority_in->usecase);
            } else {
                select_devices(adev, priority_in->usecase);
            }
        }
    }

    enable_gcov();
    ALOGV("%s: exit: status(%d)", __func__, ret);
    return ret;
}

int start_input_stream(struct stream_in *in)
{
    /* 1. Enable output device and stream routing controls */
    int ret = 0;
    struct audio_usecase *uc_info;

    if (in == NULL) {
        ALOGE("%s: stream_in ptr is NULL", __func__);
        return -EINVAL;
    }

    struct audio_device *adev = in->dev;
    struct pcm_config config = in->config;
    int usecase = platform_update_usecase_from_source(in->source,in->usecase);

    if (get_usecase_from_list(adev, usecase) == NULL)
        in->usecase = usecase;
    ALOGD("%s: enter: stream(%p)usecase(%d: %s)",
          __func__, &in->stream, in->usecase, use_case_table[in->usecase]);

    if (CARD_STATUS_OFFLINE == in->card_status||
        CARD_STATUS_OFFLINE == adev->card_status ||
        POWER_POLICY_STATUS_OFFLINE == adev->in_power_policy) {
        ALOGW("in->card_status or adev->card_status or adev->input_power offline, try again");
        ret = -EIO;
        goto error_config;
    }

    if (is_sco_in_device_type(&in->device_list)) {
        if (!adev->bt_sco_on || audio_extn_a2dp_source_is_ready()) {
            ALOGE("%s: SCO profile is not ready, return error", __func__);
            ret = -EIO;
            goto error_config;
        }
    }

    /* Check if source matches incall recording usecase criteria */
    ret = voice_check_and_set_incall_rec_usecase(adev, in);
    if (ret)
        goto error_config;
    else
        ALOGV("%s: usecase(%d)", __func__, in->usecase);

    if (audio_extn_cin_attached_usecase(in))
        audio_extn_cin_acquire_usecase(in);

    if (get_usecase_from_list(adev, in->usecase) != NULL) {
        ALOGE("%s: use case assigned already in use, stream(%p)usecase(%d: %s)",
            __func__, &in->stream, in->usecase, use_case_table[in->usecase]);
        ret = -EINVAL;
        goto error_config;
    }

    in->pcm_device_id = platform_get_pcm_device_id(in->usecase, PCM_CAPTURE);
    if (in->pcm_device_id < 0) {
        ALOGE("%s: Could not find PCM device id for the usecase(%d)",
              __func__, in->usecase);
        ret = -EINVAL;
        goto error_config;
    }

    uc_info = (struct audio_usecase *)calloc(1, sizeof(struct audio_usecase));

    if (!uc_info) {
        ret = -ENOMEM;
        goto error_config;
    }

    uc_info->id = in->usecase;
    uc_info->type = PCM_CAPTURE;
    uc_info->stream.in = in;
    list_init(&uc_info->device_list);
    assign_devices(&uc_info->device_list, &in->device_list);
    uc_info->in_snd_device = SND_DEVICE_NONE;
    uc_info->out_snd_device = SND_DEVICE_NONE;

    list_add_tail(&adev->usecase_list, &uc_info->list);
    audio_streaming_hint_start();
    audio_extn_perf_lock_acquire(&adev->perf_lock_handle, 0,
                                 adev->perf_lock_opts,
                                 adev->perf_lock_opts_size);
    select_devices(adev, in->usecase);

    if (audio_extn_ext_hw_plugin_usecase_start(adev->ext_hw_plugin, uc_info))
        ALOGE("%s: failed to start ext hw plugin", __func__);

    android_atomic_acquire_cas(true, false, &(in->capture_stopped));

    if (audio_extn_cin_attached_usecase(in)) {
       ret = audio_extn_cin_open_input_stream(in);
       if (ret)
           goto error_open;
       else
           goto done_open;
    }

    if (in->usecase == USECASE_AUDIO_RECORD_MMAP) {
        if (in->pcm == NULL || !pcm_is_ready(in->pcm)) {
            ALOGE("%s: pcm stream not ready", __func__);
            goto error_open;
        }
        ret = pcm_start(in->pcm);
        if (ret < 0) {
            ALOGE("%s: MMAP pcm_start failed ret %d", __func__, ret);
            goto error_open;
        }
    } else {
        unsigned int flags = PCM_IN | PCM_MONOTONIC;
        unsigned int pcm_open_retry_count = 0;

        if ((in->usecase == USECASE_AUDIO_RECORD_AFE_PROXY) ||
             (in->usecase == USECASE_AUDIO_RECORD_AFE_PROXY2)) {
            flags |= PCM_MMAP | PCM_NOIRQ;
            pcm_open_retry_count = PROXY_OPEN_RETRY_COUNT;
        } else if (in->realtime) {
            flags |= PCM_MMAP | PCM_NOIRQ;
        }

        if (audio_extn_ffv_get_stream() == in) {
           ALOGD("%s: ffv stream, update pcm config", __func__);
           audio_extn_ffv_update_pcm_config(&config);
        }
        ALOGV("%s: Opening PCM device card_id(%d) device_id(%d), channels %d",
              __func__, adev->snd_card, in->pcm_device_id, in->config.channels);

        while (1) {
            ATRACE_BEGIN("pcm_in_open");
            in->pcm = pcm_open(adev->snd_card, in->pcm_device_id,
                               flags, &config);
            ATRACE_END();
            if (errno == ENETRESET && !pcm_is_ready(in->pcm)) {
                ALOGE("%s: pcm_open failed errno:%d\n", __func__, errno);
                adev->card_status = CARD_STATUS_OFFLINE;
                in->card_status = CARD_STATUS_OFFLINE;
                ret = -EIO;
                goto error_open;
            }

            if (in->pcm == NULL || !pcm_is_ready(in->pcm)) {
                ALOGE("%s: %s", __func__, pcm_get_error(in->pcm));
                if (in->pcm != NULL) {
                    pcm_close(in->pcm);
                    in->pcm = NULL;
                }
                if (pcm_open_retry_count == 0) {
                    ret = -EIO;
                    goto error_open;
                }
                pcm_open_retry_count--;
                usleep(PROXY_OPEN_WAIT_TIME * 1000);
                continue;
            }
            break;
        }

        ALOGV("%s: pcm_prepare", __func__);
        ATRACE_BEGIN("pcm_in_prepare");
        ret = pcm_prepare(in->pcm);
        ATRACE_END();
        if (ret < 0) {
            ALOGE("%s: pcm_prepare returned %d", __func__, ret);
            pcm_close(in->pcm);
            in->pcm = NULL;
            goto error_open;
        }
        if (in->flags == AUDIO_INPUT_FLAG_FAST)
            register_in_stream(in);
        if (in->realtime) {
            ATRACE_BEGIN("pcm_in_start");
            ret = pcm_start(in->pcm);
            ATRACE_END();
            if (ret < 0) {
                ALOGE("%s: RT pcm_start failed ret %d", __func__, ret);
                pcm_close(in->pcm);
                in->pcm = NULL;
                goto error_open;
            }
        }
    }

    check_and_enable_effect(adev);
    audio_extn_audiozoom_set_microphone_direction(in, in->zoom);
    audio_extn_audiozoom_set_microphone_field_dimension(in, in->direction);

    if (is_loopback_input_device(get_device_types(&in->device_list)))
        audio_extn_keep_alive_start(KEEP_ALIVE_OUT_PRIMARY);

done_open:
    audio_streaming_hint_end();
    audio_extn_perf_lock_release(&adev->perf_lock_handle);
    ALOGD("%s: exit", __func__);
    enable_gcov();
    return ret;

error_open:
    audio_streaming_hint_end();
    audio_extn_perf_lock_release(&adev->perf_lock_handle);
    stop_input_stream(in);

error_config:
    if (audio_extn_cin_attached_usecase(in))
        audio_extn_cin_close_input_stream(in);
    /*
     * sleep 50ms to allow sufficient time for kernel
     * drivers to recover incases like SSR.
     */
    usleep(50000);
    ALOGD("%s: exit: status(%d)", __func__, ret);
    enable_gcov();
    return ret;
}

void lock_input_stream(struct stream_in *in)
{
    pthread_mutex_lock(&in->pre_lock);
    pthread_mutex_lock(&in->lock);
    pthread_mutex_unlock(&in->pre_lock);
}

void lock_output_stream(struct stream_out *out)
{
    pthread_mutex_lock(&out->pre_lock);
    pthread_mutex_lock(&out->lock);
    pthread_mutex_unlock(&out->pre_lock);
}

/* must be called with out->lock locked */
static int send_offload_cmd_l(struct stream_out* out, int command)
{
    struct offload_cmd *cmd = (struct offload_cmd *)calloc(1, sizeof(struct offload_cmd));

    if (!cmd) {
        ALOGE("failed to allocate mem for command 0x%x", command);
        return -ENOMEM;
    }

    ALOGVV("%s %d", __func__, command);

    cmd->cmd = command;
    list_add_tail(&out->offload_cmd_list, &cmd->node);
    pthread_cond_signal(&out->offload_cond);
    return 0;
}

/* must be called with out->lock */
static void stop_compressed_output_l(struct stream_out *out)
{
    pthread_mutex_lock(&out->latch_lock);
    out->offload_state = OFFLOAD_STATE_IDLE;
    pthread_mutex_unlock(&out->latch_lock);

    out->playback_started = 0;
    out->send_new_metadata = 1;
    if (out->compr != NULL) {
        compress_stop(out->compr);
        while (out->offload_thread_blocked) {
            pthread_cond_wait(&out->cond, &out->lock);
        }
    }
}

bool is_interactive_usecase(audio_usecase_t uc_id)
{
    unsigned int i;
    for (i = 0; i < sizeof(interactive_usecases)/sizeof(interactive_usecases[0]); i++) {
        if (uc_id == interactive_usecases[i])
            return true;
    }
    return false;
}

static audio_usecase_t get_interactive_usecase(struct audio_device *adev)
{
    audio_usecase_t ret_uc = USECASE_INVALID;
    unsigned int intract_uc_index;
    unsigned int num_usecase = sizeof(interactive_usecases)/sizeof(interactive_usecases[0]);

    ALOGV("%s: num_usecase: %d", __func__, num_usecase);
    for (intract_uc_index = 0; intract_uc_index < num_usecase; intract_uc_index++) {
        if (!(adev->interactive_usecase_state & (0x1 << intract_uc_index))) {
            adev->interactive_usecase_state |= 0x1 << intract_uc_index;
            ret_uc = interactive_usecases[intract_uc_index];
            break;
        }
    }

    ALOGV("%s: Interactive usecase is %d", __func__, ret_uc);
    return ret_uc;
}

static void free_interactive_usecase(struct audio_device *adev,
                                 audio_usecase_t uc_id)
{
    unsigned int interact_uc_index;
    unsigned int num_usecase = sizeof(interactive_usecases)/sizeof(interactive_usecases[0]);

    for (interact_uc_index = 0; interact_uc_index < num_usecase; interact_uc_index++) {
        if (interactive_usecases[interact_uc_index] == uc_id) {
            adev->interactive_usecase_state &= ~(0x1 << interact_uc_index);
            break;
        }
    }
    ALOGV("%s: free Interactive usecase %d", __func__, uc_id);
}

bool is_offload_usecase(audio_usecase_t uc_id)
{
    unsigned int i;
    for (i = 0; i < sizeof(offload_usecases)/sizeof(offload_usecases[0]); i++) {
        if (uc_id == offload_usecases[i])
            return true;
    }
    return false;
}

static audio_usecase_t get_offload_usecase(struct audio_device *adev, bool is_compress)
{
    audio_usecase_t ret_uc = USECASE_INVALID;
    unsigned int offload_uc_index;
    unsigned int num_usecase = sizeof(offload_usecases)/sizeof(offload_usecases[0]);
    if (!adev->multi_offload_enable) {
        if (!is_compress)
            ret_uc = USECASE_AUDIO_PLAYBACK_OFFLOAD2;
        else
            ret_uc = USECASE_AUDIO_PLAYBACK_OFFLOAD;

        pthread_mutex_lock(&adev->lock);
        if (get_usecase_from_list(adev, ret_uc) != NULL)
           ret_uc = USECASE_INVALID;
        pthread_mutex_unlock(&adev->lock);

        return ret_uc;
    }

    ALOGV("%s: num_usecase: %d", __func__, num_usecase);
    for (offload_uc_index = 0; offload_uc_index < num_usecase; offload_uc_index++) {
        if (!(adev->offload_usecases_state & (0x1 << offload_uc_index))) {
            adev->offload_usecases_state |= 0x1 << offload_uc_index;
            ret_uc = offload_usecases[offload_uc_index];
            break;
        }
    }

    ALOGV("%s: offload usecase is %d", __func__, ret_uc);
    return ret_uc;
}

static void free_offload_usecase(struct audio_device *adev,
                                 audio_usecase_t uc_id)
{
    unsigned int offload_uc_index;
    unsigned int num_usecase = sizeof(offload_usecases)/sizeof(offload_usecases[0]);

    if (!adev->multi_offload_enable)
        return;

    for (offload_uc_index = 0; offload_uc_index < num_usecase; offload_uc_index++) {
        if (offload_usecases[offload_uc_index] == uc_id) {
            adev->offload_usecases_state &= ~(0x1 << offload_uc_index);
            break;
        }
    }
    ALOGV("%s: free offload usecase %d", __func__, uc_id);
}

static void *offload_thread_loop(void *context)
{
    struct stream_out *out = (struct stream_out *) context;
    struct listnode *item;
    int ret = 0;

    setpriority(PRIO_PROCESS, 0, ANDROID_PRIORITY_AUDIO);
    set_sched_policy(0, SP_FOREGROUND);
    prctl(PR_SET_NAME, (unsigned long)"Offload Callback", 0, 0, 0);

    ALOGV("%s", __func__);
    lock_output_stream(out);
    out->offload_state = OFFLOAD_STATE_IDLE;
    out->playback_started = 0;
    for (;;) {
        struct offload_cmd *cmd = NULL;
        stream_callback_event_t event;
        bool send_callback = false;

        ALOGVV("%s offload_cmd_list %d out->offload_state %d",
              __func__, list_empty(&out->offload_cmd_list),
              out->offload_state);
        if (list_empty(&out->offload_cmd_list)) {
            ALOGV("%s SLEEPING", __func__);
            pthread_cond_wait(&out->offload_cond, &out->lock);
            ALOGV("%s RUNNING", __func__);
            continue;
        }

        item = list_head(&out->offload_cmd_list);
        cmd = node_to_item(item, struct offload_cmd, node);
        list_remove(item);

        ALOGVV("%s STATE %d CMD %d out->compr %p",
               __func__, out->offload_state, cmd->cmd, out->compr);

        if (cmd->cmd == OFFLOAD_CMD_EXIT) {
            free(cmd);
            break;
        }

        // allow OFFLOAD_CMD_ERROR reporting during standby
        // this is needed to handle failures during compress_open
        // Note however that on a pause timeout, the stream is closed
        // and no offload usecase will be active. Therefore this
        // special case is needed for compress_open failures alone
        if (cmd->cmd != OFFLOAD_CMD_ERROR &&
            out->compr == NULL) {
            ALOGE("%s: Compress handle is NULL", __func__);
            free(cmd);
            pthread_cond_signal(&out->cond);
            continue;
        }
        out->offload_thread_blocked = true;
        pthread_mutex_unlock(&out->lock);
        send_callback = false;
        switch(cmd->cmd) {
        case OFFLOAD_CMD_WAIT_FOR_BUFFER:
            ALOGD("copl(%p):calling compress_wait", out);
            compress_wait(out->compr, -1);
            ALOGD("copl(%p):out of compress_wait", out);
            send_callback = true;
            event = STREAM_CBK_EVENT_WRITE_READY;
            break;
        case OFFLOAD_CMD_PARTIAL_DRAIN:
            ret = compress_next_track(out->compr);
            if(ret == 0) {
                ALOGD("copl(%p):calling compress_partial_drain", out);
                ret = compress_partial_drain(out->compr);
                ALOGD("copl(%p):out of compress_partial_drain", out);
                if (ret < 0)
                    ret = -errno;
            }
            else if (ret == -ETIMEDOUT)
                ret = compress_drain(out->compr);
            else
                ALOGE("%s: Next track returned error %d",__func__, ret);
            if (-ENETRESET != ret && !(-EINTR == ret &&
                (CARD_STATUS_OFFLINE == out->card_status ||
                POWER_POLICY_STATUS_OFFLINE == adev->out_power_policy))) {
                send_callback = true;
                pthread_mutex_lock(&out->lock);
                out->send_new_metadata = 1;
                out->send_next_track_params = true;
                pthread_mutex_unlock(&out->lock);
                event = STREAM_CBK_EVENT_DRAIN_READY;
                ALOGV("copl(%p):send drain callback, ret %d", out, ret);
            } else
                ALOGI("%s: Block drain ready event during SSR", __func__);
            break;
        case OFFLOAD_CMD_DRAIN:
            ALOGD("copl(%p):calling compress_drain", out);
            ret = compress_drain(out->compr);
            ALOGD("copl(%p):out of compress_drain", out);
            // EINTR check avoids drain interruption due to SSR
            if (-ENETRESET != ret && !(-EINTR == ret &&
               (CARD_STATUS_OFFLINE == out->card_status ||
                POWER_POLICY_STATUS_OFFLINE == adev->out_power_policy))) {
                send_callback = true;
                event = STREAM_CBK_EVENT_DRAIN_READY;
            } else
                ALOGI("%s: Block drain ready event during SSR", __func__);
            break;
        case OFFLOAD_CMD_ERROR:
            ALOGD("copl(%p): sending error callback to AF", out);
            send_callback = true;
            event = STREAM_CBK_EVENT_ERROR;
            break;
        default:
            ALOGE("%s unknown command received: %d", __func__, cmd->cmd);
            break;
        }
        lock_output_stream(out);
        out->offload_thread_blocked = false;
        pthread_cond_signal(&out->cond);
        if (send_callback && out->client_callback) {
            ALOGVV("%s: sending client_callback event %d", __func__, event);
            out->client_callback(event, NULL, out->client_cookie);
        }
        free(cmd);
    }

    pthread_cond_signal(&out->cond);
    while (!list_empty(&out->offload_cmd_list)) {
        item = list_head(&out->offload_cmd_list);
        list_remove(item);
        free(node_to_item(item, struct offload_cmd, node));
    }
    pthread_mutex_unlock(&out->lock);

    return NULL;
}

static int create_offload_callback_thread(struct stream_out *out)
{
    pthread_cond_init(&out->offload_cond, (const pthread_condattr_t *) NULL);
    list_init(&out->offload_cmd_list);
    pthread_create(&out->offload_thread, (const pthread_attr_t *) NULL,
                    offload_thread_loop, out);
    return 0;
}

static int destroy_offload_callback_thread(struct stream_out *out)
{
    lock_output_stream(out);
    stop_compressed_output_l(out);
    send_offload_cmd_l(out, OFFLOAD_CMD_EXIT);

    pthread_mutex_unlock(&out->lock);
    pthread_join(out->offload_thread, (void **) NULL);
    pthread_cond_destroy(&out->offload_cond);

    return 0;
}

static int stop_output_stream(struct stream_out *out)
{
    int ret = 0;
    struct audio_usecase *uc_info;
    struct audio_device *adev = out->dev;
    bool has_voip_usecase =
        get_usecase_from_list(adev, USECASE_AUDIO_PLAYBACK_VOIP) != NULL;

    ALOGV("%s: enter: usecase(%d: %s)", __func__,
          out->usecase, use_case_table[out->usecase]);
    uc_info = get_usecase_from_list(adev, out->usecase);
    if (uc_info == NULL) {
        ALOGE("%s: Could not find the usecase (%d) in the list",
              __func__, out->usecase);
        return -EINVAL;
    }

    out->a2dp_muted = false;

    if (audio_extn_ext_hw_plugin_usecase_stop(adev->ext_hw_plugin, uc_info))
        ALOGE("%s: failed to stop ext hw plugin", __func__);

    if (is_offload_usecase(out->usecase) &&
        !(audio_extn_passthru_is_passthrough_stream(out))) {
        if (adev->visualizer_stop_output != NULL)
            adev->visualizer_stop_output(out->handle, out->pcm_device_id);

        audio_extn_dts_remove_state_notifier_node(out->usecase);

        if (adev->offload_effects_stop_output != NULL)
            adev->offload_effects_stop_output(out->handle, out->pcm_device_id);
    } else if (out->usecase == USECASE_AUDIO_PLAYBACK_ULL ||
               out->usecase == USECASE_AUDIO_PLAYBACK_MMAP) {
        audio_low_latency_hint_end();
    }

    if (out->usecase == USECASE_INCALL_MUSIC_UPLINK ||
        out->usecase == USECASE_INCALL_MUSIC_UPLINK2) {
        voice_set_device_mute_flag(adev, false);
    }

    /* 1. Get and set stream specific mixer controls */
    disable_audio_route(adev, uc_info);

    /* 2. Disable the rx device */
    disable_snd_device(adev, uc_info->out_snd_device);
    if (out->usecase == USECASE_AUDIO_PLAYBACK_WITH_HAPTICS)
        disable_snd_device(adev, SND_DEVICE_OUT_HAPTICS);

    audio_extn_extspk_update(adev->extspk);

    if (is_offload_usecase(out->usecase)) {
        audio_enable_asm_bit_width_enforce_mode(adev->mixer,
                                                adev->dsp_bit_width_enforce_mode,
                                                false);
    }
    if (is_usb_out_device_type(&out->device_list)) {
        ret = audio_extn_usb_check_and_set_svc_int(uc_info,
                                                   false);

        if (ret != 0)
            check_usecases_codec_backend(adev, uc_info, uc_info->out_snd_device);
            /* default service interval was successfully updated,
            reopen USB backend with new service interval */
        ret = 0;
    }

    list_remove(&uc_info->list);
    out->started = 0;
    if (is_offload_usecase(out->usecase) &&
        (audio_extn_passthru_is_passthrough_stream(out))) {
        ALOGV("Disable passthrough , reset mixer to pcm");
        /* NO_PASSTHROUGH */
#ifdef AUDIO_GKI_ENABLED
        /* out->compr_config.codec->reserved[0] is for compr_passthr */
        out->compr_config.codec->reserved[0] = 0;
#else
        out->compr_config.codec->compr_passthr = 0;
#endif
        audio_extn_passthru_on_stop(out);
        audio_extn_dolby_set_dap_bypass(adev, DAP_STATE_ON);
    }

    /* Must be called after removing the usecase from list */
    if (compare_device_type(&out->device_list, AUDIO_DEVICE_OUT_AUX_DIGITAL))
        audio_extn_keep_alive_start(KEEP_ALIVE_OUT_HDMI);

    if (out->ip_hdlr_handle) {
        ret = audio_extn_ip_hdlr_intf_close(out->ip_hdlr_handle, true, out);
        if (ret < 0)
            ALOGE("%s: audio_extn_ip_hdlr_intf_close failed %d",__func__, ret);
    }

    /* trigger voip input to reroute when voip output changes to hearing aid */
    if (has_voip_usecase ||
            compare_device_type(&out->device_list, AUDIO_DEVICE_OUT_SPEAKER_SAFE)) {
        struct listnode *node;
        struct audio_usecase *usecase;
        list_for_each(node, &adev->usecase_list) {
            usecase = node_to_item(node, struct audio_usecase, list);
            if (usecase->type == PCM_PLAYBACK || usecase == uc_info ||
                (usecase->type == PCM_CAPTURE &&
                     usecase->id != USECASE_AUDIO_RECORD_VOIP &&
                          usecase->id != USECASE_AUDIO_RECORD_VOIP_LOW_LATENCY))
                continue;

            ALOGD("%s: select_devices at usecase(%d: %s) after removing the usecase(%d: %s)",
                __func__, usecase->id, use_case_table[usecase->id],
                out->usecase, use_case_table[out->usecase]);
            select_devices(adev, usecase->id);
        }
    }

    clear_devices(&uc_info->device_list);
    free(uc_info);
    ALOGV("%s: exit: status(%d)", __func__, ret);
    return ret;
}

struct pcm* pcm_open_prepare_helper(unsigned int snd_card, unsigned int pcm_device_id,
                                   unsigned int flags, unsigned int pcm_open_retry_count,
                                   struct pcm_config *config)
{
    struct pcm* pcm = NULL;

    while (1) {
        pcm = pcm_open(snd_card, pcm_device_id, flags, config);
        if (pcm == NULL || !pcm_is_ready(pcm)) {
            ALOGE("%s: %s", __func__, pcm_get_error(pcm));
            if (pcm != NULL) {
                pcm_close(pcm);
                pcm = NULL;
            }
            if (pcm_open_retry_count == 0)
                return NULL;

            pcm_open_retry_count--;
            usleep(PROXY_OPEN_WAIT_TIME * 1000);
            continue;
        }
        break;
    }

    if (pcm_is_ready(pcm)) {
        int ret = pcm_prepare(pcm);
        if (ret < 0) {
            ALOGE("%s: pcm_prepare returned %d", __func__, ret);
            pcm_close(pcm);
            pcm = NULL;
        }
    }

    return pcm;
}

int start_output_stream(struct stream_out *out)
{
    int ret = 0;
    struct audio_usecase *uc_info;
    struct audio_device *adev = out->dev;
    char mixer_ctl_name[128];
    struct mixer_ctl *ctl = NULL;
    char* perf_mode[] = {"ULL", "ULL_PP", "LL"};
    bool a2dp_combo = false;
    bool is_haptic_usecase = (out->usecase == USECASE_AUDIO_PLAYBACK_WITH_HAPTICS) ? true: false;

    ATRACE_BEGIN("start_output_stream");
    if ((out->usecase < 0) || (out->usecase >= AUDIO_USECASE_MAX)) {
        ret = -EINVAL;
        goto error_config;
    }

    ALOGD("%s: enter: stream(%p)usecase(%d: %s) devices(%#x) is_haptic_usecase(%d)",
          __func__, &out->stream, out->usecase, use_case_table[out->usecase],
          get_device_types(&out->device_list), is_haptic_usecase);

    bool is_speaker_active = compare_device_type(&out->device_list,
                                                 AUDIO_DEVICE_OUT_SPEAKER);
    bool is_speaker_safe_active = compare_device_type(&out->device_list,
                                                      AUDIO_DEVICE_OUT_SPEAKER_SAFE);

    if (CARD_STATUS_OFFLINE == out->card_status ||
        CARD_STATUS_OFFLINE == adev->card_status ||
        POWER_POLICY_STATUS_OFFLINE == adev->out_power_policy) {
        ALOGW("out->card_status or adev->card_status offline, try again");
        ret = -EIO;
        goto error_fatal;
    }

    //Update incall music usecase to reflect correct voice session
    if (out->flags & AUDIO_OUTPUT_FLAG_INCALL_MUSIC) {
        ret = voice_extn_check_and_set_incall_music_usecase(adev, out);
        if (ret != 0) {
            ALOGE("%s: Incall music delivery usecase cannot be set error:%d",
                __func__, ret);
            goto error_config;
        }
    }

    if (is_a2dp_out_device_type(&out->device_list)) {
        if (!audio_extn_a2dp_source_is_ready()) {
            if (is_speaker_active || is_speaker_safe_active) {
                a2dp_combo = true;
            } else {
                if (!is_offload_usecase(out->usecase)) {
                    ALOGE("%s: A2DP profile is not ready, return error", __func__);
                    ret = -EAGAIN;
                    goto error_config;
                }
            }
        }
    }
    if (is_sco_out_device_type(&out->device_list)) {
        if (!adev->bt_sco_on) {
            if (is_speaker_active) {
                //combo usecase just by pass a2dp
                ALOGW("%s: SCO is not connected, route it to speaker", __func__);
                reassign_device_list(&out->device_list, AUDIO_DEVICE_OUT_SPEAKER, "");
            } else {
                ALOGE("%s: SCO profile is not ready, return error", __func__);
                ret = -EAGAIN;
                goto error_config;
            }
        }
    }

    out->pcm_device_id = platform_get_pcm_device_id(out->usecase, PCM_PLAYBACK);
    if (out->pcm_device_id < 0) {
        ALOGE("%s: Invalid PCM device id(%d) for the usecase(%d)",
              __func__, out->pcm_device_id, out->usecase);
        ret = -EINVAL;
        goto error_open;
    }

    if (is_haptic_usecase) {
        adev->haptic_pcm_device_id = platform_get_pcm_device_id(
                     USECASE_AUDIO_PLAYBACK_HAPTICS, PCM_PLAYBACK);
        if (adev->haptic_pcm_device_id < 0) {
            ALOGE("%s: Invalid Haptics pcm device id(%d) for the usecase(%d)",
                  __func__, adev->haptic_pcm_device_id, out->usecase);
            ret = -EINVAL;
            goto error_config;
        }
    }

    uc_info = (struct audio_usecase *)calloc(1, sizeof(struct audio_usecase));

    if (!uc_info) {
        ret = -ENOMEM;
        goto error_config;
    }

    uc_info->id = out->usecase;
    uc_info->type = PCM_PLAYBACK;
    uc_info->stream.out = out;
    list_init(&uc_info->device_list);
    assign_devices(&uc_info->device_list, &out->device_list);
    uc_info->in_snd_device = SND_DEVICE_NONE;
    uc_info->out_snd_device = SND_DEVICE_NONE;

    /* This must be called before adding this usecase to the list */
    if (is_usb_out_device_type(&out->device_list)) {
       audio_extn_usb_check_and_set_svc_int(uc_info, true);
       /* USB backend is not reopened immediately.
       This is eventually done as part of select_devices */
    }

    list_add_tail(&adev->usecase_list, &uc_info->list);

    audio_streaming_hint_start();
    audio_extn_perf_lock_acquire(&adev->perf_lock_handle, 0,
                                 adev->perf_lock_opts,
                                 adev->perf_lock_opts_size);

    if (compare_device_type(&out->device_list, AUDIO_DEVICE_OUT_AUX_DIGITAL)) {
        audio_extn_keep_alive_stop(KEEP_ALIVE_OUT_HDMI);
        if (audio_extn_passthru_is_enabled() &&
            audio_extn_passthru_is_passthrough_stream(out)) {
            audio_extn_passthru_on_start(out);
        }
    }

    if (is_a2dp_out_device_type(&out->device_list) &&
        (!audio_extn_a2dp_source_is_ready())) {
        if (!a2dp_combo) {
            check_a2dp_restore_l(adev, out, false);
        } else {
            struct listnode dev;
            list_init(&dev);
            assign_devices(&dev, &out->device_list);
            if (compare_device_type(&dev, AUDIO_DEVICE_OUT_SPEAKER_SAFE))
                reassign_device_list(&out->device_list,
                                AUDIO_DEVICE_OUT_SPEAKER_SAFE, "");
            else
                reassign_device_list(&out->device_list,
                                AUDIO_DEVICE_OUT_SPEAKER, "");
            select_devices(adev, out->usecase);
            assign_devices(&out->device_list, &dev);
            clear_devices(&dev);
        }
    } else {
        select_devices(adev, out->usecase);
        if (is_a2dp_out_device_type(&out->device_list) &&
             !adev->a2dp_started) {
            if (is_speaker_active || is_speaker_safe_active) {
                struct listnode dev;
                list_init(&dev);
                assign_devices(&dev, &out->device_list);
                if (compare_device_type(&dev, AUDIO_DEVICE_OUT_SPEAKER_SAFE))
                    reassign_device_list(&out->device_list,
                                    AUDIO_DEVICE_OUT_SPEAKER_SAFE, "");
                else
                    reassign_device_list(&out->device_list,
                                    AUDIO_DEVICE_OUT_SPEAKER, "");
                select_devices(adev, out->usecase);
                assign_devices(&out->device_list, &dev);
                clear_devices(&dev);
            } else {
                ret = -EINVAL;
                goto error_open;
            }
        }
    }

    if (out->usecase == USECASE_INCALL_MUSIC_UPLINK ||
        out->usecase == USECASE_INCALL_MUSIC_UPLINK2) {
        voice_set_device_mute_flag(adev, true);
    }

    if (audio_extn_ext_hw_plugin_usecase_start(adev->ext_hw_plugin, uc_info))
        ALOGE("%s: failed to start ext hw plugin", __func__);

    ALOGV("%s: Opening PCM device card_id(%d) device_id(%d) format(%#x)",
          __func__, adev->snd_card, out->pcm_device_id, out->config.format);

    if (out->usecase == USECASE_AUDIO_PLAYBACK_MMAP) {
        ALOGD("%s: Starting MMAP stream", __func__);
        if (out->pcm == NULL || !pcm_is_ready(out->pcm)) {
            ALOGE("%s: pcm stream not ready", __func__);
            goto error_open;
        }
        ret = pcm_start(out->pcm);
        if (ret < 0) {
            ALOGE("%s: MMAP pcm_start failed ret %d", __func__, ret);
            goto error_open;
        }
        out_set_mmap_volume(&out->stream, out->volume_l, out->volume_r);
    } else if (!is_offload_usecase(out->usecase)) {
        unsigned int flags = PCM_OUT;
        unsigned int pcm_open_retry_count = 0;
        if (out->usecase == USECASE_AUDIO_PLAYBACK_AFE_PROXY) {
            flags |= PCM_MMAP | PCM_NOIRQ;
            pcm_open_retry_count = PROXY_OPEN_RETRY_COUNT;
        } else if (out->realtime) {
            flags |= PCM_MMAP | PCM_NOIRQ | PCM_MONOTONIC;
        } else
            flags |= PCM_MONOTONIC;

        if ((adev->vr_audio_mode_enabled) &&
            (out->flags & AUDIO_OUTPUT_FLAG_RAW)) {
            snprintf(mixer_ctl_name, sizeof(mixer_ctl_name),
                    "PCM_Dev %d Topology", out->pcm_device_id);
            ctl = mixer_get_ctl_by_name(adev->mixer, mixer_ctl_name);
            if (!ctl) {
                ALOGI("%s: Could not get ctl for mixer cmd might be ULL - %s",
                      __func__, mixer_ctl_name);
            } else {
                //if success use ULLPP
                ALOGI("%s: mixer ctrl %s succeeded setting up ULL for %d",
                    __func__, mixer_ctl_name, out->pcm_device_id);
                //There is a still a possibility that some sessions
                // that request for FAST|RAW when 3D audio is active
                //can go through ULLPP. Ideally we expects apps to
                //listen to audio focus and stop concurrent playback
                //Also, we will look for mode flag (voice_in_communication)
                //before enabling the realtime flag.
                mixer_ctl_set_enum_by_string(ctl, perf_mode[1]);
            }
        }

        platform_set_stream_channel_map(adev->platform, out->channel_mask,
               out->pcm_device_id, -1, &out->channel_map_param.channel_map[0]);

        out->pcm = pcm_open_prepare_helper(adev->snd_card, out->pcm_device_id,
                                       flags, pcm_open_retry_count,
                                       &(out->config));
        if (out->pcm == NULL) {
           ret = -EIO;
           goto error_open;
        }

        if (is_haptic_usecase) {
            adev->haptic_pcm = pcm_open_prepare_helper(adev->snd_card,
                                   adev->haptic_pcm_device_id,
                                   flags, pcm_open_retry_count,
                                   &(adev->haptics_config));
            // failure to open haptics pcm shouldnt stop audio,
            // so do not close audio pcm in case of error

            if (property_get_bool("vendor.audio.enable_haptic_audio_sync", false)) {
                ALOGD("%s: enable haptic audio synchronization", __func__);
                platform_set_qtime(adev->platform, out->pcm_device_id, adev->haptic_pcm_device_id);
            }
        }

        // apply volume for voip playback after path is set up
        if (out->usecase == USECASE_AUDIO_PLAYBACK_VOIP)
            out_set_voip_volume(&out->stream, out->volume_l, out->volume_r);
        else if ((out->usecase == USECASE_AUDIO_PLAYBACK_LOW_LATENCY || out->usecase == USECASE_AUDIO_PLAYBACK_DEEP_BUFFER ||
                  out->usecase == USECASE_AUDIO_PLAYBACK_ULL) && (out->apply_volume)) {
                 out_set_pcm_volume(&out->stream, out->volume_l, out->volume_r);
                 out->apply_volume = false;
        } else if (audio_extn_auto_hal_is_bus_device_usecase(out->usecase)) {
            out_set_pcm_volume(&out->stream, out->volume_l, out->volume_r);
#ifdef SOFT_VOLUME
            out_set_soft_volume_params(&out->stream);
#endif
        }
    } else {
        /*
         * set custom channel map if:
         *   1. neither mono nor stereo clips i.e. channels > 2 OR
         *   2. custom channel map has been set by client
         * else default channel map of FC/FR/FL can always be set to DSP
         */
        if (popcount(out->channel_mask) > 2 || out->channel_map_param.channel_map[0])
            platform_set_stream_channel_map(adev->platform, out->channel_mask,
                       out->pcm_device_id, -1, &out->channel_map_param.channel_map[0]);
        audio_enable_asm_bit_width_enforce_mode(adev->mixer,
                                                adev->dsp_bit_width_enforce_mode,
                                                true);
        out->pcm = NULL;
        ATRACE_BEGIN("compress_open");
        out->compr = compress_open(adev->snd_card,
                                   out->pcm_device_id,
                                   COMPRESS_IN, &out->compr_config);
        ATRACE_END();
        if (errno == ENETRESET && !is_compress_ready(out->compr)) {
                ALOGE("%s: compress_open failed errno:%d\n", __func__, errno);
                adev->card_status = CARD_STATUS_OFFLINE;
                out->card_status = CARD_STATUS_OFFLINE;
                ret = -EIO;
                goto error_open;
        }

        if (out->compr && !is_compress_ready(out->compr)) {
            ALOGE("%s: failed /w error %s", __func__, compress_get_error(out->compr));
            compress_close(out->compr);
            out->compr = NULL;
            ret = -EIO;
            goto error_open;
        }
        /* compress_open sends params of the track, so reset the flag here */
        out->is_compr_metadata_avail = false;

        if (out->client_callback)
            compress_nonblock(out->compr, out->non_blocking);

        /* Since small bufs uses blocking writes, a write will be blocked
           for the default max poll time (20s) in the event of an SSR.
           Reduce the poll time to observe and deal with SSR faster.
        */
        if (!out->non_blocking) {
            compress_set_max_poll_wait(out->compr, 1000);
        }

        audio_extn_utils_compress_set_render_mode(out);
        audio_extn_utils_compress_set_clk_rec_mode(uc_info);

        audio_extn_dts_create_state_notifier_node(out->usecase);
        audio_extn_dts_notify_playback_state(out->usecase, 0, out->sample_rate,
                                             popcount(out->channel_mask),
                                             out->playback_started);

#ifdef DS1_DOLBY_DDP_ENABLED
        if (audio_extn_utils_is_dolby_format(out->format))
            audio_extn_dolby_send_ddp_endp_params(adev);
#endif
        if (!(audio_extn_passthru_is_passthrough_stream(out)) &&
                (out->sample_rate != 176400 && out->sample_rate <= 192000)) {
            if (adev->visualizer_start_output != NULL)
                adev->visualizer_start_output(out->handle, out->pcm_device_id);
            if (adev->offload_effects_start_output != NULL)
                adev->offload_effects_start_output(out->handle, out->pcm_device_id, adev->mixer);
            audio_extn_check_and_set_dts_hpx_state(adev);
        }

        if (compare_device_type(&out->device_list, AUDIO_DEVICE_OUT_BUS)) {
            /* Update cached volume from media to offload/direct stream */
            struct listnode *node = NULL;
            list_for_each(node, &adev->active_outputs_list) {
                streams_output_ctxt_t *out_ctxt = node_to_item(node,
                                                    streams_output_ctxt_t,
                                                    list);
                if (out_ctxt->output->usecase == USECASE_AUDIO_PLAYBACK_MEDIA) {
                    out->volume_l = out_ctxt->output->volume_l;
                    out->volume_r = out_ctxt->output->volume_r;
                }
            }
            out_set_compr_volume(&out->stream,
                                 out->volume_l, out->volume_r);
        }
    }

    if (ret == 0) {
        if (out->flags == AUDIO_OUTPUT_FLAG_FAST)
            register_out_stream(out);
        if (out->realtime) {
            if (out->pcm == NULL || !pcm_is_ready(out->pcm)) {
                ALOGE("%s: pcm stream not ready", __func__);
                goto error_open;
            }
            ATRACE_BEGIN("pcm_start");
            ret = pcm_start(out->pcm);
            ATRACE_END();
            if (ret < 0)
                goto error_open;
        }
    }
    audio_streaming_hint_end();
    audio_extn_perf_lock_release(&adev->perf_lock_handle);
    ALOGD("%s: exit", __func__);

    if (out->usecase == USECASE_AUDIO_PLAYBACK_ULL ||
        out->usecase == USECASE_AUDIO_PLAYBACK_MMAP) {
        audio_low_latency_hint_start();
    }

    if (out->ip_hdlr_handle) {
        ret = audio_extn_ip_hdlr_intf_open(out->ip_hdlr_handle, true, out, out->usecase);
        if (ret < 0)
            ALOGE("%s: audio_extn_ip_hdlr_intf_open failed %d",__func__, ret);
    }

    // consider a scenario where on pause lower layers are tear down.
    // so on resume, swap mixer control need to be sent only when
    // backend is active, hence rather than sending from enable device
    // sending it from start of streamtream

    platform_set_swap_channels(adev, true);

    ATRACE_END();
    enable_gcov();
    return ret;
error_open:
    if (adev->haptic_pcm) {
        pcm_close(adev->haptic_pcm);
        adev->haptic_pcm = NULL;
    }
    audio_streaming_hint_end();
    audio_extn_perf_lock_release(&adev->perf_lock_handle);
    stop_output_stream(out);
error_fatal:
    /*
     * sleep 50ms to allow sufficient time for kernel
     * drivers to recover incases like SSR.
     */
    usleep(50000);
error_config:
    ATRACE_END();
    enable_gcov();
    return ret;
}

static int check_input_parameters(uint32_t sample_rate,
                                  audio_format_t format,
                                  int channel_count,
                                  bool is_usb_hifi)
{
    int ret = 0;

    if (((format != AUDIO_FORMAT_PCM_16_BIT) && (format != AUDIO_FORMAT_PCM_8_24_BIT) &&
        (format != AUDIO_FORMAT_PCM_24_BIT_PACKED) && (format != AUDIO_FORMAT_PCM_32_BIT) &&
        (format != AUDIO_FORMAT_PCM_FLOAT)) &&
        !voice_extn_compress_voip_is_format_supported(format) &&
        !audio_extn_compr_cap_format_supported(format) &&
        !audio_extn_cin_format_supported(format))
            ret = -EINVAL;

    int max_channel_count = is_usb_hifi ? MAX_HIFI_CHANNEL_COUNT : MAX_CHANNEL_COUNT;
    if ((channel_count < MIN_CHANNEL_COUNT) || (channel_count > max_channel_count)) {
        ALOGE("%s: unsupported channel count (%d) passed  Min / Max (%d / %d)", __func__,
               channel_count, MIN_CHANNEL_COUNT, max_channel_count);
        return -EINVAL;
    }

    switch (channel_count) {
    case 1:
    case 2:
    case 3:
    case 4:
    case 6:
    case 8:
    case 10:
    case 12:
    case 14:
        break;
    default:
        ret = -EINVAL;
    }

    switch (sample_rate) {
    case 8000:
    case 11025:
    case 12000:
    case 16000:
    case 22050:
    case 24000:
    case 32000:
    case 44100:
    case 48000:
    case 88200:
    case 96000:
    case 176400:
    case 192000:
        break;
    default:
        ret = -EINVAL;
    }

    return ret;
}


/** Add a value in a list if not already present.
 * @return true if value was successfully inserted or already present,
 *         false if the list is full and does not contain the value.
 */
static bool register_uint(uint32_t value, uint32_t* list, size_t list_length) {
    for (size_t i = 0; i < list_length; i++) {
        if (list[i] == value) return true; // value is already present
        if (list[i] == 0) { // no values in this slot
            list[i] = value;
            return true; // value inserted
        }
    }
    return false; // could not insert value
}

/** Add channel_mask in supported_channel_masks if not already present.
 * @return true if channel_mask was successfully inserted or already present,
 *         false if supported_channel_masks is full and does not contain channel_mask.
 */
static void register_channel_mask(audio_channel_mask_t channel_mask,
            audio_channel_mask_t supported_channel_masks[static MAX_SUPPORTED_CHANNEL_MASKS]) {
    ALOGE_IF(!register_uint(channel_mask, supported_channel_masks, MAX_SUPPORTED_CHANNEL_MASKS),
        "%s: stream can not declare supporting its channel_mask %x", __func__, channel_mask);
}

/** Add format in supported_formats if not already present.
 * @return true if format was successfully inserted or already present,
 *         false if supported_formats is full and does not contain format.
 */
static void register_format(audio_format_t format,
            audio_format_t supported_formats[static MAX_SUPPORTED_FORMATS]) {
    ALOGE_IF(!register_uint(format, supported_formats, MAX_SUPPORTED_FORMATS),
             "%s: stream can not declare supporting its format %x", __func__, format);
}
/** Add sample_rate in supported_sample_rates if not already present.
 * @return true if sample_rate was successfully inserted or already present,
 *         false if supported_sample_rates is full and does not contain sample_rate.
 */
static void register_sample_rate(uint32_t sample_rate,
            uint32_t supported_sample_rates[static MAX_SUPPORTED_SAMPLE_RATES]) {
    ALOGE_IF(!register_uint(sample_rate, supported_sample_rates, MAX_SUPPORTED_SAMPLE_RATES),
             "%s: stream can not declare supporting its sample rate %x", __func__, sample_rate);
}

static inline uint32_t lcm(uint32_t num1, uint32_t num2)
{
    uint32_t high = num1, low = num2, temp = 0;

    if (!num1 || !num2)
        return 0;

    if (num1 < num2) {
         high = num2;
         low = num1;
    }

    while (low != 0) {
        temp = low;
        low = high % low;
        high = temp;
    }
    return (num1 * num2)/high;
}

static inline uint32_t nearest_multiple(uint32_t num, uint32_t multiplier)
{
    uint32_t remainder = 0;

    if (!multiplier)
        return num;

    remainder = num % multiplier;
    if (remainder)
        num += (multiplier - remainder);

    return num;
}

static size_t get_stream_buffer_size(size_t duration_ms,
                                     uint32_t sample_rate,
                                     audio_format_t format,
                                     int channel_count,
                                     bool is_low_latency)
{
    size_t size = 0;
    uint32_t bytes_per_period_sample = 0;

    size = (sample_rate * duration_ms) / 1000;
    if (is_low_latency){
        switch(sample_rate) {
            case 48000:
                size = 240;
                break;
            case 32000:
                size = 160;
                break;
            case 24000:
                size = 120;
                break;
            case 16000:
                size = 80;
                break;
            case 8000:
                size = 40;
                break;
            default:
                size = 240;
        }
    }

    bytes_per_period_sample = audio_bytes_per_sample(format) * channel_count;
    size *= audio_bytes_per_sample(format) * channel_count;

    /* make sure the size is multiple of 32 bytes and additionally multiple of
     * the frame_size (required for 24bit samples and non-power-of-2 channel counts)
     * At 48 kHz mono 16-bit PCM:
     *  5.000 ms = 240 frames = 15*16*1*2 = 480, a whole multiple of 32 (15)
     *  3.333 ms = 160 frames = 10*16*1*2 = 320, a whole multiple of 32 (10)
     * Also, make sure the size is multiple of bytes per period sample
     */
    size = nearest_multiple(size, lcm(32, bytes_per_period_sample));

    return size;
}

static size_t get_input_buffer_size(uint32_t sample_rate,
                                    audio_format_t format,
                                    int channel_count,
                                    bool is_low_latency)
{
    bool is_usb_hifi = IS_USB_HIFI;
    /* Don't know if USB HIFI in this context so use true to be conservative */
    if (check_input_parameters(sample_rate, format, channel_count,
                               is_usb_hifi) != 0)
        return 0;

    return get_stream_buffer_size(AUDIO_CAPTURE_PERIOD_DURATION_MSEC,
                                  sample_rate,
                                  format,
                                  channel_count,
                                  is_low_latency);
}

size_t get_output_period_size(uint32_t sample_rate,
                            audio_format_t format,
                            int channel_count,
                            int duration /*in millisecs*/)
{
    size_t size = 0;
    uint32_t bytes_per_sample = audio_bytes_per_sample(format);

    if ((duration == 0) || (sample_rate == 0) ||
        (bytes_per_sample == 0) || (channel_count == 0)) {
        ALOGW("Invalid config duration %d sr %d bps %d ch %d", duration, sample_rate,
               bytes_per_sample, channel_count);
        return -EINVAL;
    }

    size = (sample_rate *
            duration *
            bytes_per_sample *
            channel_count) / 1000;
    /*
     * To have same PCM samples for all channels, the buffer size requires to
     * be multiple of (number of channels * bytes per sample)
     * For writes to succeed, the buffer must be written at address which is multiple of 32
     */
    size = ALIGN(size, (bytes_per_sample * channel_count * 32));

    return (size/(channel_count * bytes_per_sample));
}

static uint64_t get_actual_pcm_frames_rendered(struct stream_out *out, struct timespec *timestamp)
{
    uint64_t actual_frames_rendered = 0;
    uint64_t written_frames = 0;
    uint64_t kernel_frames = 0;
    uint64_t dsp_frames = 0;
    uint64_t signed_frames = 0;
    size_t kernel_buffer_size = 0;

    /* This adjustment accounts for buffering after app processor.
     * It is based on estimated DSP latency per use case, rather than exact.
     */
    dsp_frames = platform_render_latency(out) *
        out->sample_rate / 1000000LL;

    pthread_mutex_lock(&out->position_query_lock);
    written_frames = out->written /
        (audio_bytes_per_sample(out->hal_ip_format) * popcount(out->channel_mask));

    /* not querying actual state of buffering in kernel as it would involve an ioctl call
     * which then needs protection, this causes delay in TS query for pcm_offload usecase
     * hence only estimate.
     */
    kernel_buffer_size = out->compr_config.fragment_size * out->compr_config.fragments;
    kernel_frames = kernel_buffer_size /
        (audio_bytes_per_sample(out->hal_op_format) * popcount(out->channel_mask));

    if (written_frames >= (kernel_frames + dsp_frames))
        signed_frames = written_frames - kernel_frames - dsp_frames;

    if (signed_frames > 0) {
        actual_frames_rendered = signed_frames;
        if (timestamp != NULL )
            *timestamp = out->writeAt;
    } else if (timestamp != NULL) {
        clock_gettime(CLOCK_MONOTONIC, timestamp);
    }
    pthread_mutex_unlock(&out->position_query_lock);

    ALOGVV("%s signed frames %lld written frames %lld kernel frames %lld dsp frames %lld",
            __func__, signed_frames, written_frames, kernel_frames, dsp_frames);

    return actual_frames_rendered;
}

static uint32_t out_get_sample_rate(const struct audio_stream *stream)
{
    struct stream_out *out = (struct stream_out *)stream;

    return out->sample_rate;
}

static int out_set_sample_rate(struct audio_stream *stream __unused,
                               uint32_t rate __unused)
{
    return -ENOSYS;
}

static size_t out_get_buffer_size(const struct audio_stream *stream)
{
    struct stream_out *out = (struct stream_out *)stream;

    if (is_interactive_usecase(out->usecase)) {
        return out->config.period_size * out->config.period_count;
    } else if (out->flags & AUDIO_OUTPUT_FLAG_COMPRESS_OFFLOAD) {
        if (out->flags & AUDIO_OUTPUT_FLAG_TIMESTAMP)
            return out->compr_config.fragment_size - sizeof(struct snd_codec_metadata);
        else
            return out->compr_config.fragment_size;
    } else if(out->usecase == USECASE_COMPRESS_VOIP_CALL)
        return voice_extn_compress_voip_out_get_buffer_size(out);
    else if (is_offload_usecase(out->usecase) &&
             out->flags == AUDIO_OUTPUT_FLAG_DIRECT)
        return out->hal_fragment_size;

    return out->config.period_size * out->af_period_multiplier *
                audio_stream_out_frame_size((const struct audio_stream_out *)stream);
}

static uint32_t out_get_channels(const struct audio_stream *stream)
{
    struct stream_out *out = (struct stream_out *)stream;

    return out->channel_mask;
}

static audio_format_t out_get_format(const struct audio_stream *stream)
{
    struct stream_out *out = (struct stream_out *)stream;

    return out->format;
}

static int out_set_format(struct audio_stream *stream __unused,
                          audio_format_t format __unused)
{
    return -ENOSYS;
}

static int out_standby(struct audio_stream *stream)
{
    struct stream_out *out = (struct stream_out *)stream;
    struct audio_device *adev = out->dev;
    bool do_stop = true;

    ALOGD("%s: enter: stream (%p) usecase(%d: %s)", __func__,
          stream, out->usecase, use_case_table[out->usecase]);

    lock_output_stream(out);
    if (!out->standby) {
        if (adev->adm_deregister_stream)
            adev->adm_deregister_stream(adev->adm_data, out->handle);

        if (is_offload_usecase(out->usecase)) {
            stop_compressed_output_l(out);
        }

        pthread_mutex_lock(&adev->lock);

        amplifier_output_stream_standby((struct audio_stream_out *) stream);

        out->standby = true;
        if (out->usecase == USECASE_COMPRESS_VOIP_CALL) {
            voice_extn_compress_voip_close_output_stream(stream);
            out->started = 0;
            pthread_mutex_unlock(&adev->lock);
            pthread_mutex_unlock(&out->lock);
            ALOGD("VOIP output entered standby");
            return 0;
        } else if (!is_offload_usecase(out->usecase)) {
            if (out->pcm) {
                pcm_close(out->pcm);
                out->pcm = NULL;
            }
            if (out->usecase == USECASE_AUDIO_PLAYBACK_WITH_HAPTICS) {
                if (adev->haptic_pcm) {
                    pcm_close(adev->haptic_pcm);
                    adev->haptic_pcm = NULL;
                }

                if (adev->haptic_buffer != NULL) {
                    free(adev->haptic_buffer);
                    adev->haptic_buffer = NULL;
                    adev->haptic_buffer_size = 0;
                }
                adev->haptic_pcm_device_id = 0;
            }

            if (out->usecase == USECASE_AUDIO_PLAYBACK_MMAP) {
                do_stop = out->playback_started;
                out->playback_started = false;

                if (out->mmap_shared_memory_fd >= 0) {
                    ALOGV("%s: closing mmap_shared_memory_fd = %d",
                          __func__, out->mmap_shared_memory_fd);
                    close(out->mmap_shared_memory_fd);
                    out->mmap_shared_memory_fd = -1;
                }
            }
        } else {
            ALOGD("copl(%p):standby", out);
            out->send_next_track_params = false;
            out->is_compr_metadata_avail = false;
            out->gapless_mdata.encoder_delay = 0;
            out->gapless_mdata.encoder_padding = 0;
            if (out->compr != NULL) {
                compress_close(out->compr);
                out->compr = NULL;
            }
        }
        if (do_stop) {
            stop_output_stream(out);
        }
        // if fm is active route on selected device in UI
        audio_extn_fm_route_on_selected_device(adev, &out->device_list);
        pthread_mutex_unlock(&adev->lock);
    }
    pthread_mutex_unlock(&out->lock);
    ALOGV("%s: exit", __func__);
    return 0;
}

static int out_on_error(struct audio_stream *stream)
{
    struct stream_out *out = (struct stream_out *)stream;
    int status = 0;

    lock_output_stream(out);
    // always send CMD_ERROR for offload streams, this
    // is needed e.g. when SSR happens within compress_open
    // since the stream is active, offload_callback_thread is also active.
    if (out->flags & AUDIO_OUTPUT_FLAG_COMPRESS_OFFLOAD) {
        stop_compressed_output_l(out);
    }
    pthread_mutex_unlock(&out->lock);

    status = out_standby(&out->stream.common);

    lock_output_stream(out);
    if (out->flags & AUDIO_OUTPUT_FLAG_COMPRESS_OFFLOAD) {
        send_offload_cmd_l(out, OFFLOAD_CMD_ERROR);
    }

    if (is_offload_usecase(out->usecase) && out->card_status == CARD_STATUS_OFFLINE) {
        ALOGD("Setting previous card status if offline");
        out->prev_card_status_offline = true;
    }

    pthread_mutex_unlock(&out->lock);

    return status;
}

/*
 * standby implementation without locks, assumes that the callee already
 * has taken adev and out lock.
 */
int out_standby_l(struct audio_stream *stream)
{
    struct stream_out *out = (struct stream_out *)stream;
    struct audio_device *adev = out->dev;

    ALOGD("%s: enter: stream (%p) usecase(%d: %s)", __func__,
          stream, out->usecase, use_case_table[out->usecase]);

    if (!out->standby) {
        ATRACE_BEGIN("out_standby_l");
        if (adev->adm_deregister_stream)
            adev->adm_deregister_stream(adev->adm_data, out->handle);

        if (is_offload_usecase(out->usecase)) {
            stop_compressed_output_l(out);
        }

        out->standby = true;
        if (out->usecase == USECASE_COMPRESS_VOIP_CALL) {
            voice_extn_compress_voip_close_output_stream(stream);
            out->started = 0;
            ALOGD("VOIP output entered standby");
            ATRACE_END();
            return 0;
        } else if (!is_offload_usecase(out->usecase)) {
            if (out->pcm) {
                pcm_close(out->pcm);
                out->pcm = NULL;
            }
            if (out->usecase == USECASE_AUDIO_PLAYBACK_WITH_HAPTICS) {
                if (adev->haptic_pcm) {
                    pcm_close(adev->haptic_pcm);
                    adev->haptic_pcm = NULL;
                }

                if (adev->haptic_buffer != NULL) {
                    free(adev->haptic_buffer);
                    adev->haptic_buffer = NULL;
                    adev->haptic_buffer_size = 0;
                }
                adev->haptic_pcm_device_id = 0;
            }
        } else {
            ALOGD("copl(%p):standby", out);
            out->send_next_track_params = false;
            out->is_compr_metadata_avail = false;
            out->gapless_mdata.encoder_delay = 0;
            out->gapless_mdata.encoder_padding = 0;
            if (out->compr != NULL) {
                compress_close(out->compr);
                out->compr = NULL;
            }
        }
        stop_output_stream(out);
        ATRACE_END();
    }
    ALOGV("%s: exit", __func__);
    return 0;
}

static int out_dump(const struct audio_stream *stream, int fd)
{
    struct stream_out *out = (struct stream_out *)stream;

    // We try to get the lock for consistency,
    // but it isn't necessary for these variables.
    // If we're not in standby, we may be blocked on a write.
    const bool locked = (pthread_mutex_trylock(&out->lock) == 0);
    dprintf(fd, "      Standby: %s\n", out->standby ? "yes" : "no");
    dprintf(fd, "      Frames written: %lld\n", (long long)out->written);
#ifndef LINUX_ENABLED
    char buffer[256]; // for statistics formatting
    if (!is_offload_usecase(out->usecase)) {
        simple_stats_to_string(&out->fifo_underruns, buffer, sizeof(buffer));
        dprintf(fd, "      Fifo frame underruns: %s\n", buffer);
    }

    if (out->start_latency_ms.n > 0) {
        simple_stats_to_string(&out->start_latency_ms, buffer, sizeof(buffer));
        dprintf(fd, "      Start latency ms: %s\n", buffer);
    }
#endif
    if (locked) {
        pthread_mutex_unlock(&out->lock);
    }

#ifndef LINUX_ENABLED
    // dump error info
    (void)error_log_dump(
            out->error_log, fd, "      " /* prefix */, 0 /* lines */, 0 /* limit_ns */);
#endif
    return 0;
}

static int parse_compress_metadata(struct stream_out *out, struct str_parms *parms)
{
    int ret = 0;
    char value[32];

    if (!out || !parms) {
        ALOGE("%s: return invalid ",__func__);
        return -EINVAL;
    }

    ret = audio_extn_parse_compress_metadata(out, parms);

    ret = str_parms_get_str(parms, AUDIO_OFFLOAD_CODEC_DELAY_SAMPLES, value, sizeof(value));
    if (ret >= 0) {
        out->gapless_mdata.encoder_delay = atoi(value); //whats a good limit check?
    }
    ret = str_parms_get_str(parms, AUDIO_OFFLOAD_CODEC_PADDING_SAMPLES, value, sizeof(value));
    if (ret >= 0) {
        out->gapless_mdata.encoder_padding = atoi(value);
    }

    ALOGV("%s new encoder delay %u and padding %u", __func__,
          out->gapless_mdata.encoder_delay, out->gapless_mdata.encoder_padding);

    return 0;
}

static bool output_drives_call(struct audio_device *adev, struct stream_out *out)
{
    return out == adev->primary_output || out == adev->voice_tx_output;
}

// note: this call is safe only if the stream_cb is
// removed first in close_output_stream (as is done now).
static void out_snd_mon_cb(void * stream, struct str_parms * parms)
{
    if (!stream || !parms)
        return;

    struct stream_out *out = (struct stream_out *)stream;
    struct audio_device *adev = out->dev;

    card_status_t status;
    int card;
    if (parse_snd_card_status(parms, &card, &status) < 0)
        return;

    pthread_mutex_lock(&adev->lock);
    bool valid_cb = (card == adev->snd_card);
    pthread_mutex_unlock(&adev->lock);

    if (!valid_cb)
        return;

    lock_output_stream(out);
    if (out->card_status != status)
        out->card_status = status;
    pthread_mutex_unlock(&out->lock);

    ALOGI("out_snd_mon_cb for card %d usecase %s, status %s", card,
          use_case_table[out->usecase],
          status == CARD_STATUS_OFFLINE ? "offline" : "online");

    if (status == CARD_STATUS_OFFLINE) {
        out_on_error(stream);
        if (voice_is_call_state_active(adev) &&
            out == adev->primary_output) {
            ALOGD("%s: SSR/PDR occurred, end all calls\n", __func__);
            pthread_mutex_lock(&adev->lock);
            voice_stop_call(adev);
            adev->mode = AUDIO_MODE_NORMAL;
            pthread_mutex_unlock(&adev->lock);
        }
    }
    return;
}

int route_output_stream(struct stream_out *out,
                        struct listnode *devices)
{
    struct audio_device *adev = out->dev;
    int ret = 0;
    struct listnode new_devices;
    bool bypass_a2dp = false;
    bool reconfig = false;
    unsigned long service_interval = 0;

    ALOGD("%s: enter: usecase(%d: %s) devices %x",
          __func__, out->usecase, use_case_table[out->usecase], get_device_types(devices));

    list_init(&new_devices);
    assign_devices(&new_devices, devices);

    lock_output_stream(out);
    pthread_mutex_lock(&adev->lock);

    /*
     * When HDMI cable is unplugged the music playback is paused and
     * the policy manager sends routing=0. But the audioflinger continues
     * to write data until standby time (3sec). As the HDMI core is
     * turned off, the write gets blocked.
     * Avoid this by routing audio to speaker until standby.
     */
    if (is_single_device_type_equal(&out->device_list,
                AUDIO_DEVICE_OUT_AUX_DIGITAL) &&
            list_empty(&new_devices) &&
            !audio_extn_passthru_is_passthrough_stream(out) &&
            (platform_get_edid_info(adev->platform) != 0) /* HDMI disconnected */) {
        reassign_device_list(&new_devices, AUDIO_DEVICE_OUT_SPEAKER, "");
    }
    /*
     * When A2DP is disconnected the
     * music playback is paused and the policy manager sends routing=0
     * But the audioflinger continues to write data until standby time
     * (3sec). As BT is turned off, the write gets blocked.
     * Avoid this by routing audio to speaker until standby.
     */
    if (is_a2dp_out_device_type(&out->device_list) &&
            list_empty(&new_devices) &&
            !audio_extn_a2dp_source_is_ready() &&
            !adev->bt_sco_on) {
        reassign_device_list(&new_devices, AUDIO_DEVICE_OUT_SPEAKER, "");
    }
    /*
     * When USB headset is disconnected the music playback paused
     * and the policy manager send routing=0. But if the USB is connected
     * back before the standby time, AFE is not closed and opened
     * when USB is connected back. So routing to speker will guarantee
     * AFE reconfiguration and AFE will be opend once USB is connected again
     */
    if (is_usb_out_device_type(&out->device_list) &&
            list_empty(&new_devices) &&
            !audio_extn_usb_connected(NULL)) {
        if (adev->mode == AUDIO_MODE_IN_CALL || adev->mode == AUDIO_MODE_IN_COMMUNICATION)
            reassign_device_list(&new_devices, AUDIO_DEVICE_OUT_EARPIECE, "");
        else
            reassign_device_list(&new_devices, AUDIO_DEVICE_OUT_SPEAKER, "");
    }
    /* To avoid a2dp to sco overlapping / BT device improper state
     * check with BT lib about a2dp streaming support before routing
     */
    if (is_a2dp_out_device_type(&new_devices)) {
        if (!audio_extn_a2dp_source_is_ready()) {
            if (compare_device_type(&new_devices, AUDIO_DEVICE_OUT_SPEAKER) ||
                compare_device_type(&new_devices, AUDIO_DEVICE_OUT_SPEAKER_SAFE)) {
                //combo usecase just by pass a2dp
                ALOGW("%s: A2DP profile is not ready,routing to speaker only", __func__);
                bypass_a2dp = true;
            } else {
                ALOGE("%s: A2DP profile is not ready,ignoring routing request", __func__);
                /* update device to a2dp and don't route as BT returned error
                 * However it is still possible a2dp routing called because
                 * of current active device disconnection (like wired headset)
                 */
                assign_devices(&out->device_list, &new_devices);
                pthread_mutex_unlock(&adev->lock);
                pthread_mutex_unlock(&out->lock);
                goto error;
            }
        }
    }

    // Workaround: If routing to an non existing usb device, fail gracefully
    // The routing request will otherwise block during 10 second
    if (is_usb_out_device_type(&new_devices)) {
        struct str_parms *parms =
            str_parms_create_str(get_usb_device_address(&new_devices));
        if (!parms)
            goto error;
        if (!audio_extn_usb_connected(NULL)) {
            ALOGW("%s: ignoring rerouting to non existing USB card", __func__);
            pthread_mutex_unlock(&adev->lock);
            pthread_mutex_unlock(&out->lock);
            str_parms_destroy(parms);
            ret = -ENOSYS;
            goto error;
        }
        str_parms_destroy(parms);
    }

    // Workaround: If routing to an non existing hdmi device, fail gracefully
    if (compare_device_type(&new_devices, AUDIO_DEVICE_OUT_AUX_DIGITAL) &&
        (platform_get_edid_info_v2(adev->platform,
                                   out->extconn.cs.controller,
                                   out->extconn.cs.stream) != 0)) {
        ALOGW("out_set_parameters() ignoring rerouting to non existing HDMI/DP");
        pthread_mutex_unlock(&adev->lock);
        pthread_mutex_unlock(&out->lock);
        ret = -ENOSYS;
        goto error;
    }

    /*
     * select_devices() call below switches all the usecases on the same
     * backend to the new device. Refer to check_usecases_codec_backend() in
     * the select_devices(). But how do we undo this?
     *
     * For example, music playback is active on headset (deep-buffer usecase)
     * and if we go to ringtones and select a ringtone, low-latency usecase
     * will be started on headset+speaker. As we can't enable headset+speaker
     * and headset devices at the same time, select_devices() switches the music
     * playback to headset+speaker while starting low-lateny usecase for ringtone.
     * So when the ringtone playback is completed, how do we undo the same?
     *
     * We are relying on the out_set_parameters() call on deep-buffer output,
     * once the ringtone playback is ended.
     * NOTE: We should not check if the current devices are same as new devices.
     *       Because select_devices() must be called to switch back the music
     *       playback to headset.
     */
    if (!list_empty(&new_devices)) {
        bool same_dev = compare_devices(&out->device_list, &new_devices);
        assign_devices(&out->device_list, &new_devices);

        if (output_drives_call(adev, out)) {
            if (!voice_is_call_state_active(adev)) {
                if (adev->mode == AUDIO_MODE_IN_CALL) {
                    adev->current_call_output = out;
                    ret = voice_start_call(adev);
                }
            } else {
                platform_is_volume_boost_supported_device(adev->platform, &new_devices);
                adev->current_call_output = out;
                voice_update_devices_for_all_voice_usecases(adev);
            }
        }

        if (is_usb_out_device_type(&out->device_list)) {
             service_interval = audio_extn_usb_find_service_interval(false, true /*playback*/);
             audio_extn_usb_set_service_interval(true /*playback*/,
                                                 service_interval,
                                                 &reconfig);
             ALOGD("%s, svc_int(%ld),reconfig(%d)",__func__,service_interval, reconfig);
        }

        if (!out->standby) {
            if (!same_dev) {
                ALOGV("update routing change");
                audio_extn_perf_lock_acquire(&adev->perf_lock_handle, 0,
                                             adev->perf_lock_opts,
                                             adev->perf_lock_opts_size);
                if (adev->adm_on_routing_change)
                    adev->adm_on_routing_change(adev->adm_data,
                                                out->handle);
            }
            if (!bypass_a2dp) {
                select_devices(adev, out->usecase);
            } else {
                if (compare_device_type(&new_devices, AUDIO_DEVICE_OUT_SPEAKER_SAFE))
                    reassign_device_list(&out->device_list, AUDIO_DEVICE_OUT_SPEAKER_SAFE, "");
                else
                    reassign_device_list(&out->device_list, AUDIO_DEVICE_OUT_SPEAKER, "");
                select_devices(adev, out->usecase);
                assign_devices(&out->device_list, &new_devices);
            }

            if (!same_dev) {
                // on device switch force swap, lower functions will make sure
                // to check if swap is allowed or not.
                platform_set_swap_channels(adev, true);
                audio_extn_perf_lock_release(&adev->perf_lock_handle);
            }
            pthread_mutex_lock(&out->latch_lock);
            if (!is_a2dp_out_device_type(&out->device_list) || audio_extn_a2dp_source_is_ready()) {
                if (out->a2dp_muted) {
                    out->a2dp_muted = false;
                    if (is_offload_usecase(out->usecase))
                        out_set_compr_volume(&out->stream, out->volume_l, out->volume_r);
                    else if (out->usecase != USECASE_AUDIO_PLAYBACK_VOIP)
                        out_set_pcm_volume(&out->stream, out->volume_l, out->volume_r);
                }
            }
            if (out->usecase == USECASE_AUDIO_PLAYBACK_VOIP && !out->a2dp_muted)
                out_set_voip_volume(&out->stream, out->volume_l, out->volume_r);
            pthread_mutex_unlock(&out->latch_lock);
        }
    }

    pthread_mutex_unlock(&adev->lock);
    pthread_mutex_unlock(&out->lock);

    /*handles device and call state changes*/
    audio_extn_extspk_update(adev->extspk);

    clear_devices(&new_devices);
error:
    ALOGV("%s: exit: code(%d)", __func__, ret);
    return ret;
}

static int out_set_parameters(struct audio_stream *stream, const char *kvpairs)
{
    struct stream_out *out = (struct stream_out *)stream;
    struct audio_device *adev = out->dev;
    struct str_parms *parms;
    char value[32];
    int ret = 0, err;
    int ext_controller = -1;
    int ext_stream = -1;

    ALOGD("%s: enter: usecase(%d: %s) kvpairs: %s",
          __func__, out->usecase, use_case_table[out->usecase], kvpairs);
    parms = str_parms_create_str(kvpairs);
    if (!parms)
        goto error;

    amplifier_out_set_parameters(parms);

    err = platform_get_controller_stream_from_params(parms, &ext_controller,
                                                       &ext_stream);
    if (err == 0) {
        out->extconn.cs.controller = ext_controller;
        out->extconn.cs.stream = ext_stream;
        ALOGD("%s: usecase(%s) new controller/stream (%d/%d)", __func__,
              use_case_table[out->usecase], out->extconn.cs.controller,
              out->extconn.cs.stream);
    }

    if (out == adev->primary_output) {
        pthread_mutex_lock(&adev->lock);
        audio_extn_set_parameters(adev, parms);
        pthread_mutex_unlock(&adev->lock);
    }
    if (is_offload_usecase(out->usecase)) {
        lock_output_stream(out);
        parse_compress_metadata(out, parms);

        audio_extn_dts_create_state_notifier_node(out->usecase);
        audio_extn_dts_notify_playback_state(out->usecase, 0, out->sample_rate,
                                                 popcount(out->channel_mask),
                                                 out->playback_started);

        pthread_mutex_unlock(&out->lock);
    }

    err = str_parms_get_str(parms, AUDIO_PARAMETER_DUAL_MONO, value,
                            sizeof(value));
    if (err >= 0) {
        if (!strncmp("true", value, sizeof("true")) || atoi(value))
            audio_extn_send_dual_mono_mixing_coefficients(out);
    }

    err = str_parms_get_str(parms, AUDIO_PARAMETER_STREAM_PROFILE, value, sizeof(value));
    if (err >= 0) {
        strlcpy(out->profile, value, sizeof(out->profile));
        ALOGV("updating stream profile with value '%s'", out->profile);
        lock_output_stream(out);
        audio_extn_utils_update_stream_output_app_type_cfg(adev->platform,
                                                          &adev->streams_output_cfg_list,
                                                          &out->device_list, out->flags,
                                                          out->hal_op_format,
                                                          out->sample_rate, out->bit_width,
                                                          out->channel_mask, out->profile,
                                                          &out->app_type_cfg);
        pthread_mutex_unlock(&out->lock);
    }

    //suspend, resume handling block
    //remove QOS only if vendor.audio.hal.dynamic.qos.config.supported is set to true
    // and vendor.audio.hal.output.suspend.supported is set to true
    if (out->hal_output_suspend_supported && out->dynamic_pm_qos_config_supported) {
        //check suspend parameter only for low latency and if the property
        //is enabled
        if (str_parms_get_str(parms, "suspend_playback", value, sizeof(value)) >= 0) {
            ALOGI("%s: got suspend_playback %s", __func__, value);
            lock_output_stream(out);
            if (!strncmp(value, "false", 5)) {
                //suspend_playback=false is supposed to set QOS value back to 75%
                //the mixer control sent with value Enable will achieve that
                ret = audio_route_apply_and_update_path(adev->audio_route, out->pm_qos_mixer_path);
            } else if (!strncmp (value, "true", 4)) {
                //suspend_playback=true is supposed to remove QOS value
                //resetting the mixer control will set the default value
                //for the mixer control which is Disable and this removes the QOS vote
                ret = audio_route_reset_and_update_path(adev->audio_route, out->pm_qos_mixer_path);
            } else {
                ALOGE("%s: Wrong value sent for suspend_playback, expected true/false,"
                       " got %s", __func__, value);
                ret = -1;
            }

            if (ret != 0) {
                ALOGE("%s: %s mixer ctl failed with %d, ignore suspend/resume setparams",
                        __func__, out->pm_qos_mixer_path, ret);
            }

            pthread_mutex_unlock(&out->lock);
        }
    }

    //end suspend, resume handling block
    str_parms_destroy(parms);
error:
    ALOGV("%s: exit: code(%d)", __func__, ret);
    return ret;
}

static int in_set_microphone_direction(const struct audio_stream_in *stream,
                                           audio_microphone_direction_t dir) {
    struct stream_in *in = (struct stream_in *)stream;

    ALOGVV("%s: standby %d source %d dir %d", __func__, in->standby, in->source, dir);

    in->direction = dir;

    if (in->standby)
        return 0;

    return audio_extn_audiozoom_set_microphone_direction(in, dir);
}

static int in_set_microphone_field_dimension(const struct audio_stream_in *stream, float zoom) {
    struct stream_in *in = (struct stream_in *)stream;

    ALOGVV("%s: standby %d source %d zoom %f", __func__, in->standby, in->source, zoom);

    if (zoom > 1.0 || zoom < -1.0)
        return -EINVAL;

    in->zoom = zoom;

    if (in->standby)
        return 0;

    return audio_extn_audiozoom_set_microphone_field_dimension(in, zoom);
}


static bool stream_get_parameter_channels(struct str_parms *query,
                                          struct str_parms *reply,
                                          audio_channel_mask_t *supported_channel_masks) {
    int ret = -1;
    char value[512];
    bool first = true;
    size_t i, j;

    if (str_parms_has_key(query, AUDIO_PARAMETER_STREAM_SUP_CHANNELS)) {
        ret = 0;
        value[0] = '\0';
        i = 0;
        while (supported_channel_masks[i] != 0) {
            for (j = 0; j < ARRAY_SIZE(channels_name_to_enum_table); j++) {
                if (channels_name_to_enum_table[j].value == supported_channel_masks[i]) {
                    if (!first)
                        strlcat(value, "|", sizeof(value));

                    strlcat(value, channels_name_to_enum_table[j].name, sizeof(value));
                    first = false;
                    break;
                }
            }
            i++;
        }
        str_parms_add_str(reply, AUDIO_PARAMETER_STREAM_SUP_CHANNELS, value);
    }
    return ret == 0;
}

static bool stream_get_parameter_formats(struct str_parms *query,
                                         struct str_parms *reply,
                                         audio_format_t *supported_formats) {
    int ret = -1;
    char value[256];
    size_t i, j;
    bool first = true;

    if (str_parms_has_key(query, AUDIO_PARAMETER_STREAM_SUP_FORMATS)) {
        ret = 0;
        value[0] = '\0';
        i = 0;
        while (supported_formats[i] != 0) {
            for (j = 0; j < ARRAY_SIZE(formats_name_to_enum_table); j++) {
                if (formats_name_to_enum_table[j].value == supported_formats[i]) {
                    if (!first) {
                        strlcat(value, "|", sizeof(value));
                    }
                    strlcat(value, formats_name_to_enum_table[j].name, sizeof(value));
                    first = false;
                    break;
                }
            }
            i++;
        }
        str_parms_add_str(reply, AUDIO_PARAMETER_STREAM_SUP_FORMATS, value);
    }
    return ret == 0;
}

static bool stream_get_parameter_rates(struct str_parms *query,
                                       struct str_parms *reply,
                                       uint32_t *supported_sample_rates) {

    int i;
    char value[256];
    int ret = -1;
    if (str_parms_has_key(query, AUDIO_PARAMETER_STREAM_SUP_SAMPLING_RATES)) {
        ret = 0;
        value[0] = '\0';
        i=0;
        int cursor = 0;
        while (supported_sample_rates[i]) {
            int avail = sizeof(value) - cursor;
            ret = snprintf(value + cursor, avail, "%s%d",
                           cursor > 0 ? "|" : "",
                           supported_sample_rates[i]);
            if (ret < 0 || ret >= avail) {
                // if cursor is at the last element of the array
                //    overwrite with \0 is duplicate work as
                //    snprintf already put a \0 in place.
                // else
                //    we had space to write the '|' at value[cursor]
                //    (which will be overwritten) or no space to fill
                //    the first element (=> cursor == 0)
                value[cursor] = '\0';
                break;
            }
            cursor += ret;
            ++i;
        }
        str_parms_add_str(reply, AUDIO_PARAMETER_STREAM_SUP_SAMPLING_RATES,
                          value);
    }
    return ret >= 0;
}

static char* out_get_parameters(const struct audio_stream *stream, const char *keys)
{
    struct stream_out *out = (struct stream_out *)stream;
    struct str_parms *query = str_parms_create_str(keys);
    char *str = (char*) NULL;
    char value[256];
    struct str_parms *reply = str_parms_create();
    size_t i, j;
    int ret;
    bool first = true;

    if (!query || !reply) {
        if (reply) {
            str_parms_destroy(reply);
        }
        if (query) {
            str_parms_destroy(query);
        }
        ALOGE("out_get_parameters: failed to allocate mem for query or reply");
        return NULL;
    }

    ALOGV("%s: %s enter: keys - %s", __func__, use_case_table[out->usecase], keys);
    ret = str_parms_get_str(query, AUDIO_PARAMETER_STREAM_SUP_CHANNELS, value, sizeof(value));
    if (ret >= 0) {
        value[0] = '\0';
        i = 0;
        while (out->supported_channel_masks[i] != 0) {
            for (j = 0; j < ARRAY_SIZE(channels_name_to_enum_table); j++) {
                if (channels_name_to_enum_table[j].value == out->supported_channel_masks[i]) {
                    if (!first) {
                        strlcat(value, "|", sizeof(value));
                    }
                    strlcat(value, channels_name_to_enum_table[j].name, sizeof(value));
                    first = false;
                    break;
                }
            }
            i++;
        }
        str_parms_add_str(reply, AUDIO_PARAMETER_STREAM_SUP_CHANNELS, value);
        str = str_parms_to_str(reply);
    } else {
        voice_extn_out_get_parameters(out, query, reply);
        str = str_parms_to_str(reply);
    }


    ret = str_parms_get_str(query, "is_direct_pcm_track", value, sizeof(value));
    if (ret >= 0) {
        value[0] = '\0';
        if (out->flags & AUDIO_OUTPUT_FLAG_DIRECT &&
            !(out->flags & AUDIO_OUTPUT_FLAG_COMPRESS_OFFLOAD)) {
            ALOGV("in direct_pcm");
            strlcat(value, "true", sizeof(value));
        } else {
            ALOGV("not in direct_pcm");
            strlcat(value, "false", sizeof(value));
        }
        str_parms_add_str(reply, "is_direct_pcm_track", value);
        if (str)
            free(str);
        str = str_parms_to_str(reply);
    }

    ret = str_parms_get_str(query, AUDIO_PARAMETER_STREAM_SUP_FORMATS, value, sizeof(value));
    if (ret >= 0) {
        value[0] = '\0';
        i = 0;
        first = true;
        while (out->supported_formats[i] != 0) {
            for (j = 0; j < ARRAY_SIZE(formats_name_to_enum_table); j++) {
                if (formats_name_to_enum_table[j].value == out->supported_formats[i]) {
                    if (!first) {
                        strlcat(value, "|", sizeof(value));
                    }
                    strlcat(value, formats_name_to_enum_table[j].name, sizeof(value));
                    first = false;
                    break;
                }
            }
            i++;
        }
        str_parms_add_str(reply, AUDIO_PARAMETER_STREAM_SUP_FORMATS, value);
        if (str)
            free(str);
        str = str_parms_to_str(reply);
    }

    ret = str_parms_get_str(query, AUDIO_PARAMETER_STREAM_SUP_SAMPLING_RATES, value, sizeof(value));
    if (ret >= 0) {
        value[0] = '\0';
        i = 0;
        first = true;
        while (out->supported_sample_rates[i] != 0) {
            for (j = 0; j < ARRAY_SIZE(out_sample_rates_name_to_enum_table); j++) {
                if (out_sample_rates_name_to_enum_table[j].value == out->supported_sample_rates[i]) {
                    if (!first) {
                        strlcat(value, "|", sizeof(value));
                    }
                    strlcat(value, out_sample_rates_name_to_enum_table[j].name, sizeof(value));
                    first = false;
                    break;
                }
            }
            i++;
        }
        str_parms_add_str(reply, AUDIO_PARAMETER_STREAM_SUP_SAMPLING_RATES, value);
        if (str)
            free(str);
        str = str_parms_to_str(reply);
    }

    if (str_parms_get_str(query, "supports_hw_suspend", value, sizeof(value)) >= 0) {
        //only low latency track supports suspend_resume
        str_parms_add_int(reply, "supports_hw_suspend",
                (out->hal_output_suspend_supported));
        if (str)
            free(str);
        str = str_parms_to_str(reply);
    }


    str_parms_destroy(query);
    str_parms_destroy(reply);
    ALOGV("%s: exit: returns - %s", __func__, str);
    return str;
}

static uint32_t out_get_latency(const struct audio_stream_out *stream)
{
    uint32_t period_ms;
    struct stream_out *out = (struct stream_out *)stream;
    uint32_t latency = 0;

    if (is_offload_usecase(out->usecase)) {
        lock_output_stream(out);
        latency = audio_extn_utils_compress_get_dsp_latency(out);
        pthread_mutex_unlock(&out->lock);
    } else if ((out->realtime) ||
            (out->usecase == USECASE_AUDIO_PLAYBACK_MMAP)) {
        // since the buffer won't be filled up faster than realtime,
        // return a smaller number
        if (out->config.rate)
            period_ms = (out->af_period_multiplier * out->config.period_size *
                         1000) / (out->config.rate);
        else
            period_ms = 0;
        latency = period_ms + platform_render_latency(out) / 1000;
    } else {
        latency = (out->config.period_count * out->config.period_size * 1000) /
                   (out->config.rate);
        if (out->usecase == USECASE_AUDIO_PLAYBACK_DEEP_BUFFER ||
            out->usecase == USECASE_AUDIO_PLAYBACK_LOW_LATENCY)
            latency += platform_render_latency(out)/1000;
    }

    if (!out->standby && is_a2dp_out_device_type(&out->device_list))
        latency += audio_extn_a2dp_get_encoder_latency();

    ALOGV("%s: Latency %d", __func__, latency);
    return latency;
}

static float AmpToDb(float amplification)
{
    float db = DSD_VOLUME_MIN_DB;
    if (amplification > 0) {
        db = 20 * log10(amplification);
        if(db < DSD_VOLUME_MIN_DB)
            return DSD_VOLUME_MIN_DB;
    }
    return db;
}

#ifdef SOFT_VOLUME
static int out_set_soft_volume_params(struct audio_stream_out *stream)
{
    struct stream_out *out = (struct stream_out *)stream;
    int ret = 0;
    char mixer_ctl_name[128];
    struct audio_device *adev = out->dev;
    struct mixer_ctl *ctl = NULL;
    struct soft_step_volume_params *volume_params = NULL;

    int pcm_device_id = platform_get_pcm_device_id(out->usecase, PCM_PLAYBACK);
    snprintf(mixer_ctl_name, sizeof(mixer_ctl_name), "Playback  %d Soft Vol Params", pcm_device_id);
    ctl = mixer_get_ctl_by_name(adev->mixer, mixer_ctl_name);
    if (!ctl) {
        ALOGE("%s : Could not get ctl for mixer cmd - %s", __func__, mixer_ctl_name);
        return -EINVAL;
    }

    volume_params =(struct soft_step_volume_params * ) malloc(sizeof(struct soft_step_volume_params));
    if (volume_params == NULL){
        ALOGE("%s : malloc is failed for volume params", __func__);
        return -EINVAL;
    } else {
        ret = platform_get_soft_step_volume_params(volume_params,out->usecase);
        if (ret < 0) {
            ALOGE("%s : platform_get_soft_step_volume_params is fialed", __func__);
            ret = -EINVAL;
            goto ERR_EXIT;
        }

    }
    ret = mixer_ctl_set_array(ctl, volume_params, sizeof(struct soft_step_volume_params)/sizeof(int));
    if (ret < 0) {
        ALOGE("%s: Could not set ctl, error:%d ", __func__, ret);
        ret = -EINVAL;
        goto ERR_EXIT;
    }

    if (volume_params) {
        free(volume_params);
    }
    return 0;

ERR_EXIT:
    if (volume_params) {
        free(volume_params);
    }
    return ret;
}
#endif

static int out_set_mmap_volume(struct audio_stream_out *stream, float left,
                          float right)
{
    struct stream_out *out = (struct stream_out *)stream;
    long volume = 0;
    char mixer_ctl_name[128] = "";
    struct audio_device *adev = out->dev;
    struct mixer_ctl *ctl = NULL;
    int pcm_device_id = platform_get_pcm_device_id(out->usecase,
                                               PCM_PLAYBACK);

    snprintf(mixer_ctl_name, sizeof(mixer_ctl_name),
             "Playback %d Volume", pcm_device_id);
    ctl = mixer_get_ctl_by_name(adev->mixer, mixer_ctl_name);
    if (!ctl) {
        ALOGE("%s: Could not get ctl for mixer cmd - %s",
              __func__, mixer_ctl_name);
        return -EINVAL;
    }
    if (left != right)
        ALOGW("%s: Left and right channel volume mismatch:%f,%f",
                 __func__, left, right);
    volume = (long)(left * (MMAP_PLAYBACK_VOLUME_MAX*1.0));
    if (mixer_ctl_set_value(ctl, 0, volume) < 0){
        ALOGE("%s:ctl for mixer cmd - %s, volume %ld returned error",
           __func__, mixer_ctl_name, volume);
        return -EINVAL;
    }
    return 0;
}

static int out_set_compr_volume(struct audio_stream_out *stream, float left,
                          float right)
{
    struct stream_out *out = (struct stream_out *)stream;
    long volume[2];
    char mixer_ctl_name[128];
    struct audio_device *adev = out->dev;
    struct mixer_ctl *ctl;
    int pcm_device_id = platform_get_pcm_device_id(out->usecase,
                                               PCM_PLAYBACK);

    snprintf(mixer_ctl_name, sizeof(mixer_ctl_name),
             "Compress Playback %d Volume", pcm_device_id);
    ctl = mixer_get_ctl_by_name(adev->mixer, mixer_ctl_name);
    if (!ctl) {
        ALOGE("%s: Could not get ctl for mixer cmd - %s",
              __func__, mixer_ctl_name);
        return -EINVAL;
    }
    ALOGE("%s:ctl for mixer cmd - %s, left %f, right %f",
           __func__, mixer_ctl_name, left, right);
    volume[0] = (int)(left * COMPRESS_PLAYBACK_VOLUME_MAX);
    volume[1] = (int)(right * COMPRESS_PLAYBACK_VOLUME_MAX);
    mixer_ctl_set_array(ctl, volume, sizeof(volume)/sizeof(volume[0]));

    return 0;
}

static int out_set_voip_volume(struct audio_stream_out *stream, float left,
                          float right)
{
    struct stream_out *out = (struct stream_out *)stream;
    char mixer_ctl_name[] = "App Type Gain";
    struct audio_device *adev = out->dev;
    struct mixer_ctl *ctl;
    long set_values[4];

    if (!is_valid_volume(left, right)) {
        ALOGE("%s: Invalid stream volume for left=%f, right=%f",
                   __func__, left, right);
        return -EINVAL;
    }

    ctl = mixer_get_ctl_by_name(adev->mixer, mixer_ctl_name);
    if (!ctl) {
        ALOGE("%s: Could not get ctl for mixer cmd - %s",
               __func__, mixer_ctl_name);
        return -EINVAL;
    }

    set_values[0] = 0; //0: Rx Session 1:Tx Session
    set_values[1] = out->app_type_cfg.app_type;
    set_values[2] = (long)(left * VOIP_PLAYBACK_VOLUME_MAX);
    set_values[3] = (long)(right * VOIP_PLAYBACK_VOLUME_MAX);

    mixer_ctl_set_array(ctl, set_values, ARRAY_SIZE(set_values));
    return 0;
}

static int out_set_pcm_volume(struct audio_stream_out *stream, float left,
                              float right)
{
    struct stream_out *out = (struct stream_out *)stream;
    /* Volume control for pcm playback */
    if (left != right) {
        return -EINVAL;
    } else {
        char mixer_ctl_name[128];
        struct audio_device *adev = out->dev;
        struct mixer_ctl *ctl;
        int pcm_device_id = platform_get_pcm_device_id(out->usecase, PCM_PLAYBACK);
        snprintf(mixer_ctl_name, sizeof(mixer_ctl_name), "Playback %d Volume", pcm_device_id);
        ctl = mixer_get_ctl_by_name(adev->mixer, mixer_ctl_name);
        if (!ctl) {
            ALOGE("%s : Could not get ctl for mixer cmd - %s", __func__, mixer_ctl_name);
            return -EINVAL;
        }

        int volume = (int) (left * PCM_PLAYBACK_VOLUME_MAX);
        int ret = mixer_ctl_set_value(ctl, 0, volume);
        if (ret < 0) {
            ALOGE("%s: Could not set ctl, error:%d ", __func__, ret);
            return -EINVAL;
        }

        ALOGV("%s : Pcm set volume value %d left %f", __func__, volume, left);

        return 0;
    }
}

static int out_set_volume(struct audio_stream_out *stream, float left,
                          float right)
{
    struct stream_out *out = (struct stream_out *)stream;
    int volume[2];
    int ret = 0;

    ALOGD("%s: called with left_vol=%f, right_vol=%f", __func__, left, right);
    if (out->usecase == USECASE_AUDIO_PLAYBACK_MULTI_CH) {
        /* only take left channel into account: the API is for stereo anyway */
        out->muted = (left == 0.0f);
        return 0;
    } else if (is_offload_usecase(out->usecase)) {
        if (audio_extn_passthru_is_passthrough_stream(out)) {
            /*
             * Set mute or umute on HDMI passthrough stream.
             * Only take left channel into account.
             * Mute is 0 and unmute 1
             */
            audio_extn_passthru_set_volume(out, (left == 0.0f));
        } else if (out->format == AUDIO_FORMAT_DSD){
            char mixer_ctl_name[128] =  "DSD Volume";
            struct audio_device *adev = out->dev;
            struct mixer_ctl *ctl = mixer_get_ctl_by_name(adev->mixer, mixer_ctl_name);

            if (!ctl) {
                ALOGE("%s: Could not get ctl for mixer cmd - %s",
                      __func__, mixer_ctl_name);
                return -EINVAL;
            }
            volume[0] = (long)(AmpToDb(left));
            volume[1] = (long)(AmpToDb(right));
            mixer_ctl_set_array(ctl, volume, sizeof(volume)/sizeof(volume[0]));
            return 0;
        } else if (compare_device_type(&out->device_list, AUDIO_DEVICE_OUT_BUS) &&
                (out->car_audio_stream == CAR_AUDIO_STREAM_MEDIA)) {
            ALOGD("%s: Overriding offload set volume for media bus stream", __func__);
            struct listnode *node = NULL;
            list_for_each(node, &adev->active_outputs_list) {
                streams_output_ctxt_t *out_ctxt = node_to_item(node,
                                                    streams_output_ctxt_t,
                                                    list);
                if (out_ctxt->output->usecase == USECASE_AUDIO_PLAYBACK_MEDIA) {
                    out->volume_l = out_ctxt->output->volume_l;
                    out->volume_r = out_ctxt->output->volume_r;
                }
            }
            pthread_mutex_lock(&out->latch_lock);
            if (!out->a2dp_muted) {
                ret = out_set_compr_volume(&out->stream, out->volume_l, out->volume_r);
            }
            pthread_mutex_unlock(&out->latch_lock);
            return ret;
        } else {
            pthread_mutex_lock(&out->latch_lock);
            ALOGV("%s: compress mute %d", __func__, out->a2dp_muted);
            if (!out->a2dp_muted)
                ret = out_set_compr_volume(stream, left, right);
            out->volume_l = left;
            out->volume_r = right;
            pthread_mutex_unlock(&out->latch_lock);
            return ret;
        }
    } else if (out->usecase == USECASE_AUDIO_PLAYBACK_VOIP) {
        out->app_type_cfg.gain[0] = (int)(left * VOIP_PLAYBACK_VOLUME_MAX);
        out->app_type_cfg.gain[1] = (int)(right * VOIP_PLAYBACK_VOLUME_MAX);
        pthread_mutex_lock(&out->latch_lock);
        if (!out->standby) {
            audio_extn_utils_send_app_type_gain(out->dev,
                                                out->app_type_cfg.app_type,
                                                &out->app_type_cfg.gain[0]);
            if (!out->a2dp_muted)
                ret = out_set_voip_volume(stream, left, right);
        }
        out->volume_l = left;
        out->volume_r = right;
        pthread_mutex_unlock(&out->latch_lock);
        return ret;
    } else if (out->usecase == USECASE_AUDIO_PLAYBACK_MMAP) {
        ALOGV("%s: MMAP set volume called", __func__);
        if (!out->standby)
            ret = out_set_mmap_volume(stream, left, right);
        out->volume_l = left;
        out->volume_r = right;
        return ret;
    } else if (out->usecase == USECASE_AUDIO_PLAYBACK_LOW_LATENCY ||
               out->usecase == USECASE_AUDIO_PLAYBACK_DEEP_BUFFER ||
               out->usecase == USECASE_AUDIO_PLAYBACK_ULL) {
        pthread_mutex_lock(&out->latch_lock);
        /* Volume control for pcm playback */
        if (!out->standby && !out->a2dp_muted)
            ret = out_set_pcm_volume(stream, left, right);
        else
            out->apply_volume = true;

        out->volume_l = left;
        out->volume_r = right;
        pthread_mutex_unlock(&out->latch_lock);
        return ret;
    } else if (audio_extn_auto_hal_is_bus_device_usecase(out->usecase)) {
        ALOGV("%s: bus device set volume called", __func__);
        pthread_mutex_lock(&out->latch_lock);
        if (!out->standby && !out->a2dp_muted)
            ret = out_set_pcm_volume(stream, left, right);
        out->volume_l = left;
        out->volume_r = right;
        pthread_mutex_unlock(&out->latch_lock);
        return ret;
    }

    return -ENOSYS;
}

static void update_frames_written(struct stream_out *out, size_t bytes)
{
    size_t bpf = 0;

    if (is_offload_usecase(out->usecase) && !out->non_blocking &&
        !(out->flags & AUDIO_OUTPUT_FLAG_COMPRESS_OFFLOAD))
        bpf = 1;
    else if (!is_offload_usecase(out->usecase))
        bpf = audio_bytes_per_sample(out->format) *
             audio_channel_count_from_out_mask(out->channel_mask);

    pthread_mutex_lock(&out->position_query_lock);
    if (bpf != 0) {
        out->written += bytes / bpf;
        clock_gettime(CLOCK_MONOTONIC, &out->writeAt);
    }
    pthread_mutex_unlock(&out->position_query_lock);
}

int split_and_write_audio_haptic_data(struct stream_out *out,
                 const void *buffer, size_t bytes_to_write)
{
    struct audio_device *adev = out->dev;

    int ret = 0;
    size_t channel_count = audio_channel_count_from_out_mask(out->channel_mask);
    size_t bytes_per_sample = audio_bytes_per_sample(out->format);
    size_t frame_size = channel_count * bytes_per_sample;
    size_t frame_count = bytes_to_write / frame_size;

    bool force_haptic_path =
         property_get_bool("vendor.audio.test_haptic", false);

    // extract Haptics data from Audio buffer
    bool   alloc_haptic_buffer = false;
    int    haptic_channel_count = adev->haptics_config.channels;
    size_t haptic_frame_size = bytes_per_sample * haptic_channel_count;
    size_t audio_frame_size = frame_size - haptic_frame_size;
    size_t total_haptic_buffer_size = frame_count * haptic_frame_size;

    if (adev->haptic_buffer == NULL) {
        alloc_haptic_buffer = true;
    } else if (adev->haptic_buffer_size < total_haptic_buffer_size) {
        free(adev->haptic_buffer);
        adev->haptic_buffer_size = 0;
        alloc_haptic_buffer = true;
    }

    if (alloc_haptic_buffer) {
        adev->haptic_buffer = (uint8_t *)calloc(1, total_haptic_buffer_size);
        if(adev->haptic_buffer == NULL) {
            ALOGE("%s: failed to allocate mem for dev->haptic_buffer", __func__);
            return -ENOMEM;
        }
        adev->haptic_buffer_size = total_haptic_buffer_size;
    }

    size_t src_index = 0, aud_index = 0, hap_index = 0;
    uint8_t *audio_buffer = (uint8_t *)buffer;
    uint8_t *haptic_buffer  = adev->haptic_buffer;

    // This is required for testing only. This works for stereo data only.
    // One channel is fed to audio stream and other to haptic stream for testing.
    if (force_haptic_path)
       audio_frame_size = haptic_frame_size = bytes_per_sample;

    for (size_t i = 0; i < frame_count; i++) {
        memcpy(audio_buffer + aud_index, audio_buffer + src_index,
               audio_frame_size);
        aud_index += audio_frame_size;
        src_index += audio_frame_size;

        if (adev->haptic_pcm)
            memcpy(haptic_buffer + hap_index, audio_buffer + src_index,
                   haptic_frame_size);
        hap_index += haptic_frame_size;
        src_index += haptic_frame_size;

        // This is required for testing only.
        // Discard haptic channel data.
        if (force_haptic_path)
            src_index += haptic_frame_size;
    }

    // write to audio pipeline
    ret = pcm_write(out->pcm, (void *)audio_buffer,
                    frame_count * audio_frame_size);

    // write to haptics pipeline
    if (adev->haptic_pcm)
        ret = pcm_write(adev->haptic_pcm, (void *)adev->haptic_buffer,
                        frame_count * haptic_frame_size);

    return ret;
}

#ifdef NO_AUDIO_OUT
static ssize_t out_write_for_no_output(struct audio_stream_out *stream,
                                       const void *buffer __unused, size_t bytes)
{
    struct stream_out *out = (struct stream_out *)stream;

    /* No Output device supported other than BT for playback.
     * Sleep for the amount of buffer duration
     */
    lock_output_stream(out);
    usleep(bytes * 1000000 / audio_stream_out_frame_size(
            (const struct audio_stream_out *)&out->stream) /
            out_get_sample_rate(&out->stream.common));
    pthread_mutex_unlock(&out->lock);
    return bytes;
}
#endif

static ssize_t out_write(struct audio_stream_out *stream, const void *buffer,
                         size_t bytes)
{
    struct stream_out *out = (struct stream_out *)stream;
    struct audio_device *adev = out->dev;
    ssize_t ret = 0;
    int channels = 0;
    const size_t frame_size = audio_stream_out_frame_size(stream);
    const size_t frames = (frame_size != 0) ? bytes / frame_size : bytes;
    struct audio_usecase *usecase = NULL;
    uint32_t compr_passthr = 0;

    ATRACE_BEGIN("out_write");
    lock_output_stream(out);

    if (CARD_STATUS_OFFLINE == out->card_status ||
        POWER_POLICY_STATUS_OFFLINE == adev->out_power_policy) {

        if (out->flags & AUDIO_OUTPUT_FLAG_COMPRESS_OFFLOAD) {
            /*during SSR for compress usecase we should return error to flinger*/
            ALOGD(" copl %s: sound card is not active/SSR state", __func__);
            pthread_mutex_unlock(&out->lock);
            ATRACE_END();
            return -ENETRESET;
        } else {
            ALOGD(" %s: sound card is not active/SSR state", __func__);
            ret= -EIO;
            goto exit;
        }
    }

    if (audio_extn_passthru_should_drop_data(out)) {
        ALOGV(" %s : Drop data as compress passthrough session is going on", __func__);
        ret = -EIO;
        goto exit;
    }

    if (out->usecase == USECASE_AUDIO_PLAYBACK_MMAP) {
        ret = -EINVAL;
        goto exit;
    }

    if (compare_device_type(&out->device_list, AUDIO_DEVICE_OUT_AUX_DIGITAL) &&
         !out->is_iec61937_info_available) {

        if (!audio_extn_passthru_is_passthrough_stream(out)) {
            out->is_iec61937_info_available = true;
        } else if (audio_extn_passthru_is_enabled()) {
            audio_extn_passthru_update_stream_configuration(adev, out, buffer, bytes);
            out->is_iec61937_info_available = true;

            if((out->format == AUDIO_FORMAT_DTS) ||
               (out->format == AUDIO_FORMAT_DTS_HD)) {
                ret = audio_extn_passthru_update_dts_stream_configuration(out,
                                                                buffer, bytes);
                if (ret) {
                    if (ret != -ENOSYS) {
                        out->is_iec61937_info_available = false;
                        ALOGD("iec61937 transmission info not yet updated retry");
                    }
                } else if (!out->standby) {
                    /* if stream has started and after that there is
                     * stream config change (iec transmission config)
                     * then trigger select_device to update backend configuration.
                     */
                    out->stream_config_changed = true;
                    pthread_mutex_lock(&adev->lock);
                    select_devices(adev, out->usecase);
                    if (!audio_extn_passthru_is_supported_backend_edid_cfg(adev, out)) {
                        pthread_mutex_unlock(&adev->lock);
                        ret = -EINVAL;
                        goto exit;
                    }
                    pthread_mutex_unlock(&adev->lock);
                    out->stream_config_changed = false;
                    out->is_iec61937_info_available = true;
                }
            }

#ifdef AUDIO_GKI_ENABLED
            /* out->compr_config.codec->reserved[0] is for compr_passthr */
            compr_passthr = out->compr_config.codec->reserved[0];
#else
            compr_passthr = out->compr_config.codec->compr_passthr;
#endif

            if ((channels < (int)audio_channel_count_from_out_mask(out->channel_mask)) &&
                (compr_passthr == PASSTHROUGH) &&
                (out->is_iec61937_info_available == true)) {
                    ALOGE("%s: ERROR: Unsupported channel config in passthrough mode", __func__);
                    ret = -EINVAL;
                    goto exit;
            }
        }
    }

    if (is_a2dp_out_device_type(&out->device_list) &&
        (audio_extn_a2dp_source_is_suspended())) {
        if (!(compare_device_type(&out->device_list, AUDIO_DEVICE_OUT_SPEAKER) ||
              compare_device_type(&out->device_list, AUDIO_DEVICE_OUT_SPEAKER_SAFE))) {
            if (!is_offload_usecase(out->usecase)) {
                ret = -EIO;
                goto exit;
            }
        }
    }

    if (is_usb_out_device_type(&out->device_list) &&
            !audio_extn_usb_connected(NULL)) {
        ret = -EIO;
        goto exit;
    }

    if (out->standby) {
        out->standby = false;
        const int64_t startNs = systemTime(SYSTEM_TIME_MONOTONIC);

        pthread_mutex_lock(&adev->lock);
        if (out->usecase == USECASE_COMPRESS_VOIP_CALL)
            ret = voice_extn_compress_voip_start_output_stream(out);
        else
            ret = start_output_stream(out);

        if (ret == 0)
            amplifier_output_stream_start(stream,
                    is_offload_usecase(out->usecase));

        /* ToDo: If use case is compress offload should return 0 */
        if (ret != 0) {
            out->standby = true;
            pthread_mutex_unlock(&adev->lock);
            goto exit;
        }
        out->started = 1;
        out->last_fifo_valid = false; // we're coming out of standby, last_fifo isn't valid.

        if ((last_known_cal_step != -1) && (adev->platform != NULL)) {
            ALOGD("%s: retry previous failed cal level set", __func__);
            platform_send_gain_dep_cal(adev->platform, last_known_cal_step);
            last_known_cal_step = -1;
        }
        pthread_mutex_unlock(&adev->lock);

        if ((out->is_iec61937_info_available == true) &&
            (audio_extn_passthru_is_passthrough_stream(out))&&
            (!audio_extn_passthru_is_supported_backend_edid_cfg(adev, out))) {
            ret = -EINVAL;
            goto exit;
        }
        if (out->set_dual_mono)
            audio_extn_send_dual_mono_mixing_coefficients(out);

#ifndef LINUX_ENABLED
        // log startup time in ms.
        simple_stats_log(
                &out->start_latency_ms, (systemTime(SYSTEM_TIME_MONOTONIC) - startNs) * 1e-6);
#endif
    }

    if (adev->is_channel_status_set == false &&
            compare_device_type(&out->device_list,
                                AUDIO_DEVICE_OUT_AUX_DIGITAL)) {
        audio_utils_set_hdmi_channel_status(out, (void *)buffer, bytes);
        adev->is_channel_status_set = true;
    }

    if ((adev->use_old_pspd_mix_ctrl == true) &&
        (out->pspd_coeff_sent == false)) {
        /*
         * Need to resend pspd coefficients after stream started for
         * older kernel version as it does not save the coefficients
         * and also stream has to be started for coeff to apply.
         */
        usecase = get_usecase_from_list(adev, out->usecase);
        if (usecase != NULL) {
            audio_extn_set_custom_mtmx_params_v2(adev, usecase, true);
            out->pspd_coeff_sent = true;
        }
    }

    if (is_offload_usecase(out->usecase)) {
        ALOGVV("copl(%p): writing buffer (%zu bytes) to compress device", out, bytes);
        if (out->send_new_metadata) {
            ALOGD("copl(%p):send new gapless metadata", out);
            compress_set_gapless_metadata(out->compr, &out->gapless_mdata);
            out->send_new_metadata = 0;
            if (out->send_next_track_params && out->is_compr_metadata_avail) {
                ALOGD("copl(%p):send next track params in gapless", out);
                compress_set_next_track_param(out->compr, &(out->compr_config.codec->options));
                out->send_next_track_params = false;
                out->is_compr_metadata_avail = false;
            }
        }
        if (!(out->flags & AUDIO_OUTPUT_FLAG_COMPRESS_OFFLOAD) &&
                      (out->convert_buffer) != NULL) {

            if ((bytes > out->hal_fragment_size)) {
                ALOGW("Error written bytes %zu > %d (fragment_size)",
                       bytes, out->hal_fragment_size);
                pthread_mutex_unlock(&out->lock);
                ATRACE_END();
                return -EINVAL;
            } else {
                audio_format_t dst_format = out->hal_op_format;
                audio_format_t src_format = out->hal_ip_format;

                /* prevent division-by-zero */
                uint32_t bitwidth_src = format_to_bitwidth_table[src_format];
                uint32_t bitwidth_dst = format_to_bitwidth_table[dst_format];
                if ((bitwidth_src == 0) || (bitwidth_dst == 0)) {
                    ALOGE("%s: Error bitwidth == 0", __func__);
                    pthread_mutex_unlock(&out->lock);
                    ATRACE_END();
                    return -EINVAL;
                }

                uint32_t frames = bytes / format_to_bitwidth_table[src_format];
                uint32_t bytes_to_write = frames * format_to_bitwidth_table[dst_format];

                memcpy_by_audio_format(out->convert_buffer,
                                       dst_format,
                                       buffer,
                                       src_format,
                                       frames);

                ret = compress_write(out->compr, out->convert_buffer,
                                     bytes_to_write);

                /*Convert written bytes in audio flinger format*/
                if (ret > 0)
                    ret = ((ret * format_to_bitwidth_table[out->format]) /
                           format_to_bitwidth_table[dst_format]);
            }
        } else
            ret = compress_write(out->compr, buffer, bytes);

        if ((ret < 0 || ret == (ssize_t)bytes) && !out->non_blocking)
            update_frames_written(out, bytes);

        if (ret < 0)
            ret = -errno;
        ALOGVV("%s: writing buffer (%zu bytes) to compress device returned %d", __func__, bytes, (int)ret);
        /*msg to cb thread only if non blocking write is enabled*/
        if (ret >= 0 && ret < (ssize_t)bytes && out->non_blocking) {
            ALOGD("No space available in compress driver, post msg to cb thread");
            send_offload_cmd_l(out, OFFLOAD_CMD_WAIT_FOR_BUFFER);
        } else if (-ENETRESET == ret) {
            ALOGE("copl %s: received sound card offline state on compress write", __func__);
            out->card_status = CARD_STATUS_OFFLINE;
            pthread_mutex_unlock(&out->lock);
            out_on_error(&out->stream.common);
            ATRACE_END();
            return ret;
        }

        /* Call compr start only when non-zero bytes of data is there to be rendered */
        if (!out->playback_started && ret > 0) {
            int status = compress_start(out->compr);
            if (status < 0) {
                ret = status;
                ALOGE("%s: compr start failed with err %d", __func__, errno);
                goto exit;
            }
            audio_extn_dts_eagle_fade(adev, true, out);
            out->playback_started = 1;
            pthread_mutex_lock(&out->latch_lock);
            out->offload_state = OFFLOAD_STATE_PLAYING;
            pthread_mutex_unlock(&out->latch_lock);

            audio_extn_dts_notify_playback_state(out->usecase, 0, out->sample_rate,
                                                     popcount(out->channel_mask),
                                                     out->playback_started);
        }
        pthread_mutex_unlock(&out->lock);
        ATRACE_END();
        return ret;
    } else {
        if (out->pcm) {
            size_t bytes_to_write = bytes;
            if (out->muted)
                memset((void *)buffer, 0, bytes);
            ALOGV("%s: frames=%zu, frame_size=%zu, bytes_to_write=%zu",
                     __func__, frames, frame_size, bytes_to_write);

            if (out->usecase == USECASE_INCALL_MUSIC_UPLINK ||
                out->usecase == USECASE_INCALL_MUSIC_UPLINK2 ||
                (out->usecase == USECASE_AUDIO_PLAYBACK_VOIP &&
                 !audio_extn_utils_is_vendor_enhanced_fwk())) {
                size_t channel_count = audio_channel_count_from_out_mask(out->channel_mask);
                int16_t *src = (int16_t *)buffer;
                int16_t *dst = (int16_t *)buffer;

                LOG_ALWAYS_FATAL_IF(channel_count > 2 ||
                                    out->format != AUDIO_FORMAT_PCM_16_BIT,
                                    "out_write called for %s use case with wrong properties",
                                    use_case_table[out->usecase]);

                /*
                 * FIXME: this can be removed once audio flinger mixer supports
                 * mono output
                 */

                /*
                 * Code below goes over each frame in the buffer and adds both
                 * L and R samples and then divides by 2 to convert to mono
                 */
                if (channel_count == 2) {
                    for (size_t i = 0; i < frames ; i++, dst++, src += 2) {
                        *dst = (int16_t)(((int32_t)src[0] + (int32_t)src[1]) >> 1);
                    }
                    bytes_to_write /= 2;
                }
            }

            // Note: since out_get_presentation_position() is called alternating with out_write()
            // by AudioFlinger, we can check underruns using the prior timestamp read.
            // (Alternately we could check if the buffer is empty using pcm_get_htimestamp().
            if (out->last_fifo_valid) {
                // compute drain to see if there is an underrun.
                const int64_t current_ns = systemTime(SYSTEM_TIME_MONOTONIC); // sys call
                int64_t time_diff_ns = current_ns - out->last_fifo_time_ns;
                int64_t frames_by_time =
                        ((time_diff_ns > 0) && (time_diff_ns < (INT64_MAX / out->config.rate))) ?
                                         (time_diff_ns * out->config.rate / NANOS_PER_SECOND) : 0;
                const int64_t underrun = frames_by_time - out->last_fifo_frames_remaining;

                if (underrun > 0) {
#ifndef LINUX_ENABLED
                    simple_stats_log(&out->fifo_underruns, underrun);
#endif

                    ALOGW("%s: underrun(%lld) "
                            "frames_by_time(%lld) > out->last_fifo_frames_remaining(%lld)",
                            __func__,
                            (long long)out->fifo_underruns.n,
                            (long long)frames_by_time,
                            (long long)out->last_fifo_frames_remaining);
                }
                out->last_fifo_valid = false;  // we're writing below, mark fifo info as stale.
            }

            ALOGVV("%s: writing buffer (%zu bytes) to pcm device", __func__, bytes);

            long ns = 0;

            if (out->config.rate)
                ns = pcm_bytes_to_frames(out->pcm, bytes)*1000000000LL/
                                                     out->config.rate;

            request_out_focus(out, ns);
            bool use_mmap = is_mmap_usecase(out->usecase) || out->realtime;

            if (use_mmap)
                ret = pcm_mmap_write(out->pcm, (void *)buffer, bytes_to_write);
            else if (out->hal_op_format != out->hal_ip_format &&
                       out->convert_buffer != NULL) {

                memcpy_by_audio_format(out->convert_buffer,
                                       out->hal_op_format,
                                       buffer,
                                       out->hal_ip_format,
                                       out->config.period_size * out->config.channels);

                ret = pcm_write(out->pcm, out->convert_buffer,
                                 (out->config.period_size *
                                 out->config.channels *
                                 format_to_bitwidth_table[out->hal_op_format]));
            } else {
                /*
                 * To avoid underrun in DSP when the application is not pumping
                 * data at required rate, check for the no. of bytes and ignore
                 * pcm_write if it is less than actual buffer size.
                 * It is a work around to a change in compress VOIP driver.
                 */
                if ((out->flags & AUDIO_OUTPUT_FLAG_VOIP_RX) &&
                    bytes < (out->config.period_size * out->config.channels *
                    audio_bytes_per_sample(out->format))) {
                    size_t voip_buf_size =
                        out->config.period_size * out->config.channels *
                        audio_bytes_per_sample(out->format);
                    ALOGE("%s:VOIP underrun: bytes received %zu, required:%zu\n",
                            __func__, bytes, voip_buf_size);
                    usleep(((uint64_t)voip_buf_size - bytes) *
                           1000000 / audio_stream_out_frame_size(stream) /
                           out_get_sample_rate(&out->stream.common));
                    ret = 0;
                } else {
                    if (out->usecase == USECASE_AUDIO_PLAYBACK_WITH_HAPTICS)
                        ret = split_and_write_audio_haptic_data(out, buffer, bytes);
                    else
                        ret = pcm_write(out->pcm, (void *)buffer, bytes_to_write);
                }
            }

            release_out_focus(out);

            if (ret < 0)
                ret = -errno;
            else if (ret > 0)
                ret = -EINVAL;
        }
    }

exit:
    update_frames_written(out, bytes);
    if (-ENETRESET == ret) {
        out->card_status = CARD_STATUS_OFFLINE;
    }
    pthread_mutex_unlock(&out->lock);

    if (ret != 0) {
        if (out->pcm)
            ALOGE("%s: error %d, %s", __func__, (int)ret, pcm_get_error(out->pcm));
        if (out->usecase == USECASE_COMPRESS_VOIP_CALL) {
            pthread_mutex_lock(&adev->lock);
            voice_extn_compress_voip_close_output_stream(&out->stream.common);
            out->started = 0;
            pthread_mutex_unlock(&adev->lock);
            out->standby = true;
        }
        out_on_error(&out->stream.common);
        if (!(out->flags & AUDIO_OUTPUT_FLAG_COMPRESS_OFFLOAD)) {
            /* prevent division-by-zero */
            uint32_t stream_size = audio_stream_out_frame_size(stream);
            uint32_t srate = out_get_sample_rate(&out->stream.common);

            if ((stream_size == 0) || (srate == 0)) {
                ALOGE("%s: stream_size= %d, srate = %d", __func__, stream_size, srate);
                ATRACE_END();
                return -EINVAL;
             }
             usleep((uint64_t)bytes * 1000000 / stream_size / srate);
        }
        if (audio_extn_passthru_is_passthrough_stream(out)) {
                //ALOGE("%s: write error, ret = %zd", __func__, ret);
                ATRACE_END();
                return ret;
        }
    }
    ATRACE_END();
    return bytes;
}

static int out_get_render_position(const struct audio_stream_out *stream,
                                   uint32_t *dsp_frames)
{
    struct stream_out *out = (struct stream_out *)stream;

    if (dsp_frames == NULL)
        return -EINVAL;

    *dsp_frames = 0;
    if (is_offload_usecase(out->usecase)) {
        ssize_t ret = 0;

        /* Below piece of code is not guarded against any lock beacuse audioFliner serializes
         * this operation and adev_close_output_stream(where out gets reset).
         */
        if (!out->non_blocking && !(out->flags & AUDIO_OUTPUT_FLAG_COMPRESS_OFFLOAD)) {
            *dsp_frames = get_actual_pcm_frames_rendered(out, NULL);
             ALOGVV("dsp_frames %d sampleRate %d",(int)*dsp_frames,out->sample_rate);
             adjust_frames_for_device_delay(out, dsp_frames);
             return 0;
        }

        lock_output_stream(out);
        if (out->compr != NULL && out->non_blocking) {
            ret = compress_get_tstamp(out->compr, (unsigned long *)dsp_frames,
                    &out->sample_rate);
            if (ret < 0)
                ret = -errno;
            ALOGVV("%s rendered frames %d sample_rate %d",
                    __func__, *dsp_frames, out->sample_rate);
        }
        if (-ENETRESET == ret) {
            ALOGE(" ERROR: sound card not active Unable to get time stamp from compress driver");
            out->card_status = CARD_STATUS_OFFLINE;
            ret = -EINVAL;
        } else if(ret < 0) {
            ALOGE(" ERROR: Unable to get time stamp from compress driver");
            ret = -EINVAL;
        } else if (out->card_status == CARD_STATUS_OFFLINE ||
                   adev->out_power_policy == POWER_POLICY_STATUS_OFFLINE) {
            /*
             * Handle corner case where compress session is closed during SSR
             * and timestamp is queried
             */
            ALOGE(" ERROR: sound card not active, return error");
            ret = -EINVAL;
        } else if (out->prev_card_status_offline) {
            ALOGE("ERROR: previously sound card was offline,return error");
            ret = -EINVAL;
        } else {
            ret = 0;
            adjust_frames_for_device_delay(out, dsp_frames);
        }
        pthread_mutex_unlock(&out->lock);
        return ret;
    } else if (audio_is_linear_pcm(out->format)) {
        *dsp_frames = out->written;
        adjust_frames_for_device_delay(out, dsp_frames);
        return 0;
    } else
        return -EINVAL;
}

static int out_add_audio_effect(const struct audio_stream *stream __unused,
                                effect_handle_t effect __unused)
{
    return 0;
}

static int out_remove_audio_effect(const struct audio_stream *stream __unused,
                                   effect_handle_t effect __unused)
{
    return 0;
}

static int out_get_next_write_timestamp(const struct audio_stream_out *stream __unused,
                                        int64_t *timestamp __unused)
{
    return -ENOSYS;
}

static int out_get_presentation_position(const struct audio_stream_out *stream,
                                   uint64_t *frames, struct timespec *timestamp)
{
    struct stream_out *out = (struct stream_out *)stream;
    int ret = -ENODATA;
    unsigned long dsp_frames;

    /* below piece of code is not guarded against any lock because audioFliner serializes
     * this operation and adev_close_output_stream( where out gets reset).
     */
    if (is_offload_usecase(out->usecase) && !out->non_blocking &&
        !(out->flags & AUDIO_OUTPUT_FLAG_COMPRESS_OFFLOAD)) {
        *frames = get_actual_pcm_frames_rendered(out, timestamp);
        ALOGVV("frames %lld playedat %lld",(long long int)*frames,
             timestamp->tv_sec * 1000000LL + timestamp->tv_nsec / 1000);
        return 0;
    }

    lock_output_stream(out);

    if (is_offload_usecase(out->usecase) && out->compr != NULL && out->non_blocking) {
        ret = compress_get_tstamp(out->compr, &dsp_frames,
                 &out->sample_rate);
        // Adjustment accounts for A2dp encoder latency with offload usecases
        // Note: Encoder latency is returned in ms.
        if (is_a2dp_out_device_type(&out->device_list)) {
            unsigned long offset =
                        (audio_extn_a2dp_get_encoder_latency() * out->sample_rate / 1000);
            dsp_frames = (dsp_frames > offset) ? (dsp_frames - offset) : 0;
        }
        ALOGVV("%s rendered frames %ld sample_rate %d",
               __func__, dsp_frames, out->sample_rate);
        *frames = dsp_frames;
        if (ret < 0)
            ret = -errno;
        if (-ENETRESET == ret) {
            ALOGE(" ERROR: sound card not active Unable to get time stamp from compress driver");
            out->card_status = CARD_STATUS_OFFLINE;
            ret = -EINVAL;
        } else
            ret = 0;
         /* this is the best we can do */
        clock_gettime(CLOCK_MONOTONIC, timestamp);
    } else {
        if (out->pcm) {
            unsigned int avail;
            if (pcm_get_htimestamp(out->pcm, &avail, timestamp) == 0) {
                uint64_t signed_frames = 0;
                uint64_t frames_temp = 0;

                if (out->kernel_buffer_size > avail) {
                    frames_temp = out->last_fifo_frames_remaining = out->kernel_buffer_size - avail;
                } else {
                    ALOGW("%s: avail:%u > kernel_buffer_size:%zu clamping!",
                            __func__, avail, out->kernel_buffer_size);
                    avail = out->kernel_buffer_size;
                    frames_temp = out->last_fifo_frames_remaining = 0;
                }
                out->last_fifo_valid = true;
                out->last_fifo_time_ns = audio_utils_ns_from_timespec(timestamp);

                if (out->written >= frames_temp)
                    signed_frames = out->written - frames_temp;

                ALOGVV("%s: frames:%lld  avail:%u  kernel_buffer_size:%zu",
                        __func__, (long long)signed_frames, avail, out->kernel_buffer_size);

                // This adjustment accounts for buffering after app processor.
                // It is based on estimated DSP latency per use case, rather than exact.
                frames_temp = platform_render_latency(out) *
                              out->sample_rate / 1000000LL;
                if (signed_frames >= frames_temp)
                    signed_frames -= frames_temp;

                // Adjustment accounts for A2dp encoder latency with non offload usecases
                // Note: Encoder latency is returned in ms, while platform_render_latency in us.
                if (is_a2dp_out_device_type(&out->device_list)) {
                    frames_temp = audio_extn_a2dp_get_encoder_latency() * out->sample_rate / 1000;
                    if (signed_frames >= frames_temp)
                        signed_frames -= frames_temp;
                }

                // It would be unusual for this value to be negative, but check just in case ...
                *frames = signed_frames;
                ret = 0;
            }
        } else if (out->card_status == CARD_STATUS_OFFLINE ||
                   adev->out_power_policy == POWER_POLICY_STATUS_OFFLINE ||
            // audioflinger still needs position updates when A2DP is suspended
            (is_a2dp_out_device_type(&out->device_list) && audio_extn_a2dp_source_is_suspended())) {
            *frames = out->written;
            clock_gettime(CLOCK_MONOTONIC, timestamp);
            if (is_offload_usecase(out->usecase))
                ret = -EINVAL;
            else
                ret = 0;
        }
    }
    pthread_mutex_unlock(&out->lock);
    return ret;
}

static int out_set_callback(struct audio_stream_out *stream,
            stream_callback_t callback, void *cookie)
{
    struct stream_out *out = (struct stream_out *)stream;
    int ret;

    ALOGV("%s", __func__);
    lock_output_stream(out);
    out->client_callback = callback;
    out->client_cookie = cookie;
    if (out->adsp_hdlr_stream_handle) {
        ret = audio_extn_adsp_hdlr_stream_set_callback(
                                out->adsp_hdlr_stream_handle,
                                callback,
                                cookie);
        if (ret)
            ALOGW("%s:adsp hdlr callback registration failed %d",
                   __func__, ret);
    }
    pthread_mutex_unlock(&out->lock);
    return 0;
}

static int out_pause(struct audio_stream_out* stream)
{
    struct stream_out *out = (struct stream_out *)stream;
    int status = -ENOSYS;
    ALOGV("%s", __func__);
    if (is_offload_usecase(out->usecase)) {
        ALOGD("copl(%p):pause compress driver", out);
        status = -ENODATA;
        lock_output_stream(out);
        pthread_mutex_lock(&out->latch_lock);
        if (out->compr != NULL && out->offload_state == OFFLOAD_STATE_PLAYING) {
            if (out->card_status != CARD_STATUS_OFFLINE)
                status = compress_pause(out->compr);

            out->offload_state = OFFLOAD_STATE_PAUSED;

            if (audio_extn_passthru_is_active()) {
                ALOGV("offload use case, pause passthru");
                audio_extn_passthru_on_pause(out);
            }

            audio_extn_dts_eagle_fade(adev, false, out);
            audio_extn_dts_notify_playback_state(out->usecase, 0,
                                                 out->sample_rate, popcount(out->channel_mask),
                                                 0);
        }
        pthread_mutex_unlock(&out->latch_lock);
        pthread_mutex_unlock(&out->lock);
    }
    return status;
}

static int out_resume(struct audio_stream_out* stream)
{
    struct stream_out *out = (struct stream_out *)stream;
    int status = -ENOSYS;
    ALOGV("%s", __func__);
    if (is_offload_usecase(out->usecase)) {
        ALOGD("copl(%p):resume compress driver", out);
        status = -ENODATA;
        lock_output_stream(out);
        pthread_mutex_lock(&out->latch_lock);
        if (out->compr != NULL && out->offload_state == OFFLOAD_STATE_PAUSED) {
            if (out->card_status != CARD_STATUS_OFFLINE) {
                status = compress_resume(out->compr);
            }
            if (!status) {
                out->offload_state = OFFLOAD_STATE_PLAYING;
            }
            audio_extn_dts_eagle_fade(adev, true, out);
            audio_extn_dts_notify_playback_state(out->usecase, 0, out->sample_rate,
                                                     popcount(out->channel_mask), 1);
        }
        pthread_mutex_unlock(&out->latch_lock);
        pthread_mutex_unlock(&out->lock);
    }
    return status;
}

static int out_drain(struct audio_stream_out* stream, audio_drain_type_t type )
{
    struct stream_out *out = (struct stream_out *)stream;
    int status = -ENOSYS;
    ALOGV("%s", __func__);
    if (is_offload_usecase(out->usecase)) {
        lock_output_stream(out);
        if (type == AUDIO_DRAIN_EARLY_NOTIFY)
            status = send_offload_cmd_l(out, OFFLOAD_CMD_PARTIAL_DRAIN);
        else
            status = send_offload_cmd_l(out, OFFLOAD_CMD_DRAIN);
        pthread_mutex_unlock(&out->lock);
    }
    return status;
}

static int out_flush(struct audio_stream_out* stream)
{
    struct stream_out *out = (struct stream_out *)stream;
    ALOGV("%s", __func__);
    if (is_offload_usecase(out->usecase)) {
        ALOGD("copl(%p):calling compress flush", out);
        lock_output_stream(out);
        pthread_mutex_lock(&out->latch_lock);
        if (out->offload_state == OFFLOAD_STATE_PAUSED) {
            pthread_mutex_unlock(&out->latch_lock);
            stop_compressed_output_l(out);
        } else {
            ALOGW("%s called in invalid state %d", __func__, out->offload_state);
            pthread_mutex_unlock(&out->latch_lock);
        }
        out->written = 0;
        pthread_mutex_unlock(&out->lock);
        ALOGD("copl(%p):out of compress flush", out);
        return 0;
    }
    return -ENOSYS;
}

static int out_stop(const struct audio_stream_out* stream)
{
    struct stream_out *out = (struct stream_out *)stream;
    struct audio_device *adev = out->dev;
    int ret = -ENOSYS;

    ALOGV("%s", __func__);
    pthread_mutex_lock(&adev->lock);
    if (out->usecase == USECASE_AUDIO_PLAYBACK_MMAP && !out->standby &&
            out->playback_started && out->pcm != NULL) {
        pcm_stop(out->pcm);
        ret = stop_output_stream(out);
        out->playback_started = false;
    }
    pthread_mutex_unlock(&adev->lock);
    return ret;
}

static int out_start(const struct audio_stream_out* stream)
{
    struct stream_out *out = (struct stream_out *)stream;
    struct audio_device *adev = out->dev;
    int ret = -ENOSYS;

    ALOGV("%s", __func__);
    pthread_mutex_lock(&adev->lock);
    if (out->usecase == USECASE_AUDIO_PLAYBACK_MMAP && !out->standby &&
            !out->playback_started && out->pcm != NULL) {
        ret = start_output_stream(out);
        if (ret == 0) {
            out->playback_started = true;
        }
    }
    pthread_mutex_unlock(&adev->lock);
    return ret;
}

/*
 * Modify config->period_count based on min_size_frames
 */
static void adjust_mmap_period_count(struct pcm_config *config, int32_t min_size_frames)
{
    int periodCountRequested = (min_size_frames + config->period_size - 1)
                               / config->period_size;
    int periodCount = MMAP_PERIOD_COUNT_MIN;

    ALOGV("%s original config.period_size = %d config.period_count = %d",
          __func__, config->period_size, config->period_count);

    while (periodCount < periodCountRequested && (periodCount * 2) < MMAP_PERIOD_COUNT_MAX) {
        periodCount *= 2;
    }
    config->period_count = periodCount;

    ALOGV("%s requested config.period_count = %d", __func__, config->period_count);
}

// Read offset for the positional timestamp from a persistent vendor property.
// This is to workaround apparent inaccuracies in the timing information that
// is used by the AAudio timing model. The inaccuracies can cause glitches.
static int64_t get_mmap_out_time_offset() {
    const int32_t kDefaultOffsetMicros = 0;
    int32_t mmap_time_offset_micros = property_get_int32(
        "persist.vendor.audio.out_mmap_delay_micros", kDefaultOffsetMicros);
    ALOGI("mmap_time_offset_micros = %d for output", mmap_time_offset_micros);
    return mmap_time_offset_micros * (int64_t)1000;
}

static int out_create_mmap_buffer(const struct audio_stream_out *stream,
                                  int32_t min_size_frames,
                                  struct audio_mmap_buffer_info *info)
{
    struct stream_out *out = (struct stream_out *)stream;
    struct audio_device *adev = out->dev;
    int ret = 0;
    unsigned int offset1 = 0;
    unsigned int frames1 = 0;
    const char *step = "";
    uint32_t mmap_size;
    uint32_t buffer_size;

    ALOGD("%s", __func__);
    lock_output_stream(out);
    pthread_mutex_lock(&adev->lock);

    if (CARD_STATUS_OFFLINE == out->card_status ||
        CARD_STATUS_OFFLINE == adev->card_status ||
        POWER_POLICY_STATUS_OFFLINE == adev->out_power_policy) {
        ALOGW("out->card_status or adev->card_status offline, try again");
        ret = -EIO;
        goto exit;
    }
    if (info == NULL || !(min_size_frames > 0 && min_size_frames < INT32_MAX)) {
        ALOGE("%s: info = %p, min_size_frames = %d", __func__, info, min_size_frames);
        ret = -EINVAL;
        goto exit;
    }
    if (out->usecase != USECASE_AUDIO_PLAYBACK_MMAP || !out->standby) {
        ALOGE("%s: usecase = %d, standby = %d", __func__, out->usecase, out->standby);
        ret = -ENOSYS;
        goto exit;
    }
    out->pcm_device_id = platform_get_pcm_device_id(out->usecase, PCM_PLAYBACK);
    if (out->pcm_device_id < 0) {
        ALOGE("%s: Invalid PCM device id(%d) for the usecase(%d)",
              __func__, out->pcm_device_id, out->usecase);
        ret = -EINVAL;
        goto exit;
    }

    adjust_mmap_period_count(&out->config, min_size_frames);

    ALOGD("%s: Opening PCM device card_id(%d) device_id(%d), channels %d",
          __func__, adev->snd_card, out->pcm_device_id, out->config.channels);
    out->pcm = pcm_open(adev->snd_card, out->pcm_device_id,
                        (PCM_OUT | PCM_MMAP | PCM_NOIRQ | PCM_MONOTONIC), &out->config);
    if (errno == ENETRESET && !pcm_is_ready(out->pcm)) {
        ALOGE("%s: pcm_open failed errno:%d\n", __func__, errno);
        out->card_status = CARD_STATUS_OFFLINE;
        adev->card_status = CARD_STATUS_OFFLINE;
        ret = -EIO;
        goto exit;
    }

    if (out->pcm == NULL || !pcm_is_ready(out->pcm)) {
        step = "open";
        ret = -ENODEV;
        goto exit;
    }
    ret = pcm_mmap_begin(out->pcm, &info->shared_memory_address, &offset1, &frames1);
    if (ret < 0)  {
        step = "begin";
        goto exit;
    }

    info->flags = 0;
    info->buffer_size_frames = pcm_get_buffer_size(out->pcm);
    buffer_size = pcm_frames_to_bytes(out->pcm, info->buffer_size_frames);
    info->burst_size_frames = out->config.period_size;
    ret = platform_get_mmap_data_fd(adev->platform,
                                    out->pcm_device_id, 0 /*playback*/,
                                    &info->shared_memory_fd,
                                    &mmap_size);
    if (ret < 0) {
        // Fall back to non exclusive mode
        info->shared_memory_fd = pcm_get_poll_fd(out->pcm);
    } else {
        out->mmap_shared_memory_fd = info->shared_memory_fd; // for closing later
        ALOGV("%s: opened mmap_shared_memory_fd = %d", __func__, out->mmap_shared_memory_fd);

        if (mmap_size < buffer_size) {
            step = "mmap";
            goto exit;
        }
        info->flags |= AUDIO_MMAP_APPLICATION_SHAREABLE;
    }
    memset(info->shared_memory_address, 0, pcm_frames_to_bytes(out->pcm,
                                                               info->buffer_size_frames));

    ret = pcm_mmap_commit(out->pcm, 0, MMAP_PERIOD_SIZE);
    if (ret < 0) {
        step = "commit";
        goto exit;
    }

    out->mmap_time_offset_nanos = get_mmap_out_time_offset();

    out->standby = false;
    ret = 0;

    ALOGD("%s: got mmap buffer address %p info->buffer_size_frames %d",
          __func__, info->shared_memory_address, info->buffer_size_frames);

exit:
    if (ret != 0) {
        if (out->pcm == NULL) {
            ALOGE("%s: %s - %d", __func__, step, ret);
        } else {
            ALOGE("%s: %s %s", __func__, step, pcm_get_error(out->pcm));
            pcm_close(out->pcm);
            out->pcm = NULL;
        }
    }
    pthread_mutex_unlock(&adev->lock);
    pthread_mutex_unlock(&out->lock);
    return ret;
}

static int out_get_mmap_position(const struct audio_stream_out *stream,
                                  struct audio_mmap_position *position)
{
    struct stream_out *out = (struct stream_out *)stream;
    ALOGVV("%s", __func__);
    if (position == NULL) {
        return -EINVAL;
    }
    if (out->usecase != USECASE_AUDIO_PLAYBACK_MMAP) {
        ALOGE("%s: called on %s", __func__, use_case_table[out->usecase]);
        return -ENOSYS;
    }
    if (out->pcm == NULL) {
        return -ENOSYS;
    }

    struct timespec ts = { 0, 0 };
    int ret = pcm_mmap_get_hw_ptr(out->pcm, (unsigned int *)&position->position_frames, &ts);
    if (ret < 0) {
        ALOGE("%s: %s", __func__, pcm_get_error(out->pcm));
        return ret;
    }
    position->time_nanoseconds = ts.tv_sec*1000000000LL + ts.tv_nsec
            + out->mmap_time_offset_nanos;
    return 0;
}


/** audio_stream_in implementation **/
static uint32_t in_get_sample_rate(const struct audio_stream *stream)
{
    struct stream_in *in = (struct stream_in *)stream;

    return in->config.rate;
}

static int in_set_sample_rate(struct audio_stream *stream __unused,
                              uint32_t rate __unused)
{
    return -ENOSYS;
}

static size_t in_get_buffer_size(const struct audio_stream *stream)
{
    struct stream_in *in = (struct stream_in *)stream;

    if(in->usecase == USECASE_COMPRESS_VOIP_CALL)
        return voice_extn_compress_voip_in_get_buffer_size(in);
    else if(audio_extn_compr_cap_usecase_supported(in->usecase))
        return audio_extn_compr_cap_get_buffer_size(in->config.format);
    else if(audio_extn_cin_attached_usecase(in))
        return audio_extn_cin_get_buffer_size(in);

    return in->config.period_size * in->af_period_multiplier *
        audio_stream_in_frame_size((const struct audio_stream_in *)stream);
}

static uint32_t in_get_channels(const struct audio_stream *stream)
{
    struct stream_in *in = (struct stream_in *)stream;

    return in->channel_mask;
}

static audio_format_t in_get_format(const struct audio_stream *stream)
{
    struct stream_in *in = (struct stream_in *)stream;

    return in->format;
}

static int in_set_format(struct audio_stream *stream __unused,
                         audio_format_t format __unused)
{
    return -ENOSYS;
}

static int in_standby(struct audio_stream *stream)
{
    struct stream_in *in = (struct stream_in *)stream;
    struct audio_device *adev = in->dev;
    int status = 0;
    ALOGD("%s: enter: stream (%p) usecase(%d: %s)", __func__,
          stream, in->usecase, use_case_table[in->usecase]);
    bool do_stop = true;

    lock_input_stream(in);
    if (!in->standby && in->is_st_session) {
        ALOGD("%s: sound trigger pcm stop lab", __func__);
        audio_extn_sound_trigger_stop_lab(in);
        if (adev->num_va_sessions > 0)
            adev->num_va_sessions--;
        in->standby = 1;
    }

    if (!in->standby) {
        if (adev->adm_deregister_stream)
            adev->adm_deregister_stream(adev->adm_data, in->capture_handle);

        pthread_mutex_lock(&adev->lock);
        amplifier_input_stream_standby((struct audio_stream_in *) stream);

        in->standby = true;
        if (in->usecase == USECASE_COMPRESS_VOIP_CALL) {
            do_stop = false;
            voice_extn_compress_voip_close_input_stream(stream);
            ALOGD("VOIP input entered standby");
        } else if (in->usecase == USECASE_AUDIO_RECORD_MMAP) {
            do_stop = in->capture_started;
            in->capture_started = false;
            if (in->mmap_shared_memory_fd >= 0) {
                ALOGV("%s: closing mmap_shared_memory_fd = %d",
                      __func__, in->mmap_shared_memory_fd);
                close(in->mmap_shared_memory_fd);
                in->mmap_shared_memory_fd = -1;
            }
        } else {
            if (audio_extn_cin_attached_usecase(in))
                audio_extn_cin_close_input_stream(in);
        }

        if (in->pcm) {
            ATRACE_BEGIN("pcm_in_close");
            pcm_close(in->pcm);
            ATRACE_END();
            in->pcm = NULL;
        }

        if (do_stop)
            status = stop_input_stream(in);

        if (in->source == AUDIO_SOURCE_VOICE_RECOGNITION) {
            if (adev->num_va_sessions > 0)
                adev->num_va_sessions--;
        }

        pthread_mutex_unlock(&adev->lock);
    }
    pthread_mutex_unlock(&in->lock);
    ALOGV("%s: exit:  status(%d)", __func__, status);
    return status;
}

static int in_dump(const struct audio_stream *stream,
                   int fd)
{
    struct stream_in *in = (struct stream_in *)stream;

    // We try to get the lock for consistency,
    // but it isn't necessary for these variables.
    // If we're not in standby, we may be blocked on a read.
    const bool locked = (pthread_mutex_trylock(&in->lock) == 0);
    dprintf(fd, "      Standby: %s\n", in->standby ? "yes" : "no");
    dprintf(fd, "      Frames read: %lld\n", (long long)in->frames_read);
    dprintf(fd, "      Frames muted: %lld\n", (long long)in->frames_muted);
#ifndef LINUX_ENABLED
    char buffer[256]; // for statistics formatting
    if (in->start_latency_ms.n > 0) {
        simple_stats_to_string(&in->start_latency_ms, buffer, sizeof(buffer));
        dprintf(fd, "      Start latency ms: %s\n", buffer);
    }
#endif
    if (locked) {
        pthread_mutex_unlock(&in->lock);
    }
#ifndef LINUX_ENABLED
    // dump error info
    (void)error_log_dump(
            in->error_log, fd, "      " /* prefix */, 0 /* lines */, 0 /* limit_ns */);
#endif
    return 0;
}

static void in_snd_mon_cb(void * stream, struct str_parms * parms)
{
    if (!stream || !parms)
        return;

    struct stream_in *in = (struct stream_in *)stream;
    struct audio_device *adev = in->dev;

    card_status_t status;
    int card;
    if (parse_snd_card_status(parms, &card, &status) < 0)
        return;

    pthread_mutex_lock(&adev->lock);
    bool valid_cb = (card == adev->snd_card);
    pthread_mutex_unlock(&adev->lock);

    if (!valid_cb)
        return;

    lock_input_stream(in);
    if (in->card_status != status)
        in->card_status = status;
    pthread_mutex_unlock(&in->lock);

    ALOGW("in_snd_mon_cb for card %d usecase %s, status %s", card,
          use_case_table[in->usecase],
          status == CARD_STATUS_OFFLINE ? "offline" : "online");

    // a better solution would be to report error back to AF and let
    // it put the stream to standby
    if (status == CARD_STATUS_OFFLINE)
        in_standby(&in->stream.common);

    return;
}

int route_input_stream(struct stream_in *in,
                       struct listnode *devices,
                       audio_source_t source)
{
    struct audio_device *adev = in->dev;
    int ret = 0;

    lock_input_stream(in);
    pthread_mutex_lock(&adev->lock);

    /* no audio source uses val == 0 */
    if ((in->source != source) && (source != AUDIO_SOURCE_DEFAULT)) {
        in->source = source;
        if ((in->source == AUDIO_SOURCE_VOICE_COMMUNICATION) &&
            (in->dev->mode == AUDIO_MODE_IN_COMMUNICATION) &&
            (voice_extn_compress_voip_is_format_supported(in->format)) &&
            (in->config.rate == 8000 || in->config.rate == 16000 ||
             in->config.rate == 32000 || in->config.rate == 48000 ) &&
            (audio_channel_count_from_in_mask(in->channel_mask) == 1)) {
            ret = voice_extn_compress_voip_open_input_stream(in);
            if (ret != 0) {
                ALOGE("%s: Compress voip input cannot be opened, error:%d",
                      __func__, ret);
            }
        }
    }

    if (!compare_devices(&in->device_list, devices) && !list_empty(devices) &&
          is_audio_in_device_type(devices)) {
        // Workaround: If routing to an non existing usb device, fail gracefully
        // The routing request will otherwise block during 10 second
        struct str_parms *usb_addr =
                str_parms_create_str(get_usb_device_address(devices));
        if (is_usb_in_device_type(devices) && usb_addr &&
             !audio_extn_usb_connected(NULL)) {
            ALOGW("%s: ignoring rerouting to non existing USB", __func__);
            ret = -ENOSYS;
        } else {
            /* If recording is in progress, change the tx device to new device */
            assign_devices(&in->device_list, devices);
            if (!in->standby && !in->is_st_session) {
                ALOGV("update input routing change");
                // inform adm before actual routing to prevent glitches.
                if (adev->adm_on_routing_change) {
                    adev->adm_on_routing_change(adev->adm_data,
                                                in->capture_handle);
                    ret = select_devices(adev, in->usecase);
                    if (in->usecase == USECASE_AUDIO_RECORD_LOW_LATENCY)
                        adev->adm_routing_changed = true;
                }
            }
        }
        if (usb_addr)
            str_parms_destroy(usb_addr);
    }
    pthread_mutex_unlock(&adev->lock);
    pthread_mutex_unlock(&in->lock);

    ALOGV("%s: exit: status(%d)", __func__, ret);
    return ret;
}

static int in_set_parameters(struct audio_stream *stream, const char *kvpairs)
{
    struct stream_in *in = (struct stream_in *)stream;
    struct audio_device *adev = in->dev;
    struct str_parms *parms;
    char value[32];
    int err = 0;

    ALOGD("%s: enter: kvpairs=%s", __func__, kvpairs);
    parms = str_parms_create_str(kvpairs);

    if (!parms)
        goto error;

    amplifier_in_set_parameters(parms);

    lock_input_stream(in);
    pthread_mutex_lock(&adev->lock);

    err = str_parms_get_str(parms, AUDIO_PARAMETER_STREAM_PROFILE, value, sizeof(value));
    if (err >= 0) {
        strlcpy(in->profile, value, sizeof(in->profile));
        ALOGV("updating stream profile with value '%s'", in->profile);
        audio_extn_utils_update_stream_input_app_type_cfg(adev->platform,
                                                          &adev->streams_input_cfg_list,
                                                          &in->device_list, in->flags, in->format,
                                                          in->sample_rate, in->bit_width,
                                                          in->profile, &in->app_type_cfg);
    }

    pthread_mutex_unlock(&adev->lock);
    pthread_mutex_unlock(&in->lock);

    str_parms_destroy(parms);
error:
    return 0;
}

static char* in_get_parameters(const struct audio_stream *stream,
                               const char *keys)
{
    struct stream_in *in = (struct stream_in *)stream;
    struct str_parms *query = str_parms_create_str(keys);
    char *str;
    struct str_parms *reply = str_parms_create();

    if (!query || !reply) {
        if (reply) {
            str_parms_destroy(reply);
        }
        if (query) {
            str_parms_destroy(query);
        }
        ALOGE("in_get_parameters: failed to create query or reply");
        return NULL;
    }

    ALOGV("%s: enter: keys - %s %s ", __func__, use_case_table[in->usecase], keys);

    voice_extn_in_get_parameters(in, query, reply);

    stream_get_parameter_channels(query, reply,
                                  &in->supported_channel_masks[0]);
    stream_get_parameter_formats(query, reply,
                                 &in->supported_formats[0]);
    stream_get_parameter_rates(query, reply,
                               &in->supported_sample_rates[0]);
    str = str_parms_to_str(reply);
    str_parms_destroy(query);
    str_parms_destroy(reply);

    ALOGV("%s: exit: returns - %s", __func__, str);
    return str;
}

static int in_set_gain(struct audio_stream_in *stream,
                       float gain)
{
    struct stream_in *in = (struct stream_in *)stream;
    char mixer_ctl_name[128];
    struct mixer_ctl *ctl;
    int ctl_value;

    ALOGV("%s: gain %f", __func__, gain);

    if (stream == NULL)
        return -EINVAL;

    /* in_set_gain() only used to silence MMAP capture for now */
    if (in->usecase != USECASE_AUDIO_RECORD_MMAP)
        return -ENOSYS;

    snprintf(mixer_ctl_name, sizeof(mixer_ctl_name), "Capture %d Volume", in->pcm_device_id);

    ctl = mixer_get_ctl_by_name(in->dev->mixer, mixer_ctl_name);
    if (!ctl) {
        ALOGW("%s: Could not get ctl for mixer cmd - %s",
              __func__, mixer_ctl_name);
        return -ENOSYS;
    }

    if (gain < RECORD_GAIN_MIN)
        gain  = RECORD_GAIN_MIN;
    else if (gain > RECORD_GAIN_MAX)
         gain = RECORD_GAIN_MAX;
    ctl_value = (int)(RECORD_VOLUME_CTL_MAX * gain);

    mixer_ctl_set_value(ctl, 0, ctl_value);

    return 0;
}

static ssize_t in_read(struct audio_stream_in *stream, void *buffer,
                       size_t bytes)
{
    struct stream_in *in = (struct stream_in *)stream;

    if (in == NULL) {
        ALOGE("%s: stream_in ptr is NULL", __func__);
        return -EINVAL;
    }

    struct audio_device *adev = in->dev;
    int ret = -1;
    size_t bytes_read = 0, frame_size = 0;

    lock_input_stream(in);

    if (in->is_st_session) {
        ALOGVV(" %s: reading on st session bytes=%zu", __func__, bytes);
        /* Read from sound trigger HAL */
        audio_extn_sound_trigger_read(in, buffer, bytes);
        if (in->standby) {
            if (adev->num_va_sessions < UINT_MAX)
                adev->num_va_sessions++;
            in->standby = 0;
        }
        pthread_mutex_unlock(&in->lock);
        return bytes;
    }

    if (in->usecase == USECASE_AUDIO_RECORD_MMAP) {
        ret = -ENOSYS;
        goto exit;
    }

    if (in->usecase == USECASE_AUDIO_RECORD_LOW_LATENCY &&
        !in->standby && adev->adm_routing_changed) {
        ret = -ENOSYS;
        goto exit;
    }

    if (in->standby) {
        const int64_t startNs = systemTime(SYSTEM_TIME_MONOTONIC);

        pthread_mutex_lock(&adev->lock);
        if (in->usecase == USECASE_COMPRESS_VOIP_CALL)
            ret = voice_extn_compress_voip_start_input_stream(in);
        else
            ret = start_input_stream(in);
        if (!ret && in->source == AUDIO_SOURCE_VOICE_RECOGNITION) {
            if (adev->num_va_sessions < UINT_MAX)
                adev->num_va_sessions++;
        }

        if (ret == 0)
            amplifier_input_stream_start(stream);

        pthread_mutex_unlock(&adev->lock);
        if (ret != 0) {
            goto exit;
        }
        in->standby = 0;
#ifndef LINUX_ENABLED
        // log startup time in ms.
        simple_stats_log(
                &in->start_latency_ms, (systemTime(SYSTEM_TIME_MONOTONIC) - startNs) * 1e-6);
#endif
    }

    /* Avoid read if capture_stopped is set */
    if (android_atomic_acquire_load(&(in->capture_stopped)) > 0) {
        ALOGD("%s: force stopped catpure session, ignoring read request", __func__);
        ret = -EINVAL;
        goto exit;
    }

    // what's the duration requested by the client?
    long ns = 0;

    if (in->pcm && in->config.rate)
        ns = pcm_bytes_to_frames(in->pcm, bytes)*1000000000LL/
                                             in->config.rate;

    ret = request_in_focus(in, ns);
    if (ret != 0)
        goto exit;
    bool use_mmap = is_mmap_usecase(in->usecase) || in->realtime;

    if (audio_extn_cin_attached_usecase(in)) {
        ret = audio_extn_cin_read(in, buffer, bytes, &bytes_read);
    } else if (in->pcm) {
        if (audio_extn_ssr_get_stream() == in) {
            ret = audio_extn_ssr_read(stream, buffer, bytes);
        } else if (audio_extn_compr_cap_usecase_supported(in->usecase)) {
            ret = audio_extn_compr_cap_read(in, buffer, bytes);
        } else if (use_mmap) {
            ret = pcm_mmap_read(in->pcm, buffer, bytes);
        } else if (audio_extn_ffv_get_stream() == in) {
            ret = audio_extn_ffv_read(stream, buffer, bytes);
        } else {
            ret = pcm_read(in->pcm, buffer, bytes);
            /* data from DSP comes in 24_8 format, convert it to 8_24 */
            if (!ret && bytes > 0 && (in->format == AUDIO_FORMAT_PCM_8_24_BIT)) {
                if (audio_extn_utils_convert_format_24_8_to_8_24(buffer, bytes)
                    != bytes) {
                    ret = -EINVAL;
                    goto exit;
                }
            } else if (ret < 0) {
                ret = -errno;
            }
        }
        /* bytes read is always set to bytes for non compress usecases */
        bytes_read = bytes;
    }

    release_in_focus(in);

    /*
     * Instead of writing zeroes here, we could trust the hardware to always
     * provide zeroes when muted. This is also muted with voice recognition
     * usecases so that other clients do not have access to voice recognition
     * data.
     */
    if ((ret == 0 && voice_get_mic_mute(adev) &&
         !voice_is_in_call_rec_stream(in) &&
         (in->usecase != USECASE_AUDIO_RECORD_AFE_PROXY &&
          in->usecase != USECASE_AUDIO_RECORD_AFE_PROXY2)) ||
        (adev->num_va_sessions &&
         in->source != AUDIO_SOURCE_VOICE_RECOGNITION &&
         property_get_bool("persist.vendor.audio.va_concurrency_mute_enabled",
            false)))
        memset(buffer, 0, bytes);

exit:
    frame_size = audio_stream_in_frame_size(stream);
    if (frame_size > 0)
        in->frames_read += bytes_read/frame_size;

    if (-ENETRESET == ret)
        in->card_status = CARD_STATUS_OFFLINE;
    pthread_mutex_unlock(&in->lock);

    if (ret != 0) {
        if (in->usecase == USECASE_COMPRESS_VOIP_CALL) {
            pthread_mutex_lock(&adev->lock);
            voice_extn_compress_voip_close_input_stream(&in->stream.common);
            pthread_mutex_unlock(&adev->lock);
            in->standby = true;
        }
        if (!audio_extn_cin_attached_usecase(in)) {
            bytes_read = bytes;
            memset(buffer, 0, bytes);
        }
        in_standby(&in->stream.common);
        if (in->usecase == USECASE_AUDIO_RECORD_LOW_LATENCY)
            adev->adm_routing_changed = false;
        ALOGV("%s: read failed status %d- sleeping for buffer duration", __func__, ret);
        usleep((uint64_t)bytes * 1000000 / audio_stream_in_frame_size(stream) /
                                   in_get_sample_rate(&in->stream.common));
    }
    return bytes_read;
}

static uint32_t in_get_input_frames_lost(struct audio_stream_in *stream __unused)
{
    return 0;
}

static int in_get_capture_position(const struct audio_stream_in *stream,
                                   int64_t *frames, int64_t *time)
{
    if (stream == NULL || frames == NULL || time == NULL) {
        return -EINVAL;
    }
    struct stream_in *in = (struct stream_in *)stream;
    int ret = -ENOSYS;

    lock_input_stream(in);
    // note: ST sessions do not close the alsa pcm driver synchronously
    // on standby. Therefore, we may return an error even though the
    // pcm stream is still opened.
    if (in->standby) {
        ALOGE_IF(in->pcm != NULL && !in->is_st_session,
                 "%s stream in standby but pcm not NULL for non ST session", __func__);
        goto exit;
    }
    if (in->pcm) {
        struct timespec timestamp;
        unsigned int avail;
        if (pcm_get_htimestamp(in->pcm, &avail, &timestamp) == 0) {
            *frames = in->frames_read + avail;
            *time = timestamp.tv_sec * 1000000000LL + timestamp.tv_nsec
                    - platform_capture_latency(in) * 1000LL;
             //Adjustment accounts for A2dp decoder latency for recording usecase
             // Note: decoder latency is returned in ms, while platform_capture_latency in ns.
            if (is_a2dp_in_device_type(&in->device_list))
                *time -= audio_extn_a2dp_get_decoder_latency() * 1000000LL;
            ret = 0;
        }
    }
exit:
    pthread_mutex_unlock(&in->lock);
    return ret;
}

static int in_update_effect_list(bool add, effect_handle_t effect,
                            struct listnode *head)
{
    struct listnode *node;
    struct in_effect_list *elist = NULL;
    struct in_effect_list *target = NULL;
    int ret = 0;

    if (!head)
        return ret;

    list_for_each(node, head) {
        elist = node_to_item(node, struct in_effect_list, list);
        if (elist->handle == effect) {
            target = elist;
            break;
        }
    }

    if (add) {
        if (target) {
            ALOGD("effect %p already exist", effect);
            return ret;
        }

        target = (struct in_effect_list *)
                     calloc(1, sizeof(struct in_effect_list));

        if (!target) {
            ALOGE("%s:fail to allocate memory", __func__);
            return -ENOMEM;
        }

        target->handle = effect;
        list_add_tail(head, &target->list);
    } else {
        if (target) {
            list_remove(&target->list);
            free(target);
        }
    }

    return ret;
}

static int add_remove_audio_effect(const struct audio_stream *stream,
                                   effect_handle_t effect,
                                   bool enable)
{
    struct stream_in *in = (struct stream_in *)stream;
    int status = 0;
    effect_descriptor_t desc;

    status = (*effect)->get_descriptor(effect, &desc);
    ALOGV("%s: status %d in->standby %d enable:%d", __func__, status, in->standby, enable);

    if (status != 0)
        return status;

    lock_input_stream(in);
    pthread_mutex_lock(&in->dev->lock);
    if ((in->source == AUDIO_SOURCE_VOICE_COMMUNICATION ||
            in->source == AUDIO_SOURCE_VOICE_RECOGNITION ||
            adev->mode == AUDIO_MODE_IN_COMMUNICATION) &&
            (memcmp(&desc.type, FX_IID_AEC, sizeof(effect_uuid_t)) == 0)) {

        in_update_effect_list(enable, effect, &in->aec_list);
        enable = !list_empty(&in->aec_list);
        if (enable == in->enable_aec)
            goto exit;

        in->enable_aec = enable;
        ALOGD("AEC enable %d", enable);

        if (in->source == AUDIO_SOURCE_VOICE_COMMUNICATION ||
            in->dev->mode == AUDIO_MODE_IN_COMMUNICATION) {
            in->dev->enable_voicerx = enable;
            struct audio_usecase *usecase;
            struct listnode *node;
            list_for_each(node, &in->dev->usecase_list) {
                usecase = node_to_item(node, struct audio_usecase, list);
                if (usecase->type == PCM_PLAYBACK)
                    select_devices(in->dev, usecase->id);
            }
        }
        if (!in->standby) {
            if (enable_disable_effect(in->dev, EFFECT_AEC, enable) == ENOSYS)
                select_devices(in->dev, in->usecase);
        }

    }
    if (memcmp(&desc.type, FX_IID_NS, sizeof(effect_uuid_t)) == 0) {

        in_update_effect_list(enable, effect, &in->ns_list);
        enable = !list_empty(&in->ns_list);
        if (enable == in->enable_ns)
            goto exit;

        in->enable_ns = enable;
        ALOGD("NS enable %d", enable);
        if (!in->standby) {
            if (in->source == AUDIO_SOURCE_VOICE_COMMUNICATION ||
                in->source == AUDIO_SOURCE_VOICE_RECOGNITION ||
                in->dev->mode == AUDIO_MODE_IN_COMMUNICATION) {
                if (enable_disable_effect(in->dev, EFFECT_NS, enable) == ENOSYS)
                    select_devices(in->dev, in->usecase);
            } else
                select_devices(in->dev, in->usecase);
        }
    }
exit:
    pthread_mutex_unlock(&in->dev->lock);
    pthread_mutex_unlock(&in->lock);

    return 0;
}

static int in_add_audio_effect(const struct audio_stream *stream,
                               effect_handle_t effect)
{
    ALOGV("%s: effect %p", __func__, effect);
    return add_remove_audio_effect(stream, effect, true);
}

static int in_remove_audio_effect(const struct audio_stream *stream,
                                  effect_handle_t effect)
{
    ALOGV("%s: effect %p", __func__, effect);
    return add_remove_audio_effect(stream, effect, false);
}

static int in_stop(const struct audio_stream_in* stream)
{
    struct stream_in *in = (struct stream_in *)stream;
    struct audio_device *adev = in->dev;

    int ret = -ENOSYS;
    ALOGV("%s", __func__);
    pthread_mutex_lock(&adev->lock);
    if (in->usecase == USECASE_AUDIO_RECORD_MMAP && !in->standby &&
            in->capture_started && in->pcm != NULL) {
        pcm_stop(in->pcm);
        ret = stop_input_stream(in);
        in->capture_started = false;
    }
    pthread_mutex_unlock(&adev->lock);
    return ret;
}

static int in_start(const struct audio_stream_in* stream)
{
    struct stream_in *in = (struct stream_in *)stream;
    struct audio_device *adev = in->dev;
    int ret = -ENOSYS;

    ALOGV("%s in %p", __func__, in);
    pthread_mutex_lock(&adev->lock);
    if (in->usecase == USECASE_AUDIO_RECORD_MMAP && !in->standby &&
            !in->capture_started && in->pcm != NULL) {
        if (!in->capture_started) {
            ret = start_input_stream(in);
            if (ret == 0) {
                in->capture_started = true;
            }
        }
    }
    pthread_mutex_unlock(&adev->lock);
    return ret;
}

// Read offset for the positional timestamp from a persistent vendor property.
// This is to workaround apparent inaccuracies in the timing information that
// is used by the AAudio timing model. The inaccuracies can cause glitches.
static int64_t in_get_mmap_time_offset() {
    const int32_t kDefaultOffsetMicros = 0;
    int32_t mmap_time_offset_micros = property_get_int32(
            "persist.vendor.audio.in_mmap_delay_micros", kDefaultOffsetMicros);
    ALOGI("mmap_time_offset_micros = %d for input", mmap_time_offset_micros);
    return mmap_time_offset_micros * (int64_t)1000;
}

static int in_create_mmap_buffer(const struct audio_stream_in *stream,
                                  int32_t min_size_frames,
                                  struct audio_mmap_buffer_info *info)
{
    struct stream_in *in = (struct stream_in *)stream;
    struct audio_device *adev = in->dev;
    int ret = 0;
    unsigned int offset1 = 0;
    unsigned int frames1 = 0;
    const char *step = "";
    uint32_t mmap_size = 0;
    uint32_t buffer_size = 0;

    pthread_mutex_lock(&adev->lock);
    ALOGV("%s in %p", __func__, in);

    if (CARD_STATUS_OFFLINE == in->card_status||
        CARD_STATUS_OFFLINE == adev->card_status ||
        POWER_POLICY_STATUS_OFFLINE == adev->in_power_policy) {
        ALOGW("in->card_status or adev->card_status offline, try again");
        ret = -EIO;
        goto exit;
    }

    if (info == NULL || !(min_size_frames > 0 && min_size_frames < INT32_MAX)) {
        ALOGE("%s invalid argument info %p min_size_frames %d", __func__, info, min_size_frames);
        ret = -EINVAL;
        goto exit;
    }
    if (in->usecase != USECASE_AUDIO_RECORD_MMAP || !in->standby) {
        ALOGE("%s: usecase = %d, standby = %d", __func__, in->usecase, in->standby);
        ALOGV("%s in %p", __func__, in);
        ret = -ENOSYS;
        goto exit;
    }
    in->pcm_device_id = platform_get_pcm_device_id(in->usecase, PCM_CAPTURE);
    if (in->pcm_device_id < 0) {
        ALOGE("%s: Invalid PCM device id(%d) for the usecase(%d)",
              __func__, in->pcm_device_id, in->usecase);
        ret = -EINVAL;
        goto exit;
    }

    adjust_mmap_period_count(&in->config, min_size_frames);

    ALOGV("%s: Opening PCM device card_id(%d) device_id(%d), channels %d",
          __func__, adev->snd_card, in->pcm_device_id, in->config.channels);
    in->pcm = pcm_open(adev->snd_card, in->pcm_device_id,
                        (PCM_IN | PCM_MMAP | PCM_NOIRQ | PCM_MONOTONIC), &in->config);
    if (errno == ENETRESET && !pcm_is_ready(in->pcm)) {
        ALOGE("%s: pcm_open failed errno:%d\n", __func__, errno);
        in->card_status = CARD_STATUS_OFFLINE;
        adev->card_status = CARD_STATUS_OFFLINE;
        ret = -EIO;
        goto exit;
    }

    if (in->pcm == NULL || !pcm_is_ready(in->pcm)) {
        step = "open";
        ret = -ENODEV;
        goto exit;
    }

    ret = pcm_mmap_begin(in->pcm, &info->shared_memory_address, &offset1, &frames1);
    if (ret < 0)  {
        step = "begin";
        goto exit;
    }

    info->flags = 0;
    info->buffer_size_frames = pcm_get_buffer_size(in->pcm);
    buffer_size = pcm_frames_to_bytes(in->pcm, info->buffer_size_frames);
    info->burst_size_frames = in->config.period_size;
    ret = platform_get_mmap_data_fd(adev->platform,
                                    in->pcm_device_id, 1 /*capture*/,
                                    &info->shared_memory_fd,
                                    &mmap_size);
    if (ret < 0) {
        // Fall back to non exclusive mode
        info->shared_memory_fd = pcm_get_poll_fd(in->pcm);
    } else {
        in->mmap_shared_memory_fd = info->shared_memory_fd; // for closing later
        ALOGV("%s: opened mmap_shared_memory_fd = %d", __func__, in->mmap_shared_memory_fd);

        if (mmap_size < buffer_size) {
            step = "mmap";
            goto exit;
        }
        info->flags |= AUDIO_MMAP_APPLICATION_SHAREABLE;
    }

    memset(info->shared_memory_address, 0, buffer_size);

    ret = pcm_mmap_commit(in->pcm, 0, MMAP_PERIOD_SIZE);
    if (ret < 0) {
        step = "commit";
        goto exit;
    }

    in->mmap_time_offset_nanos = in_get_mmap_time_offset();

    in->standby = false;
    ret = 0;

    ALOGV("%s: got mmap buffer address %p info->buffer_size_frames %d",
          __func__, info->shared_memory_address, info->buffer_size_frames);

exit:
    if (ret != 0) {
        if (in->pcm == NULL) {
            ALOGE("%s: %s - %d", __func__, step, ret);
        } else {
            ALOGE("%s: %s %s", __func__, step, pcm_get_error(in->pcm));
            pcm_close(in->pcm);
            in->pcm = NULL;
        }
    }
    pthread_mutex_unlock(&adev->lock);
    return ret;
}

static int in_get_mmap_position(const struct audio_stream_in *stream,
                                  struct audio_mmap_position *position)
{
    struct stream_in *in = (struct stream_in *)stream;
    ALOGVV("%s", __func__);
    if (position == NULL) {
        return -EINVAL;
    }
    lock_input_stream(in);
    if (in->usecase != USECASE_AUDIO_RECORD_MMAP) {
        pthread_mutex_unlock(&in->lock);
        return -ENOSYS;
    }
    if (in->pcm == NULL) {
        pthread_mutex_unlock(&in->lock);
        return -ENOSYS;
    }
    struct timespec ts = { 0, 0 };
    int ret = pcm_mmap_get_hw_ptr(in->pcm, (unsigned int *)&position->position_frames, &ts);
    if (ret < 0) {
        ALOGE("%s: %s", __func__, pcm_get_error(in->pcm));
        pthread_mutex_unlock(&in->lock);
        return ret;
    }
    position->time_nanoseconds = ts.tv_sec*1000000000LL + ts.tv_nsec
            + in->mmap_time_offset_nanos;
    pthread_mutex_unlock(&in->lock);
    return 0;
}

static int in_get_active_microphones(const struct audio_stream_in *stream,
                                     struct audio_microphone_characteristic_t *mic_array,
                                     size_t *mic_count) {
    struct stream_in *in = (struct stream_in *)stream;
    struct audio_device *adev = in->dev;
    ALOGVV("%s", __func__);

    lock_input_stream(in);
    pthread_mutex_lock(&adev->lock);
    int ret = platform_get_active_microphones(adev->platform,
                                              audio_channel_count_from_in_mask(in->channel_mask),
                                              in->usecase, mic_array, mic_count);
    pthread_mutex_unlock(&adev->lock);
    pthread_mutex_unlock(&in->lock);

    return ret;
}

static int adev_get_microphones(const struct audio_hw_device *dev,
                                struct audio_microphone_characteristic_t *mic_array,
                                size_t *mic_count) {
    struct audio_device *adev = (struct audio_device *)dev;
    ALOGVV("%s", __func__);

    pthread_mutex_lock(&adev->lock);
    int ret = platform_get_microphones(adev->platform, mic_array, mic_count);
    pthread_mutex_unlock(&adev->lock);

    return ret;
}

static void in_update_sink_metadata(struct audio_stream_in *stream,
                                    const struct sink_metadata *sink_metadata) {

    if (stream == NULL
            || sink_metadata == NULL
            || sink_metadata->tracks == NULL) {
        return;
    }

    int error = 0;
    struct stream_in *in = (struct stream_in *)stream;
    struct audio_device *adev = in->dev;
    struct listnode devices;

    list_init(&devices);

    if (sink_metadata->track_count != 0)
        reassign_device_list(&devices, sink_metadata->tracks->dest_device, "");

    lock_input_stream(in);
    pthread_mutex_lock(&adev->lock);
    ALOGV("%s: in->usecase: %d, device: %x", __func__, in->usecase, get_device_types(&devices));

    if ((in->usecase == USECASE_AUDIO_RECORD_AFE_PROXY ||
         in->usecase == USECASE_AUDIO_RECORD_AFE_PROXY2) &&
         !list_empty(&devices) &&
         adev->voice_tx_output != NULL) {
        /* Use the rx device from afe-proxy record to route voice call because
           there is no routing if tx device is on primary hal and rx device
           is on other hal during voice call. */
        assign_devices(&adev->voice_tx_output->device_list, &devices);

        if (!voice_is_call_state_active(adev)) {
            if (adev->mode == AUDIO_MODE_IN_CALL) {
                adev->current_call_output = adev->voice_tx_output;
                error = voice_start_call(adev);
                if (error != 0)
                    ALOGE("%s: start voice call failed %d", __func__, error);
            }
        } else {
            adev->current_call_output = adev->voice_tx_output;
            voice_update_devices_for_all_voice_usecases(adev);
        }
    }

    clear_devices(&devices);
    pthread_mutex_unlock(&adev->lock);
    pthread_mutex_unlock(&in->lock);
}

int adev_open_output_stream(struct audio_hw_device *dev,
                            audio_io_handle_t handle,
                            audio_devices_t devices,
                            audio_output_flags_t flags,
                            struct audio_config *config,
                            struct audio_stream_out **stream_out,
                            const char *address)
{
    struct audio_device *adev = (struct audio_device *)dev;
    struct stream_out *out;
    int ret = 0, ip_hdlr_stream = 0, ip_hdlr_dev = 0;
    audio_format_t format;
    struct adsp_hdlr_stream_cfg hdlr_stream_cfg;
    bool is_direct_passthough = false;
    bool is_hdmi = devices & AUDIO_DEVICE_OUT_AUX_DIGITAL;
    bool is_usb_dev = audio_is_usb_out_device(devices) &&
                      (devices != AUDIO_DEVICE_OUT_USB_ACCESSORY);
    bool direct_dev = is_hdmi || is_usb_dev;
    bool use_db_as_primary =
         property_get_bool("vendor.audio.feature.deepbuffer_as_primary.enable",
                            false);
    bool force_haptic_path =
            property_get_bool("vendor.audio.test_haptic", false);
    bool is_voip_rx = flags & AUDIO_OUTPUT_FLAG_VOIP_RX;
#ifdef AUDIO_GKI_ENABLED
    __s32 *generic_dec;
#endif
    pthread_mutexattr_t latch_attr;

    if (is_usb_dev && (!audio_extn_usb_connected(NULL))) {
        is_usb_dev = false;
        devices = AUDIO_DEVICE_OUT_SPEAKER;
        ALOGW("%s: ignore set device to non existing USB card, use output device(%#x)",
              __func__, devices);
        if (config->format == AUDIO_FORMAT_DEFAULT)
            config->format = AUDIO_FORMAT_PCM_16_BIT;
        if (config->sample_rate == 0)
            config->sample_rate = DEFAULT_OUTPUT_SAMPLING_RATE;
        if (config->channel_mask == AUDIO_CHANNEL_NONE)
            config->channel_mask = AUDIO_CHANNEL_OUT_STEREO;
    }

    *stream_out = NULL;

    out = (struct stream_out *)calloc(1, sizeof(struct stream_out));

    ALOGD("%s: enter: format(%#x) sample_rate(%d) channel_mask(%#x) devices(%#x) flags(%#x)\
        stream_handle(%p) address(%s)", __func__, config->format, config->sample_rate, config->channel_mask,
        devices, flags, &out->stream, address);


    if (!out) {
        return -ENOMEM;
    }

    pthread_mutex_init(&out->lock, (const pthread_mutexattr_t *) NULL);
    pthread_mutex_init(&out->pre_lock, (const pthread_mutexattr_t *) NULL);
    pthread_mutexattr_init(&latch_attr);
    pthread_mutexattr_settype(&latch_attr, PTHREAD_MUTEX_RECURSIVE);
    pthread_mutex_init(&out->latch_lock, &latch_attr);
    pthread_mutexattr_destroy(&latch_attr);
    pthread_mutex_init(&out->position_query_lock, (const pthread_mutexattr_t *) NULL);
    pthread_cond_init(&out->cond, (const pthread_condattr_t *) NULL);

    if (devices == AUDIO_DEVICE_NONE)
        devices = AUDIO_DEVICE_OUT_SPEAKER;

    out->flags = flags;
    list_init(&out->device_list);
    update_device_list(&out->device_list, devices, address, true /* add devices */);
    out->dev = adev;
    out->hal_op_format = out->hal_ip_format = format = out->format = config->format;
    out->sample_rate = config->sample_rate;
    out->channel_mask = config->channel_mask;
    if (out->channel_mask == AUDIO_CHANNEL_NONE)
        out->supported_channel_masks[0] = AUDIO_CHANNEL_OUT_STEREO;
    else
        out->supported_channel_masks[0] = out->channel_mask;
    out->handle = handle;
    out->bit_width = CODEC_BACKEND_DEFAULT_BIT_WIDTH;
    out->non_blocking = 0;
    out->convert_buffer = NULL;
    out->started = 0;
    out->a2dp_muted = false;
    out->hal_output_suspend_supported = 0;
    out->dynamic_pm_qos_config_supported = 0;
    out->set_dual_mono = false;
    out->prev_card_status_offline = false;
    out->pspd_coeff_sent = false;
    out->mmap_shared_memory_fd = -1; // not open

    if ((flags & AUDIO_OUTPUT_FLAG_BD) &&
        (property_get_bool("vendor.audio.matrix.limiter.enable", false)))
        platform_set_device_params(out, DEVICE_PARAM_LIMITER_ID, 1);

    if (direct_dev &&
        (audio_is_linear_pcm(out->format) ||
         config->format == AUDIO_FORMAT_DEFAULT) &&
        out->flags == AUDIO_OUTPUT_FLAG_NONE) {
        audio_format_t req_format = config->format;
        audio_channel_mask_t req_channel_mask = config->channel_mask;
        uint32_t req_sample_rate = config->sample_rate;

        pthread_mutex_lock(&adev->lock);
        if (is_hdmi) {
            ALOGV("AUDIO_DEVICE_OUT_AUX_DIGITAL and DIRECT|OFFLOAD, check hdmi caps");
            ret = read_hdmi_sink_caps(out);
            if (config->sample_rate == 0)
                config->sample_rate = DEFAULT_OUTPUT_SAMPLING_RATE;
            if (config->channel_mask == AUDIO_CHANNEL_NONE)
                config->channel_mask = AUDIO_CHANNEL_OUT_5POINT1;
            if (config->format == AUDIO_FORMAT_DEFAULT)
                config->format = AUDIO_FORMAT_PCM_16_BIT;
        } else if (is_usb_dev) {
            ret = read_usb_sup_params_and_compare(true /*is_playback*/,
                                                  &config->format,
                                                  &out->supported_formats[0],
                                                  MAX_SUPPORTED_FORMATS,
                                                  &config->channel_mask,
                                                  &out->supported_channel_masks[0],
                                                  MAX_SUPPORTED_CHANNEL_MASKS,
                                                  &config->sample_rate,
                                                  &out->supported_sample_rates[0],
                                                  MAX_SUPPORTED_SAMPLE_RATES);
            ALOGV("plugged dev USB ret %d", ret);
       }

       pthread_mutex_unlock(&adev->lock);
       if (ret != 0) {
            if (ret == -ENOSYS) {
                /* ignore and go with default */
                ret = 0;
            }
            // For MMAP NO IRQ, allow conversions in ADSP
            else if (is_hdmi || (flags & AUDIO_OUTPUT_FLAG_MMAP_NOIRQ) == 0)
                goto error_open;
            else {
                ALOGE("error reading direct dev sink caps");
                goto error_open;
            }

            if (req_sample_rate != 0 && config->sample_rate != req_sample_rate)
                config->sample_rate = req_sample_rate;
            if (req_channel_mask != AUDIO_CHANNEL_NONE && config->channel_mask != req_channel_mask)
                config->channel_mask = req_channel_mask;
            if (req_format != AUDIO_FORMAT_DEFAULT && config->format != req_format)
                config->format = req_format;
        }

        out->sample_rate = config->sample_rate;
        out->channel_mask = config->channel_mask;
        out->format = config->format;
        if (is_hdmi) {
            out->usecase = USECASE_AUDIO_PLAYBACK_HIFI;
            out->config = pcm_config_hdmi_multi;
        } else if (flags & AUDIO_OUTPUT_FLAG_MMAP_NOIRQ) {
            out->usecase = USECASE_AUDIO_PLAYBACK_MMAP;
            out->config = pcm_config_mmap_playback;
            out->stream.start = out_start;
            out->stream.stop = out_stop;
            out->stream.create_mmap_buffer = out_create_mmap_buffer;
            out->stream.get_mmap_position = out_get_mmap_position;
        } else {
            out->usecase = USECASE_AUDIO_PLAYBACK_HIFI;
            out->config = pcm_config_hifi;
        }

        out->config.rate = out->sample_rate;
        out->config.channels = audio_channel_count_from_out_mask(out->channel_mask);
        if (is_hdmi) {
            out->config.period_size = HDMI_MULTI_PERIOD_BYTES / (out->config.channels *
                                                         audio_bytes_per_sample(out->format));
        }
        out->config.format = pcm_format_from_audio_format(out->format);
    }

    /* validate bus device address */
    if (compare_device_type(&out->device_list, AUDIO_DEVICE_OUT_BUS)) {
        /* extract car audio stream index */
        out->car_audio_stream =
            audio_extn_auto_hal_get_car_audio_stream_from_address(address);
        if (out->car_audio_stream < 0) {
            ALOGE("%s: invalid car audio stream %x",
                __func__, out->car_audio_stream);
            ret = -EINVAL;
            goto error_open;
        }
        ALOGV("%s: car_audio_stream %x", __func__, out->car_audio_stream);
    }

    /* Check for VOIP usecase */
    if (is_voip_rx) {
        if (!voice_extn_is_compress_voip_supported()) {
            if (out->sample_rate == 8000 || out->sample_rate == 16000 ||
             out->sample_rate == 32000 || out->sample_rate == 48000) {
                out->channel_mask = audio_extn_utils_is_vendor_enhanced_fwk() ?
                                        config->channel_mask : AUDIO_CHANNEL_OUT_STEREO;
                out->usecase = USECASE_AUDIO_PLAYBACK_VOIP;
                out->format = AUDIO_FORMAT_PCM_16_BIT;
                out->volume_l = INVALID_OUT_VOLUME;
                out->volume_r = INVALID_OUT_VOLUME;

                out->config = default_pcm_config_voip_copp;
                out->config.rate = out->sample_rate;
                uint32_t channel_count =
                        audio_channel_count_from_out_mask(out->channel_mask);
                out->config.channels = channel_count;

                uint32_t buffer_size = get_stream_buffer_size(DEFAULT_VOIP_BUF_DURATION_MS,
                                                              out->sample_rate, out->format,
                                                              channel_count, false);
                uint32_t frame_size = audio_bytes_per_sample(out->format) * channel_count;
                if (frame_size != 0)
                    out->config.period_size = buffer_size / frame_size;
                else
                    ALOGW("%s: frame size is 0 for format %#x", __func__, out->format);
            }
        } else {
                if ((out->dev->mode == AUDIO_MODE_IN_COMMUNICATION ||
                    voice_extn_compress_voip_is_active(out->dev)) &&
                       (voice_extn_compress_voip_is_config_supported(config))) {
                    ret = voice_extn_compress_voip_open_output_stream(out);
                    if (ret != 0) {
                        ALOGE("%s: Compress voip output cannot be opened, error:%d",
                              __func__, ret);
                        goto error_open;
                    }
                } else {
                    out->usecase = GET_USECASE_AUDIO_PLAYBACK_PRIMARY(use_db_as_primary);
                    out->config = GET_PCM_CONFIG_AUDIO_PLAYBACK_PRIMARY(use_db_as_primary);
                }
        }
    } else if (audio_is_linear_pcm(out->format) &&
        out->flags == AUDIO_OUTPUT_FLAG_NONE && is_usb_dev) {
        out->channel_mask = config->channel_mask;
        out->sample_rate = config->sample_rate;
        out->format = config->format;
        out->usecase = USECASE_AUDIO_PLAYBACK_HIFI;
        // does this change?
        out->config = is_hdmi ? pcm_config_hdmi_multi : pcm_config_hifi;
        out->config.rate = config->sample_rate;
        out->config.channels = audio_channel_count_from_out_mask(out->channel_mask);
        out->config.period_size = HDMI_MULTI_PERIOD_BYTES / (out->config.channels *
                                                         audio_bytes_per_sample(config->format));
        out->config.format = pcm_format_from_audio_format(out->format);
    } else if ((out->flags & AUDIO_OUTPUT_FLAG_COMPRESS_OFFLOAD) ||
               (out->flags == AUDIO_OUTPUT_FLAG_DIRECT)) {
        pthread_mutex_lock(&adev->lock);
        bool offline = (adev->card_status == CARD_STATUS_OFFLINE);
        pthread_mutex_unlock(&adev->lock);

        // reject offload during card offline to allow
        // fallback to s/w paths
        if (offline) {
            ret = -ENODEV;
            goto error_open;
        }

        if (config->offload_info.version != AUDIO_INFO_INITIALIZER.version ||
            config->offload_info.size != AUDIO_INFO_INITIALIZER.size) {
            ALOGE("%s: Unsupported Offload information", __func__);
            ret = -EINVAL;
            goto error_open;
        }

        if (config->offload_info.format == 0)
            config->offload_info.format = config->format;
        if (config->offload_info.sample_rate == 0)
            config->offload_info.sample_rate = config->sample_rate;

        if (!is_supported_format(config->offload_info.format) &&
                !audio_extn_passthru_is_supported_format(config->offload_info.format)) {
            ALOGE("%s: Unsupported audio format %x " , __func__, config->offload_info.format);
            ret = -EINVAL;
            goto error_open;
        }

        /* TrueHD only supported for 48k multiples (48k, 96k, 192k) */
        if ((config->offload_info.format == AUDIO_FORMAT_DOLBY_TRUEHD) &&
                (audio_extn_passthru_is_passthrough_stream(out)) &&
                !((config->sample_rate == 48000) ||
                  (config->sample_rate == 96000) ||
                  (config->sample_rate == 192000))) {
            ALOGE("%s: Unsupported sample rate %d for audio format %x",
                    __func__, config->sample_rate, config->offload_info.format);
            ret = -EINVAL;
            goto error_open;
        }

        out->compr_config.codec = (struct snd_codec *)
                                    calloc(1, sizeof(struct snd_codec));

        if (!out->compr_config.codec) {
            ret = -ENOMEM;
            goto error_open;
        }

        out->stream.pause = out_pause;
        out->stream.resume = out_resume;
        out->stream.flush = out_flush;
        out->stream.set_callback = out_set_callback;
        if (out->flags & AUDIO_OUTPUT_FLAG_COMPRESS_OFFLOAD) {
            out->stream.drain = out_drain;
            out->usecase = get_offload_usecase(adev, true /* is_compress */);
            ALOGV("Compress Offload usecase .. usecase selected %d", out->usecase);
        } else {
            out->usecase = get_offload_usecase(adev, false /* is_compress */);
            ALOGV("non-offload DIRECT_usecase ... usecase selected %d ", out->usecase);
        }

        if (out->flags & AUDIO_OUTPUT_FLAG_FAST) {
            ALOGD("%s: Setting latency mode to true", __func__);
#ifdef AUDIO_GKI_ENABLED
            /* out->compr_config.codec->reserved[1] is for flags */
            out->compr_config.codec->reserved[1] |= audio_extn_utils_get_perf_mode_flag();
#else
            out->compr_config.codec->flags |= audio_extn_utils_get_perf_mode_flag();
#endif
        }

        if (out->usecase == USECASE_INVALID) {
            if (compare_device_type(&out->device_list, AUDIO_DEVICE_OUT_AUX_DIGITAL) &&
                    config->format == 0 && config->sample_rate == 0 &&
                    config->channel_mask == 0) {
                ALOGI("%s dummy open to query sink capability",__func__);
                out->usecase = USECASE_AUDIO_PLAYBACK_OFFLOAD;
            } else {
                ALOGE("%s, Max allowed OFFLOAD usecase reached ... ", __func__);
                ret = -EEXIST;
                goto error_open;
            }
        }

        if (config->offload_info.channel_mask)
            out->channel_mask = config->offload_info.channel_mask;
        else if (config->channel_mask) {
            out->channel_mask = config->channel_mask;
            config->offload_info.channel_mask = config->channel_mask;
        } else {
            ALOGE("out->channel_mask not set for OFFLOAD/DIRECT usecase");
            ret = -EINVAL;
            goto error_open;
        }

        format = out->format = config->offload_info.format;
        out->sample_rate = config->offload_info.sample_rate;

        out->bit_width = CODEC_BACKEND_DEFAULT_BIT_WIDTH;

        out->compr_config.codec->id = get_snd_codec_id(config->offload_info.format);
        if (audio_extn_utils_is_dolby_format(config->offload_info.format)) {
            audio_extn_dolby_send_ddp_endp_params(adev);
            audio_extn_dolby_set_dmid(adev);
        }

        out->compr_config.codec->sample_rate =
                    config->offload_info.sample_rate;
        out->compr_config.codec->bit_rate =
                    config->offload_info.bit_rate;
        out->compr_config.codec->ch_in =
                audio_channel_count_from_out_mask(out->channel_mask);
        out->compr_config.codec->ch_out = out->compr_config.codec->ch_in;
        /* Update bit width only for non passthrough usecases.
         * For passthrough usecases, the output will always be opened @16 bit
         */
        if (!audio_extn_passthru_is_passthrough_stream(out))
            out->bit_width = AUDIO_OUTPUT_BIT_WIDTH;

        if (out->flags & AUDIO_OUTPUT_FLAG_TIMESTAMP)
#ifdef AUDIO_GKI_ENABLED
            /* out->compr_config.codec->reserved[1] is for flags */
            out->compr_config.codec->reserved[1] |= COMPRESSED_TIMESTAMP_FLAG;
        ALOGVV("%s : out->compr_config.codec->flags -> (%#x) ", __func__, out->compr_config.codec->reserved[1]);
#else
            out->compr_config.codec->flags |= COMPRESSED_TIMESTAMP_FLAG;
        ALOGVV("%s : out->compr_config.codec->flags -> (%#x) ", __func__, out->compr_config.codec->flags);
#endif

        /*TODO: Do we need to change it for passthrough */
        out->compr_config.codec->format = SND_AUDIOSTREAMFORMAT_RAW;

        if ((config->offload_info.format & AUDIO_FORMAT_MAIN_MASK) == AUDIO_FORMAT_AAC)
             out->compr_config.codec->format = SND_AUDIOSTREAMFORMAT_RAW;
        else if ((config->offload_info.format & AUDIO_FORMAT_MAIN_MASK) == AUDIO_FORMAT_AAC_ADTS)
            out->compr_config.codec->format = SND_AUDIOSTREAMFORMAT_MP4ADTS;
        else if ((config->offload_info.format & AUDIO_FORMAT_MAIN_MASK) == AUDIO_FORMAT_AAC_LATM)
            out->compr_config.codec->format = SND_AUDIOSTREAMFORMAT_MP4LATM;

        if ((config->offload_info.format & AUDIO_FORMAT_MAIN_MASK) ==
             AUDIO_FORMAT_PCM) {

            /*Based on platform support, configure appropriate alsa format for corresponding
             *hal input format.
             */
            out->compr_config.codec->format = hal_format_to_alsa(
                                              config->offload_info.format);

            out->hal_op_format = alsa_format_to_hal(
                                                  out->compr_config.codec->format);
            out->hal_ip_format = out->format;

            /*for direct non-compress playback populate bit_width based on selected alsa format as
             *hal input format and alsa format might differ based on platform support.
             */
            out->bit_width = audio_bytes_per_sample(
                             out->hal_op_format) << 3;

            out->compr_config.fragments = DIRECT_PCM_NUM_FRAGMENTS;

            if (property_get_bool("vendor.audio.offload.buffer.duration.enabled", false)) {
                if ((config->offload_info.duration_us >= MIN_OFFLOAD_BUFFER_DURATION_MS * 1000) &&
                       (config->offload_info.duration_us <= MAX_OFFLOAD_BUFFER_DURATION_MS * 1000))
                    out->info.duration_us = (int64_t)config->offload_info.duration_us;
            }

            /* Check if alsa session is configured with the same format as HAL input format,
             * if not then derive correct fragment size needed to accomodate the
             * conversion of HAL input format to alsa format.
             */
            audio_extn_utils_update_direct_pcm_fragment_size(out);

            /*if hal input and output fragment size is different this indicates HAL input format is
             *not same as the alsa format
             */
            if (out->hal_fragment_size != out->compr_config.fragment_size) {
                /*Allocate a buffer to convert input data to the alsa configured format.
                 *size of convert buffer is equal to the size required to hold one fragment size
                 *worth of pcm data, this is because flinger does not write more than fragment_size
                 */
                out->convert_buffer = calloc(1,out->compr_config.fragment_size);
                if (out->convert_buffer == NULL){
                    ALOGE("Allocation failed for convert buffer for size %d", out->compr_config.fragment_size);
                    ret = -ENOMEM;
                    goto error_open;
                }
            }
        } else if (audio_extn_passthru_is_passthrough_stream(out)) {
            out->compr_config.fragment_size =
                   audio_extn_passthru_get_buffer_size(&config->offload_info);
            out->compr_config.fragments = COMPRESS_OFFLOAD_NUM_FRAGMENTS;
        } else {
            out->compr_config.fragment_size =
                  platform_get_compress_offload_buffer_size(&config->offload_info);
            out->compr_config.fragments = COMPRESS_OFFLOAD_NUM_FRAGMENTS;
        }

        if (out->flags & AUDIO_OUTPUT_FLAG_TIMESTAMP) {
            out->compr_config.fragment_size += sizeof(struct snd_codec_metadata);
        }
        if (config->offload_info.format == AUDIO_FORMAT_FLAC) {
#ifdef AUDIO_GKI_ENABLED
            generic_dec =
                &(out->compr_config.codec->options.generic.reserved[1]);
            ((struct snd_generic_dec_flac *)generic_dec)->sample_size =
                                                AUDIO_OUTPUT_BIT_WIDTH;
#else
            out->compr_config.codec->options.flac_dec.sample_size = AUDIO_OUTPUT_BIT_WIDTH;
#endif
        }

        if (config->offload_info.format == AUDIO_FORMAT_APTX) {
            audio_extn_send_aptx_dec_bt_addr_to_dsp(out);
        }

        if (flags & AUDIO_OUTPUT_FLAG_NON_BLOCKING)
            out->non_blocking = 1;

        if ((flags & AUDIO_OUTPUT_FLAG_TIMESTAMP) &&
            (flags & AUDIO_OUTPUT_FLAG_HW_AV_SYNC)) {
            out->render_mode = RENDER_MODE_AUDIO_STC_MASTER;
        } else if(flags & AUDIO_OUTPUT_FLAG_TIMESTAMP) {
            out->render_mode = RENDER_MODE_AUDIO_MASTER;
        } else {
            out->render_mode = RENDER_MODE_AUDIO_NO_TIMESTAMP;
        }

        memset(&out->channel_map_param, 0,
                sizeof(struct audio_out_channel_map_param));

        out->send_new_metadata = 1;
        out->send_next_track_params = false;
        out->is_compr_metadata_avail = false;
        out->offload_state = OFFLOAD_STATE_IDLE;
        out->playback_started = 0;
        out->writeAt.tv_sec = 0;
        out->writeAt.tv_nsec = 0;

        audio_extn_dts_create_state_notifier_node(out->usecase);

        ALOGV("%s: offloaded output offload_info version %04x bit rate %d",
                __func__, config->offload_info.version,
                config->offload_info.bit_rate);

        /* Check if DSD audio format is supported in codec
         * and there is no active native DSD use case
         */

        if ((config->format == AUDIO_FORMAT_DSD) &&
                (!platform_check_codec_dsd_support(adev->platform) ||
                audio_is_dsd_native_stream_active(adev))) {
            ret = -EINVAL;
            goto error_open;
        }

        /* Disable gapless if any of the following is true
         * passthrough playback
         * AV playback
         * non compressed Direct playback
         */
        if (audio_extn_passthru_is_passthrough_stream(out) ||
                (config->format == AUDIO_FORMAT_DSD) ||
                (config->format == AUDIO_FORMAT_IEC61937) ||
                config->offload_info.has_video ||
                !(out->flags & AUDIO_OUTPUT_FLAG_COMPRESS_OFFLOAD)) {
            check_and_set_gapless_mode(adev, false);
        } else
            check_and_set_gapless_mode(adev, true);

        if (audio_extn_passthru_is_passthrough_stream(out)) {
            out->flags |= AUDIO_OUTPUT_FLAG_COMPRESS_PASSTHROUGH;
        }
        if (config->format == AUDIO_FORMAT_DSD) {
            out->flags |= AUDIO_OUTPUT_FLAG_COMPRESS_PASSTHROUGH;
#ifdef AUDIO_GKI_ENABLED
            /* out->compr_config.codec->reserved[0] is for compr_passthr */
            out->compr_config.codec->reserved[0] = PASSTHROUGH_DSD;
#else
            out->compr_config.codec->compr_passthr = PASSTHROUGH_DSD;
#endif
        }

        create_offload_callback_thread(out);

    } else if (out->flags & AUDIO_OUTPUT_FLAG_INCALL_MUSIC) {
          switch (config->sample_rate) {
            case 0:
                out->sample_rate = DEFAULT_OUTPUT_SAMPLING_RATE;
                break;
            case 8000:
            case 16000:
            case 48000:
                out->sample_rate = config->sample_rate;
                break;
            default:
                ALOGE("%s: Unsupported sampling rate %d for Incall Music", __func__,
                      config->sample_rate);
                config->sample_rate = DEFAULT_OUTPUT_SAMPLING_RATE;
                ret = -EINVAL;
                goto error_open;
        }
        //FIXME: add support for MONO stream configuration when audioflinger mixer supports it
        switch (config->channel_mask) {
            case AUDIO_CHANNEL_NONE:
            case AUDIO_CHANNEL_OUT_STEREO:
                out->channel_mask = AUDIO_CHANNEL_OUT_STEREO;
                break;
            default:
                ALOGE("%s: Unsupported channel mask %#x for Incall Music", __func__,
                      config->channel_mask);
                config->channel_mask = AUDIO_CHANNEL_OUT_STEREO;
                ret = -EINVAL;
                goto error_open;
        }
        switch (config->format) {
            case AUDIO_FORMAT_DEFAULT:
            case AUDIO_FORMAT_PCM_16_BIT:
                out->format = AUDIO_FORMAT_PCM_16_BIT;
                break;
            default:
                ALOGE("%s: Unsupported format %#x for Incall Music", __func__,
                      config->format);
                config->format = AUDIO_FORMAT_PCM_16_BIT;
                ret = -EINVAL;
                goto error_open;
        }

        ret = voice_extn_check_and_set_incall_music_usecase(adev, out);
        if (ret != 0) {
            ALOGE("%s: Incall music delivery usecase cannot be set error:%d",
                __func__, ret);
            goto error_open;
        }
    } else if (is_single_device_type_equal(&out->device_list,
                                           AUDIO_DEVICE_OUT_TELEPHONY_TX)) {
        switch (config->sample_rate) {
            case 0:
                out->sample_rate = AFE_PROXY_SAMPLING_RATE;
                break;
            case 8000:
            case 16000:
            case 48000:
                out->sample_rate = config->sample_rate;
                break;
            default:
                ALOGE("%s: Unsupported sampling rate %d for Telephony TX", __func__,
                      config->sample_rate);
                config->sample_rate = AFE_PROXY_SAMPLING_RATE;
                ret = -EINVAL;
                break;
        }
        //FIXME: add support for MONO stream configuration when audioflinger mixer supports it
        switch (config->channel_mask) {
            case AUDIO_CHANNEL_NONE:
                out->channel_mask = AUDIO_CHANNEL_OUT_STEREO;
                break;
            case AUDIO_CHANNEL_OUT_STEREO:
                out->channel_mask = config->channel_mask;
                break;
            default:
                ALOGE("%s: Unsupported channel mask %#x for Telephony TX", __func__,
                      config->channel_mask);
                config->channel_mask = AUDIO_CHANNEL_OUT_STEREO;
                ret = -EINVAL;
                break;
        }
        switch (config->format) {
            case AUDIO_FORMAT_DEFAULT:
                out->format = AUDIO_FORMAT_PCM_16_BIT;
                break;
            case AUDIO_FORMAT_PCM_16_BIT:
                out->format = config->format;
                break;
            default:
                ALOGE("%s: Unsupported format %#x for Telephony TX", __func__,
                      config->format);
                config->format = AUDIO_FORMAT_PCM_16_BIT;
                ret = -EINVAL;
                break;
        }
        if (ret != 0)
            goto error_open;

        out->usecase = USECASE_AUDIO_PLAYBACK_AFE_PROXY;
        out->config = pcm_config_afe_proxy_playback;
        out->config.rate = out->sample_rate;
        out->config.channels =
                audio_channel_count_from_out_mask(out->channel_mask);
        out->config.format = pcm_format_from_audio_format(out->format);
        adev->voice_tx_output = out;
    } else {
        unsigned int channels = 0;
        /*Update config params to default if not set by the caller*/
        if (config->sample_rate == 0)
            config->sample_rate = DEFAULT_OUTPUT_SAMPLING_RATE;
        if (config->channel_mask == AUDIO_CHANNEL_NONE)
            config->channel_mask = AUDIO_CHANNEL_OUT_STEREO;
        if (config->format == AUDIO_FORMAT_DEFAULT)
            config->format = AUDIO_FORMAT_PCM_16_BIT;

        channels = audio_channel_count_from_out_mask(out->channel_mask);

        if (out->flags & AUDIO_OUTPUT_FLAG_INTERACTIVE) {
            out->usecase = get_interactive_usecase(adev);
            out->config = pcm_config_low_latency;
        } else if (out->flags & AUDIO_OUTPUT_FLAG_RAW) {
            out->usecase = USECASE_AUDIO_PLAYBACK_ULL;
            out->realtime = may_use_noirq_mode(adev, USECASE_AUDIO_PLAYBACK_ULL,
                                               out->flags);
            out->config = out->realtime ? pcm_config_rt : pcm_config_low_latency;
        } else if (out->flags & AUDIO_OUTPUT_FLAG_MMAP_NOIRQ) {
            out->usecase = USECASE_AUDIO_PLAYBACK_MMAP;
            out->config = pcm_config_mmap_playback;
            out->stream.start = out_start;
            out->stream.stop = out_stop;
            out->stream.create_mmap_buffer = out_create_mmap_buffer;
            out->stream.get_mmap_position = out_get_mmap_position;
        } else if (out->flags & AUDIO_OUTPUT_FLAG_FAST) {
            out->usecase = USECASE_AUDIO_PLAYBACK_LOW_LATENCY;
            out->hal_output_suspend_supported =
                property_get_bool("vendor.audio.hal.output.suspend.supported", false);
            out->dynamic_pm_qos_config_supported =
                property_get_bool("vendor.audio.hal.dynamic.qos.config.supported", false);
            if (!out->dynamic_pm_qos_config_supported) {
                ALOGI("%s: dynamic qos voting not enabled for platform", __func__);
            } else {
                ALOGI("%s: dynamic qos voting enabled for platform", __func__);
                //the mixer path will be a string similar to "low-latency-playback resume"
                strlcpy(out->pm_qos_mixer_path, use_case_table[out->usecase], MAX_MIXER_PATH_LEN);
                strlcat(out->pm_qos_mixer_path,
                            " resume", MAX_MIXER_PATH_LEN);
                ALOGI("%s: created %s pm_qos_mixer_path" , __func__,
                        out->pm_qos_mixer_path);
            }
            out->config = pcm_config_low_latency;
        } else if (out->flags & AUDIO_OUTPUT_FLAG_DEEP_BUFFER) {
            out->usecase = USECASE_AUDIO_PLAYBACK_DEEP_BUFFER;
            out->config = pcm_config_deep_buffer;
            out->config.period_size = get_output_period_size(config->sample_rate, out->format,
                                                 channels, DEEP_BUFFER_OUTPUT_PERIOD_DURATION);
            if (out->config.period_size <= 0) {
                ALOGE("Invalid configuration period size is not valid");
                ret = -EINVAL;
                goto error_open;
            }
        } else if (flags & AUDIO_OUTPUT_FLAG_TTS) {
            out->usecase = USECASE_AUDIO_PLAYBACK_TTS;
            out->config = pcm_config_deep_buffer;
        } else if (config->channel_mask & AUDIO_CHANNEL_HAPTIC_ALL) {
            out->usecase = USECASE_AUDIO_PLAYBACK_WITH_HAPTICS;
            out->config = pcm_config_haptics_audio;
            if (force_haptic_path)
                adev->haptics_config = pcm_config_haptics_audio;
            else
                adev->haptics_config = pcm_config_haptics;

            channels =
                audio_channel_count_from_out_mask(out->channel_mask & ~AUDIO_CHANNEL_HAPTIC_ALL);

            if (force_haptic_path) {
                out->config.channels = 1;
                adev->haptics_config.channels = 1;
            } else
                adev->haptics_config.channels = audio_channel_count_from_out_mask(out->channel_mask & AUDIO_CHANNEL_HAPTIC_ALL);
        } else if (compare_device_type(&out->device_list, AUDIO_DEVICE_OUT_BUS)) {
            ret = audio_extn_auto_hal_open_output_stream(out);
            if (ret) {
                ALOGE("%s: Failed to open output stream for bus device", __func__);
                ret = -EINVAL;
                goto error_open;
            }
        } else {
            /* primary path is the default path selected if no other outputs are available/suitable */
            out->usecase = GET_USECASE_AUDIO_PLAYBACK_PRIMARY(use_db_as_primary);
            out->config = GET_PCM_CONFIG_AUDIO_PLAYBACK_PRIMARY(use_db_as_primary);
        }
        out->hal_ip_format = format = out->format;
        out->config.format = hal_format_to_pcm(out->hal_ip_format);
        out->hal_op_format = pcm_format_to_hal(out->config.format);
        out->bit_width = format_to_bitwidth_table[out->hal_op_format] << 3;
        out->config.rate = config->sample_rate;
        out->sample_rate = out->config.rate;
        out->config.channels = channels;
        if (out->hal_ip_format != out->hal_op_format) {
            uint32_t buffer_size = out->config.period_size *
                                   format_to_bitwidth_table[out->hal_op_format] *
                                   out->config.channels;
            out->convert_buffer = calloc(1, buffer_size);
            if (out->convert_buffer == NULL){
                ALOGE("Allocation failed for convert buffer for size %d",
                       out->compr_config.fragment_size);
                ret = -ENOMEM;
                goto error_open;
            }
            ALOGD("Convert buffer allocated of size %d", buffer_size);
        }
    }

    ALOGV("%s devices:%d, format:%x, out->sample_rate:%d,out->bit_width:%d out->format:%d out->flags:%x, flags: %x usecase %d",
          __func__, devices, format, out->sample_rate, out->bit_width, out->format, out->flags, flags, out->usecase);

    /* TODO remove this hardcoding and check why width is zero*/
    if (out->bit_width == 0)
        out->bit_width = 16;
    audio_extn_utils_update_stream_output_app_type_cfg(adev->platform,
                                                &adev->streams_output_cfg_list,
                                                &out->device_list, out->flags,
                                                out->hal_op_format, out->sample_rate,
                                                out->bit_width, out->channel_mask, out->profile,
                                                &out->app_type_cfg);
    if ((out->usecase == (audio_usecase_t)(GET_USECASE_AUDIO_PLAYBACK_PRIMARY(use_db_as_primary))) ||
        (flags & AUDIO_OUTPUT_FLAG_PRIMARY)) {
        /* Ensure the default output is not selected twice */
        if(adev->primary_output == NULL)
            adev->primary_output = out;
        else {
            ALOGE("%s: Primary output is already opened", __func__);
            ret = -EEXIST;
            goto error_open;
        }
    }

    /* Check if this usecase is already existing */
    pthread_mutex_lock(&adev->lock);
    if ((get_usecase_from_list(adev, out->usecase) != NULL) &&
        (out->usecase != USECASE_COMPRESS_VOIP_CALL)) {
        ALOGE("%s: Usecase (%d) is already present", __func__, out->usecase);
        pthread_mutex_unlock(&adev->lock);
        ret = -EEXIST;
        goto error_open;
    }

    pthread_mutex_unlock(&adev->lock);

    out->stream.common.get_sample_rate = out_get_sample_rate;
    out->stream.common.set_sample_rate = out_set_sample_rate;
    out->stream.common.get_buffer_size = out_get_buffer_size;
    out->stream.common.get_channels = out_get_channels;
    out->stream.common.get_format = out_get_format;
    out->stream.common.set_format = out_set_format;
    out->stream.common.standby = out_standby;
    out->stream.common.dump = out_dump;
    out->stream.common.set_parameters = out_set_parameters;
    out->stream.common.get_parameters = out_get_parameters;
    out->stream.common.add_audio_effect = out_add_audio_effect;
    out->stream.common.remove_audio_effect = out_remove_audio_effect;
    out->stream.get_latency = out_get_latency;
    out->stream.set_volume = out_set_volume;
#ifdef NO_AUDIO_OUT
    out->stream.write = out_write_for_no_output;
#else
    out->stream.write = out_write;
#endif
    out->stream.get_render_position = out_get_render_position;
    out->stream.get_next_write_timestamp = out_get_next_write_timestamp;
    out->stream.get_presentation_position = out_get_presentation_position;

    if (out->realtime)
        out->af_period_multiplier = af_period_multiplier;
    else
        out->af_period_multiplier = 1;

    out->kernel_buffer_size = out->config.period_size * out->config.period_count;

    out->standby = 1;
    out->volume_l = PLAYBACK_GAIN_MAX;
    out->volume_r = PLAYBACK_GAIN_MAX;
    /* out->muted = false; by calloc() */
    /* out->written = 0; by calloc() */

    config->format = out->stream.common.get_format(&out->stream.common);
    config->channel_mask = out->stream.common.get_channels(&out->stream.common);
    config->sample_rate = out->stream.common.get_sample_rate(&out->stream.common);
    register_format(out->format, out->supported_formats);
    register_channel_mask(out->channel_mask, out->supported_channel_masks);
    register_sample_rate(out->sample_rate, out->supported_sample_rates);

#ifndef LINUX_ENABLED
    out->error_log = error_log_create(
            ERROR_LOG_ENTRIES,
            1000000000 /* aggregate consecutive identical errors within one second in ns */);
#endif
    /*
       By locking output stream before registering, we allow the callback
       to update stream's state only after stream's initial state is set to
       adev state.
    */
    lock_output_stream(out);
    audio_extn_snd_mon_register_listener(out, out_snd_mon_cb);
    pthread_mutex_lock(&adev->lock);
    out->card_status = adev->card_status;
    pthread_mutex_unlock(&adev->lock);
    pthread_mutex_unlock(&out->lock);

    stream_app_type_cfg_init(&out->app_type_cfg);

    *stream_out = &out->stream;
    ALOGD("%s: Stream (%p) picks up usecase (%s)", __func__, &out->stream,
           use_case_table[out->usecase]);

    if (out->flags & AUDIO_OUTPUT_FLAG_COMPRESS_OFFLOAD)
        audio_extn_dts_notify_playback_state(out->usecase, 0, out->sample_rate,
                                             popcount(out->channel_mask), out->playback_started);
    /* setup a channel for client <--> adsp communication for stream events */
    is_direct_passthough = audio_extn_passthru_is_direct_passthrough(out);
    if ((out->flags & AUDIO_OUTPUT_FLAG_COMPRESS_OFFLOAD) ||
            (out->flags & AUDIO_OUTPUT_FLAG_DIRECT_PCM) ||
        audio_extn_ip_hdlr_intf_supported_for_copp(adev->platform) ||
        (audio_extn_ip_hdlr_intf_supported(config->format, is_direct_passthough, false))) {
        hdlr_stream_cfg.pcm_device_id = platform_get_pcm_device_id(
                out->usecase, PCM_PLAYBACK);
        hdlr_stream_cfg.flags = out->flags;
        hdlr_stream_cfg.type = PCM_PLAYBACK;
        ret = audio_extn_adsp_hdlr_stream_open(&out->adsp_hdlr_stream_handle,
                &hdlr_stream_cfg);
        if (ret) {
            ALOGE("%s: adsp_hdlr_stream_open failed %d",__func__, ret);
            out->adsp_hdlr_stream_handle = NULL;
        }
    }
    ip_hdlr_stream = audio_extn_ip_hdlr_intf_supported(config->format,
                                            is_direct_passthough, false);
    ip_hdlr_dev = audio_extn_ip_hdlr_intf_supported_for_copp(adev->platform);
    if (ip_hdlr_stream || ip_hdlr_dev ) {
        ret = audio_extn_ip_hdlr_intf_init(&out->ip_hdlr_handle, NULL, NULL, adev, out->usecase);
        if (ret < 0) {
            ALOGE("%s: audio_extn_ip_hdlr_intf_init failed %d",__func__, ret);
            out->ip_hdlr_handle = NULL;
        }
    }

    ret = io_streams_map_insert(adev, &out->stream.common,
                            out->handle, AUDIO_PATCH_HANDLE_NONE);
    if (ret != 0)
        goto error_open;

    out->out_ctxt.output = out;

    pthread_mutex_lock(&adev->lock);
    list_add_tail(&adev->active_outputs_list, &out->out_ctxt.list);
    pthread_mutex_unlock(&adev->lock);

    ALOGV("%s: exit", __func__);
    return 0;

error_open:
    if (out->convert_buffer)
        free(out->convert_buffer);
    free(out);
    *stream_out = NULL;
    ALOGD("%s: exit: ret %d", __func__, ret);
    return ret;
}

void adev_close_output_stream(struct audio_hw_device *dev __unused,
                                     struct audio_stream_out *stream)
{
    struct stream_out *out = (struct stream_out *)stream;
    struct audio_device *adev = out->dev;
    int ret = 0;

    ALOGD("%s: enter:stream_handle(%s)",__func__, use_case_table[out->usecase]);

    io_streams_map_remove(adev, out->handle);

    // remove out_ctxt early to prevent the stream
    // being opened in a race condition
    pthread_mutex_lock(&adev->lock);
    list_remove(&out->out_ctxt.list);
    pthread_mutex_unlock(&adev->lock);

    // must deregister from sndmonitor first to prevent races
    // between the callback and close_stream
    audio_extn_snd_mon_unregister_listener(out);

    /* close adsp hdrl session before standby */
    if (out->adsp_hdlr_stream_handle) {
        ret = audio_extn_adsp_hdlr_stream_close(out->adsp_hdlr_stream_handle);
        if (ret)
            ALOGE("%s: adsp_hdlr_stream_close failed %d",__func__, ret);
        out->adsp_hdlr_stream_handle = NULL;
    }

    if (out->ip_hdlr_handle) {
        audio_extn_ip_hdlr_intf_deinit(out->ip_hdlr_handle);
        out->ip_hdlr_handle = NULL;
    }

    if (out->usecase == USECASE_COMPRESS_VOIP_CALL) {
        pthread_mutex_lock(&adev->lock);
        ret = voice_extn_compress_voip_close_output_stream(&stream->common);
        out->started = 0;
        pthread_mutex_unlock(&adev->lock);
        if(ret != 0)
            ALOGE("%s: Compress voip output cannot be closed, error:%d",
                  __func__, ret);
    } else
        out_standby(&stream->common);

    if (is_offload_usecase(out->usecase)) {
        audio_extn_dts_remove_state_notifier_node(out->usecase);
        destroy_offload_callback_thread(out);
        free_offload_usecase(adev, out->usecase);
        if (out->compr_config.codec != NULL)
            free(out->compr_config.codec);
    }

    out->a2dp_muted = false;

    if (is_interactive_usecase(out->usecase))
        free_interactive_usecase(adev, out->usecase);

    if (out->convert_buffer != NULL) {
        free(out->convert_buffer);
        out->convert_buffer = NULL;
    }

    if (adev->voice_tx_output == out)
        adev->voice_tx_output = NULL;

#ifndef LINUX_ENABLED
    error_log_destroy(out->error_log);
    out->error_log = NULL;
#endif
    if (adev->primary_output == out)
        adev->primary_output = NULL;

    pthread_cond_destroy(&out->cond);
    pthread_mutex_destroy(&out->lock);
    pthread_mutex_destroy(&out->pre_lock);
    pthread_mutex_destroy(&out->latch_lock);
    pthread_mutex_destroy(&out->position_query_lock);

    pthread_mutex_lock(&adev->lock);
    clear_devices(&out->device_list);
    free(stream);
    pthread_mutex_unlock(&adev->lock);
    ALOGV("%s: exit", __func__);
}

void in_set_power_policy(uint8_t enable)
{
    struct listnode *node;

    ALOGD("%s: Enter, state %d", __func__, enable);

    pthread_mutex_lock(&adev->lock);
    adev->in_power_policy = enable ? POWER_POLICY_STATUS_ONLINE : POWER_POLICY_STATUS_OFFLINE;
    pthread_mutex_unlock(&adev->lock);

    if (!enable) {
        list_for_each(node, &adev->active_inputs_list) {
            streams_input_ctxt_t *in_ctxt = node_to_item(node,
                                                         streams_input_ctxt_t,
                                                         list);
            struct stream_in *in = in_ctxt->input;
            in_standby(&in->stream.common);
        }
    }

    ALOGD("%s: Exit", __func__);
}

void out_set_power_policy(uint8_t enable)
{
    struct listnode *node;

    ALOGD("%s: Enter, state %d", __func__, enable);

    pthread_mutex_lock(&adev->lock);
    adev->out_power_policy = enable ? POWER_POLICY_STATUS_ONLINE : POWER_POLICY_STATUS_OFFLINE;
    pthread_mutex_unlock(&adev->lock);

    if (!enable) {
        list_for_each(node, &adev->active_outputs_list) {
            streams_output_ctxt_t *out_ctxt = node_to_item(node,
                                                           streams_output_ctxt_t,
                                                           list);
            struct stream_out *out = out_ctxt->output;
            out_on_error(&out->stream.common);
        }
    }

    ALOGD("%s: Exit", __func__);
}
static int adev_set_parameters(struct audio_hw_device *dev, const char *kvpairs)
{
    struct audio_device *adev = (struct audio_device *)dev;
    struct str_parms *parms;
    char value[32];
    int val;
    int ret;
    int status = 0;
    bool a2dp_reconfig = false;
    struct listnode *node;
    int controller = -1, stream = -1;

    ALOGD("%s: enter: %s", __func__, kvpairs);
    parms = str_parms_create_str(kvpairs);

    if (!parms)
        goto error;

    /* notify adev and input/output streams on the snd card status */
    adev_snd_mon_cb((void *)adev, parms);

    ret = str_parms_get_str(parms, "SND_CARD_STATUS", value, sizeof(value));
    if (ret >= 0) {
        list_for_each(node, &adev->active_outputs_list) {
            streams_output_ctxt_t *out_ctxt = node_to_item(node,
                                                streams_output_ctxt_t,
                                                list);
            out_snd_mon_cb((void *)out_ctxt->output, parms);
        }

        list_for_each(node, &adev->active_inputs_list) {
            streams_input_ctxt_t *in_ctxt = node_to_item(node,
                                                streams_input_ctxt_t,
                                                list);
            in_snd_mon_cb((void *)in_ctxt->input, parms);
        }
    }

    pthread_mutex_lock(&adev->lock);
    ret = str_parms_get_str(parms, "BT_SCO", value, sizeof(value));
    if (ret >= 0) {
        /* When set to false, HAL should disable EC and NS */
        if (strcmp(value, AUDIO_PARAMETER_VALUE_ON) == 0){
            adev->bt_sco_on = true;
            /*
             * When ever BT_SCO=ON arrives, make sure to route
             * all use cases to SCO device, otherwise due to delay in
             * BT_SCO=ON and lack of synchronization with create audio patch
             * request for SCO device, some times use case not routed properly to
             * SCO device
             */
            struct audio_usecase *usecase;
            struct listnode *node;
            list_for_each(node, &adev->usecase_list) {
                usecase = node_to_item(node, struct audio_usecase, list);
                if (usecase->stream.in && (usecase->type == PCM_CAPTURE) &&
                    (!is_btsco_device(SND_DEVICE_NONE, usecase->in_snd_device)) && (is_sco_in_device_type(&usecase->stream.in->device_list))) {
                    ALOGD("BT_SCO ON, switch all in use case to it");
                    select_devices(adev, usecase->id);
                    }
                if (usecase->stream.out && (usecase->type == PCM_PLAYBACK ||
                                            usecase->type == VOICE_CALL) &&
                    (!is_btsco_device(usecase->out_snd_device, SND_DEVICE_NONE)) && (is_sco_out_device_type(&usecase->stream.out->device_list))) {
                     ALOGD("BT_SCO ON, switch all out use case to it");
                     select_devices(adev, usecase->id);
                    }
            }
         }
         else {
            adev->bt_sco_on = false;
            audio_extn_sco_reset_configuration();
        }
    }

    status = voice_set_parameters(adev, parms);
    if (status != 0)
        goto done;

    status = platform_set_parameters(adev->platform, parms);
    if (status != 0)
        goto done;

    ret = str_parms_get_str(parms, AUDIO_PARAMETER_KEY_BT_NREC, value, sizeof(value));
    if (ret >= 0) {
        /* When set to false, HAL should disable EC and NS */
        if (strcmp(value, AUDIO_PARAMETER_VALUE_ON) == 0)
            adev->bluetooth_nrec = true;
        else
            adev->bluetooth_nrec = false;
    }

    ret = str_parms_get_str(parms, "screen_state", value, sizeof(value));
    if (ret >= 0) {
        if (strcmp(value, AUDIO_PARAMETER_VALUE_ON) == 0)
            adev->screen_off = false;
        else
            adev->screen_off = true;
        audio_extn_sound_trigger_update_screen_status(adev->screen_off);
    }

    ret = str_parms_get_int(parms, "rotation", &val);
    if (ret >= 0) {
        bool reverse_speakers = false;
        int camera_rotation = CAMERA_ROTATION_LANDSCAPE;
        switch (val) {
        // FIXME: note that the code below assumes that the speakers are in the correct placement
        //   relative to the user when the device is rotated 90deg from its default rotation. This
        //   assumption is device-specific, not platform-specific like this code.
        case 270:
            reverse_speakers = true;
            camera_rotation = CAMERA_ROTATION_INVERT_LANDSCAPE;
            break;
        case 0:
        case 180:
            camera_rotation = CAMERA_ROTATION_PORTRAIT;
            break;
        case 90:
            camera_rotation = CAMERA_ROTATION_LANDSCAPE;
            break;
        default:
            ALOGE("%s: unexpected rotation of %d", __func__, val);
            status = -EINVAL;
        }
        if (status == 0) {
            // check and set swap
            //   - check if orientation changed and speaker active
            //   - set rotation and cache the rotation value
            adev->camera_orientation =
                (adev->camera_orientation & ~CAMERA_ROTATION_MASK) | camera_rotation;
            if (!audio_extn_is_maxx_audio_enabled())
                platform_check_and_set_swap_lr_channels(adev, reverse_speakers);
        }
    }

    ret = str_parms_get_str(parms, AUDIO_PARAMETER_KEY_BT_SCO_WB, value, sizeof(value));
    if (ret >= 0) {
        if (strcmp(value, AUDIO_PARAMETER_VALUE_ON) == 0)
            adev->bt_wb_speech_enabled = true;
        else
            adev->bt_wb_speech_enabled = false;
    }

    ret = str_parms_get_str(parms, "bt_swb", value, sizeof(value));
    if (ret >= 0) {
        val = atoi(value);
        adev->swb_speech_mode = val;
    }

    ret = str_parms_get_str(parms, AUDIO_PARAMETER_DEVICE_CONNECT, value, sizeof(value));
    if (ret >= 0) {
        val = atoi(value);
        audio_devices_t device = (audio_devices_t) val;
        if (audio_is_output_device(val) &&
            (val & AUDIO_DEVICE_OUT_AUX_DIGITAL)) {
            ALOGV("cache new ext disp type and edid");
            platform_get_controller_stream_from_params(parms, &controller, &stream);
            platform_set_ext_display_device_v2(adev->platform, controller, stream);
            ret = platform_get_ext_disp_type_v2(adev->platform, controller, stream);
            if (ret < 0) {
                ALOGE("%s: Failed to query disp type, ret:%d", __func__, ret);
            } else {
                platform_cache_edid_v2(adev->platform, controller, stream);
            }
        } else if (audio_is_usb_out_device(device) || audio_is_usb_in_device(device)) {
            /*
             * Do not allow AFE proxy port usage by WFD source when USB headset is connected.
             * Per AudioPolicyManager, USB device is higher priority than WFD.
             * For Voice call over USB headset, voice call audio is routed to AFE proxy ports.
             * If WFD use case occupies AFE proxy, it may result unintended behavior while
             * starting voice call on USB
             */
            ret = str_parms_get_str(parms, "card", value, sizeof(value));
            if (ret >= 0)
                audio_extn_usb_add_device(device, atoi(value));

            if (!audio_extn_usb_is_tunnel_supported()) {
                ALOGV("detected USB connect .. disable proxy");
                adev->allow_afe_proxy_usage = false;
            }
        } else if (audio_is_hearing_aid_out_device(device) &&
                   property_get_bool("persist.vendor.audio.ha_proxy.enabled", false)) {
            adev->ha_proxy_enable = true;
        }
    }

    ret = str_parms_get_str(parms, AUDIO_PARAMETER_DEVICE_DISCONNECT, value, sizeof(value));
    if (ret >= 0) {
        val = atoi(value);
        audio_devices_t device = (audio_devices_t) val;
        /*
         * The HDMI / Displayport disconnect handling has been moved to
         * audio extension to ensure that its parameters are not
         * invalidated prior to updating sysfs of the disconnect event
         * Invalidate will be handled by audio_extn_ext_disp_set_parameters()
         */
        if (audio_is_usb_out_device(device) || audio_is_usb_in_device(device)) {
            ret = str_parms_get_str(parms, "card", value, sizeof(value));
            if (ret >= 0)
                audio_extn_usb_remove_device(device, atoi(value));

            if (!audio_extn_usb_is_tunnel_supported()) {
                ALOGV("detected USB disconnect .. enable proxy");
                adev->allow_afe_proxy_usage = true;
            }
        } else if (audio_is_hearing_aid_out_device(device)) {
            adev->ha_proxy_enable = false;
        }
    }

    audio_extn_qdsp_set_parameters(adev, parms);

    status = audio_extn_a2dp_set_parameters(parms, &a2dp_reconfig);
    if (status >= 0 && a2dp_reconfig) {
        struct audio_usecase *usecase;
        struct listnode *node;
        list_for_each(node, &adev->usecase_list) {
            usecase = node_to_item(node, struct audio_usecase, list);
            if ((usecase->stream.out == NULL) || (usecase->type != PCM_PLAYBACK))
                continue;

            if (is_a2dp_out_device_type(&usecase->device_list)) {
                ALOGD("reconfigure a2dp... forcing device switch");
                audio_extn_a2dp_set_handoff_mode(true);
                ALOGD("Switching to speaker and muting the stream before select_devices");
                check_a2dp_restore_l(adev, usecase->stream.out, false);
                //force device switch to re configure encoder
                select_devices(adev, usecase->id);
                ALOGD("Unmuting the stream after select_devices");
                check_a2dp_restore_l(adev, usecase->stream.out, true);
                audio_extn_a2dp_set_handoff_mode(false);
                break;
            } else if (is_offload_usecase(usecase->stream.out->usecase)) {
                pthread_mutex_lock(&usecase->stream.out->latch_lock);
                if (usecase->stream.out->a2dp_muted) {
                    pthread_mutex_unlock(&usecase->stream.out->latch_lock);
                    reassign_device_list(&usecase->stream.out->device_list,
                                         AUDIO_DEVICE_OUT_BLUETOOTH_A2DP, "");
                    check_a2dp_restore_l(adev, usecase->stream.out, true);
                    break;
                }
                pthread_mutex_unlock(&usecase->stream.out->latch_lock);
            }
        }
    }

    //handle vr audio setparam
    ret = str_parms_get_str(parms, AUDIO_PARAMETER_KEY_VR_AUDIO_MODE,
        value, sizeof(value));
    if (ret >= 0) {
        ALOGI("Setting vr mode to be %s", value);
        if (!strncmp(value, "true", 4)) {
            adev->vr_audio_mode_enabled = true;
            ALOGI("Setting vr mode to true");
        } else if (!strncmp(value, "false", 5)) {
            adev->vr_audio_mode_enabled = false;
            ALOGI("Setting vr mode to false");
        } else {
            ALOGI("wrong vr mode set");
        }
    }

    //FIXME: to be replaced by proper video capture properties API
    ret = str_parms_get_str(parms, AUDIO_PARAMETER_KEY_CAMERA_FACING, value, sizeof(value));
    if (ret >= 0) {
        int camera_facing = CAMERA_FACING_BACK;
        if (strcmp(value, AUDIO_PARAMETER_VALUE_FRONT) == 0)
            camera_facing = CAMERA_FACING_FRONT;
        else if (strcmp(value, AUDIO_PARAMETER_VALUE_BACK) == 0)
            camera_facing = CAMERA_FACING_BACK;
        else {
            ALOGW("%s: invalid camera facing value: %s", __func__, value);
            goto done;
        }
        adev->camera_orientation =
                       (adev->camera_orientation & ~CAMERA_FACING_MASK) | camera_facing;
        struct audio_usecase *usecase;
        struct listnode *node;
        list_for_each(node, &adev->usecase_list) {
            usecase = node_to_item(node, struct audio_usecase, list);
            struct stream_in *in = usecase->stream.in;
            if (usecase->type == PCM_CAPTURE && in != NULL &&
                    in->source == AUDIO_SOURCE_CAMCORDER && !in->standby) {
                select_devices(adev, in->usecase);
            }
        }
    }

<<<<<<< HEAD
    amplifier_set_parameters(parms);
=======
    audio_extn_auto_hal_set_parameters(adev, parms);
>>>>>>> f0a11ec3
    audio_extn_set_parameters(adev, parms);
done:
    str_parms_destroy(parms);
    pthread_mutex_unlock(&adev->lock);
error:
    ALOGV("%s: exit with code(%d)", __func__, status);
    return status;
}

static char* adev_get_parameters(const struct audio_hw_device *dev,
                                 const char *keys)
{
    ALOGD("%s:%s", __func__, keys);

    struct audio_device *adev = (struct audio_device *)dev;
    struct str_parms *reply = str_parms_create();
    struct str_parms *query = str_parms_create_str(keys);
    char *str;
    char value[256] = {0};
    int ret = 0;

    if (!query || !reply) {
        if (reply) {
            str_parms_destroy(reply);
        }
        if (query) {
            str_parms_destroy(query);
        }
        ALOGE("adev_get_parameters: failed to create query or reply");
        return NULL;
    }

    //handle vr audio getparam

    ret = str_parms_get_str(query,
        AUDIO_PARAMETER_KEY_VR_AUDIO_MODE,
        value, sizeof(value));

    if (ret >= 0) {
        bool vr_audio_enabled = false;
        pthread_mutex_lock(&adev->lock);
        vr_audio_enabled = adev->vr_audio_mode_enabled;
        pthread_mutex_unlock(&adev->lock);

        ALOGV("getting vr mode to %d", vr_audio_enabled);

        if (vr_audio_enabled) {
            str_parms_add_str(reply, AUDIO_PARAMETER_KEY_VR_AUDIO_MODE,
                "true");
            goto exit;
        } else {
            str_parms_add_str(reply, AUDIO_PARAMETER_KEY_VR_AUDIO_MODE,
                "false");
            goto exit;
        }
    }

    pthread_mutex_lock(&adev->lock);
    audio_extn_get_parameters(adev, query, reply);
    voice_get_parameters(adev, query, reply);
    audio_extn_a2dp_get_parameters(query, reply);
    platform_get_parameters(adev->platform, query, reply);
    audio_extn_ma_get_parameters(adev, query, reply);
    pthread_mutex_unlock(&adev->lock);

exit:
    str = str_parms_to_str(reply);
    str_parms_destroy(query);
    str_parms_destroy(reply);

    ALOGV("%s: exit: returns - %s", __func__, str);
    return str;
}

static int adev_init_check(const struct audio_hw_device *dev __unused)
{
    return 0;
}

static int adev_set_voice_volume(struct audio_hw_device *dev, float volume)
{
    int ret;
    struct audio_device *adev = (struct audio_device *)dev;

    audio_extn_extspk_set_voice_vol(adev->extspk, volume);

    pthread_mutex_lock(&adev->lock);
    /* cache volume */
    ret = voice_set_volume(adev, volume);
    pthread_mutex_unlock(&adev->lock);
    return ret;
}

static int adev_set_master_volume(struct audio_hw_device *dev __unused,
                                  float volume __unused)
{
    return -ENOSYS;
}

static int adev_get_master_volume(struct audio_hw_device *dev __unused,
                                  float *volume __unused)
{
    return -ENOSYS;
}

static int adev_set_master_mute(struct audio_hw_device *dev __unused,
                                bool muted __unused)
{
    return -ENOSYS;
}

static int adev_get_master_mute(struct audio_hw_device *dev __unused,
                                bool *muted __unused)
{
    return -ENOSYS;
}

static int adev_set_mode(struct audio_hw_device *dev, audio_mode_t mode)
{
    struct audio_device *adev = (struct audio_device *)dev;
    struct listnode *node;
    struct audio_usecase *usecase = NULL;
    int ret = 0;

    pthread_mutex_lock(&adev->lock);
    if (adev->mode != mode) {
        ALOGD("%s: mode %d , prev_mode %d \n", __func__, mode , adev->mode);
        adev->prev_mode = adev->mode; /* prev_mode is kept to handle voip concurrency*/
        if (amplifier_set_mode(mode) != 0)
            ALOGE("Failed setting amplifier mode");
        adev->mode = mode;
        if (mode == AUDIO_MODE_CALL_SCREEN) {
            adev->current_call_output = adev->primary_output;
            voice_start_call(adev);
        } else if (voice_is_in_call_or_call_screen(adev) &&
            (mode == AUDIO_MODE_NORMAL ||
             (mode == AUDIO_MODE_IN_COMMUNICATION && !voice_is_call_state_active(adev)))) {
            list_for_each(node, &adev->usecase_list) {
                usecase = node_to_item(node, struct audio_usecase, list);
                if (usecase->type == VOICE_CALL)
                    break;
            }
            if (usecase &&
                audio_is_usb_out_device(usecase->out_snd_device & AUDIO_DEVICE_OUT_ALL_USB)) {
                ret = audio_extn_usb_check_and_set_svc_int(usecase,
                                                           true);
                if (ret != 0) {
                    /* default service interval was successfully updated,
                       reopen USB backend with new service interval */
                    check_usecases_codec_backend(adev,
                                                 usecase,
                                                 usecase->out_snd_device);
                }
            }

            voice_stop_call(adev);
            platform_set_gsm_mode(adev->platform, false);
            adev->current_call_output = NULL;
            // restore device for other active usecases after stop call
            list_for_each(node, &adev->usecase_list) {
                usecase = node_to_item(node, struct audio_usecase, list);
                select_devices(adev, usecase->id);
            }
        }
    }
    pthread_mutex_unlock(&adev->lock);
    return 0;
}

static int adev_set_mic_mute(struct audio_hw_device *dev, bool state)
{
    int ret;
    struct audio_device *adev = (struct audio_device *)dev;

    pthread_mutex_lock(&adev->lock);
    ALOGD("%s state %d\n", __func__, state);
    ret = voice_set_mic_mute((struct audio_device *)dev, state);

    if (adev->ext_hw_plugin)
        ret = audio_extn_ext_hw_plugin_set_mic_mute(adev->ext_hw_plugin, state);

    adev->mic_muted = state;
    pthread_mutex_unlock(&adev->lock);

    return ret;
}

static int adev_get_mic_mute(const struct audio_hw_device *dev, bool *state)
{
    *state = voice_get_mic_mute((struct audio_device *)dev);
    return 0;
}

static size_t adev_get_input_buffer_size(const struct audio_hw_device *dev __unused,
                                         const struct audio_config *config)
{
    bool is_usb_hifi = IS_USB_HIFI;
    int channel_count = audio_channel_count_from_in_mask(config->channel_mask);

    /* Don't know if USB HIFI in this context so use true to be conservative */
    if (check_input_parameters(config->sample_rate, config->format, channel_count,
                              is_usb_hifi) != 0)
        return 0;

    return get_input_buffer_size(config->sample_rate, config->format, channel_count,
            false /* is_low_latency: since we don't know, be conservative */);
}

static bool adev_input_allow_hifi_record(struct audio_device *adev,
                                         audio_devices_t devices,
                                         audio_input_flags_t flags,
                                         audio_source_t source) {
    const bool allowed = true;

    if (!audio_is_usb_in_device(devices))
        return !allowed;

    switch (flags) {
        case AUDIO_INPUT_FLAG_NONE:
            break;
        case AUDIO_INPUT_FLAG_FAST: // disallow hifi record for FAST as
                                    // it affects RTD numbers over USB
        default:
            return !allowed;
    }

    switch (source) {
        case AUDIO_SOURCE_DEFAULT:
        case AUDIO_SOURCE_MIC:
        case AUDIO_SOURCE_UNPROCESSED:
            break;
        default:
            return !allowed;
    }

    switch (adev->mode) {
        case 0:
            break;
        default:
            return !allowed;
    }

    return allowed;
}

static int adev_update_voice_comm_input_stream(struct stream_in *in,
                                               struct audio_config *config)
{
    bool valid_rate = (config->sample_rate == 8000 ||
                       config->sample_rate == 16000 ||
                       config->sample_rate == 32000 ||
                       config->sample_rate == 48000);
    bool valid_ch = audio_channel_count_from_in_mask(in->channel_mask) == 1;

    if(!voice_extn_is_compress_voip_supported()) {
        if (valid_rate && valid_ch) {
        in->usecase = USECASE_AUDIO_RECORD_VOIP;
        in->config = default_pcm_config_voip_copp;
        in->config.period_size = VOIP_IO_BUF_SIZE(in->sample_rate,
                                                  DEFAULT_VOIP_BUF_DURATION_MS,
                                                  DEFAULT_VOIP_BIT_DEPTH_BYTE)/2;
        } else {
            ALOGW("%s No valid input in voip, use defaults"
                   "sample rate %u, channel mask 0x%X",
                   __func__, config->sample_rate, in->channel_mask);
        }
        in->config.rate = config->sample_rate;
        in->sample_rate = config->sample_rate;
    } else {
        //XXX needed for voice_extn_compress_voip_open_input_stream
        in->config.rate = config->sample_rate;
        if ((in->dev->mode == AUDIO_MODE_IN_COMMUNICATION ||
             in->source == AUDIO_SOURCE_VOICE_COMMUNICATION ||
             voice_extn_compress_voip_is_active(in->dev)) &&
            (voice_extn_compress_voip_is_format_supported(in->format)) &&
            valid_rate && valid_ch) {
            voice_extn_compress_voip_open_input_stream(in);
            // update rate entries to match config from AF
            in->config.rate = config->sample_rate;
            in->sample_rate = config->sample_rate;
        } else {
            ALOGW("%s compress voip not active, use defaults", __func__);
        }
    }
    return 0;
}

static int adev_open_input_stream(struct audio_hw_device *dev,
                                  audio_io_handle_t handle,
                                  audio_devices_t devices,
                                  struct audio_config *config,
                                  struct audio_stream_in **stream_in,
                                  audio_input_flags_t flags,
                                  const char *address,
                                  audio_source_t source)
{
    struct audio_device *adev = (struct audio_device *)dev;
    struct stream_in *in;
    int ret = 0, buffer_size, frame_size;
    int channel_count = audio_channel_count_from_in_mask(config->channel_mask);
    bool is_low_latency = false;
    bool channel_mask_updated = false;
    bool is_usb_dev = audio_is_usb_in_device(devices);
    bool may_use_hifi_record = adev_input_allow_hifi_record(adev,
                                                            devices,
                                                            flags,
                                                            source);
    ALOGV("%s: enter: flags %#x, is_usb_dev %d, may_use_hifi_record %d,"
            " sample_rate %u, channel_mask %#x, format %#x",
            __func__, flags, is_usb_dev, may_use_hifi_record,
            config->sample_rate, config->channel_mask, config->format);

    if (is_usb_dev && (!audio_extn_usb_connected(NULL))) {
        is_usb_dev = false;
        devices = AUDIO_DEVICE_IN_BUILTIN_MIC;
        ALOGW("%s: ignore set device to non existing USB card, use input device(%#x)",
              __func__, devices);
    }

    *stream_in = NULL;

    if (!(is_usb_dev && may_use_hifi_record)) {
        if (config->sample_rate == 0)
            config->sample_rate = 48000;
        if (config->channel_mask == AUDIO_CHANNEL_NONE)
            config->channel_mask = AUDIO_CHANNEL_IN_MONO;
        if (config->format == AUDIO_FORMAT_DEFAULT)
            config->format = AUDIO_FORMAT_PCM_16_BIT;

        channel_count = audio_channel_count_from_in_mask(config->channel_mask);

        if (check_input_parameters(config->sample_rate, config->format, channel_count,
                                   false) != 0)
            return -EINVAL;
    }

    in = (struct stream_in *)calloc(1, sizeof(struct stream_in));

    if (!in) {
        ALOGE("failed to allocate input stream");
        return -ENOMEM;
    }

    ALOGD("%s: enter: sample_rate(%d) channel_mask(%#x) devices(%#x)\
        stream_handle(%p) io_handle(%d) source(%d) format %x",__func__, config->sample_rate,
        config->channel_mask, devices, &in->stream, handle, source, config->format);
    pthread_mutex_init(&in->lock, (const pthread_mutexattr_t *) NULL);
    pthread_mutex_init(&in->pre_lock, (const pthread_mutexattr_t *) NULL);

    in->stream.common.get_sample_rate = in_get_sample_rate;
    in->stream.common.set_sample_rate = in_set_sample_rate;
    in->stream.common.get_buffer_size = in_get_buffer_size;
    in->stream.common.get_channels = in_get_channels;
    in->stream.common.get_format = in_get_format;
    in->stream.common.set_format = in_set_format;
    in->stream.common.standby = in_standby;
    in->stream.common.dump = in_dump;
    in->stream.common.set_parameters = in_set_parameters;
    in->stream.common.get_parameters = in_get_parameters;
    in->stream.common.add_audio_effect = in_add_audio_effect;
    in->stream.common.remove_audio_effect = in_remove_audio_effect;
    in->stream.set_gain = in_set_gain;
    in->stream.read = in_read;
    in->stream.get_input_frames_lost = in_get_input_frames_lost;
    in->stream.get_capture_position = in_get_capture_position;
    in->stream.get_active_microphones = in_get_active_microphones;
    in->stream.set_microphone_direction = in_set_microphone_direction;
    in->stream.set_microphone_field_dimension = in_set_microphone_field_dimension;
    in->stream.update_sink_metadata = in_update_sink_metadata;

    list_init(&in->device_list);
    update_device_list(&in->device_list, devices, address, true);
    in->source = source;
    in->dev = adev;
    in->standby = 1;
    in->capture_handle = handle;
    in->flags = flags;
    in->bit_width = 16;
    in->af_period_multiplier = 1;
    in->direction = MIC_DIRECTION_UNSPECIFIED;
    in->zoom = 0;
    list_init(&in->aec_list);
    list_init(&in->ns_list);
    in->mmap_shared_memory_fd = -1; // not open

    ALOGV("%s: source %d, config->channel_mask %#x", __func__, source, config->channel_mask);
    if (source == AUDIO_SOURCE_VOICE_UPLINK ||
        source == AUDIO_SOURCE_VOICE_DOWNLINK) {
        /* Force channel config requested to mono if incall
           record is being requested for only uplink/downlink */
        if (config->channel_mask != AUDIO_CHANNEL_IN_MONO) {
            config->channel_mask = AUDIO_CHANNEL_IN_MONO;
            ret = -EINVAL;
            goto err_open;
        }
    }

    if (is_usb_dev && may_use_hifi_record) {
        /* HiFi record selects an appropriate format, channel, rate combo
           depending on sink capabilities*/
        ret = read_usb_sup_params_and_compare(false /*is_playback*/,
                                              &config->format,
                                              &in->supported_formats[0],
                                              MAX_SUPPORTED_FORMATS,
                                              &config->channel_mask,
                                              &in->supported_channel_masks[0],
                                              MAX_SUPPORTED_CHANNEL_MASKS,
                                              &config->sample_rate,
                                              &in->supported_sample_rates[0],
                                              MAX_SUPPORTED_SAMPLE_RATES);
        if (ret != 0) {
            ret = -EINVAL;
            goto err_open;
        }
        channel_count = audio_channel_count_from_in_mask(config->channel_mask);
    } else if (config->format == AUDIO_FORMAT_DEFAULT) {
        config->format = AUDIO_FORMAT_PCM_16_BIT;
    } else if (property_get_bool("vendor.audio.capture.pcm.32bit.enable", false)
                                 && config->format == AUDIO_FORMAT_PCM_32_BIT) {
            in->config.format = PCM_FORMAT_S32_LE;
            in->bit_width = 32;
    } else if ((config->format == AUDIO_FORMAT_PCM_FLOAT) ||
               (config->format == AUDIO_FORMAT_PCM_32_BIT) ||
               (config->format == AUDIO_FORMAT_PCM_24_BIT_PACKED) ||
               (config->format == AUDIO_FORMAT_PCM_8_24_BIT)) {
        bool ret_error = false;
        in->bit_width = 24;
        /* 24 bit is restricted to UNPROCESSED source only,also format supported
           from HAL is 24_packed and 8_24
         *> In case of UNPROCESSED source, for 24 bit, if format requested is other than
            24_packed return error indicating supported format is 24_packed
         *> In case of any other source requesting 24 bit or float return error
            indicating format supported is 16 bit only.

            on error flinger will retry with supported format passed
         */
        if ((source != AUDIO_SOURCE_UNPROCESSED) &&
            (source != AUDIO_SOURCE_CAMCORDER)) {
            config->format = AUDIO_FORMAT_PCM_16_BIT;
            if (config->sample_rate > 48000)
                config->sample_rate = 48000;
            ret_error = true;
        } else if (!(config->format == AUDIO_FORMAT_PCM_24_BIT_PACKED ||
                     config->format == AUDIO_FORMAT_PCM_8_24_BIT)) {
            config->format = AUDIO_FORMAT_PCM_24_BIT_PACKED;
            ret_error = true;
        }

        if (ret_error) {
            ret = -EINVAL;
            goto err_open;
        }
    }

    in->channel_mask = config->channel_mask;
    in->format = config->format;

    in->usecase = USECASE_AUDIO_RECORD;

    /* validate bus device address */
    if (compare_device_type(&in->device_list, AUDIO_DEVICE_IN_BUS)) {
        /* extract car audio stream index */
        in->car_audio_stream =
            audio_extn_auto_hal_get_car_audio_stream_from_address(address);
        if (in->car_audio_stream < 0) {
            ALOGE("%s: invalid car audio stream %x",
                __func__, in->car_audio_stream);
            ret = -EINVAL;
            goto err_open;
        }
        ALOGV("%s: car_audio_stream 0x%x", __func__, in->car_audio_stream);
        ret = audio_extn_auto_hal_open_input_stream(in);
        if (ret) {
            ALOGE("%s: Failed to open input stream for bus device", __func__);
            ret = -EINVAL;
            goto err_open;
        }
    }

    /* reassign use case for echo reference stream on automotive platforms */
    if (in->source == AUDIO_SOURCE_ECHO_REFERENCE) {
        ret = audio_extn_auto_hal_open_echo_reference_stream(in);
    }

    if ((in->source == AUDIO_SOURCE_FM_TUNER) || (devices == AUDIO_DEVICE_IN_FM_TUNER)) {
        if(!get_usecase_from_list(adev, USECASE_AUDIO_RECORD_FM_VIRTUAL))
            in->usecase = USECASE_AUDIO_RECORD_FM_VIRTUAL;
        else {
            ret = -EINVAL;
            goto err_open;
        }
    }

    if ((config->sample_rate == 48000 ||
        config->sample_rate == 32000 ||
        config->sample_rate == 24000 ||
        config->sample_rate == 16000 ||
        config->sample_rate == 8000)&&
            (flags & AUDIO_INPUT_FLAG_TIMESTAMP) == 0 &&
            (flags & AUDIO_INPUT_FLAG_COMPRESS) == 0 &&
            (flags & AUDIO_INPUT_FLAG_FAST) != 0) {
        is_low_latency = true;
#if LOW_LATENCY_CAPTURE_USE_CASE
        if ((flags & AUDIO_INPUT_FLAG_VOIP_TX) != 0)
            in->usecase = USECASE_AUDIO_RECORD_VOIP_LOW_LATENCY;
        else
            in->usecase = USECASE_AUDIO_RECORD_LOW_LATENCY;
#endif
        in->realtime = may_use_noirq_mode(adev, in->usecase, in->flags);
        if (!in->realtime) {
            in->config = pcm_config_audio_capture;
            frame_size = audio_stream_in_frame_size(&in->stream);
            buffer_size = get_input_buffer_size(config->sample_rate,
                                                config->format,
                                                channel_count,
                                                is_low_latency);
            in->config.period_size = buffer_size / frame_size;
            in->config.rate = config->sample_rate;
            in->af_period_multiplier = 1;
        } else {
            // period size is left untouched for rt mode playback
            switch(config->sample_rate)
            {
                case 48000:
                    in->config = pcm_config_audio_capture_rt_48KHz;
                    break;
                case 32000:
                    in->config = pcm_config_audio_capture_rt_32KHz;
                    break;
                case 24000:
                    in->config = pcm_config_audio_capture_rt_24KHz;
                    break;
                case 16000:
                    in->config = pcm_config_audio_capture_rt_16KHz;
                    break;
                case 8000:
                    in->config = pcm_config_audio_capture_rt_8KHz;
                    break;
                default:
                    in->config = pcm_config_audio_capture_rt_48KHz;
            }
            in->af_period_multiplier = af_period_multiplier;
        }
    }

    /* Additional sample rates added below must also be present
       in audio_policy_configuration.xml for mmap_no_irq_in */
    bool valid_mmap_record_rate = (config->sample_rate == 8000 ||
                                config->sample_rate == 16000 ||
                                config->sample_rate == 24000 ||
                                config->sample_rate == 32000 ||
                                config->sample_rate == 48000);
    if (valid_mmap_record_rate &&
        ((in->flags & AUDIO_INPUT_FLAG_MMAP_NOIRQ) != 0)) {
        in->realtime = 0;
        in->usecase = USECASE_AUDIO_RECORD_MMAP;
        in->config = pcm_config_mmap_capture;
        in->config.format = pcm_format_from_audio_format(config->format);
        in->stream.start = in_start;
        in->stream.stop = in_stop;
        in->stream.create_mmap_buffer = in_create_mmap_buffer;
        in->stream.get_mmap_position = in_get_mmap_position;
        in->config.rate = config->sample_rate;
        ALOGV("%s: USECASE_AUDIO_RECORD_MMAP", __func__);
    } else if (is_usb_dev && may_use_hifi_record) {
        in->usecase = USECASE_AUDIO_RECORD_HIFI;
        in->config = pcm_config_audio_capture;
        frame_size = audio_stream_in_frame_size(&in->stream);
        buffer_size = get_input_buffer_size(config->sample_rate,
                                            config->format,
                                            channel_count,
                                            false /*is_low_latency*/);
        in->config.period_size = buffer_size / frame_size;
        in->config.rate = config->sample_rate;
        in->config.format = pcm_format_from_audio_format(config->format);
        switch (config->format) {
        case AUDIO_FORMAT_PCM_32_BIT:
            in->bit_width = 32;
            break;
        case AUDIO_FORMAT_PCM_24_BIT_PACKED:
        case AUDIO_FORMAT_PCM_8_24_BIT:
            in->bit_width = 24;
            break;
        default:
            in->bit_width = 16;
        }
    } else if (is_single_device_type_equal(&in->device_list,
                                           AUDIO_DEVICE_IN_TELEPHONY_RX) ||
               is_single_device_type_equal(&in->device_list,
                                           AUDIO_DEVICE_IN_PROXY)) {
        if (config->sample_rate == 0)
            config->sample_rate = AFE_PROXY_SAMPLING_RATE;
        if (config->sample_rate != 48000 && config->sample_rate != 16000 &&
                config->sample_rate != 8000) {
            config->sample_rate = AFE_PROXY_SAMPLING_RATE;
            ret = -EINVAL;
            goto err_open;
        }
        if (config->format == AUDIO_FORMAT_DEFAULT)
            config->format = AUDIO_FORMAT_PCM_16_BIT;
        if (config->format != AUDIO_FORMAT_PCM_16_BIT) {
            config->format = AUDIO_FORMAT_PCM_16_BIT;
            ret = -EINVAL;
            goto err_open;
        }

        in->usecase = USECASE_AUDIO_RECORD_AFE_PROXY;
        if (adev->ha_proxy_enable &&
            is_single_device_type_equal(&in->device_list,
                                        AUDIO_DEVICE_IN_TELEPHONY_RX))
            in->usecase = USECASE_AUDIO_RECORD_AFE_PROXY2;
        in->config = pcm_config_afe_proxy_record;
        in->config.rate = config->sample_rate;
        in->af_period_multiplier = 1;
    } else if (in->source == AUDIO_SOURCE_VOICE_COMMUNICATION &&
               (!voice_extn_is_compress_voip_supported()) &&
               in->flags & AUDIO_INPUT_FLAG_VOIP_TX &&
               (config->sample_rate == 8000 ||
                config->sample_rate == 16000 ||
                config->sample_rate == 32000 ||
                config->sample_rate == 48000) &&
               channel_count == 1) {
        in->usecase = USECASE_AUDIO_RECORD_VOIP;
        in->config = pcm_config_audio_capture;
        frame_size = audio_stream_in_frame_size(&in->stream);
        buffer_size = get_stream_buffer_size(VOIP_CAPTURE_PERIOD_DURATION_MSEC,
                                             config->sample_rate,
                                             config->format,
                                             channel_count, false /*is_low_latency*/);
        in->config.period_size = buffer_size / frame_size;
        in->config.period_count = VOIP_CAPTURE_PERIOD_COUNT;
        in->config.rate = config->sample_rate;
        in->af_period_multiplier = 1;
    } else if (in->realtime) {
        switch(config->sample_rate)
        {
            case 48000:
                in->config = pcm_config_audio_capture_rt_48KHz;
                break;
            case 32000:
                in->config = pcm_config_audio_capture_rt_32KHz;
                break;
            case 24000:
                in->config = pcm_config_audio_capture_rt_24KHz;
                break;
            case 16000:
                in->config = pcm_config_audio_capture_rt_16KHz;
                break;
            case 8000:
                in->config = pcm_config_audio_capture_rt_8KHz;
                break;
            default:
                in->config = pcm_config_audio_capture_rt_48KHz;
        }
        in->config.format = pcm_format_from_audio_format(config->format);
        in->af_period_multiplier = af_period_multiplier;
    } else {
        int ret_val;
        pthread_mutex_lock(&adev->lock);
        ret_val = audio_extn_check_and_set_multichannel_usecase(adev,
               in, config, &channel_mask_updated);
        pthread_mutex_unlock(&adev->lock);

        if (!ret_val) {
           if (channel_mask_updated == true) {
               ALOGD("%s: return error to retry with updated channel mask (%#x)",
                   __func__, config->channel_mask);
               ret = -EINVAL;
               goto err_open;
           }
           ALOGD("%s: created multi-channel session succesfully",__func__);
        } else if (audio_extn_compr_cap_enabled() &&
                   audio_extn_compr_cap_format_supported(config->format) &&
                   (in->dev->mode != AUDIO_MODE_IN_COMMUNICATION)) {
            audio_extn_compr_cap_init(in);
        } else if (audio_extn_cin_applicable_stream(in)) {
            ret = audio_extn_cin_configure_input_stream(in, config);
            if (ret)
                goto err_open;
        } else {
            in->config = pcm_config_audio_capture;
            in->config.rate = config->sample_rate;
            in->config.format = pcm_format_from_audio_format(config->format);
            in->format = config->format;
            frame_size = audio_stream_in_frame_size(&in->stream);
            buffer_size = get_input_buffer_size(config->sample_rate,
                                            config->format,
                                            channel_count,
                                            is_low_latency);
            /* prevent division-by-zero */
            if (frame_size == 0) {
                ALOGE("%s: Error frame_size==0", __func__);
                ret = -EINVAL;
                goto err_open;
            }

            in->config.period_size = buffer_size / frame_size;
            in->af_period_multiplier = 1;

            if (in->source == AUDIO_SOURCE_VOICE_COMMUNICATION) {
                /* optionally use VOIP usecase depending on config(s) */
                ret = adev_update_voice_comm_input_stream(in, config);
            }

            if (ret) {
                ALOGE("%s AUDIO_SOURCE_VOICE_COMMUNICATION invalid args", __func__);
                goto err_open;
            }
        }

        /* assign concurrent capture usecase if record has to caried out from
         * actual hardware input source */
        if (audio_extn_is_concurrent_capture_enabled() &&
            !audio_is_virtual_input_source(in->source)) {
            /* Acquire lock to avoid two concurrent use cases initialized to
               same pcm record use case */

            if (in->usecase == USECASE_AUDIO_RECORD) {
                pthread_mutex_lock(&adev->lock);
                if (!(adev->pcm_record_uc_state)) {
                    ALOGV("%s: using USECASE_AUDIO_RECORD",__func__);
                    adev->pcm_record_uc_state = 1;
                    pthread_mutex_unlock(&adev->lock);
                } else if (audio_extn_is_concurrent_pcm_record_enabled()) {
                    in->usecase = get_record_usecase(adev);
                    pthread_mutex_unlock(&adev->lock);
                } else {
                    pthread_mutex_unlock(&adev->lock);
                    /* Assign compress record use case for second record */
                    in->usecase = USECASE_AUDIO_RECORD_COMPRESS2;
                    in->flags |= AUDIO_INPUT_FLAG_COMPRESS;
                    ALOGV("%s: overriding usecase with USECASE_AUDIO_RECORD_COMPRESS2 and appending compress flag", __func__);
                    if (audio_extn_cin_applicable_stream(in)) {
                        in->sample_rate = config->sample_rate;
                        ret = audio_extn_cin_configure_input_stream(in, config);
                        if (ret)
                            goto err_open;
                    }
                }
            }
        }
    }

    if (audio_extn_ssr_get_stream() != in)
        in->config.channels = channel_count;

    in->sample_rate  = in->config.rate;

    audio_extn_utils_update_stream_input_app_type_cfg(adev->platform,
                                                &adev->streams_input_cfg_list,
                                                &in->device_list, flags, in->format,
                                                in->sample_rate, in->bit_width,
                                                in->profile, &in->app_type_cfg);
    register_format(in->format, in->supported_formats);
    register_channel_mask(in->channel_mask, in->supported_channel_masks);
    register_sample_rate(in->sample_rate, in->supported_sample_rates);

#ifndef LINUX_ENABLED
    in->error_log = error_log_create(
            ERROR_LOG_ENTRIES,
            1000000000 /* aggregate consecutive identical errors within one second */);
#endif

    /* This stream could be for sound trigger lab,
       get sound trigger pcm if present */
    audio_extn_sound_trigger_check_and_get_session(in);

    lock_input_stream(in);
    audio_extn_snd_mon_register_listener(in, in_snd_mon_cb);
    pthread_mutex_lock(&adev->lock);
    in->card_status = adev->card_status;
    pthread_mutex_unlock(&adev->lock);
    pthread_mutex_unlock(&in->lock);

    stream_app_type_cfg_init(&in->app_type_cfg);

    *stream_in = &in->stream;

    ret = io_streams_map_insert(adev, &in->stream.common,
                            handle, AUDIO_PATCH_HANDLE_NONE);
    if (ret != 0)
        goto err_open;

    in->in_ctxt.input = in;

    pthread_mutex_lock(&adev->lock);
    list_add_tail(&adev->active_inputs_list, &in->in_ctxt.list);
    pthread_mutex_unlock(&adev->lock);

    ALOGV("%s: exit", __func__);
    return ret;

err_open:
    if (audio_extn_is_concurrent_pcm_record_enabled() && is_pcm_record_usecase(in->usecase)) {
        free_record_usecase(adev, in->usecase);
    } else if (in->usecase == USECASE_AUDIO_RECORD) {
        pthread_mutex_lock(&adev->lock);
        adev->pcm_record_uc_state = 0;
        pthread_mutex_unlock(&adev->lock);
    }
    free(in);
    *stream_in = NULL;
    return ret;
}

static void adev_close_input_stream(struct audio_hw_device *dev,
                                    struct audio_stream_in *stream)
{
    int ret;
    struct stream_in *in = (struct stream_in *)stream;
    struct audio_device *adev = (struct audio_device *)dev;

    ALOGD("%s: enter:stream_handle(%p)",__func__, in);

    if (in == NULL) {
        ALOGE("%s: audio_stream_in ptr is NULL", __func__);
        return;
    }
    io_streams_map_remove(adev, in->capture_handle);

    // remove out_ctxt early to prevent the stream
    // being opened in a race condition
    pthread_mutex_lock(&adev->lock);
    list_remove(&in->in_ctxt.list);
    pthread_mutex_unlock(&adev->lock);

    /* must deregister from sndmonitor first to prevent races
     * between the callback and close_stream
     */
    audio_extn_snd_mon_unregister_listener(stream);

    /* Disable echo reference if there are no active input, hfp call
     * and sound trigger while closing input stream
     */
    if (adev_get_active_input(adev) == NULL &&
        !audio_extn_hfp_is_active(adev) &&
        !audio_extn_sound_trigger_check_ec_ref_enable()) {
        struct listnode out_devices;
        list_init(&out_devices);
        platform_set_echo_reference(adev, false, &out_devices);
        clear_devices(&out_devices);
    } else
        audio_extn_sound_trigger_update_ec_ref_status(false);

#ifndef LINUX_ENABLED
    error_log_destroy(in->error_log);
    in->error_log = NULL;
#endif

    if (in->usecase == USECASE_COMPRESS_VOIP_CALL) {
        pthread_mutex_lock(&adev->lock);
        ret = voice_extn_compress_voip_close_input_stream(&stream->common);
        pthread_mutex_unlock(&adev->lock);
        if (ret != 0)
            ALOGE("%s: Compress voip input cannot be closed, error:%d",
                  __func__, ret);
    } else
        in_standby(&stream->common);

    pthread_mutex_destroy(&in->lock);
    pthread_mutex_destroy(&in->pre_lock);

    pthread_mutex_lock(&adev->lock);
    if (audio_extn_is_concurrent_pcm_record_enabled() && is_pcm_record_usecase(in->usecase)) {
        free_record_usecase(adev, in->usecase);
    } else if (in->usecase == USECASE_AUDIO_RECORD) {
        adev->pcm_record_uc_state = 0;
    }

    if (in->source == AUDIO_SOURCE_VOICE_COMMUNICATION) {
        adev->enable_voicerx = false;
    }

    if (audio_extn_ssr_get_stream() == in) {
        audio_extn_ssr_deinit();
    }

    if (audio_extn_ffv_get_stream() == in) {
        audio_extn_ffv_stream_deinit();
    }

    if (audio_extn_compr_cap_enabled() &&
            audio_extn_compr_cap_format_supported(in->config.format))
        audio_extn_compr_cap_deinit();

    if (audio_extn_cin_attached_usecase(in))
        audio_extn_cin_free_input_stream_resources(in);

    if (in->is_st_session) {
        ALOGV("%s: sound trigger pcm stop lab", __func__);
        audio_extn_sound_trigger_stop_lab(in);
    }
    clear_devices(&in->device_list);
    free(stream);
    pthread_mutex_unlock(&adev->lock);
    return;
}

/* verifies input and output devices and their capabilities.
 *
 * This verification is required when enabling extended bit-depth or
 * sampling rates, as not all qcom products support it.
 *
 * Suitable for calling only on initialization such as adev_open().
 * It fills the audio_device use_case_table[] array.
 *
 * Has a side-effect that it needs to configure audio routing / devices
 * in order to power up the devices and read the device parameters.
 * It does not acquire any hw device lock. Should restore the devices
 * back to "normal state" upon completion.
 */
static int adev_verify_devices(struct audio_device *adev)
{
    /* enumeration is a bit difficult because one really wants to pull
     * the use_case, device id, etc from the hidden pcm_device_table[].
     * In this case there are the following use cases and device ids.
     *
     * [USECASE_AUDIO_PLAYBACK_DEEP_BUFFER] = {0, 0},
     * [USECASE_AUDIO_PLAYBACK_LOW_LATENCY] = {15, 15},
     * [USECASE_AUDIO_PLAYBACK_HIFI] = {1, 1},
     * [USECASE_AUDIO_PLAYBACK_OFFLOAD] = {9, 9},
     * [USECASE_AUDIO_RECORD] = {0, 0},
     * [USECASE_AUDIO_RECORD_LOW_LATENCY] = {15, 15},
     * [USECASE_VOICE_CALL] = {2, 2},
     *
     * USECASE_AUDIO_PLAYBACK_OFFLOAD, USECASE_AUDIO_PLAYBACK_HIFI omitted.
     * USECASE_VOICE_CALL omitted, but possible for either input or output.
     */

    /* should be the usecases enabled in adev_open_input_stream() */
    static const int test_in_usecases[] = {
             USECASE_AUDIO_RECORD,
             USECASE_AUDIO_RECORD_LOW_LATENCY, /* does not appear to be used */
    };
    /* should be the usecases enabled in adev_open_output_stream()*/
    static const int test_out_usecases[] = {
            USECASE_AUDIO_PLAYBACK_DEEP_BUFFER,
            USECASE_AUDIO_PLAYBACK_LOW_LATENCY,
    };
    static const usecase_type_t usecase_type_by_dir[] = {
            PCM_PLAYBACK,
            PCM_CAPTURE,
    };
    static const unsigned flags_by_dir[] = {
            PCM_OUT,
            PCM_IN,
    };

    size_t i;
    unsigned dir;
    const unsigned card_id = adev->snd_card;

    for (dir = 0; dir < 2; ++dir) {
        const usecase_type_t usecase_type = usecase_type_by_dir[dir];
        const unsigned flags_dir = flags_by_dir[dir];
        const size_t testsize =
                dir ? ARRAY_SIZE(test_in_usecases) : ARRAY_SIZE(test_out_usecases);
        const int *testcases =
                dir ? test_in_usecases : test_out_usecases;
        const audio_devices_t audio_device =
                dir ? AUDIO_DEVICE_IN_BUILTIN_MIC : AUDIO_DEVICE_OUT_SPEAKER;

        for (i = 0; i < testsize; ++i) {
            const audio_usecase_t audio_usecase = testcases[i];
            int device_id;
            struct pcm_params **pparams;
            struct stream_out out;
            struct stream_in in;
            struct audio_usecase uc_info;
            int retval;

            pparams = &adev->use_case_table[audio_usecase];
            pcm_params_free(*pparams); /* can accept null input */
            *pparams = NULL;

            /* find the device ID for the use case (signed, for error) */
            device_id = platform_get_pcm_device_id(audio_usecase, usecase_type);
            if (device_id < 0)
                continue;

            /* prepare structures for device probing */
            memset(&uc_info, 0, sizeof(uc_info));
            uc_info.id = audio_usecase;
            uc_info.type = usecase_type;
            list_init(&uc_info.device_list);
            if (dir) {
                memset(&in, 0, sizeof(in));
                list_init(&in.device_list);
                update_device_list(&in.device_list, audio_device, "", true);
                in.source = AUDIO_SOURCE_VOICE_COMMUNICATION;
                uc_info.stream.in = &in;
            }
            memset(&out, 0, sizeof(out));
            list_init(&out.device_list);
            update_device_list(&out.device_list, audio_device, "", true);
            uc_info.stream.out = &out;
            update_device_list(&uc_info.device_list, audio_device, "", true);
            uc_info.in_snd_device = SND_DEVICE_NONE;
            uc_info.out_snd_device = SND_DEVICE_NONE;
            list_add_tail(&adev->usecase_list, &uc_info.list);

            /* select device - similar to start_(in/out)put_stream() */
            retval = select_devices(adev, audio_usecase);
            if (retval >= 0) {
                *pparams = pcm_params_get(card_id, device_id, flags_dir);
#if LOG_NDEBUG == 0
                char info[512]; /* for possible debug info */
                if (*pparams) {
                    ALOGV("%s: (%s) card %d  device %d", __func__,
                            dir ? "input" : "output", card_id, device_id);
                    pcm_params_to_string(*pparams, info, ARRAY_SIZE(info));
                } else {
                    ALOGV("%s: cannot locate card %d  device %d", __func__, card_id, device_id);
                }
#endif
            }

            /* deselect device - similar to stop_(in/out)put_stream() */
            /* 1. Get and set stream specific mixer controls */
            retval = disable_audio_route(adev, &uc_info);
            /* 2. Disable the rx device */
            retval = disable_snd_device(adev,
                    dir ? uc_info.in_snd_device : uc_info.out_snd_device);
            list_remove(&uc_info.list);
        }
    }
    return 0;
}

int update_patch(unsigned int num_sources,
                 const struct audio_port_config *sources,
                 unsigned int num_sinks,
                 const struct audio_port_config *sinks,
                 audio_patch_handle_t handle,
                 struct audio_patch_info *p_info,
                 patch_type_t patch_type, bool new_patch)
{
    ALOGV("%s: enter", __func__);

    if (p_info == NULL) {
        ALOGE("%s: Invalid patch pointer", __func__);
        return -EINVAL;
    }

    if (new_patch) {
        p_info->patch = (struct audio_patch *) calloc(1, sizeof(struct audio_patch));
        if (p_info->patch == NULL) {
            ALOGE("%s: Could not allocate patch", __func__);
            return -ENOMEM;
        }
    }

    p_info->patch->id = handle;
    p_info->patch->num_sources = num_sources;
    p_info->patch->num_sinks = num_sinks;

    for (int i = 0; i < num_sources; i++)
        p_info->patch->sources[i] = sources[i];
    for (int i = 0; i < num_sinks; i++)
        p_info->patch->sinks[i] = sinks[i];

    p_info->patch_type = patch_type;
    return 0;
}

audio_patch_handle_t generate_patch_handle()
{
    static audio_patch_handle_t patch_handle = AUDIO_PATCH_HANDLE_NONE;
    if (++patch_handle < 0)
        patch_handle = AUDIO_PATCH_HANDLE_NONE + 1;
    return patch_handle;
}

int adev_create_audio_patch(struct audio_hw_device *dev,
                            unsigned int num_sources,
                            const struct audio_port_config *sources,
                            unsigned int num_sinks,
                            const struct audio_port_config *sinks,
                            audio_patch_handle_t *handle)
{
    int ret = 0;
    struct audio_device *adev = (struct audio_device *)dev;
    struct audio_patch_info *p_info = NULL;
    patch_type_t patch_type = PATCH_NONE;
    audio_io_handle_t io_handle = AUDIO_IO_HANDLE_NONE;
    audio_source_t input_source = AUDIO_SOURCE_DEFAULT;
    struct audio_stream_info *s_info = NULL;
    struct audio_stream *stream = NULL;
    struct listnode devices;
    audio_devices_t device_type = AUDIO_DEVICE_NONE;
    bool new_patch = false;
    char addr[AUDIO_DEVICE_MAX_ADDRESS_LEN];

    ALOGD("%s: enter: num sources %d, num_sinks %d, handle %d", __func__,
           num_sources, num_sinks, *handle);

    if (num_sources == 0 || num_sources > AUDIO_PATCH_PORTS_MAX ||
        num_sinks == 0 || num_sinks > AUDIO_PATCH_PORTS_MAX) {
        ALOGE("%s: Invalid patch arguments", __func__);
        ret = -EINVAL;
        goto done;
    }

    if (num_sources > 1) {
        ALOGE("%s: Multiple sources are not supported", __func__);
        ret = -EINVAL;
        goto done;
    }

    if (sources == NULL || sinks == NULL) {
        ALOGE("%s: Invalid sources or sinks port config", __func__);
        ret = -EINVAL;
        goto done;
    }

    ALOGV("%s: source role %d, source type %d", __func__,
           sources[0].type, sources[0].role);
    list_init(&devices);

    // Populate source/sink information and fetch stream info
    switch (sources[0].type) {
        case AUDIO_PORT_TYPE_DEVICE: // Patch for audio capture or loopback
            device_type = sources[0].ext.device.type;
            strlcpy(&addr[0], &sources[0].ext.device.address[0], AUDIO_DEVICE_MAX_ADDRESS_LEN);
            update_device_list(&devices, device_type, &addr[0], true);
            if (sinks[0].type == AUDIO_PORT_TYPE_MIX) {
                patch_type = PATCH_CAPTURE;
                io_handle = sinks[0].ext.mix.handle;
                input_source = sinks[0].ext.mix.usecase.source;
                ALOGD("%s: Capture patch from device %x to mix %d",
                       __func__, device_type, io_handle);
            } else {
                // Device to device patch is not implemented.
                // This space will need changes if audio HAL
                // handles device to device patches in the future.
                patch_type = PATCH_DEVICE_LOOPBACK;
            }
            break;
        case AUDIO_PORT_TYPE_MIX: // Patch for audio playback
            io_handle = sources[0].ext.mix.handle;
            for (int i = 0; i < num_sinks; i++) {
                device_type = sinks[i].ext.device.type;
                strlcpy(&addr[0], &sinks[i].ext.device.address[0], AUDIO_DEVICE_MAX_ADDRESS_LEN);
                update_device_list(&devices, device_type, &addr[0], true);
            }
            patch_type = PATCH_PLAYBACK;
            ALOGD("%s: Playback patch from mix handle %d to device %x",
                   __func__, io_handle, get_device_types(&devices));
            break;
        case AUDIO_PORT_TYPE_SESSION:
        case AUDIO_PORT_TYPE_NONE:
            ALOGE("%s: Unsupported source type %d", __func__, sources[0].type);
            ret = -EINVAL;
            goto done;
    }

    pthread_mutex_lock(&adev->lock);

    // Generate patch info and update patch
    if (*handle == AUDIO_PATCH_HANDLE_NONE) {
        *handle = generate_patch_handle();
        p_info = (struct audio_patch_info *)
                      calloc(1, sizeof(struct audio_patch_info));
        if (p_info == NULL) {
            ALOGE("%s: Failed to allocate memory", __func__);
            pthread_mutex_unlock(&adev->lock);
            ret = -ENOMEM;
            goto done;
        }
        new_patch = true;
    } else {
        p_info = fetch_patch_info_l(adev, *handle);
        if (p_info == NULL) {
            ALOGE("%s: Unable to fetch patch for received patch handle %d",
                  __func__, *handle);
            pthread_mutex_unlock(&adev->lock);
            ret = -EINVAL;
            goto done;
        }
    }
    update_patch(num_sources, sources, num_sinks, sinks,
             *handle, p_info, patch_type, new_patch);

    // Fetch stream info of associated mix for playback or capture patches
    if (p_info->patch_type == PATCH_PLAYBACK ||
            p_info->patch_type == PATCH_CAPTURE) {
        s_info = hashmapGet(adev->io_streams_map, (void *) (intptr_t) io_handle);
        if (s_info == NULL) {
            ALOGE("%s: Failed to obtain stream info", __func__);
            if (new_patch)
                free(p_info);
            pthread_mutex_unlock(&adev->lock);
            ret = -EINVAL;
            goto done;
        }
        ALOGV("%s: Fetched stream info with io_handle %d", __func__, io_handle);
        s_info->patch_handle = *handle;
        stream = s_info->stream;
    }
    pthread_mutex_unlock(&adev->lock);

    // Update routing for stream
    if (stream != NULL) {
        if (p_info->patch_type == PATCH_PLAYBACK) {
            ret = route_output_stream((struct stream_out *) stream, &devices);
        } else if (p_info->patch_type == PATCH_CAPTURE) {
            ret = route_input_stream((struct stream_in *) stream, &devices, input_source);
        }
        if (ret < 0) {
            pthread_mutex_lock(&adev->lock);
            s_info->patch_handle = AUDIO_PATCH_HANDLE_NONE;
            if (new_patch)
                free(p_info);
            pthread_mutex_unlock(&adev->lock);
            ALOGE("%s: Stream routing failed for io_handle %d", __func__, io_handle);
            goto done;
        }
    }

    // Add new patch to patch map
    if (!ret && new_patch) {
        pthread_mutex_lock(&adev->lock);
        hashmapPut(adev->patch_map, (void *) (intptr_t) *handle, (void *) p_info);
        ALOGD("%s: Added a new patch with handle %d", __func__, *handle);
        pthread_mutex_unlock(&adev->lock);
    }

done:
    clear_devices(&devices);
    audio_extn_hw_loopback_create_audio_patch(dev,
                                        num_sources,
                                        sources,
                                        num_sinks,
                                        sinks,
                                        handle);
    audio_extn_auto_hal_create_audio_patch(dev,
                                        num_sources,
                                        sources,
                                        num_sinks,
                                        sinks,
                                        handle);
    return ret;
}

int adev_release_audio_patch(struct audio_hw_device *dev,
                           audio_patch_handle_t handle)
{
    struct audio_device *adev = (struct audio_device *) dev;
    int ret = 0;
    audio_source_t input_source = AUDIO_SOURCE_DEFAULT;
    struct audio_stream *stream = NULL;

    if (handle == AUDIO_PATCH_HANDLE_NONE) {
        ALOGE("%s: Invalid patch handle %d", __func__, handle);
        ret = -EINVAL;
        goto done;
    }

    ALOGD("%s: Remove patch with handle %d", __func__, handle);
    pthread_mutex_lock(&adev->lock);
    struct audio_patch_info *p_info = fetch_patch_info_l(adev, handle);
    if (p_info == NULL) {
        ALOGE("%s: Patch info not found with handle %d", __func__, handle);
        pthread_mutex_unlock(&adev->lock);
        ret = -EINVAL;
        goto done;
    }
    struct audio_patch *patch = p_info->patch;
    if (patch == NULL) {
        ALOGE("%s: Patch not found for handle %d", __func__, handle);
        pthread_mutex_unlock(&adev->lock);
        ret = -EINVAL;
        goto done;
    }
    audio_io_handle_t io_handle = AUDIO_IO_HANDLE_NONE;
    switch (patch->sources[0].type) {
        case AUDIO_PORT_TYPE_MIX:
            io_handle = patch->sources[0].ext.mix.handle;
            break;
        case AUDIO_PORT_TYPE_DEVICE:
            if (p_info->patch_type == PATCH_CAPTURE)
                io_handle = patch->sinks[0].ext.mix.handle;
            break;
        case AUDIO_PORT_TYPE_SESSION:
        case AUDIO_PORT_TYPE_NONE:
            pthread_mutex_unlock(&adev->lock);
            ret = -EINVAL;
            goto done;
    }

    // Remove patch and reset patch handle in stream info
    patch_type_t patch_type = p_info->patch_type;
    patch_map_remove_l(adev, handle);
    if (patch_type == PATCH_PLAYBACK ||
        patch_type == PATCH_CAPTURE) {
        struct audio_stream_info *s_info =
            hashmapGet(adev->io_streams_map, (void *) (intptr_t) io_handle);
        if (s_info == NULL) {
            ALOGE("%s: stream for io_handle %d is not available", __func__, io_handle);
            pthread_mutex_unlock(&adev->lock);
            goto done;
        }
        s_info->patch_handle = AUDIO_PATCH_HANDLE_NONE;
        stream = s_info->stream;
    }
    pthread_mutex_unlock(&adev->lock);

    if (stream != NULL) {
        struct listnode devices;
        list_init(&devices);
        if (patch_type == PATCH_PLAYBACK)
            ret = route_output_stream((struct stream_out *) stream, &devices);
        else if (patch_type == PATCH_CAPTURE)
            ret = route_input_stream((struct stream_in *) stream, &devices, input_source);
        clear_devices(&devices);
    }

    if (ret < 0)
        ALOGW("%s: Stream routing failed for io_handle %d", __func__, io_handle);

done:
    audio_extn_hw_loopback_release_audio_patch(dev, handle);
    audio_extn_auto_hal_release_audio_patch(dev, handle);

    ALOGV("%s: Successfully released patch %d", __func__, handle);
    return ret;
}

int adev_get_audio_port(struct audio_hw_device *dev, struct audio_port *config)
{
    int ret = 0;

    ret = audio_extn_hw_loopback_get_audio_port(dev, config);
    ret |= audio_extn_auto_hal_get_audio_port(dev, config);
    return ret;
}

int adev_set_audio_port_config(struct audio_hw_device *dev,
                        const struct audio_port_config *config)
{
    int ret = 0;

    ret = audio_extn_hw_loopback_set_audio_port_config(dev, config);
    ret |= audio_extn_auto_hal_set_audio_port_config(dev, config);
    return ret;
}

static int adev_dump(const audio_hw_device_t *device __unused,
                     int fd __unused)
{
    return 0;
}

static int adev_close(hw_device_t *device)
{
    size_t i;
    struct audio_device *adev_temp = (struct audio_device *)device;

    if (!adev_temp)
        return 0;

    pthread_mutex_lock(&adev_init_lock);

    if ((--audio_device_ref_count) == 0) {
         if (audio_extn_spkr_prot_is_enabled())
             audio_extn_spkr_prot_deinit();
        if (amplifier_close() != 0)
            ALOGE("Amplifier close failed");
        audio_extn_battery_properties_listener_deinit();
        audio_extn_snd_mon_unregister_listener(adev);
        audio_extn_sound_trigger_deinit(adev);
        audio_extn_listen_deinit(adev);
        audio_extn_qdsp_deinit();
        audio_extn_extspk_deinit(adev->extspk);
        audio_extn_utils_release_streams_cfg_lists(
                      &adev->streams_output_cfg_list,
                      &adev->streams_input_cfg_list);
        if (audio_extn_qap_is_enabled())
            audio_extn_qap_deinit();
        if (audio_extn_qaf_is_enabled())
            audio_extn_qaf_deinit();
        audio_route_free(adev->audio_route);
        audio_extn_gef_deinit(adev);
        free(adev->snd_dev_ref_cnt);
        platform_deinit(adev->platform);
        for (i = 0; i < ARRAY_SIZE(adev->use_case_table); ++i) {
            pcm_params_free(adev->use_case_table[i]);
        }
        if (adev->adm_deinit)
            adev->adm_deinit(adev->adm_data);
        qahwi_deinit(device);
        audio_extn_adsp_hdlr_deinit();
        audio_extn_snd_mon_deinit();
        audio_extn_hw_loopback_deinit(adev);
        audio_extn_ffv_deinit();
        if (adev->device_cfg_params) {
            free(adev->device_cfg_params);
            adev->device_cfg_params = NULL;
        }
        if(adev->ext_hw_plugin)
            audio_extn_ext_hw_plugin_deinit(adev->ext_hw_plugin);
        audio_extn_auto_hal_deinit();
        free_map(adev->patch_map);
        free_map(adev->io_streams_map);
        free(device);
        adev = NULL;
    }
    pthread_mutex_unlock(&adev_init_lock);
    enable_gcov();
    return 0;
}

/* This returns 1 if the input parameter looks at all plausible as a low latency period size,
 * or 0 otherwise.  A return value of 1 doesn't mean the value is guaranteed to work,
 * just that it _might_ work.
 */
static int period_size_is_plausible_for_low_latency(int period_size)
{
    switch (period_size) {
    case 160:
    case 192:
    case 240:
    case 320:
    case 480:
        return 1;
    default:
        return 0;
    }
}

static void adev_snd_mon_cb(void *cookie, struct str_parms *parms)
{
    bool is_snd_card_status = false;
    bool is_ext_device_status = false;
    char value[32];
    int card = -1;
    card_status_t status;

    if (cookie != adev || !parms)
        return;

    if (!parse_snd_card_status(parms, &card, &status)) {
        is_snd_card_status = true;
    } else if (0 < str_parms_get_str(parms, "ext_audio_device", value, sizeof(value))) {
        is_ext_device_status = true;
    } else {
        // not a valid event
        return;
    }

    pthread_mutex_lock(&adev->lock);
    if (card == adev->snd_card || is_ext_device_status) {
        if (is_snd_card_status && adev->card_status != status) {
            ALOGD("%s card_status %d", __func__, status);
            adev->card_status = status;
            platform_snd_card_update(adev->platform, status);
            audio_extn_fm_set_parameters(adev, parms);
            audio_extn_auto_hal_set_parameters(adev, parms);
            if (status == CARD_STATUS_OFFLINE)
                audio_extn_sco_reset_configuration();
        } else if (is_ext_device_status) {
            platform_set_parameters(adev->platform, parms);
        }
    }
    pthread_mutex_unlock(&adev->lock);
    return;
}

/* adev lock held */
int check_a2dp_restore_l(struct audio_device *adev, struct stream_out *out, bool restore)
{
    struct audio_usecase *uc_info;
    struct audio_usecase *usecase;
    struct listnode devices;
    struct listnode *node;

    uc_info = get_usecase_from_list(adev, out->usecase);
    if (uc_info == NULL) {
        ALOGE("%s: Could not find the usecase (%d) in the list",
              __func__, out->usecase);
        return -EINVAL;
    }
    list_init(&devices);

    ALOGD("%s: enter: usecase(%d: %s), a2dp muted %d", __func__,
          out->usecase, use_case_table[out->usecase], out->a2dp_muted);

    if (restore) {
        pthread_mutex_lock(&out->latch_lock);
        // restore A2DP device for active usecases and unmute if required
        if (is_a2dp_out_device_type(&out->device_list)) {
            ALOGD("%s: restoring A2dp and unmuting stream", __func__);
            if (uc_info->out_snd_device != SND_DEVICE_OUT_BT_A2DP)
                select_devices(adev, uc_info->id);

            if (is_offload_usecase(out->usecase)) {
                if (uc_info->out_snd_device == SND_DEVICE_OUT_BT_A2DP)
                    out_set_compr_volume(&out->stream, out->volume_l, out->volume_r);
            } else if (out->usecase == USECASE_AUDIO_PLAYBACK_VOIP) {
                out_set_voip_volume(&out->stream, out->volume_l, out->volume_r);
            } else {
                out_set_pcm_volume(&out->stream, out->volume_l, out->volume_r);
            }
            out->a2dp_muted = false;
        }
        pthread_mutex_unlock(&out->latch_lock);
    } else {
        pthread_mutex_lock(&out->latch_lock);
        // mute stream and switch to speaker if suspended
        if (!out->a2dp_muted && !out->standby) {
            assign_devices(&devices, &out->device_list);
            reassign_device_list(&out->device_list, AUDIO_DEVICE_OUT_SPEAKER, "");
            list_for_each(node, &adev->usecase_list) {
                usecase = node_to_item(node, struct audio_usecase, list);
                if ((usecase->type != PCM_CAPTURE) && (usecase != uc_info) &&
                    !is_a2dp_out_device_type(&usecase->stream.out->device_list) &&
                    !is_sco_out_device_type(&usecase->stream.out->device_list) &&
                    platform_check_backends_match(SND_DEVICE_OUT_SPEAKER,
                                                  usecase->out_snd_device)) {
                    assign_devices(&out->device_list, &usecase->stream.out->device_list);
                    break;
                }
            }
            if ((is_a2dp_out_device_type(&devices) && list_length(&devices) == 1) ||
                (uc_info->out_snd_device == SND_DEVICE_OUT_BT_A2DP)) {
                out->a2dp_muted = true;
                if (is_offload_usecase(out->usecase)) {
                    if (out->offload_state == OFFLOAD_STATE_PLAYING)
                        compress_pause(out->compr);
                    out_set_compr_volume(&out->stream, (float)0, (float)0);
                } else {
                    if (out->usecase == USECASE_AUDIO_PLAYBACK_VOIP)
                        out_set_voip_volume(&out->stream, (float)0, (float)0);
                    else
                        out_set_pcm_volume(&out->stream, (float)0, (float)0);

                    /* wait for stale pcm drained before switching to speaker */
                    uint32_t latency =
                        (out->config.period_count * out->config.period_size * 1000) /
                        (out->config.rate);
                    usleep(latency * 1000);
                }
            }
            select_devices(adev, out->usecase);
            ALOGD("%s: switched to device:%s and stream muted:%d", __func__,
                platform_get_snd_device_name(uc_info->out_snd_device), out->a2dp_muted);
            if (is_offload_usecase(out->usecase)) {
                if (out->offload_state == OFFLOAD_STATE_PLAYING)
                    compress_resume(out->compr);
            }
            assign_devices(&out->device_list, &devices);
        }
        pthread_mutex_unlock(&out->latch_lock);
    }
    clear_devices(&devices);
    ALOGV("%s: exit", __func__);
    return 0;
}

void adev_on_battery_status_changed(bool charging)
{
    pthread_mutex_lock(&adev->lock);
    ALOGI("%s: battery status changed to %scharging", __func__, charging ? "" : "not ");
    adev->is_charging = charging;
    audio_extn_sound_trigger_update_battery_status(charging);
    pthread_mutex_unlock(&adev->lock);
}

static int adev_open(const hw_module_t *module, const char *name,
                     hw_device_t **device)
{
    int ret;
    char value[PROPERTY_VALUE_MAX] = {0};
    char mixer_ctl_name[128] = {0};
    struct mixer_ctl *ctl = NULL;

    ALOGD("%s: enter", __func__);
    if (strcmp(name, AUDIO_HARDWARE_INTERFACE) != 0) return -EINVAL;

    pthread_mutex_lock(&adev_init_lock);
    if (audio_device_ref_count != 0){
            *device = &adev->device.common;
            audio_device_ref_count++;
            ALOGD("%s: returning existing instance of adev", __func__);
            ALOGD("%s: exit", __func__);
            pthread_mutex_unlock(&adev_init_lock);
            return 0;
    }

    adev = calloc(1, sizeof(struct audio_device));

    if (!adev) {
        pthread_mutex_unlock(&adev_init_lock);
        return -ENOMEM;
    }

    pthread_mutex_init(&adev->lock, (const pthread_mutexattr_t *) NULL);

    // register audio ext hidl at the earliest
    audio_extn_hidl_init();
#ifdef DYNAMIC_LOG_ENABLED
    register_for_dynamic_logging("hal");
#endif

    /* default audio HAL major version */
    uint32_t maj_version = 3;
    if(property_get("vendor.audio.hal.maj.version", value, NULL))
        maj_version = atoi(value);

    adev->device.common.tag = HARDWARE_DEVICE_TAG;
    adev->device.common.version = HARDWARE_DEVICE_API_VERSION(maj_version, 0);
    adev->device.common.module = (struct hw_module_t *)module;
    adev->device.common.close = adev_close;

    adev->device.init_check = adev_init_check;
    adev->device.set_voice_volume = adev_set_voice_volume;
    adev->device.set_master_volume = adev_set_master_volume;
    adev->device.get_master_volume = adev_get_master_volume;
    adev->device.set_master_mute = adev_set_master_mute;
    adev->device.get_master_mute = adev_get_master_mute;
    adev->device.set_mode = adev_set_mode;
    adev->device.set_mic_mute = adev_set_mic_mute;
    adev->device.get_mic_mute = adev_get_mic_mute;
    adev->device.set_parameters = adev_set_parameters;
    adev->device.get_parameters = adev_get_parameters;
    adev->device.get_input_buffer_size = adev_get_input_buffer_size;
    adev->device.open_output_stream = adev_open_output_stream;
    adev->device.close_output_stream = adev_close_output_stream;
    adev->device.open_input_stream = adev_open_input_stream;
    adev->device.close_input_stream = adev_close_input_stream;
    adev->device.create_audio_patch = adev_create_audio_patch;
    adev->device.release_audio_patch = adev_release_audio_patch;
    adev->device.get_audio_port = adev_get_audio_port;
    adev->device.set_audio_port_config = adev_set_audio_port_config;
    adev->device.dump = adev_dump;
    adev->device.get_microphones = adev_get_microphones;

    /* Set the default route before the PCM stream is opened */
    adev->mode = AUDIO_MODE_NORMAL;
    adev->primary_output = NULL;
    adev->out_device = AUDIO_DEVICE_NONE;
    adev->bluetooth_nrec = true;
    adev->acdb_settings = TTY_MODE_OFF;
    adev->allow_afe_proxy_usage = true;
    adev->bt_sco_on = false;
    /* adev->cur_hdmi_channels = 0;  by calloc() */
    adev->snd_dev_ref_cnt = calloc(SND_DEVICE_MAX, sizeof(int));
    /* Init audio and voice feature */
    audio_extn_feature_init();
    voice_extn_feature_init();
    voice_init(adev);
    list_init(&adev->usecase_list);
    list_init(&adev->active_inputs_list);
    list_init(&adev->active_outputs_list);
    list_init(&adev->audio_patch_record_list);
    adev->io_streams_map = hashmapCreate(AUDIO_IO_PORTS_MAX, audio_extn_utils_hash_fn,
                                         audio_extn_utils_hash_eq);
    if (!adev->io_streams_map) {
        ALOGE("%s: Could not create io streams map", __func__);
        ret = -ENOMEM;
        goto adev_open_err;
    }
    adev->patch_map = hashmapCreate(AUDIO_PATCH_PORTS_MAX, audio_extn_utils_hash_fn,
                                    audio_extn_utils_hash_eq);
    if (!adev->patch_map) {
        ALOGE("%s: Could not create audio patch map", __func__);
        ret = -ENOMEM;
        goto adev_open_err;
    }
    adev->cur_wfd_channels = 2;
    adev->offload_usecases_state = 0;
    adev->pcm_record_uc_state = 0;
    adev->is_channel_status_set = false;
    adev->perf_lock_opts[0] = 0x101;
    adev->perf_lock_opts[1] = 0x20E;
    adev->perf_lock_opts_size = 2;
    adev->dsp_bit_width_enforce_mode = 0;
    adev->enable_hfp = false;
    adev->use_old_pspd_mix_ctrl = false;
    adev->adm_routing_changed = false;
    adev->a2dp_started = false;
    adev->ha_proxy_enable = false;

    audio_extn_perf_lock_init();

    /* Loads platform specific libraries dynamically */
    adev->platform = platform_init(adev);
    if (!adev->platform) {
        ALOGE("%s: Failed to init platform data, aborting.", __func__);
        ret = -EINVAL;
        goto adev_open_err;
    }

    adev->extspk = audio_extn_extspk_init(adev);
    if (audio_extn_qap_is_enabled()) {
        ret = audio_extn_qap_init(adev);
        if (ret < 0) {
            ALOGE("%s: Failed to init platform data, aborting.", __func__);
            goto adev_open_err;
        }
        adev->device.open_output_stream = audio_extn_qap_open_output_stream;
        adev->device.close_output_stream = audio_extn_qap_close_output_stream;
    }

    if (audio_extn_qaf_is_enabled()) {
        ret = audio_extn_qaf_init(adev);
        if (ret < 0) {
            ALOGE("%s: Failed to init platform data, aborting.", __func__);
            goto adev_open_err;
        }

        adev->device.open_output_stream = audio_extn_qaf_open_output_stream;
        adev->device.close_output_stream = audio_extn_qaf_close_output_stream;
    }

    audio_extn_auto_hal_init(adev);
    adev->ext_hw_plugin = audio_extn_ext_hw_plugin_init(adev);

    if (access(VISUALIZER_LIBRARY_PATH, R_OK) == 0) {
        adev->visualizer_lib = dlopen(VISUALIZER_LIBRARY_PATH, RTLD_NOW);
        if (adev->visualizer_lib == NULL) {
            ALOGE("%s: DLOPEN failed for %s", __func__, VISUALIZER_LIBRARY_PATH);
        } else {
            ALOGV("%s: DLOPEN successful for %s", __func__, VISUALIZER_LIBRARY_PATH);
            adev->visualizer_start_output =
                        (int (*)(audio_io_handle_t, int))dlsym(adev->visualizer_lib,
                                                        "visualizer_hal_start_output");
            adev->visualizer_stop_output =
                        (int (*)(audio_io_handle_t, int))dlsym(adev->visualizer_lib,
                                                        "visualizer_hal_stop_output");
        }
    }
    audio_extn_init(adev);
    voice_extn_init(adev);
    audio_extn_listen_init(adev, adev->snd_card);
    audio_extn_gef_init(adev);
    audio_extn_hw_loopback_init(adev);
    audio_extn_ffv_init(adev);

    if (access(OFFLOAD_EFFECTS_BUNDLE_LIBRARY_PATH, R_OK) == 0) {
        adev->offload_effects_lib = dlopen(OFFLOAD_EFFECTS_BUNDLE_LIBRARY_PATH, RTLD_NOW);
        if (adev->offload_effects_lib == NULL) {
            ALOGE("%s: DLOPEN failed for %s", __func__,
                  OFFLOAD_EFFECTS_BUNDLE_LIBRARY_PATH);
        } else {
            ALOGV("%s: DLOPEN successful for %s", __func__,
                  OFFLOAD_EFFECTS_BUNDLE_LIBRARY_PATH);
            adev->offload_effects_start_output =
                        (int (*)(audio_io_handle_t, int, struct mixer *))dlsym(adev->offload_effects_lib,
                                         "offload_effects_bundle_hal_start_output");
            adev->offload_effects_stop_output =
                        (int (*)(audio_io_handle_t, int))dlsym(adev->offload_effects_lib,
                                         "offload_effects_bundle_hal_stop_output");
            adev->offload_effects_set_hpx_state =
                        (int (*)(bool))dlsym(adev->offload_effects_lib,
                                         "offload_effects_bundle_set_hpx_state");
            adev->offload_effects_get_parameters =
                        (void (*)(struct str_parms *, struct str_parms *))
                                         dlsym(adev->offload_effects_lib,
                                         "offload_effects_bundle_get_parameters");
            adev->offload_effects_set_parameters =
                        (void (*)(struct str_parms *))dlsym(adev->offload_effects_lib,
                                         "offload_effects_bundle_set_parameters");
        }
    }

    if (access(ADM_LIBRARY_PATH, R_OK) == 0) {
        adev->adm_lib = dlopen(ADM_LIBRARY_PATH, RTLD_NOW);
        if (adev->adm_lib == NULL) {
            ALOGE("%s: DLOPEN failed for %s", __func__, ADM_LIBRARY_PATH);
        } else {
            ALOGV("%s: DLOPEN successful for %s", __func__, ADM_LIBRARY_PATH);
            adev->adm_init = (adm_init_t)
                                    dlsym(adev->adm_lib, "adm_init");
            adev->adm_deinit = (adm_deinit_t)
                                    dlsym(adev->adm_lib, "adm_deinit");
            adev->adm_register_input_stream = (adm_register_input_stream_t)
                                    dlsym(adev->adm_lib, "adm_register_input_stream");
            adev->adm_register_output_stream = (adm_register_output_stream_t)
                                    dlsym(adev->adm_lib, "adm_register_output_stream");
            adev->adm_deregister_stream = (adm_deregister_stream_t)
                                    dlsym(adev->adm_lib, "adm_deregister_stream");
            adev->adm_request_focus = (adm_request_focus_t)
                                    dlsym(adev->adm_lib, "adm_request_focus");
            adev->adm_abandon_focus = (adm_abandon_focus_t)
                                    dlsym(adev->adm_lib, "adm_abandon_focus");
            adev->adm_set_config = (adm_set_config_t)
                                    dlsym(adev->adm_lib, "adm_set_config");
            adev->adm_request_focus_v2 = (adm_request_focus_v2_t)
                                    dlsym(adev->adm_lib, "adm_request_focus_v2");
            adev->adm_is_noirq_avail = (adm_is_noirq_avail_t)
                                    dlsym(adev->adm_lib, "adm_is_noirq_avail");
            adev->adm_on_routing_change = (adm_on_routing_change_t)
                                    dlsym(adev->adm_lib, "adm_on_routing_change");
            adev->adm_request_focus_v2_1 = (adm_request_focus_v2_1_t)
                                    dlsym(adev->adm_lib, "adm_request_focus_v2_1");
        }
    }

    adev->enable_voicerx = false;
    adev->bt_wb_speech_enabled = false;
    adev->swb_speech_mode = SPEECH_MODE_INVALID;
    adev->fluence_nn_usecase_id = USECASE_INVALID;
    //initialize this to false for now,
    //this will be set to true through set param
    adev->vr_audio_mode_enabled = false;

    audio_extn_ds2_enable(adev);

    if (amplifier_open(adev) != 0)
        ALOGE("Amplifier initialization failed");

    *device = &adev->device.common;

    if (k_enable_extended_precision)
        adev_verify_devices(adev);

    adev->dsp_bit_width_enforce_mode =
        adev_init_dsp_bit_width_enforce_mode(adev->mixer);

    audio_extn_utils_update_streams_cfg_lists(adev->platform, adev->mixer,
                                             &adev->streams_output_cfg_list,
                                             &adev->streams_input_cfg_list);

    audio_device_ref_count++;

    int trial;
    if (property_get("vendor.audio_hal.period_size", value, NULL) > 0) {
        trial = atoi(value);
        if (period_size_is_plausible_for_low_latency(trial)) {
            pcm_config_low_latency.period_size = trial;
            pcm_config_low_latency.start_threshold = trial / 4;
            pcm_config_low_latency.avail_min = trial / 4;
            configured_low_latency_capture_period_size = trial;
        }
    }
    if (property_get("vendor.audio_hal.in_period_size", value, NULL) > 0) {
        trial = atoi(value);
        if (period_size_is_plausible_for_low_latency(trial)) {
            configured_low_latency_capture_period_size = trial;
        }
    }

    adev->mic_break_enabled = property_get_bool("vendor.audio.mic_break", false);

    adev->camera_orientation = CAMERA_DEFAULT;

    if (property_get("vendor.audio_hal.period_multiplier",value,NULL) > 0) {
        af_period_multiplier = atoi(value);
        if (af_period_multiplier < 0)
            af_period_multiplier = 2;
        else if (af_period_multiplier > 4)
            af_period_multiplier = 4;

        ALOGV("new period_multiplier = %d", af_period_multiplier);
    }

    audio_extn_qdsp_init(adev->platform);

    adev->multi_offload_enable = property_get_bool("vendor.audio.offload.multiple.enabled", false);
    pthread_mutex_unlock(&adev_init_lock);

    if (adev->adm_init)
        adev->adm_data = adev->adm_init();

    qahwi_init(*device);
    audio_extn_adsp_hdlr_init(adev->mixer);

    audio_extn_snd_mon_init();
    pthread_mutex_lock(&adev->lock);
    audio_extn_snd_mon_register_listener(adev, adev_snd_mon_cb);
    adev->card_status = CARD_STATUS_ONLINE;
    adev->out_power_policy = POWER_POLICY_STATUS_ONLINE;
    adev->in_power_policy = POWER_POLICY_STATUS_ONLINE;
    audio_extn_battery_properties_listener_init(adev_on_battery_status_changed);
    /*
     * if the battery state callback happens before charging can be queried,
     * it will be guarded with the adev->lock held in the cb function and so
     * the callback value will reflect the latest state
     */
    adev->is_charging = audio_extn_battery_properties_is_charging();
    audio_extn_sound_trigger_init(adev); /* dependent on snd_mon_init() */
    audio_extn_sound_trigger_update_battery_status(adev->is_charging);
    audio_extn_audiozoom_init();
    pthread_mutex_unlock(&adev->lock);
    /* Allocate memory for Device config params */
    adev->device_cfg_params = (struct audio_device_config_param*)
                                  calloc(platform_get_max_codec_backend(),
                                  sizeof(struct audio_device_config_param));
    if (adev->device_cfg_params == NULL)
        ALOGE("%s: Memory allocation failed for Device config params", __func__);

    /*
     * Check if new PSPD matrix mixer control is supported. If not
     * supported, then set flag so that old mixer ctrl is sent while
     * sending pspd coefficients on older kernel version. Query mixer
     * control for default pcm id and channel value one.
     */
    snprintf(mixer_ctl_name, sizeof(mixer_ctl_name),
            "AudStr %d ChMixer Weight Ch %d", 0, 1);

    ctl = mixer_get_ctl_by_name(adev->mixer, mixer_ctl_name);
    if (!ctl) {
        ALOGE("%s: ERROR. Could not get ctl for mixer cmd - %s",
              __func__, mixer_ctl_name);
        adev->use_old_pspd_mix_ctrl = true;
    }

    ALOGD("%s: exit", __func__);
    return 0;

adev_open_err:
    free_map(adev->patch_map);
    free_map(adev->io_streams_map);
    free(adev->snd_dev_ref_cnt);
    pthread_mutex_destroy(&adev->lock);
    free(adev);
    adev = NULL;
    *device = NULL;
    pthread_mutex_unlock(&adev_init_lock);
    return ret;
}

static struct hw_module_methods_t hal_module_methods = {
    .open = adev_open,
};

struct audio_module HAL_MODULE_INFO_SYM = {
    .common = {
        .tag = HARDWARE_MODULE_TAG,
        .module_api_version = AUDIO_MODULE_API_VERSION_0_1,
        .hal_api_version = HARDWARE_HAL_API_VERSION,
        .id = AUDIO_HARDWARE_MODULE_ID,
        .name = "QCOM Audio HAL",
        .author = "The Linux Foundation",
        .methods = &hal_module_methods,
    },
};<|MERGE_RESOLUTION|>--- conflicted
+++ resolved
@@ -9454,11 +9454,8 @@
         }
     }
 
-<<<<<<< HEAD
     amplifier_set_parameters(parms);
-=======
     audio_extn_auto_hal_set_parameters(adev, parms);
->>>>>>> f0a11ec3
     audio_extn_set_parameters(adev, parms);
 done:
     str_parms_destroy(parms);
