/*
 * Copyright (c) 2013-2020, The Linux Foundation. All rights reserved.
 * Not a Contribution.
 *
 * Copyright (C) 2013 The Android Open Source Project
 *
 * Licensed under the Apache License, Version 2.0 (the "License");
 * you may not use this file except in compliance with the License.
 * You may obtain a copy of the License at
 *
 *      http://www.apache.org/licenses/LICENSE-2.0
 *
 * Unless required by applicable law or agreed to in writing, software
 * distributed under the License is distributed on an "AS IS" BASIS,
 * WITHOUT WARRANTIES OR CONDITIONS OF ANY KIND, either express or implied.
 * See the License for the specific language governing permissions and
 * limitations under the License.
 *
 * This file was modified by DTS, Inc. The portions of the
 * code modified by DTS, Inc are copyrighted and
 * licensed separately, as follows:
 *
 * (C) 2014 DTS, Inc.
 *
 * Licensed under the Apache License, Version 2.0 (the "License");
 * you may not use this file except in compliance with the License.
 * You may obtain a copy of the License at
 *
 * http://www.apache.org/licenses/LICENSE-2.0
 *
 * Unless required by applicable law or agreed to in writing, software
 * distributed under the License is distributed on an "AS IS" BASIS,
 * WITHOUT WARRANTIES OR CONDITIONS OF ANY KIND, either express or implied.
 * See the License for the specific language governing permissions and
 * limitations under the License.
 */

#define LOG_TAG "audio_hw_primary"
#define ATRACE_TAG (ATRACE_TAG_AUDIO|ATRACE_TAG_HAL)
/*#define LOG_NDEBUG 0*/
/*#define VERY_VERY_VERBOSE_LOGGING*/
#ifdef VERY_VERY_VERBOSE_LOGGING
#define ALOGVV ALOGV
#else
#define ALOGVV(a...) do { } while(0)
#endif
#include <limits.h>
#include <errno.h>
#include <pthread.h>
#include <stdint.h>
#include <sys/time.h>
#include <stdlib.h>
#include <math.h>
#include <dlfcn.h>
#include <sys/resource.h>
#include <sys/prctl.h>

#include <log/log.h>
#include <cutils/trace.h>
#include <cutils/str_parms.h>
#include <cutils/properties.h>
#include <cutils/atomic.h>
#include <cutils/sched_policy.h>
#include <hardware/audio_effect.h>
#include <hardware/audio_alsaops.h>
#include <system/thread_defs.h>
#include <tinyalsa/asoundlib.h>
#include <audio_effects/effect_aec.h>
#include <audio_effects/effect_ns.h>
#include <audio_utils/format.h>
#include "audio_hw.h"
#include "audio_perf.h"
#include "platform_api.h"
#include <platform.h>
#include "audio_extn.h"
#include "voice_extn.h"
#include "ip_hdlr_intf.h"

#include "sound/compress_params.h"
#include "sound/asound.h"

#ifdef DYNAMIC_LOG_ENABLED
#include <log_xml_parser.h>
#define LOG_MASK HAL_MOD_FILE_AUDIO_HW
#include <log_utils.h>
#endif

#define COMPRESS_OFFLOAD_NUM_FRAGMENTS 4
/*DIRECT PCM has same buffer sizes as DEEP Buffer*/
#define DIRECT_PCM_NUM_FRAGMENTS 2
#define COMPRESS_PLAYBACK_VOLUME_MAX 0x2000
#define VOIP_PLAYBACK_VOLUME_MAX 0x2000
#define MMAP_PLAYBACK_VOLUME_MAX 0x2000
#define PCM_PLAYBACK_VOLUME_MAX 0x2000
#define DSD_VOLUME_MIN_DB (-110)
#define INVALID_OUT_VOLUME -1
#define AUDIO_IO_PORTS_MAX 32

#define RECORD_GAIN_MIN 0.0f
#define RECORD_GAIN_MAX 1.0f
#define RECORD_VOLUME_CTL_MAX 0x2000

/* treat as unsigned Q1.13 */
#define APP_TYPE_GAIN_DEFAULT         0x2000

#define PROXY_OPEN_RETRY_COUNT           100
#define PROXY_OPEN_WAIT_TIME             20

#define GET_USECASE_AUDIO_PLAYBACK_PRIMARY(db) \
         (db)? USECASE_AUDIO_PLAYBACK_DEEP_BUFFER : \
               USECASE_AUDIO_PLAYBACK_LOW_LATENCY
#define GET_PCM_CONFIG_AUDIO_PLAYBACK_PRIMARY(db) \
         (db)? pcm_config_deep_buffer : pcm_config_low_latency

#define ULL_PERIOD_SIZE (DEFAULT_OUTPUT_SAMPLING_RATE/1000)
#define DEFAULT_VOIP_BUF_DURATION_MS 20
#define DEFAULT_VOIP_BIT_DEPTH_BYTE sizeof(int16_t)
#define DEFAULT_VOIP_SAMP_RATE 48000

#define VOIP_IO_BUF_SIZE(SR, DURATION_MS, BIT_DEPTH) (SR)/1000 * DURATION_MS * BIT_DEPTH

struct pcm_config default_pcm_config_voip_copp = {
    .channels = 1,
    .rate = DEFAULT_VOIP_SAMP_RATE, /* changed when the stream is opened */
    .period_size = VOIP_IO_BUF_SIZE(DEFAULT_VOIP_SAMP_RATE, DEFAULT_VOIP_BUF_DURATION_MS, DEFAULT_VOIP_BIT_DEPTH_BYTE)/2,
    .period_count = 2,
    .format = PCM_FORMAT_S16_LE,
    .avail_min = VOIP_IO_BUF_SIZE(DEFAULT_VOIP_SAMP_RATE, DEFAULT_VOIP_BUF_DURATION_MS, DEFAULT_VOIP_BIT_DEPTH_BYTE)/2,
    .stop_threshold = INT_MAX,
};

#define MIN_CHANNEL_COUNT                1
#define DEFAULT_CHANNEL_COUNT            2
#define MAX_HIFI_CHANNEL_COUNT           8

#ifndef MAX_TARGET_SPECIFIC_CHANNEL_CNT
#define MAX_CHANNEL_COUNT 1
#else
#define MAX_CHANNEL_COUNT atoi(XSTR(MAX_TARGET_SPECIFIC_CHANNEL_CNT))
#define XSTR(x) STR(x)
#define STR(x) #x
#endif

static unsigned int configured_low_latency_capture_period_size =
        LOW_LATENCY_CAPTURE_PERIOD_SIZE;

#define MMAP_PERIOD_SIZE (DEFAULT_OUTPUT_SAMPLING_RATE/1000)
#define MMAP_PERIOD_COUNT_MIN 32
#define MMAP_PERIOD_COUNT_MAX 512
#define MMAP_PERIOD_COUNT_DEFAULT (MMAP_PERIOD_COUNT_MAX)

/* This constant enables extended precision handling.
 * TODO The flag is off until more testing is done.
 */
static const bool k_enable_extended_precision = false;
extern int AUDIO_DEVICE_IN_ALL_CODEC_BACKEND;

struct pcm_config pcm_config_deep_buffer = {
    .channels = 2,
    .rate = DEFAULT_OUTPUT_SAMPLING_RATE,
    .period_size = DEEP_BUFFER_OUTPUT_PERIOD_SIZE,
    .period_count = DEEP_BUFFER_OUTPUT_PERIOD_COUNT,
    .format = PCM_FORMAT_S16_LE,
    .start_threshold = DEEP_BUFFER_OUTPUT_PERIOD_SIZE / 4,
    .stop_threshold = INT_MAX,
    .avail_min = DEEP_BUFFER_OUTPUT_PERIOD_SIZE / 4,
};

struct pcm_config pcm_config_low_latency = {
    .channels = 2,
    .rate = DEFAULT_OUTPUT_SAMPLING_RATE,
    .period_size = LOW_LATENCY_OUTPUT_PERIOD_SIZE,
    .period_count = LOW_LATENCY_OUTPUT_PERIOD_COUNT,
    .format = PCM_FORMAT_S16_LE,
    .start_threshold = LOW_LATENCY_OUTPUT_PERIOD_SIZE / 4,
    .stop_threshold = INT_MAX,
    .avail_min = LOW_LATENCY_OUTPUT_PERIOD_SIZE / 4,
};

struct pcm_config pcm_config_haptics_audio = {
    .channels = 1,
    .rate = DEFAULT_OUTPUT_SAMPLING_RATE,
    .period_size = LOW_LATENCY_OUTPUT_PERIOD_SIZE,
    .period_count = LOW_LATENCY_OUTPUT_PERIOD_COUNT,
    .format = PCM_FORMAT_S16_LE,
    .start_threshold = LOW_LATENCY_OUTPUT_PERIOD_SIZE / 4,
    .stop_threshold = INT_MAX,
    .avail_min = LOW_LATENCY_OUTPUT_PERIOD_SIZE / 4,
};

struct pcm_config pcm_config_haptics = {
    .channels = 1,
    .rate = DEFAULT_OUTPUT_SAMPLING_RATE,
    .period_size = LOW_LATENCY_OUTPUT_PERIOD_SIZE,
    .period_count = LOW_LATENCY_OUTPUT_PERIOD_COUNT,
    .format = PCM_FORMAT_S16_LE,
    .start_threshold = LOW_LATENCY_OUTPUT_PERIOD_SIZE,
    .stop_threshold = INT_MAX,
    .avail_min = LOW_LATENCY_OUTPUT_PERIOD_SIZE / 4,
};

static int af_period_multiplier = 4;
struct pcm_config pcm_config_rt = {
    .channels = 2,
    .rate = DEFAULT_OUTPUT_SAMPLING_RATE,
    .period_size = ULL_PERIOD_SIZE, //1 ms
    .period_count = 512, //=> buffer size is 512ms
    .format = PCM_FORMAT_S16_LE,
    .start_threshold = ULL_PERIOD_SIZE*8, //8ms
    .stop_threshold = INT_MAX,
    .silence_threshold = 0,
    .silence_size = 0,
    .avail_min = ULL_PERIOD_SIZE, //1 ms
};

struct pcm_config pcm_config_hdmi_multi = {
    .channels = HDMI_MULTI_DEFAULT_CHANNEL_COUNT, /* changed when the stream is opened */
    .rate = DEFAULT_OUTPUT_SAMPLING_RATE, /* changed when the stream is opened */
    .period_size = HDMI_MULTI_PERIOD_SIZE,
    .period_count = HDMI_MULTI_PERIOD_COUNT,
    .format = PCM_FORMAT_S16_LE,
    .start_threshold = 0,
    .stop_threshold = INT_MAX,
    .avail_min = 0,
};

struct pcm_config pcm_config_mmap_playback = {
    .channels = 2,
    .rate = DEFAULT_OUTPUT_SAMPLING_RATE,
    .period_size = MMAP_PERIOD_SIZE,
    .period_count = MMAP_PERIOD_COUNT_DEFAULT,
    .format = PCM_FORMAT_S16_LE,
    .start_threshold = MMAP_PERIOD_SIZE*8,
    .stop_threshold = INT32_MAX,
    .silence_threshold = 0,
    .silence_size = 0,
    .avail_min = MMAP_PERIOD_SIZE, //1 ms
};

struct pcm_config pcm_config_hifi = {
    .channels = DEFAULT_CHANNEL_COUNT, /* changed when the stream is opened */
    .rate = DEFAULT_OUTPUT_SAMPLING_RATE, /* changed when the stream is opened */
    .period_size = HIFI_BUFFER_OUTPUT_PERIOD_SIZE, /* change #define */
    .period_count = HIFI_BUFFER_OUTPUT_PERIOD_COUNT,
    .format = PCM_FORMAT_S24_3LE,
    .start_threshold = 0,
    .stop_threshold = INT_MAX,
    .avail_min = 0,
};

struct pcm_config pcm_config_audio_capture = {
    .channels = 2,
    .period_count = AUDIO_CAPTURE_PERIOD_COUNT,
    .format = PCM_FORMAT_S16_LE,
};

struct pcm_config pcm_config_mmap_capture = {
    .channels = 2,
    .rate = DEFAULT_OUTPUT_SAMPLING_RATE,
    .period_size = MMAP_PERIOD_SIZE,
    .period_count = MMAP_PERIOD_COUNT_DEFAULT,
    .format = PCM_FORMAT_S16_LE,
    .start_threshold = 0,
    .stop_threshold = INT_MAX,
    .silence_threshold = 0,
    .silence_size = 0,
    .avail_min = MMAP_PERIOD_SIZE, //1 ms
};

#define AFE_PROXY_CHANNEL_COUNT 2
#define AFE_PROXY_SAMPLING_RATE 48000

#define AFE_PROXY_PLAYBACK_PERIOD_SIZE  768
#define AFE_PROXY_PLAYBACK_PERIOD_COUNT 4

struct pcm_config pcm_config_afe_proxy_playback = {
    .channels = AFE_PROXY_CHANNEL_COUNT,
    .rate = AFE_PROXY_SAMPLING_RATE,
    .period_size = AFE_PROXY_PLAYBACK_PERIOD_SIZE,
    .period_count = AFE_PROXY_PLAYBACK_PERIOD_COUNT,
    .format = PCM_FORMAT_S16_LE,
    .start_threshold = AFE_PROXY_PLAYBACK_PERIOD_SIZE,
    .stop_threshold = INT_MAX,
    .avail_min = AFE_PROXY_PLAYBACK_PERIOD_SIZE,
};

#define AFE_PROXY_RECORD_PERIOD_SIZE  768
#define AFE_PROXY_RECORD_PERIOD_COUNT 4

struct pcm_config pcm_config_audio_capture_rt = {
    .channels = 2,
    .rate = DEFAULT_OUTPUT_SAMPLING_RATE,
    .period_size = ULL_PERIOD_SIZE,
    .period_count = 512,
    .format = PCM_FORMAT_S16_LE,
    .start_threshold = 0,
    .stop_threshold = AFE_PROXY_RECORD_PERIOD_SIZE * AFE_PROXY_RECORD_PERIOD_COUNT,
    .silence_threshold = 0,
    .silence_size = 0,
    .avail_min = ULL_PERIOD_SIZE, //1 ms
};

struct pcm_config pcm_config_afe_proxy_record = {
    .channels = AFE_PROXY_CHANNEL_COUNT,
    .rate = AFE_PROXY_SAMPLING_RATE,
    .period_size = AFE_PROXY_RECORD_PERIOD_SIZE,
    .period_count = AFE_PROXY_RECORD_PERIOD_COUNT,
    .format = PCM_FORMAT_S16_LE,
    .start_threshold = AFE_PROXY_RECORD_PERIOD_SIZE,
    .stop_threshold = INT_MAX,
    .avail_min = AFE_PROXY_RECORD_PERIOD_SIZE,
};

#define AUDIO_MAX_PCM_FORMATS 7

const uint32_t format_to_bitwidth_table[AUDIO_MAX_PCM_FORMATS] = {
    [AUDIO_FORMAT_DEFAULT] = 0,
    [AUDIO_FORMAT_PCM_16_BIT] = sizeof(uint16_t),
    [AUDIO_FORMAT_PCM_8_BIT] = sizeof(uint8_t),
    [AUDIO_FORMAT_PCM_32_BIT] = sizeof(uint32_t),
    [AUDIO_FORMAT_PCM_8_24_BIT] = sizeof(uint32_t),
    [AUDIO_FORMAT_PCM_FLOAT] = sizeof(float),
    [AUDIO_FORMAT_PCM_24_BIT_PACKED] = sizeof(uint8_t) * 3,
};

const char * const use_case_table[AUDIO_USECASE_MAX] = {
    [USECASE_AUDIO_PLAYBACK_DEEP_BUFFER] = "deep-buffer-playback",
    [USECASE_AUDIO_PLAYBACK_LOW_LATENCY] = "low-latency-playback",
    [USECASE_AUDIO_PLAYBACK_WITH_HAPTICS] = "audio-with-haptics-playback",
    [USECASE_AUDIO_PLAYBACK_ULL]         = "audio-ull-playback",
    [USECASE_AUDIO_PLAYBACK_MULTI_CH]    = "multi-channel-playback",
    [USECASE_AUDIO_PLAYBACK_OFFLOAD] = "compress-offload-playback",
    //Enabled for Direct_PCM
    [USECASE_AUDIO_PLAYBACK_OFFLOAD2] = "compress-offload-playback2",
    [USECASE_AUDIO_PLAYBACK_OFFLOAD3] = "compress-offload-playback3",
    [USECASE_AUDIO_PLAYBACK_OFFLOAD4] = "compress-offload-playback4",
    [USECASE_AUDIO_PLAYBACK_OFFLOAD5] = "compress-offload-playback5",
    [USECASE_AUDIO_PLAYBACK_OFFLOAD6] = "compress-offload-playback6",
    [USECASE_AUDIO_PLAYBACK_OFFLOAD7] = "compress-offload-playback7",
    [USECASE_AUDIO_PLAYBACK_OFFLOAD8] = "compress-offload-playback8",
    [USECASE_AUDIO_PLAYBACK_OFFLOAD9] = "compress-offload-playback9",
    [USECASE_AUDIO_PLAYBACK_FM] = "play-fm",
    [USECASE_AUDIO_PLAYBACK_MMAP] = "mmap-playback",
    [USECASE_AUDIO_PLAYBACK_HIFI] = "hifi-playback",
    [USECASE_AUDIO_PLAYBACK_TTS] = "audio-tts-playback",

    [USECASE_AUDIO_RECORD] = "audio-record",
    [USECASE_AUDIO_RECORD_COMPRESS] = "audio-record-compress",
    [USECASE_AUDIO_RECORD_COMPRESS2] = "audio-record-compress2",
    [USECASE_AUDIO_RECORD_COMPRESS3] = "audio-record-compress3",
    [USECASE_AUDIO_RECORD_COMPRESS4] = "audio-record-compress4",
    [USECASE_AUDIO_RECORD_COMPRESS5] = "audio-record-compress5",
    [USECASE_AUDIO_RECORD_COMPRESS6] = "audio-record-compress6",
    [USECASE_AUDIO_RECORD_LOW_LATENCY] = "low-latency-record",
    [USECASE_AUDIO_RECORD_FM_VIRTUAL] = "fm-virtual-record",
    [USECASE_AUDIO_RECORD_MMAP] = "mmap-record",
    [USECASE_AUDIO_RECORD_HIFI] = "hifi-record",

    [USECASE_AUDIO_HFP_SCO] = "hfp-sco",
    [USECASE_AUDIO_HFP_SCO_WB] = "hfp-sco-wb",
    [USECASE_AUDIO_HFP_SCO_DOWNLINK] = "hfp-sco-downlink",
    [USECASE_AUDIO_HFP_SCO_WB_DOWNLINK] = "hfp-sco-wb-downlink",

    [USECASE_VOICE_CALL] = "voice-call",
    [USECASE_VOICE2_CALL] = "voice2-call",
    [USECASE_VOLTE_CALL] = "volte-call",
    [USECASE_QCHAT_CALL] = "qchat-call",
    [USECASE_VOWLAN_CALL] = "vowlan-call",
    [USECASE_VOICEMMODE1_CALL] = "voicemmode1-call",
    [USECASE_VOICEMMODE2_CALL] = "voicemmode2-call",
    [USECASE_COMPRESS_VOIP_CALL] = "compress-voip-call",
    [USECASE_INCALL_REC_UPLINK] = "incall-rec-uplink",
    [USECASE_INCALL_REC_DOWNLINK] = "incall-rec-downlink",
    [USECASE_INCALL_REC_UPLINK_AND_DOWNLINK] = "incall-rec-uplink-and-downlink",
    [USECASE_INCALL_REC_UPLINK_COMPRESS] = "incall-rec-uplink-compress",
    [USECASE_INCALL_REC_DOWNLINK_COMPRESS] = "incall-rec-downlink-compress",
    [USECASE_INCALL_REC_UPLINK_AND_DOWNLINK_COMPRESS] = "incall-rec-uplink-and-downlink-compress",

    [USECASE_INCALL_MUSIC_UPLINK] = "incall_music_uplink",
    [USECASE_INCALL_MUSIC_UPLINK2] = "incall_music_uplink2",
    [USECASE_AUDIO_SPKR_CALIB_RX] = "spkr-rx-calib",
    [USECASE_AUDIO_SPKR_CALIB_TX] = "spkr-vi-record",

    [USECASE_AUDIO_PLAYBACK_AFE_PROXY] = "afe-proxy-playback",
    [USECASE_AUDIO_RECORD_AFE_PROXY] = "afe-proxy-record",
    [USECASE_AUDIO_PLAYBACK_SILENCE] = "silence-playback",

    /* Transcode loopback cases */
    [USECASE_AUDIO_TRANSCODE_LOOPBACK_RX] = "audio-transcode-loopback-rx",
    [USECASE_AUDIO_TRANSCODE_LOOPBACK_TX] = "audio-transcode-loopback-tx",

    [USECASE_AUDIO_PLAYBACK_VOIP] = "audio-playback-voip",
    [USECASE_AUDIO_RECORD_VOIP] = "audio-record-voip",
    /* For Interactive Audio Streams */
    [USECASE_AUDIO_PLAYBACK_INTERACTIVE_STREAM1] = "audio-interactive-stream1",
    [USECASE_AUDIO_PLAYBACK_INTERACTIVE_STREAM2] = "audio-interactive-stream2",
    [USECASE_AUDIO_PLAYBACK_INTERACTIVE_STREAM3] = "audio-interactive-stream3",
    [USECASE_AUDIO_PLAYBACK_INTERACTIVE_STREAM4] = "audio-interactive-stream4",
    [USECASE_AUDIO_PLAYBACK_INTERACTIVE_STREAM5] = "audio-interactive-stream5",
    [USECASE_AUDIO_PLAYBACK_INTERACTIVE_STREAM6] = "audio-interactive-stream6",
    [USECASE_AUDIO_PLAYBACK_INTERACTIVE_STREAM7] = "audio-interactive-stream7",
    [USECASE_AUDIO_PLAYBACK_INTERACTIVE_STREAM8] = "audio-interactive-stream8",

    [USECASE_AUDIO_EC_REF_LOOPBACK] = "ec-ref-audio-capture",

    [USECASE_AUDIO_A2DP_ABR_FEEDBACK] = "a2dp-abr-feedback",

    [USECASE_AUDIO_PLAYBACK_MEDIA] = "media-playback",
    [USECASE_AUDIO_PLAYBACK_SYS_NOTIFICATION] = "sys-notification-playback",
    [USECASE_AUDIO_PLAYBACK_NAV_GUIDANCE] = "nav-guidance-playback",
    [USECASE_AUDIO_PLAYBACK_PHONE] = "phone-playback",
    [USECASE_AUDIO_PLAYBACK_REAR_SEAT] = "rear-seat-playback",
    [USECASE_AUDIO_FM_TUNER_EXT] = "fm-tuner-ext",
};

static const audio_usecase_t offload_usecases[] = {
    USECASE_AUDIO_PLAYBACK_OFFLOAD,
    USECASE_AUDIO_PLAYBACK_OFFLOAD2,
    USECASE_AUDIO_PLAYBACK_OFFLOAD3,
    USECASE_AUDIO_PLAYBACK_OFFLOAD4,
    USECASE_AUDIO_PLAYBACK_OFFLOAD5,
    USECASE_AUDIO_PLAYBACK_OFFLOAD6,
    USECASE_AUDIO_PLAYBACK_OFFLOAD7,
    USECASE_AUDIO_PLAYBACK_OFFLOAD8,
    USECASE_AUDIO_PLAYBACK_OFFLOAD9,
};

static const audio_usecase_t interactive_usecases[] = {
    USECASE_AUDIO_PLAYBACK_INTERACTIVE_STREAM1,
    USECASE_AUDIO_PLAYBACK_INTERACTIVE_STREAM2,
    USECASE_AUDIO_PLAYBACK_INTERACTIVE_STREAM3,
    USECASE_AUDIO_PLAYBACK_INTERACTIVE_STREAM4,
    USECASE_AUDIO_PLAYBACK_INTERACTIVE_STREAM5,
    USECASE_AUDIO_PLAYBACK_INTERACTIVE_STREAM6,
    USECASE_AUDIO_PLAYBACK_INTERACTIVE_STREAM7,
    USECASE_AUDIO_PLAYBACK_INTERACTIVE_STREAM8,
};

#define STRING_TO_ENUM(string) { #string, string }

struct string_to_enum {
    const char *name;
    uint32_t value;
};

static const struct string_to_enum channels_name_to_enum_table[] = {
    STRING_TO_ENUM(AUDIO_CHANNEL_OUT_STEREO),
    STRING_TO_ENUM(AUDIO_CHANNEL_OUT_2POINT1),
    STRING_TO_ENUM(AUDIO_CHANNEL_OUT_QUAD),
    STRING_TO_ENUM(AUDIO_CHANNEL_OUT_SURROUND),
    STRING_TO_ENUM(AUDIO_CHANNEL_OUT_PENTA),
    STRING_TO_ENUM(AUDIO_CHANNEL_OUT_5POINT1),
    STRING_TO_ENUM(AUDIO_CHANNEL_OUT_6POINT1),
    STRING_TO_ENUM(AUDIO_CHANNEL_OUT_7POINT1),
    STRING_TO_ENUM(AUDIO_CHANNEL_IN_MONO),
    STRING_TO_ENUM(AUDIO_CHANNEL_IN_STEREO),
    STRING_TO_ENUM(AUDIO_CHANNEL_IN_FRONT_BACK),
    STRING_TO_ENUM(AUDIO_CHANNEL_INDEX_MASK_1),
    STRING_TO_ENUM(AUDIO_CHANNEL_INDEX_MASK_2),
    STRING_TO_ENUM(AUDIO_CHANNEL_INDEX_MASK_3),
    STRING_TO_ENUM(AUDIO_CHANNEL_INDEX_MASK_4),
    STRING_TO_ENUM(AUDIO_CHANNEL_INDEX_MASK_5),
    STRING_TO_ENUM(AUDIO_CHANNEL_INDEX_MASK_6),
    STRING_TO_ENUM(AUDIO_CHANNEL_INDEX_MASK_7),
    STRING_TO_ENUM(AUDIO_CHANNEL_INDEX_MASK_8),
};

static const struct string_to_enum formats_name_to_enum_table[] = {
    STRING_TO_ENUM(AUDIO_FORMAT_PCM_16_BIT),
    STRING_TO_ENUM(AUDIO_FORMAT_PCM_24_BIT_PACKED),
    STRING_TO_ENUM(AUDIO_FORMAT_PCM_32_BIT),
    STRING_TO_ENUM(AUDIO_FORMAT_AC3),
    STRING_TO_ENUM(AUDIO_FORMAT_E_AC3),
    STRING_TO_ENUM(AUDIO_FORMAT_E_AC3_JOC),
    STRING_TO_ENUM(AUDIO_FORMAT_DOLBY_TRUEHD),
    STRING_TO_ENUM(AUDIO_FORMAT_DTS),
    STRING_TO_ENUM(AUDIO_FORMAT_DTS_HD),
    STRING_TO_ENUM(AUDIO_FORMAT_IEC61937)
};

//list of all supported sample rates by HDMI specification.
static const int out_hdmi_sample_rates[] = {
    32000, 44100, 48000, 88200, 96000, 176400, 192000,
};

static const struct string_to_enum out_sample_rates_name_to_enum_table[] = {
    STRING_TO_ENUM(32000),
    STRING_TO_ENUM(44100),
    STRING_TO_ENUM(48000),
    STRING_TO_ENUM(88200),
    STRING_TO_ENUM(96000),
    STRING_TO_ENUM(176400),
    STRING_TO_ENUM(192000),
    STRING_TO_ENUM(352800),
    STRING_TO_ENUM(384000),
};

struct in_effect_list {
    struct listnode list;
    effect_handle_t handle;
};

static struct audio_device *adev = NULL;
static pthread_mutex_t adev_init_lock = PTHREAD_MUTEX_INITIALIZER;
static unsigned int audio_device_ref_count;
//cache last MBDRC cal step level
static int last_known_cal_step = -1 ;

static int check_a2dp_restore_l(struct audio_device *adev, struct stream_out *out, bool restore);
static int out_set_compr_volume(struct audio_stream_out *stream, float left, float right);
static int out_set_mmap_volume(struct audio_stream_out *stream, float left, float right);
static int out_set_voip_volume(struct audio_stream_out *stream, float left, float right);
static int out_set_pcm_volume(struct audio_stream_out *stream, float left, float right);

static void adev_snd_mon_cb(void *cookie, struct str_parms *parms);
static void in_snd_mon_cb(void * stream, struct str_parms * parms);
static void out_snd_mon_cb(void * stream, struct str_parms * parms);

static int configure_btsco_sample_rate(snd_device_t snd_device);

#ifdef AUDIO_FEATURE_ENABLED_GCOV
extern void  __gcov_flush();
static void enable_gcov()
{
    __gcov_flush();
}
#else
static void enable_gcov()
{
}
#endif

static int in_set_microphone_direction(const struct audio_stream_in *stream,
                                           audio_microphone_direction_t dir);
static int in_set_microphone_field_dimension(const struct audio_stream_in *stream, float zoom);

static bool may_use_noirq_mode(struct audio_device *adev, audio_usecase_t uc_id,
                               int flags __unused)
{
    int dir = 0;
    switch (uc_id) {
        case USECASE_AUDIO_RECORD_LOW_LATENCY:
            dir = 1;
        case USECASE_AUDIO_PLAYBACK_ULL:
            break;
        default:
            return false;
    }

    int dev_id = platform_get_pcm_device_id(uc_id, dir == 0 ?
                                            PCM_PLAYBACK : PCM_CAPTURE);
    if (adev->adm_is_noirq_avail)
        return adev->adm_is_noirq_avail(adev->adm_data,
                                        adev->snd_card, dev_id, dir);
    return false;
}

static void register_out_stream(struct stream_out *out)
{
    struct audio_device *adev = out->dev;
    if (is_offload_usecase(out->usecase) ||
        !adev->adm_register_output_stream)
        return;

    // register stream first for backward compatibility
    adev->adm_register_output_stream(adev->adm_data,
                                     out->handle,
                                     out->flags);

    if (!adev->adm_set_config)
        return;

    if (out->realtime)
        adev->adm_set_config(adev->adm_data,
                             out->handle,
                             out->pcm, &out->config);
}

static void register_in_stream(struct stream_in *in)
{
    struct audio_device *adev = in->dev;
    if (!adev->adm_register_input_stream)
        return;

    adev->adm_register_input_stream(adev->adm_data,
                                    in->capture_handle,
                                    in->flags);

    if (!adev->adm_set_config)
        return;

    if (in->realtime)
        adev->adm_set_config(adev->adm_data,
                             in->capture_handle,
                             in->pcm,
                             &in->config);
}

static void request_out_focus(struct stream_out *out, long ns)
{
    struct audio_device *adev = out->dev;

    if (adev->adm_request_focus_v2)
        adev->adm_request_focus_v2(adev->adm_data, out->handle, ns);
    else if (adev->adm_request_focus)
        adev->adm_request_focus(adev->adm_data, out->handle);
}

static int request_in_focus(struct stream_in *in, long ns)
{
    struct audio_device *adev = in->dev;
    int ret = 0;

    if (adev->adm_request_focus_v2_1)
        ret = adev->adm_request_focus_v2_1(adev->adm_data, in->capture_handle, ns);
    else if (adev->adm_request_focus_v2)
        adev->adm_request_focus_v2(adev->adm_data, in->capture_handle, ns);
    else if (adev->adm_request_focus)
        adev->adm_request_focus(adev->adm_data, in->capture_handle);

    return ret;
}

static void release_out_focus(struct stream_out *out)
{
    struct audio_device *adev = out->dev;

    if (adev->adm_abandon_focus)
        adev->adm_abandon_focus(adev->adm_data, out->handle);
}

static void release_in_focus(struct stream_in *in)
{
    struct audio_device *adev = in->dev;
    if (adev->adm_abandon_focus)
        adev->adm_abandon_focus(adev->adm_data, in->capture_handle);
}

static int parse_snd_card_status(struct str_parms *parms, int *card,
                                 card_status_t *status)
{
    char value[32]={0};
    char state[32]={0};

    int  ret = str_parms_get_str(parms, "SND_CARD_STATUS", value, sizeof(value));
    if (ret < 0)
        return -1;

    // sscanf should be okay as value is of max length 32.
    // same as sizeof state.
    if (sscanf(value, "%d,%s", card, state) < 2)
        return -1;

    *status = !strcmp(state, "ONLINE") ? CARD_STATUS_ONLINE :
                                         CARD_STATUS_OFFLINE;
    return 0;
}

static inline void adjust_frames_for_device_delay(struct stream_out *out,
                                                  uint32_t *dsp_frames) {
    // Adjustment accounts for A2dp encoder latency with offload usecases
    // Note: Encoder latency is returned in ms.
    if (is_a2dp_out_device_type(&out->device_list)) {
        unsigned long offset =
                (audio_extn_a2dp_get_encoder_latency() * out->sample_rate / 1000);
        *dsp_frames = (*dsp_frames > offset) ? (*dsp_frames - offset) : 0;
    }
}

static inline bool free_entry(void *key  __unused,
                              void *value, void *context __unused)
{
    free(value);
    return true;
}

static inline void free_map(Hashmap *map)
{
    if (map) {
        hashmapForEach(map, free_entry, (void *) NULL);
        hashmapFree(map);
    }
}

static inline void patch_map_remove(struct audio_device *adev,
                                audio_patch_handle_t patch_handle)
{
    if (patch_handle == AUDIO_PATCH_HANDLE_NONE)
        return;

    pthread_mutex_lock(&adev->lock);
    struct audio_patch_info *p_info =
        hashmapGet(adev->patch_map, (void *) (intptr_t) patch_handle);
    if (p_info) {
        ALOGV("%s: Remove patch %d", __func__, patch_handle);
        hashmapRemove(adev->patch_map, (void *) (intptr_t) patch_handle);
        free(p_info->patch);
        pthread_mutex_destroy(&p_info->lock);
        free(p_info);
    }
    pthread_mutex_unlock(&adev->lock);
}

static inline int io_streams_map_insert(struct audio_device *adev,
                                    struct audio_stream *stream,
                                    audio_io_handle_t handle,
                                    audio_patch_handle_t patch_handle)
{
    struct audio_stream_info *s_info =
            (struct audio_stream_info *) calloc(1, sizeof(struct audio_stream_info));

    if (s_info == NULL) {
        ALOGE("%s: Could not allocate stream info", __func__);
        return -ENOMEM;
    }
    s_info->stream = stream;
    s_info->patch_handle = patch_handle;
    pthread_mutex_init(&s_info->lock, (const pthread_mutexattr_t *) NULL);

    pthread_mutex_lock(&adev->lock);
    struct audio_stream_info *stream_info =
            hashmapPut(adev->io_streams_map, (void *) (intptr_t) handle, (void *) s_info);
    pthread_mutex_unlock(&adev->lock);
    if (stream_info != NULL)
        free(stream_info);
    ALOGD("%s: Added stream in io_streams_map with handle %d", __func__, handle);
    return 0;
}

static inline void io_streams_map_remove(struct audio_device *adev,
                                     audio_io_handle_t handle)
{
    pthread_mutex_lock(&adev->lock);
    struct audio_stream_info *s_info =
            hashmapRemove(adev->io_streams_map, (void *) (intptr_t) handle);
    pthread_mutex_unlock(&adev->lock);
    if (s_info == NULL)
        return;
    ALOGD("%s: Removed stream with handle %d", __func__, handle);
    patch_map_remove(adev, s_info->patch_handle);
    pthread_mutex_destroy(&s_info->lock);
    free(s_info);
    return;
}

static struct audio_patch_info* fetch_patch_info(struct audio_device *adev,
                                    audio_patch_handle_t handle)
{
    struct audio_patch_info *p_info = NULL;
    pthread_mutex_lock(&adev->lock);
    p_info = (struct audio_patch_info *)
                 hashmapGet(adev->patch_map, (void *) (intptr_t) handle);
    pthread_mutex_unlock(&adev->lock);
    return p_info;
}

__attribute__ ((visibility ("default")))
bool audio_hw_send_gain_dep_calibration(int level) {
    bool ret_val = false;
    ALOGV("%s: called ...", __func__);

    pthread_mutex_lock(&adev_init_lock);

    if (adev != NULL && adev->platform != NULL) {
        pthread_mutex_lock(&adev->lock);
        ret_val = platform_send_gain_dep_cal(adev->platform, level);

        // cache level info for any of the use case which
        // was not started.
        last_known_cal_step = level;;

        pthread_mutex_unlock(&adev->lock);
    } else {
        ALOGE("%s: %s is NULL", __func__, adev == NULL ? "adev" : "adev->platform");
    }

    pthread_mutex_unlock(&adev_init_lock);

    return ret_val;
}

static int check_and_set_gapless_mode(struct audio_device *adev, bool enable_gapless)
{
    bool gapless_enabled = false;
    const char *mixer_ctl_name = "Compress Gapless Playback";
    struct mixer_ctl *ctl;

    ALOGV("%s:", __func__);
    gapless_enabled = property_get_bool("vendor.audio.offload.gapless.enabled", false);

    /*Disable gapless if its AV playback*/
    gapless_enabled = gapless_enabled && enable_gapless;

    ctl = mixer_get_ctl_by_name(adev->mixer, mixer_ctl_name);
    if (!ctl) {
        ALOGE("%s: Could not get ctl for mixer cmd - %s",
                               __func__, mixer_ctl_name);
        return -EINVAL;
    }

    if (mixer_ctl_set_value(ctl, 0, gapless_enabled) < 0) {
        ALOGE("%s: Could not set gapless mode %d",
                       __func__, gapless_enabled);
         return -EINVAL;
    }
    return 0;
}

__attribute__ ((visibility ("default")))
int audio_hw_get_gain_level_mapping(struct amp_db_and_gain_table *mapping_tbl,
                                    int table_size) {
     int ret_val = 0;
     ALOGV("%s: enter ... ", __func__);

     pthread_mutex_lock(&adev_init_lock);
     if (adev == NULL) {
         ALOGW("%s: adev is NULL .... ", __func__);
         goto done;
     }

     pthread_mutex_lock(&adev->lock);
     ret_val = platform_get_gain_level_mapping(mapping_tbl, table_size);
     pthread_mutex_unlock(&adev->lock);
done:
     pthread_mutex_unlock(&adev_init_lock);
     ALOGV("%s: exit ... ", __func__);
     return ret_val;
}

bool audio_hw_send_qdsp_parameter(int stream_type, float vol, bool active)
{
    bool ret = false;
    ALOGV("%s: enter ...", __func__);

    pthread_mutex_lock(&adev_init_lock);

    if (adev != NULL && adev->platform != NULL) {
        pthread_mutex_lock(&adev->lock);
        ret = audio_extn_qdsp_set_state(adev, stream_type, vol, active);
        pthread_mutex_unlock(&adev->lock);
    }

    pthread_mutex_unlock(&adev_init_lock);

    ALOGV("%s: exit with ret %d", __func__, ret);
    return ret;
}

static bool is_supported_format(audio_format_t format)
{
    if (format == AUDIO_FORMAT_MP3 ||
        format == AUDIO_FORMAT_MP2 ||
        format == AUDIO_FORMAT_AAC_LC ||
        format == AUDIO_FORMAT_AAC_HE_V1 ||
        format == AUDIO_FORMAT_AAC_HE_V2 ||
        format == AUDIO_FORMAT_AAC_ADTS_LC ||
        format == AUDIO_FORMAT_AAC_ADTS_HE_V1 ||
        format == AUDIO_FORMAT_AAC_ADTS_HE_V2 ||
        format == AUDIO_FORMAT_AAC_LATM_LC ||
        format == AUDIO_FORMAT_AAC_LATM_HE_V1 ||
        format == AUDIO_FORMAT_AAC_LATM_HE_V2 ||
        format == AUDIO_FORMAT_PCM_24_BIT_PACKED ||
        format == AUDIO_FORMAT_PCM_8_24_BIT ||
        format == AUDIO_FORMAT_PCM_FLOAT ||
        format == AUDIO_FORMAT_PCM_32_BIT ||
        format == AUDIO_FORMAT_PCM_16_BIT ||
        format == AUDIO_FORMAT_AC3 ||
        format == AUDIO_FORMAT_E_AC3 ||
        format == AUDIO_FORMAT_DOLBY_TRUEHD ||
        format == AUDIO_FORMAT_DTS ||
        format == AUDIO_FORMAT_DTS_HD ||
        format == AUDIO_FORMAT_FLAC ||
        format == AUDIO_FORMAT_ALAC ||
        format == AUDIO_FORMAT_APE ||
        format == AUDIO_FORMAT_DSD ||
        format == AUDIO_FORMAT_VORBIS ||
        format == AUDIO_FORMAT_WMA ||
        format == AUDIO_FORMAT_WMA_PRO ||
        format == AUDIO_FORMAT_APTX ||
        format == AUDIO_FORMAT_IEC61937)
           return true;

    return false;
}

static inline bool is_mmap_usecase(audio_usecase_t uc_id)
{
    return (uc_id == USECASE_AUDIO_RECORD_AFE_PROXY) ||
           (uc_id == USECASE_AUDIO_PLAYBACK_AFE_PROXY);
}

static inline bool is_valid_volume(float left, float right)
{
    return ((left >= 0.0f && right >= 0.0f) ? true : false);
}

static int enable_audio_route_for_voice_usecases(struct audio_device *adev,
                                                 struct audio_usecase *uc_info)
{
    struct listnode *node;
    struct audio_usecase *usecase;

    if (uc_info == NULL)
        return -EINVAL;

    /* Re-route all voice usecases on the shared backend other than the
       specified usecase to new snd devices */
    list_for_each(node, &adev->usecase_list) {
        usecase = node_to_item(node, struct audio_usecase, list);
        if ((usecase->type == VOICE_CALL) && (usecase != uc_info))
            enable_audio_route(adev, usecase);
    }
    return 0;
}

static void enable_asrc_mode(struct audio_device *adev)
{
    ALOGV("%s", __func__);
    audio_route_apply_and_update_path(adev->audio_route,
                                  "asrc-mode");
    adev->asrc_mode_enabled = true;
}

static void disable_asrc_mode(struct audio_device *adev)
{
    ALOGV("%s", __func__);
    audio_route_reset_and_update_path(adev->audio_route,
                                  "asrc-mode");
    adev->asrc_mode_enabled = false;
}

/*
 * - Enable ASRC mode for incoming mix path use case(Headphone backend)if Headphone
 *   44.1 or Native DSD backends are enabled for any of current use case.
 *   e.g. 48-> + (Naitve DSD or Headphone 44.1)
 * - Disable current mix path use case(Headphone backend) and re-enable it with
 *   ASRC mode for incoming Headphone 44.1 or Native DSD use case.
 *   e.g. Naitve DSD or Headphone 44.1 -> + 48
 */
static void check_and_set_asrc_mode(struct audio_device *adev,
                                          struct audio_usecase *uc_info,
                                          snd_device_t snd_device)
{
    ALOGV("%s snd device %d", __func__, snd_device);
    int i, num_new_devices = 0;
    snd_device_t split_new_snd_devices[SND_DEVICE_OUT_END];
    /*
    *Split snd device for new combo use case
    *e.g. Headphopne 44.1-> + Ringtone (Headphone + Speaker)
    */
    if (platform_split_snd_device(adev->platform,
                                 snd_device,
                                 &num_new_devices,
                                 split_new_snd_devices) == 0) {
        for (i = 0; i < num_new_devices; i++)
            check_and_set_asrc_mode(adev, uc_info, split_new_snd_devices[i]);
    } else {
        int new_backend_idx = platform_get_backend_index(snd_device);
        if (((new_backend_idx == HEADPHONE_BACKEND) ||
                (new_backend_idx == HEADPHONE_44_1_BACKEND) ||
                (new_backend_idx == DSD_NATIVE_BACKEND)) &&
                !adev->asrc_mode_enabled) {
            struct listnode *node = NULL;
            struct audio_usecase *uc = NULL;
            struct stream_out *curr_out = NULL;
            int usecase_backend_idx = DEFAULT_CODEC_BACKEND;
            int i, num_devices, ret = 0;
            snd_device_t split_snd_devices[SND_DEVICE_OUT_END];

            list_for_each(node, &adev->usecase_list) {
                uc = node_to_item(node, struct audio_usecase, list);
                curr_out = (struct stream_out*) uc->stream.out;
                if (curr_out && PCM_PLAYBACK == uc->type && uc != uc_info) {
                    /*
                    *Split snd device for existing combo use case
                    *e.g. Ringtone (Headphone + Speaker) + Headphopne 44.1
                    */
                    ret = platform_split_snd_device(adev->platform,
                                             uc->out_snd_device,
                                             &num_devices,
                                             split_snd_devices);
                    if (ret < 0 || num_devices == 0) {
                        ALOGV("%s: Unable to split uc->out_snd_device: %d",__func__, uc->out_snd_device);
                        split_snd_devices[0] = uc->out_snd_device;
                        num_devices = 1;
                    }
                    for (i = 0; i < num_devices; i++) {
                        usecase_backend_idx = platform_get_backend_index(split_snd_devices[i]);
                        ALOGD("%s:snd_dev %d usecase_backend_idx %d",__func__, split_snd_devices[i],usecase_backend_idx);
                        if((new_backend_idx == HEADPHONE_BACKEND) &&
                               ((usecase_backend_idx == HEADPHONE_44_1_BACKEND) ||
                               (usecase_backend_idx == DSD_NATIVE_BACKEND))) {
                            ALOGD("%s:DSD or native stream detected enabling asrcmode in hardware",
                                  __func__);
                            enable_asrc_mode(adev);
                            break;
                        } else if(((new_backend_idx == HEADPHONE_44_1_BACKEND) ||
                                  (new_backend_idx == DSD_NATIVE_BACKEND)) &&
                                  (usecase_backend_idx == HEADPHONE_BACKEND)) {
                            ALOGD("%s:48K stream detected, disabling and enabling it with asrcmode in hardware",
                                  __func__);
                            disable_audio_route(adev, uc);
                            disable_snd_device(adev, uc->out_snd_device);
                            // Apply true-high-quality-mode if DSD or > 44.1KHz or >=24-bit
                            if (new_backend_idx == DSD_NATIVE_BACKEND)
                                audio_route_apply_and_update_path(adev->audio_route,
                                                        "hph-true-highquality-mode");
                            else if ((new_backend_idx == HEADPHONE_44_1_BACKEND) &&
                                     (curr_out->bit_width >= 24))
                                audio_route_apply_and_update_path(adev->audio_route,
                                                             "hph-highquality-mode");
                            enable_asrc_mode(adev);
                            enable_snd_device(adev, uc->out_snd_device);
                            enable_audio_route(adev, uc);
                            break;
                        }
                    }
                    // reset split devices count
                    num_devices = 0;
                }
                if (adev->asrc_mode_enabled)
                    break;
            }
        }
    }
}

static int send_effect_enable_disable_mixer_ctl(struct audio_device *adev,
                          struct audio_effect_config effect_config,
                          unsigned int param_value)
{
    char mixer_ctl_name[] = "Audio Effect";
    struct mixer_ctl *ctl;
    long set_values[6];
    struct stream_in *in = adev_get_active_input(adev);

    if (in == NULL) {
        ALOGE("%s: active input stream is NULL", __func__);
        return -EINVAL;
    }

    ctl = mixer_get_ctl_by_name(adev->mixer, mixer_ctl_name);
    if (!ctl) {
        ALOGE("%s: Could not get mixer ctl - %s",
               __func__, mixer_ctl_name);
        return -EINVAL;
    }

    set_values[0] = 1; //0:Rx 1:Tx
    set_values[1] = in->app_type_cfg.app_type;
    set_values[2] = (long)effect_config.module_id;
    set_values[3] = (long)effect_config.instance_id;
    set_values[4] = (long)effect_config.param_id;
    set_values[5] = param_value;

    mixer_ctl_set_array(ctl, set_values, ARRAY_SIZE(set_values));

    return 0;

}

static int update_effect_param_ecns(struct audio_device *adev, unsigned int module_id,
                               int effect_type, unsigned int *param_value)
{
    int ret = 0;
    struct audio_effect_config other_effect_config;
    struct audio_usecase *usecase = NULL;
    struct stream_in *in = adev_get_active_input(adev);

    if (in == NULL) {
        ALOGE("%s: active input stream is NULL", __func__);
        return -EINVAL;
    }

    usecase = get_usecase_from_list(adev, in->usecase);
    if (!usecase)
        return -EINVAL;

    ret = platform_get_effect_config_data(usecase->in_snd_device, &other_effect_config,
                                            effect_type == EFFECT_AEC ? EFFECT_NS : EFFECT_AEC);
    if (ret < 0) {
        ALOGE("%s Failed to get effect params %d", __func__, ret);
        return ret;
    }

    if (module_id == other_effect_config.module_id) {
            //Same module id for AEC/NS. Values need to be combined
            if (((effect_type == EFFECT_AEC) && (in->enable_ns)) ||
                ((effect_type == EFFECT_NS) && (in->enable_aec))) {
                *param_value |= other_effect_config.param_value;
            }
    }

    return ret;
}

static int enable_disable_effect(struct audio_device *adev, int effect_type, bool enable)
{
    struct audio_effect_config effect_config;
    struct audio_usecase *usecase = NULL;
    int ret = 0;
    unsigned int param_value = 0;
    struct stream_in *in = adev_get_active_input(adev);

    if(!voice_extn_is_dynamic_ecns_enabled())
        return ENOSYS;

    if (!in) {
        ALOGE("%s: Invalid input stream", __func__);
        return -EINVAL;
    }

    ALOGD("%s: effect_type:%d enable:%d", __func__, effect_type, enable);

    usecase = get_usecase_from_list(adev, in->usecase);
    if (usecase == NULL) {
        ALOGE("%s: Could not find the usecase (%d) in the list",
              __func__, in->usecase);
        return -EINVAL;
    }

    ret = platform_get_effect_config_data(usecase->in_snd_device, &effect_config, effect_type);
    if (ret < 0) {
        ALOGE("%s Failed to get module id %d", __func__, ret);
        return ret;
    }
    ALOGV("%s: %d %d usecase->id:%d usecase->in_snd_device:%d", __func__, effect_config.module_id,
           in->app_type_cfg.app_type, usecase->id, usecase->in_snd_device);

    if(enable)
        param_value = effect_config.param_value;

    /*Special handling for AEC & NS effects Param values need to be
      updated if module ids are same*/

    if ((effect_type == EFFECT_AEC) || (effect_type == EFFECT_NS)) {
        ret = update_effect_param_ecns(adev, effect_config.module_id, effect_type, &param_value);
        if (ret < 0)
            return ret;
    }

    ret = send_effect_enable_disable_mixer_ctl(adev, effect_config, param_value);

    return ret;
}

static void check_and_enable_effect(struct audio_device *adev)
{
    if(!voice_extn_is_dynamic_ecns_enabled())
        return;

    struct stream_in *in = adev_get_active_input(adev);

    if (in != NULL && !in->standby) {
        if (in->enable_aec)
            enable_disable_effect(adev, EFFECT_AEC, true);

        if (in->enable_ns &&
            in->source == AUDIO_SOURCE_VOICE_COMMUNICATION) {
            enable_disable_effect(adev, EFFECT_NS, true);
        }
    }
}

int pcm_ioctl(struct pcm *pcm, int request, ...)
{
    va_list ap;
    void * arg;
    int pcm_fd = *(int*)pcm;

    va_start(ap, request);
    arg = va_arg(ap, void *);
    va_end(ap);

    return ioctl(pcm_fd, request, arg);
}

int enable_audio_route(struct audio_device *adev,
                       struct audio_usecase *usecase)
{
    snd_device_t snd_device;
    char mixer_path[MIXER_PATH_MAX_LENGTH];
    struct stream_out *out = NULL;
    struct stream_in *in = NULL;
    struct listnode out_devices;
    int ret = 0;

    if (usecase == NULL)
        return -EINVAL;

    ALOGV("%s: enter: usecase(%d)", __func__, usecase->id);

    if (usecase->type == PCM_CAPTURE) {
        struct stream_in *in = usecase->stream.in;
        struct audio_usecase *uinfo;
        snd_device = usecase->in_snd_device;

        if (in) {
            if (in->enable_aec || in->enable_ec_port) {
                list_init(&out_devices);
                update_device_list(&out_devices, AUDIO_DEVICE_OUT_SPEAKER, "", true);
                struct listnode *node;
                struct audio_usecase *voip_usecase = get_usecase_from_list(adev,
                                                           USECASE_AUDIO_PLAYBACK_VOIP);
                if (voip_usecase) {
                    assign_devices(&out_devices,
                                   &voip_usecase->stream.out->device_list);
                } else if (adev->primary_output &&
                              !adev->primary_output->standby) {
                    assign_devices(&out_devices,
                                   &adev->primary_output->device_list);
                } else {
                    list_for_each(node, &adev->usecase_list) {
                        uinfo = node_to_item(node, struct audio_usecase, list);
                        if (uinfo->type != PCM_CAPTURE) {
                            assign_devices(&out_devices,
                                           &uinfo->stream.out->device_list);
                            break;
                        }
                    }
                }

                platform_set_echo_reference(adev, true, &out_devices);
                in->ec_opened = true;
            }
        }
    } else if ((usecase->type == TRANSCODE_LOOPBACK_TX) || ((usecase->type == PCM_HFP_CALL) &&
        ((usecase->id == USECASE_AUDIO_HFP_SCO) || (usecase->id == USECASE_AUDIO_HFP_SCO_WB)) &&
        (usecase->in_snd_device == SND_DEVICE_IN_VOICE_SPEAKER_MIC_HFP_MMSECNS))) {
        snd_device = usecase->in_snd_device;
    } else {
        snd_device = usecase->out_snd_device;
    }

#ifdef DS1_DOLBY_DAP_ENABLED
    audio_extn_dolby_set_dmid(adev);
    audio_extn_dolby_set_endpoint(adev);
#endif
    audio_extn_dolby_ds2_set_endpoint(adev);
    audio_extn_sound_trigger_update_stream_status(usecase, ST_EVENT_STREAM_BUSY);
    audio_extn_listen_update_stream_status(usecase, LISTEN_EVENT_STREAM_BUSY);
    audio_extn_utils_send_app_type_cfg(adev, usecase);
    if (audio_extn_is_maxx_audio_enabled())
        audio_extn_ma_set_device(usecase);
    audio_extn_utils_send_audio_calibration(adev, usecase);
    if ((usecase->type == PCM_PLAYBACK) && is_offload_usecase(usecase->id)) {
        out = usecase->stream.out;
        if (out && out->compr)
            audio_extn_utils_compress_set_clk_rec_mode(usecase);
    }

    if (usecase->type == PCM_CAPTURE) {
        in = usecase->stream.in;
        if (in && is_loopback_input_device(get_device_types(&in->device_list))) {
            ALOGD("%s: set custom mtmx params v1", __func__);
            audio_extn_set_custom_mtmx_params_v1(adev, usecase, true);
        }
    } else {
        audio_extn_set_custom_mtmx_params_v2(adev, usecase, true);
    }

    // we shouldn't truncate mixer_path
    ALOGW_IF(strlcpy(mixer_path, use_case_table[usecase->id], sizeof(mixer_path))
            >= sizeof(mixer_path), "%s: truncation on mixer path", __func__);
    // this also appends to mixer_path
    platform_add_backend_name(mixer_path, snd_device, usecase);
    ALOGD("%s: apply mixer and update path: %s", __func__, mixer_path);
    ret = audio_route_apply_and_update_path(adev->audio_route, mixer_path);
    if (!ret && usecase->id == USECASE_AUDIO_PLAYBACK_FM) {
        struct str_parms *parms = str_parms_create_str("fm_restore_volume=1");
        if (parms) {
            audio_extn_fm_set_parameters(adev, parms);
            str_parms_destroy(parms);
        }
    }
    ALOGV("%s: exit", __func__);
    return 0;
}

int disable_audio_route(struct audio_device *adev,
                        struct audio_usecase *usecase)
{
    snd_device_t snd_device;
    char mixer_path[MIXER_PATH_MAX_LENGTH];
    struct stream_in *in = NULL;

    if (usecase == NULL || usecase->id == USECASE_INVALID)
        return -EINVAL;

    ALOGV("%s: enter: usecase(%d)", __func__, usecase->id);
    if (usecase->type == PCM_CAPTURE || usecase->type == TRANSCODE_LOOPBACK_TX)
        snd_device = usecase->in_snd_device;
    else
        snd_device = usecase->out_snd_device;
    // we shouldn't truncate mixer_path
    ALOGW_IF(strlcpy(mixer_path, use_case_table[usecase->id], sizeof(mixer_path))
            >= sizeof(mixer_path), "%s: truncation on mixer path", __func__);
    // this also appends to mixer_path
    platform_add_backend_name(mixer_path, snd_device, usecase);
    ALOGD("%s: reset and update mixer path: %s", __func__, mixer_path);
    audio_route_reset_and_update_path(adev->audio_route, mixer_path);
    if (usecase->type == PCM_CAPTURE) {
        struct stream_in *in = usecase->stream.in;
        if (in && in->ec_opened) {
            struct listnode out_devices;
            list_init(&out_devices);
            platform_set_echo_reference(in->dev, false, &out_devices);
            in->ec_opened = false;
        }
    }
    audio_extn_sound_trigger_update_stream_status(usecase, ST_EVENT_STREAM_FREE);
    audio_extn_listen_update_stream_status(usecase, LISTEN_EVENT_STREAM_FREE);

    if (usecase->type == PCM_CAPTURE) {
        in = usecase->stream.in;
        if (in && is_loopback_input_device(get_device_types(&in->device_list))) {
            ALOGD("%s: reset custom mtmx params v1", __func__);
            audio_extn_set_custom_mtmx_params_v1(adev, usecase, false);
        }
    } else {
        audio_extn_set_custom_mtmx_params_v2(adev, usecase, false);
    }

    if ((usecase->type == PCM_PLAYBACK) &&
            (usecase->stream.out != NULL))
        usecase->stream.out->pspd_coeff_sent = false;

    ALOGV("%s: exit", __func__);
    return 0;
}

int enable_snd_device(struct audio_device *adev,
                      snd_device_t snd_device)
{
    int i, num_devices = 0;
    snd_device_t new_snd_devices[SND_DEVICE_OUT_END];
    char device_name[DEVICE_NAME_MAX_SIZE] = {0};

    if (snd_device < SND_DEVICE_MIN ||
        snd_device >= SND_DEVICE_MAX) {
        ALOGE("%s: Invalid sound device %d", __func__, snd_device);
        return -EINVAL;
    }

    if (platform_get_snd_device_name_extn(adev->platform, snd_device, device_name) < 0) {
        ALOGE("%s: Invalid sound device returned", __func__);
        return -EINVAL;
    }

    adev->snd_dev_ref_cnt[snd_device]++;

    if ((adev->snd_dev_ref_cnt[snd_device] > 1) &&
            (platform_split_snd_device(adev->platform,
                                       snd_device,
                                       &num_devices,
                                       new_snd_devices) != 0)) {
        ALOGV("%s: snd_device(%d: %s) is already active",
              __func__, snd_device, device_name);
        return 0;
    }

    if (audio_extn_spkr_prot_is_enabled())
         audio_extn_spkr_prot_calib_cancel(adev);

    audio_extn_dsm_feedback_enable(adev, snd_device, true);

    if (platform_can_enable_spkr_prot_on_device(snd_device) &&
         audio_extn_spkr_prot_is_enabled()) {
        if (platform_get_spkr_prot_acdb_id(snd_device) < 0) {
            goto err;
        }
        audio_extn_dev_arbi_acquire(snd_device);
        if (audio_extn_spkr_prot_start_processing(snd_device)) {
            ALOGE("%s: spkr_start_processing failed", __func__);
            audio_extn_dev_arbi_release(snd_device);
            goto err;
        }
    } else if (platform_split_snd_device(adev->platform,
                                         snd_device,
                                         &num_devices,
                                         new_snd_devices) == 0) {
        for (i = 0; i < num_devices; i++) {
            enable_snd_device(adev, new_snd_devices[i]);
        }
        platform_set_speaker_gain_in_combo(adev, snd_device, true);
    } else {
        ALOGD("%s: snd_device(%d: %s)", __func__, snd_device, device_name);


        if ((SND_DEVICE_OUT_BT_A2DP == snd_device) &&
            (audio_extn_a2dp_start_playback() < 0)) {
            ALOGE(" fail to configure A2dp Source control path ");
            goto err;
        }

        if ((SND_DEVICE_IN_BT_A2DP == snd_device) &&
            (audio_extn_a2dp_start_capture() < 0)) {
            ALOGE(" fail to configure A2dp Sink control path ");
            goto err;
        }

        if (((SND_DEVICE_OUT_BT_SCO_SWB == snd_device) ||
             (SND_DEVICE_IN_BT_SCO_MIC_SWB_NREC == snd_device) ||
             (SND_DEVICE_IN_BT_SCO_MIC_SWB == snd_device)) &&
            (audio_extn_sco_start_configuration() < 0)) {
            ALOGE(" fail to configure sco control path ");
            goto err;
        }

        configure_btsco_sample_rate(snd_device);
        /* due to the possibility of calibration overwrite between listen
            and audio, notify listen hal before audio calibration is sent */
        audio_extn_sound_trigger_update_device_status(snd_device,
                                        ST_EVENT_SND_DEVICE_BUSY);
        audio_extn_listen_update_device_status(snd_device,
                                        LISTEN_EVENT_SND_DEVICE_BUSY);
        if (platform_get_snd_device_acdb_id(snd_device) < 0) {
            audio_extn_sound_trigger_update_device_status(snd_device,
                                            ST_EVENT_SND_DEVICE_FREE);
            audio_extn_listen_update_device_status(snd_device,
                                        LISTEN_EVENT_SND_DEVICE_FREE);
            goto err;
        }
        audio_extn_dev_arbi_acquire(snd_device);
        audio_route_apply_and_update_path(adev->audio_route, device_name);

        if (SND_DEVICE_OUT_HEADPHONES == snd_device &&
            !adev->native_playback_enabled &&
            audio_is_true_native_stream_active(adev)) {
            ALOGD("%s: %d: napb: enabling native mode in hardware",
                  __func__, __LINE__);
            audio_route_apply_and_update_path(adev->audio_route,
                                              "true-native-mode");
            adev->native_playback_enabled = true;
        }
        if (((snd_device == SND_DEVICE_IN_HANDSET_6MIC) ||
            (snd_device == SND_DEVICE_IN_HANDSET_QMIC)) &&
            (audio_extn_ffv_get_stream() == adev_get_active_input(adev))) {
            ALOGD("%s: init ec ref loopback", __func__);
            audio_extn_ffv_init_ec_ref_loopback(adev, snd_device);
        }
    }
    return 0;
err:
    adev->snd_dev_ref_cnt[snd_device]--;
    return -EINVAL;;
}

int disable_snd_device(struct audio_device *adev,
                       snd_device_t snd_device)
{
    int i, num_devices = 0;
    snd_device_t new_snd_devices[SND_DEVICE_OUT_END];
    char device_name[DEVICE_NAME_MAX_SIZE] = {0};

    if (snd_device < SND_DEVICE_MIN ||
        snd_device >= SND_DEVICE_MAX) {
        ALOGE("%s: Invalid sound device %d", __func__, snd_device);
        return -EINVAL;
    }

    if (platform_get_snd_device_name_extn(adev->platform, snd_device, device_name) < 0) {
        ALOGE("%s: Invalid sound device returned", __func__);
        return -EINVAL;
    }

    if (adev->snd_dev_ref_cnt[snd_device] <= 0) {
        ALOGE("%s: device ref cnt is already 0", __func__);
        return -EINVAL;
    }

    adev->snd_dev_ref_cnt[snd_device]--;


    if (adev->snd_dev_ref_cnt[snd_device] == 0) {
        ALOGD("%s: snd_device(%d: %s)", __func__, snd_device, device_name);

        audio_extn_dsm_feedback_enable(adev, snd_device, false);

        if (platform_can_enable_spkr_prot_on_device(snd_device) &&
             audio_extn_spkr_prot_is_enabled()) {
            audio_extn_spkr_prot_stop_processing(snd_device);

            // when speaker device is disabled, reset swap.
            // will be renabled on usecase start
            platform_set_swap_channels(adev, false);
        } else if (platform_split_snd_device(adev->platform,
                                             snd_device,
                                             &num_devices,
                                             new_snd_devices) == 0) {
            for (i = 0; i < num_devices; i++) {
                disable_snd_device(adev, new_snd_devices[i]);
            }
            platform_set_speaker_gain_in_combo(adev, snd_device, false);
        } else {
            audio_route_reset_and_update_path(adev->audio_route, device_name);
        }

        if (snd_device == SND_DEVICE_OUT_BT_A2DP)
            audio_extn_a2dp_stop_playback();
        else if (snd_device == SND_DEVICE_IN_BT_A2DP)
            audio_extn_a2dp_stop_capture();
        else if ((snd_device == SND_DEVICE_OUT_HDMI) ||
                (snd_device == SND_DEVICE_OUT_DISPLAY_PORT))
            adev->is_channel_status_set = false;
        else if ((snd_device == SND_DEVICE_OUT_HEADPHONES) &&
                 adev->native_playback_enabled) {
            ALOGD("%s: %d: napb: disabling native mode in hardware",
                  __func__, __LINE__);
            audio_route_reset_and_update_path(adev->audio_route,
                                              "true-native-mode");
            adev->native_playback_enabled = false;
        } else if ((snd_device == SND_DEVICE_OUT_HEADPHONES) &&
                 adev->asrc_mode_enabled) {
            ALOGD("%s: %d: disabling asrc mode in hardware", __func__, __LINE__);
            disable_asrc_mode(adev);
            audio_route_apply_and_update_path(adev->audio_route, "hph-lowpower-mode");
        } else if (((snd_device == SND_DEVICE_IN_HANDSET_6MIC) ||
            (snd_device == SND_DEVICE_IN_HANDSET_QMIC)) &&
            (audio_extn_ffv_get_stream() == adev_get_active_input(adev))) {
            ALOGD("%s: deinit ec ref loopback", __func__);
            audio_extn_ffv_deinit_ec_ref_loopback(adev, snd_device);
        }

        audio_extn_utils_release_snd_device(snd_device);
    } else {
        if (platform_split_snd_device(adev->platform,
                    snd_device,
                    &num_devices,
                    new_snd_devices) == 0) {
            for (i = 0; i < num_devices; i++) {
                adev->snd_dev_ref_cnt[new_snd_devices[i]]--;
            }
        }
    }

    return 0;
}

/*
  legend:
  uc - existing usecase
  new_uc - new usecase
  d1, d11, d2 - SND_DEVICE enums
  a1, a2 - corresponding ANDROID device enums
  B1, B2 - backend strings

case 1
  uc->dev  d1 (a1)               B1
  new_uc->dev d1 (a1), d2 (a2)   B1, B2

  resolution: disable and enable uc->dev on d1

case 2
  uc->dev d1 (a1)        B1
  new_uc->dev d11 (a1)   B1

  resolution: need to switch uc since d1 and d11 are related
  (e.g. speaker and voice-speaker)
  use ANDROID_DEVICE_OUT enums to match devices since SND_DEVICE enums may vary

case 3
  uc->dev d1 (a1)        B1
  new_uc->dev d2 (a2)    B2

  resolution: no need to switch uc

case 4
  uc->dev d1 (a1)      B1
  new_uc->dev d2 (a2)  B1

  resolution: disable enable uc-dev on d2 since backends match
  we cannot enable two streams on two different devices if they
  share the same backend. e.g. if offload is on speaker device using
  QUAD_MI2S backend and a low-latency stream is started on voice-handset
  using the same backend, offload must also be switched to voice-handset.

case 5
  uc->dev  d1 (a1)                  B1
  new_uc->dev d1 (a1), d2 (a2)      B1

  resolution: disable enable uc-dev on d2 since backends match
  we cannot enable two streams on two different devices if they
  share the same backend.

case 6
  uc->dev  d1 (a1)    B1
  new_uc->dev d2 (a1) B2

  resolution: no need to switch

case 7
  uc->dev d1 (a1), d2 (a2)       B1, B2
  new_uc->dev d1 (a1)            B1

  resolution: no need to switch

case 8
  uc->dev d1 (a1)                B1
  new_uc->dev d11 (a1), d2 (a2)  B1, B2
  resolution: compared to case 1, for this case, d1 and d11 are related
  then need to do the same as case 2 to siwtch to new uc
*/
static snd_device_t derive_playback_snd_device(void * platform,
                                               struct audio_usecase *uc,
                                               struct audio_usecase *new_uc,
                                               snd_device_t new_snd_device)
{
    struct listnode a1, a2;

    snd_device_t d1 = uc->out_snd_device;
    snd_device_t d2 = new_snd_device;

    list_init(&a1);
    list_init(&a2);

    switch (uc->type) {
        case TRANSCODE_LOOPBACK_RX :
            assign_devices(&a1, &uc->stream.inout->out_config.device_list);
            assign_devices(&a2, &new_uc->stream.inout->out_config.device_list);
            break;
        default :
            assign_devices(&a1, &uc->stream.out->device_list);
            assign_devices(&a2, &new_uc->stream.out->device_list);
            break;
    }

    // Treat as a special case when a1 and a2 are not disjoint
    if (!compare_devices(&a1, &a2) &&
         compare_devices_for_any_match(&a1 ,&a2)) {
        snd_device_t d3[2];
        int num_devices = 0;
        int ret = platform_split_snd_device(platform,
                                            list_length(&a1) > 1 ? d1 : d2,
                                            &num_devices,
                                            d3);
        if (ret < 0) {
            if (ret != -ENOSYS) {
                ALOGW("%s failed to split snd_device %d",
                      __func__,
                      list_length(&a1) > 1 ? d1 : d2);
            }
            goto end;
        }

        if (platform_check_backends_match(d3[0], d3[1])) {
            return d2; // case 5
        } else {
            if (list_length(&a1) > 1)
                return d1; //case 7
            // check if d1 is related to any of d3's
            if (d1 == d3[0] || d1 == d3[1])
                return d1; // case 1
            else
                return d3[1]; // case 8
        }
    } else {
        if (platform_check_backends_match(d1, d2)) {
            return d2; // case 2, 4
        } else {
            return d1; // case 6, 3
        }
    }

end:
    return d2; // return whatever was calculated before.
}

static void check_usecases_codec_backend(struct audio_device *adev,
                                              struct audio_usecase *uc_info,
                                              snd_device_t snd_device)
{
    struct listnode *node;
    struct audio_usecase *usecase;
    bool switch_device[AUDIO_USECASE_MAX];
    snd_device_t uc_derive_snd_device;
    snd_device_t derive_snd_device[AUDIO_USECASE_MAX];
    snd_device_t split_snd_devices[SND_DEVICE_OUT_END];
    int i, num_uc_to_switch = 0, num_devices = 0;
    int status = 0;
    bool force_restart_session = false;
    /*
     * This function is to make sure that all the usecases that are active on
     * the hardware codec backend are always routed to any one device that is
     * handled by the hardware codec.
     * For example, if low-latency and deep-buffer usecases are currently active
     * on speaker and out_set_parameters(headset) is received on low-latency
     * output, then we have to make sure deep-buffer is also switched to headset,
     * because of the limitation that both the devices cannot be enabled
     * at the same time as they share the same backend.
     */
    /*
     * This call is to check if we need to force routing for a particular stream
     * If there is a backend configuration change for the device when a
     * new stream starts, then ADM needs to be closed and re-opened with the new
     * configuraion. This call check if we need to re-route all the streams
     * associated with the backend. Touch tone + 24 bit + native playback.
     */
    bool force_routing = platform_check_and_set_codec_backend_cfg(adev, uc_info,
                         snd_device);
    /* For a2dp device reconfigure all active sessions
     * with new AFE encoder format based on a2dp state
     */
    if ((SND_DEVICE_OUT_BT_A2DP == snd_device ||
         SND_DEVICE_OUT_SPEAKER_AND_BT_A2DP == snd_device) &&
         audio_extn_a2dp_is_force_device_switch()) {
         force_routing = true;
         force_restart_session = true;
    }
    ALOGD("%s:becf: force routing %d", __func__, force_routing);

    /* Disable all the usecases on the shared backend other than the
     * specified usecase.
     */
    for (i = 0; i < AUDIO_USECASE_MAX; i++)
        switch_device[i] = false;

    list_for_each(node, &adev->usecase_list) {
        usecase = node_to_item(node, struct audio_usecase, list);

        ALOGD("%s:becf: (%d) check_usecases curr device: %s, usecase device:%s "
            "backends match %d",__func__, i,
              platform_get_snd_device_name(snd_device),
              platform_get_snd_device_name(usecase->out_snd_device),
              platform_check_backends_match(snd_device, usecase->out_snd_device));
        if ((usecase->type != PCM_CAPTURE) && (usecase != uc_info) &&
                (usecase->type != PCM_PASSTHROUGH)) {
            uc_derive_snd_device = derive_playback_snd_device(adev->platform,
                                               usecase, uc_info, snd_device);
            if (((uc_derive_snd_device != usecase->out_snd_device) || force_routing) &&
                (is_codec_backend_out_device_type(&usecase->device_list) ||
                compare_device_type(&usecase->device_list, AUDIO_DEVICE_OUT_AUX_DIGITAL) ||
                compare_device_type(&usecase->device_list, AUDIO_DEVICE_OUT_USB_DEVICE) ||
                compare_device_type(&usecase->device_list, AUDIO_DEVICE_OUT_USB_HEADSET) ||
                is_a2dp_out_device_type(&usecase->device_list) ||
                is_sco_out_device_type(&usecase->device_list)) &&
                ((force_restart_session) ||
                (platform_check_backends_match(snd_device, usecase->out_snd_device)))) {
                ALOGD("%s:becf: check_usecases (%s) is active on (%s) - disabling ..",
                    __func__, use_case_table[usecase->id],
                      platform_get_snd_device_name(usecase->out_snd_device));
                disable_audio_route(adev, usecase);
                switch_device[usecase->id] = true;
                /* Enable existing usecase on derived playback device */
                derive_snd_device[usecase->id] = uc_derive_snd_device;
                num_uc_to_switch++;
            }
        }
    }

    ALOGD("%s:becf: check_usecases num.of Usecases to switch %d", __func__,
        num_uc_to_switch);

    if (num_uc_to_switch) {
        /* All streams have been de-routed. Disable the device */

        /* Make sure the previous devices to be disabled first and then enable the
           selected devices */
        list_for_each(node, &adev->usecase_list) {
            usecase = node_to_item(node, struct audio_usecase, list);
            if (switch_device[usecase->id]) {
                /* Check if output sound device to be switched can be split and if any
                   of the split devices match with derived sound device */
                if (platform_split_snd_device(adev->platform, usecase->out_snd_device,
                                               &num_devices, split_snd_devices) == 0) {
                    adev->snd_dev_ref_cnt[usecase->out_snd_device]--;
                    for (i = 0; i < num_devices; i++) {
                        /* Disable devices that do not match with derived sound device */
                        if (split_snd_devices[i] != derive_snd_device[usecase->id])
                            disable_snd_device(adev, split_snd_devices[i]);
                     }
                } else {
                    disable_snd_device(adev, usecase->out_snd_device);
                }
            }
        }

        list_for_each(node, &adev->usecase_list) {
            usecase = node_to_item(node, struct audio_usecase, list);
            if (switch_device[usecase->id]) {
                if (platform_split_snd_device(adev->platform, usecase->out_snd_device,
                                               &num_devices, split_snd_devices) == 0) {
                        /* Enable derived sound device only if it does not match with
                           one of the split sound devices. This is because the matching
                           sound device was not disabled */
                        bool should_enable = true;
                        for (i = 0; i < num_devices; i++) {
                            if (derive_snd_device[usecase->id] == split_snd_devices[i]) {
                                 should_enable = false;
                                 break;
                            }
                        }
                        if (should_enable)
                            enable_snd_device(adev, derive_snd_device[usecase->id]);
                } else {
                    enable_snd_device(adev, derive_snd_device[usecase->id]);
                }
            }
        }

        /* Re-route all the usecases on the shared backend other than the
           specified usecase to new snd devices */
        list_for_each(node, &adev->usecase_list) {
            usecase = node_to_item(node, struct audio_usecase, list);
            /* Update the out_snd_device only before enabling the audio route */
            if (switch_device[usecase->id]) {
                usecase->out_snd_device = derive_snd_device[usecase->id];
                if (usecase->type != VOICE_CALL) {
                    ALOGD("%s:becf: enabling usecase (%s) on (%s)", __func__,
                         use_case_table[usecase->id],
                         platform_get_snd_device_name(usecase->out_snd_device));
                    /* Update voc calibration before enabling VoIP route */
                    if (usecase->type == VOIP_CALL)
                        status = platform_switch_voice_call_device_post(adev->platform,
                                                           usecase->out_snd_device,
                                                           platform_get_input_snd_device(
                                                               adev->platform, NULL,
                                                               &uc_info->device_list));
                    enable_audio_route(adev, usecase);
                    if (usecase->stream.out && usecase->id == USECASE_AUDIO_PLAYBACK_VOIP) {
                        out_set_voip_volume(&usecase->stream.out->stream,
                                            usecase->stream.out->volume_l,
                                            usecase->stream.out->volume_r);
                    }
                }
            }
        }
    }
}

static void check_usecases_capture_codec_backend(struct audio_device *adev,
                                             struct audio_usecase *uc_info,
                                             snd_device_t snd_device)
{
    struct listnode *node;
    struct audio_usecase *usecase;
    bool switch_device[AUDIO_USECASE_MAX];
    int i, num_uc_to_switch = 0;
    int backend_check_cond = is_codec_backend_out_device_type(&uc_info->device_list);
    int status = 0;

    bool force_routing = platform_check_and_set_capture_codec_backend_cfg(adev, uc_info,
                         snd_device);
    ALOGD("%s:becf: force routing %d", __func__, force_routing);

    /*
     * Make sure out devices is checked against out codec backend device and
     * also in devices against in codec backend. Checking out device against in
     * codec backend or vice versa causes issues.
     */
    if (uc_info->type == PCM_CAPTURE)
        backend_check_cond = is_codec_backend_in_device_type(&uc_info->device_list);
    /*
     * This function is to make sure that all the active capture usecases
     * are always routed to the same input sound device.
     * For example, if audio-record and voice-call usecases are currently
     * active on speaker(rx) and speaker-mic (tx) and out_set_parameters(earpiece)
     * is received for voice call then we have to make sure that audio-record
     * usecase is also switched to earpiece i.e. voice-dmic-ef,
     * because of the limitation that two devices cannot be enabled
     * at the same time if they share the same backend.
     */
    for (i = 0; i < AUDIO_USECASE_MAX; i++)
        switch_device[i] = false;

    list_for_each(node, &adev->usecase_list) {
        usecase = node_to_item(node, struct audio_usecase, list);
        /*
         * TODO: Enhance below condition to handle BT sco/USB multi recording
         */
        if (usecase->type != PCM_PLAYBACK &&
                usecase != uc_info &&
                (usecase->in_snd_device != snd_device || force_routing) &&
<<<<<<< HEAD
                (((uc_info->devices & backend_check_cond) &&
                 (((usecase->devices & ~AUDIO_DEVICE_BIT_IN) & AUDIO_DEVICE_IN_ALL_CODEC_BACKEND) ||
                  (usecase->type == VOIP_CALL))) ||
=======
                ((backend_check_cond &&
                 (is_codec_backend_in_device_type(&usecase->device_list) ||
                  (usecase->type == VOIP_CALL))) &&
>>>>>>> 8bf3c313
                ((uc_info->type == VOICE_CALL &&
                 is_single_device_type_equal(&usecase->device_list,
                                            AUDIO_DEVICE_IN_VOICE_CALL)) ||
                 platform_check_backends_match(snd_device,\
                                              usecase->in_snd_device))) &&
                (usecase->id != USECASE_AUDIO_SPKR_CALIB_TX)) {
            ALOGV("%s: Usecase (%s) is active on (%s) - disabling ..",
                  __func__, use_case_table[usecase->id],
                  platform_get_snd_device_name(usecase->in_snd_device));
            disable_audio_route(adev, usecase);
            switch_device[usecase->id] = true;
            num_uc_to_switch++;
        }
    }

    if (num_uc_to_switch) {
        /* All streams have been de-routed. Disable the device */

        /* Make sure the previous devices to be disabled first and then enable the
           selected devices */
        list_for_each(node, &adev->usecase_list) {
            usecase = node_to_item(node, struct audio_usecase, list);
            if (switch_device[usecase->id]) {
                disable_snd_device(adev, usecase->in_snd_device);
            }
        }

        list_for_each(node, &adev->usecase_list) {
            usecase = node_to_item(node, struct audio_usecase, list);
            if (switch_device[usecase->id]) {
                enable_snd_device(adev, snd_device);
            }
        }

        /* Re-route all the usecases on the shared backend other than the
           specified usecase to new snd devices */
        list_for_each(node, &adev->usecase_list) {
            usecase = node_to_item(node, struct audio_usecase, list);
            /* Update the in_snd_device only before enabling the audio route */
            if (switch_device[usecase->id] ) {
                usecase->in_snd_device = snd_device;
                if (usecase->type != VOICE_CALL) {
                    /* Update voc calibration before enabling VoIP route */
                    if (usecase->type == VOIP_CALL)
                        status = platform_switch_voice_call_device_post(adev->platform,
                                                                        platform_get_output_snd_device(adev->platform, uc_info->stream.out),
                                                                        usecase->in_snd_device);
                    enable_audio_route(adev, usecase);
                }
            }
        }
    }
}

static void reset_hdmi_sink_caps(struct stream_out *out) {
    int i = 0;

    for (i = 0; i<= MAX_SUPPORTED_CHANNEL_MASKS; i++) {
        out->supported_channel_masks[i] = 0;
    }
    for (i = 0; i<= MAX_SUPPORTED_FORMATS; i++) {
        out->supported_formats[i] = 0;
    }
    for (i = 0; i<= MAX_SUPPORTED_SAMPLE_RATES; i++) {
        out->supported_sample_rates[i] = 0;
    }
}

/* must be called with hw device mutex locked */
static int read_hdmi_sink_caps(struct stream_out *out)
{
    int ret = 0, i = 0, j = 0;
    int channels = platform_edid_get_max_channels_v2(out->dev->platform,
                                                     out->extconn.cs.controller,
                                                     out->extconn.cs.stream);

    reset_hdmi_sink_caps(out);

    /* Cache ext disp type */
    if (platform_get_ext_disp_type_v2(adev->platform,
                                      out->extconn.cs.controller,
                                      out->extconn.cs.stream <= 0)) {
        ALOGE("%s: Failed to query disp type, ret:%d", __func__, ret);
        return -EINVAL;
    }

    switch (channels) {
    case 8:
        ALOGV("%s: HDMI supports 7.1 channels", __func__);
        out->supported_channel_masks[i++] = AUDIO_CHANNEL_OUT_7POINT1;
        out->supported_channel_masks[i++] = AUDIO_CHANNEL_OUT_6POINT1;
    case 6:
        ALOGV("%s: HDMI supports 5.1 channels", __func__);
        out->supported_channel_masks[i++] = AUDIO_CHANNEL_OUT_5POINT1;
        out->supported_channel_masks[i++] = AUDIO_CHANNEL_OUT_PENTA;
        out->supported_channel_masks[i++] = AUDIO_CHANNEL_OUT_QUAD;
        out->supported_channel_masks[i++] = AUDIO_CHANNEL_OUT_SURROUND;
        out->supported_channel_masks[i++] = AUDIO_CHANNEL_OUT_2POINT1;
        break;
    default:
        ALOGE("invalid/nonstandard channal count[%d]",channels);
        ret = -ENOSYS;
        break;
    }

    // check channel format caps
    i = 0;
    if (platform_is_edid_supported_format_v2(out->dev->platform, AUDIO_FORMAT_AC3,
                                             out->extconn.cs.controller,
                                             out->extconn.cs.stream)) {
        ALOGV(":%s HDMI supports AC3/EAC3 formats", __func__);
        out->supported_formats[i++] = AUDIO_FORMAT_AC3;
        //Adding EAC3/EAC3_JOC formats if AC3 is supported by the sink.
        //EAC3/EAC3_JOC will be converted to AC3 for decoding if needed
        out->supported_formats[i++] = AUDIO_FORMAT_E_AC3;
        out->supported_formats[i++] = AUDIO_FORMAT_E_AC3_JOC;
    }

    if (platform_is_edid_supported_format_v2(out->dev->platform, AUDIO_FORMAT_DOLBY_TRUEHD,
                                             out->extconn.cs.controller,
                                             out->extconn.cs.stream)) {
        ALOGV(":%s HDMI supports TRUE HD format", __func__);
        out->supported_formats[i++] = AUDIO_FORMAT_DOLBY_TRUEHD;
    }

    if (platform_is_edid_supported_format_v2(out->dev->platform, AUDIO_FORMAT_DTS,
                                             out->extconn.cs.controller,
                                             out->extconn.cs.stream)) {
        ALOGV(":%s HDMI supports DTS format", __func__);
        out->supported_formats[i++] = AUDIO_FORMAT_DTS;
    }

    if (platform_is_edid_supported_format_v2(out->dev->platform, AUDIO_FORMAT_DTS_HD,
                                             out->extconn.cs.controller,
                                             out->extconn.cs.stream)) {
        ALOGV(":%s HDMI supports DTS HD format", __func__);
        out->supported_formats[i++] = AUDIO_FORMAT_DTS_HD;
    }

    if (platform_is_edid_supported_format_v2(out->dev->platform, AUDIO_FORMAT_IEC61937,
                                             out->extconn.cs.controller,
                                             out->extconn.cs.stream)) {
        ALOGV(":%s HDMI supports IEC61937 format", __func__);
        out->supported_formats[i++] = AUDIO_FORMAT_IEC61937;
    }


    // check sample rate caps
    i = 0;
    for (j = 0; j < MAX_SUPPORTED_SAMPLE_RATES; j++) {
        if (platform_is_edid_supported_sample_rate_v2(out->dev->platform, out_hdmi_sample_rates[j],
                                                      out->extconn.cs.controller,
                                                      out->extconn.cs.stream)) {
            ALOGV(":%s HDMI supports sample rate:%d", __func__, out_hdmi_sample_rates[j]);
            out->supported_sample_rates[i++] = out_hdmi_sample_rates[j];
        }
    }

    return ret;
}

static inline ssize_t read_usb_sup_sample_rates(bool is_playback __unused,
                                         uint32_t *supported_sample_rates __unused,
                                         uint32_t max_rates __unused)
{
    ssize_t count = audio_extn_usb_get_sup_sample_rates(is_playback,
                                                        supported_sample_rates,
                                                        max_rates);
    ssize_t i = 0;

    for (i=0; i<count; i++) {
        ALOGV("%s %s %d", __func__, is_playback ? "P" : "C",
              supported_sample_rates[i]);
    }
    return count;
}

static inline int read_usb_sup_channel_masks(bool is_playback,
                                      audio_channel_mask_t *supported_channel_masks,
                                      uint32_t max_masks)
{
    int channels = audio_extn_usb_get_max_channels(is_playback);
    int channel_count;
    uint32_t num_masks = 0;
    if (channels > MAX_HIFI_CHANNEL_COUNT)
        channels = MAX_HIFI_CHANNEL_COUNT;

    if (is_playback) {
        // start from 2 channels as framework currently doesn't support mono.
        if (channels >= FCC_2) {
            supported_channel_masks[num_masks++] = audio_channel_out_mask_from_count(FCC_2);
        }
        for (channel_count = FCC_2;
                channel_count <= channels && num_masks < max_masks;
                ++channel_count) {
            supported_channel_masks[num_masks++] =
                    audio_channel_mask_for_index_assignment_from_count(channel_count);
        }
    } else {
        // For capture we report all supported channel masks from 1 channel up.
        channel_count = MIN_CHANNEL_COUNT;
        // audio_channel_in_mask_from_count() does the right conversion to either positional or
        // indexed mask
        for ( ; channel_count <= channels && num_masks < max_masks; channel_count++) {
            audio_channel_mask_t mask = AUDIO_CHANNEL_NONE;
            if (channel_count <= FCC_2) {
                mask = audio_channel_in_mask_from_count(channel_count);
                supported_channel_masks[num_masks++] = mask;
            }
            const audio_channel_mask_t index_mask =
                    audio_channel_mask_for_index_assignment_from_count(channel_count);
            if (mask != index_mask && num_masks < max_masks) { // ensure index mask added.
                supported_channel_masks[num_masks++] = index_mask;
            }
        }
    }

    for (size_t i = 0; i < num_masks; ++i) {
        ALOGV("%s: %s supported ch %d supported_channel_masks[%zu] %08x num_masks %d", __func__,
              is_playback ? "P" : "C", channels, i, supported_channel_masks[i], num_masks);
    }
    return num_masks;
}

static inline int read_usb_sup_formats(bool is_playback __unused,
                                audio_format_t *supported_formats,
                                uint32_t max_formats __unused)
{
    int bitwidth = audio_extn_usb_get_max_bit_width(is_playback);
    switch (bitwidth) {
        case 24:
            // XXX : usb.c returns 24 for s24 and s24_le?
            supported_formats[0] = AUDIO_FORMAT_PCM_24_BIT_PACKED;
            break;
        case 32:
            supported_formats[0] = AUDIO_FORMAT_PCM_32_BIT;
            break;
        case 16:
        default :
            supported_formats[0] = AUDIO_FORMAT_PCM_16_BIT;
            break;
    }
    ALOGV("%s: %s supported format %d", __func__,
          is_playback ? "P" : "C", bitwidth);
    return 1;
}

static inline int read_usb_sup_params_and_compare(bool is_playback,
                                           audio_format_t *format,
                                           audio_format_t *supported_formats,
                                           uint32_t max_formats,
                                           audio_channel_mask_t *mask,
                                           audio_channel_mask_t *supported_channel_masks,
                                           uint32_t max_masks,
                                           uint32_t *rate,
                                           uint32_t *supported_sample_rates,
                                           uint32_t max_rates) {
    int ret = 0;
    int num_formats;
    int num_masks;
    int num_rates;
    int i;

    num_formats = read_usb_sup_formats(is_playback, supported_formats,
                                       max_formats);
    num_masks = read_usb_sup_channel_masks(is_playback, supported_channel_masks,
                                           max_masks);

    num_rates = read_usb_sup_sample_rates(is_playback,
                                          supported_sample_rates, max_rates);

#define LUT(table, len, what, dflt)                  \
    for (i=0; i<len && (table[i] != what); i++);    \
    if (i==len) { ret |= (what == dflt ? 0 : -1); what=table[0]; }

    LUT(supported_formats, num_formats, *format, AUDIO_FORMAT_DEFAULT);
    LUT(supported_channel_masks, num_masks, *mask, AUDIO_CHANNEL_NONE);
    LUT(supported_sample_rates, num_rates, *rate, 0);

#undef LUT
    return ret < 0 ? -EINVAL : 0; // HACK TBD
}

audio_usecase_t get_usecase_id_from_usecase_type(const struct audio_device *adev,
                                                 usecase_type_t type)
{
    struct audio_usecase *usecase;
    struct listnode *node;

    list_for_each(node, &adev->usecase_list) {
        usecase = node_to_item(node, struct audio_usecase, list);
        if (usecase->type == type) {
            ALOGV("%s: usecase id %d", __func__, usecase->id);
            return usecase->id;
        }
    }
    return USECASE_INVALID;
}

struct audio_usecase *get_usecase_from_list(const struct audio_device *adev,
                                            audio_usecase_t uc_id)
{
    struct audio_usecase *usecase;
    struct listnode *node;

    list_for_each(node, &adev->usecase_list) {
        usecase = node_to_item(node, struct audio_usecase, list);
        if (usecase->id == uc_id)
            return usecase;
    }
    return NULL;
}

/*
 * is a true native playback active
 */
bool audio_is_true_native_stream_active(struct audio_device *adev)
{
    bool active = false;
    int i = 0;
    struct listnode *node;

    if (NATIVE_AUDIO_MODE_TRUE_44_1 != platform_get_native_support()) {
        ALOGV("%s:napb: not in true mode or non hdphones device",
               __func__);
        active = false;
        goto exit;
    }

    list_for_each(node, &adev->usecase_list) {
        struct audio_usecase *uc;
        uc = node_to_item(node, struct audio_usecase, list);
        struct stream_out *curr_out =
            (struct stream_out*) uc->stream.out;

        if (curr_out && PCM_PLAYBACK == uc->type) {
            ALOGD("%s:napb: (%d) (%s)id (%d) sr %d bw "
                  "(%d) device %s", __func__, i++, use_case_table[uc->id],
                  uc->id, curr_out->sample_rate,
                  curr_out->bit_width,
                  platform_get_snd_device_name(uc->out_snd_device));

            if (is_offload_usecase(uc->id) &&
                (curr_out->sample_rate == OUTPUT_SAMPLING_RATE_44100)) {
                active = true;
                ALOGD("%s:napb:native stream detected", __func__);
            }
        }
    }
exit:
    return active;
}

uint32_t adev_get_dsp_bit_width_enforce_mode()
{
    if (adev == NULL) {
        ALOGE("%s: adev is null. Disable DSP bit width enforce mode.\n", __func__);
        return 0;
    }
    return adev->dsp_bit_width_enforce_mode;
}

static uint32_t adev_init_dsp_bit_width_enforce_mode(struct mixer *mixer)
{
    char value[PROPERTY_VALUE_MAX];
    int trial;
    uint32_t dsp_bit_width_enforce_mode = 0;

    if (!mixer) {
        ALOGE("%s: adev mixer is null. cannot update DSP bitwidth.\n",
                __func__);
        return 0;
    }

    if (property_get("persist.vendor.audio_hal.dsp_bit_width_enforce_mode",
                        value, NULL) > 0) {
        trial = atoi(value);
        switch (trial) {
        case 16:
            dsp_bit_width_enforce_mode = 16;
            break;
        case 24:
            dsp_bit_width_enforce_mode = 24;
            break;
        case 32:
            dsp_bit_width_enforce_mode = 32;
            break;
       default:
            dsp_bit_width_enforce_mode = 0;
            ALOGD("%s Dynamic DSP bitwidth config is disabled.", __func__);
            break;
        }
    }

    return dsp_bit_width_enforce_mode;
}

static void audio_enable_asm_bit_width_enforce_mode(struct mixer *mixer,
                                                uint32_t enforce_mode,
                                                bool enable)
{
    struct mixer_ctl *ctl = NULL;
    const char *mixer_ctl_name = "ASM Bit Width";
    uint32_t asm_bit_width_mode = 0;

    if (enforce_mode == 0) {
        ALOGD("%s: DSP bitwidth feature is disabled.", __func__);
        return;
    }

    ctl = mixer_get_ctl_by_name(mixer, mixer_ctl_name);
    if (!ctl) {
        ALOGE("%s: Could not get ctl for mixer cmd - %s",
                __func__, mixer_ctl_name);
        return;
    }

    if (enable)
        asm_bit_width_mode = enforce_mode;
    else
        asm_bit_width_mode = 0;

    ALOGV("%s DSP bit width feature status is %d width=%d",
        __func__, enable, asm_bit_width_mode);
    if (mixer_ctl_set_value(ctl, 0, asm_bit_width_mode) < 0)
        ALOGE("%s: Could not set ASM biwidth %d", __func__,
                asm_bit_width_mode);

    return;
}

/*
 * if native DSD playback active
 */
bool audio_is_dsd_native_stream_active(struct audio_device *adev)
{
    bool active = false;
    struct listnode *node = NULL;
    struct audio_usecase *uc = NULL;
    struct stream_out *curr_out = NULL;

    list_for_each(node, &adev->usecase_list) {
        uc = node_to_item(node, struct audio_usecase, list);
        curr_out = (struct stream_out*) uc->stream.out;

        if (curr_out && PCM_PLAYBACK == uc->type &&
               (DSD_NATIVE_BACKEND == platform_get_backend_index(uc->out_snd_device))) {
            active = true;
            ALOGV("%s:DSD playback is active", __func__);
            break;
        }
    }
    return active;
}

static bool force_device_switch(struct audio_usecase *usecase)
{
    bool ret = false;
    bool is_it_true_mode = false;

    if (usecase->type == PCM_CAPTURE ||
        usecase->type == TRANSCODE_LOOPBACK_RX ||
        usecase->type == TRANSCODE_LOOPBACK_TX) {
        return false;
    }

    if(usecase->stream.out == NULL) {
        ALOGE("%s: stream.out is NULL", __func__);
        return false;
    }

    if (is_offload_usecase(usecase->id) &&
        (usecase->stream.out->sample_rate == OUTPUT_SAMPLING_RATE_44100) &&
        (compare_device_type(&usecase->stream.out->device_list, AUDIO_DEVICE_OUT_WIRED_HEADSET) ||
         compare_device_type(&usecase->stream.out->device_list, AUDIO_DEVICE_OUT_WIRED_HEADPHONE))) {
        is_it_true_mode = (NATIVE_AUDIO_MODE_TRUE_44_1 == platform_get_native_support()? true : false);
         if ((is_it_true_mode && !adev->native_playback_enabled) ||
             (!is_it_true_mode && adev->native_playback_enabled)){
            ret = true;
            ALOGD("napb: time to toggle native mode");
        }
    }

    // Force all a2dp output devices to reconfigure for proper AFE encode format
    //Also handle a case where in earlier a2dp start failed as A2DP stream was
    //in suspended state, hence try to trigger a retry when we again get a routing request.
    if(is_a2dp_out_device_type(&usecase->stream.out->device_list) &&
        audio_extn_a2dp_is_force_device_switch()) {
         ALOGD("Force a2dp device switch to update new encoder config");
         ret = true;
    }

    if (usecase->stream.out->stream_config_changed) {
         ALOGD("Force stream_config_changed to update iec61937 transmission config");
         return true;
    }
    return ret;
}

static void stream_app_type_cfg_init(struct stream_app_type_cfg *cfg)
{
    cfg->gain[0] = cfg->gain[1] = APP_TYPE_GAIN_DEFAULT;
}

bool is_btsco_device(snd_device_t out_snd_device, snd_device_t in_snd_device)
{
   bool ret=false;
   if ((out_snd_device == SND_DEVICE_OUT_BT_SCO ||
        out_snd_device == SND_DEVICE_OUT_BT_SCO_WB ||
        out_snd_device == SND_DEVICE_OUT_BT_SCO_SWB) ||
        in_snd_device == SND_DEVICE_IN_BT_SCO_MIC_WB_NREC ||
        in_snd_device == SND_DEVICE_IN_BT_SCO_MIC_WB ||
        in_snd_device == SND_DEVICE_IN_BT_SCO_MIC_SWB ||
        in_snd_device == SND_DEVICE_IN_BT_SCO_MIC_NREC ||
        in_snd_device == SND_DEVICE_IN_BT_SCO_MIC)
        ret = true;

   return ret;
}

bool is_a2dp_device(snd_device_t out_snd_device)
{
   bool ret=false;
   if (out_snd_device == SND_DEVICE_OUT_BT_A2DP)
        ret = true;

   return ret;
}

bool is_bt_soc_on(struct audio_device *adev)
{
    struct mixer_ctl *ctl;
    char *mixer_ctl_name = "BT SOC status";
    ctl = mixer_get_ctl_by_name(adev->mixer, mixer_ctl_name);
    bool bt_soc_status = true;
    if (!ctl) {
        ALOGE("%s: Could not get ctl for mixer cmd - %s",
              __func__, mixer_ctl_name);
        /*This is to ensure we dont break targets which dont have the kernel change*/
        return true;
    }
    bt_soc_status = mixer_ctl_get_value(ctl, 0);
    ALOGD("BT SOC status: %d",bt_soc_status);
    return bt_soc_status;
}

static int configure_btsco_sample_rate(snd_device_t snd_device)
{
    struct mixer_ctl *ctl = NULL;
    struct mixer_ctl *ctl_sr_rx = NULL, *ctl_sr_tx = NULL, *ctl_sr = NULL;
    char *rate_str = NULL;
    bool is_rx_dev = true;

    if (is_btsco_device(snd_device, snd_device)) {
        ctl_sr_tx = mixer_get_ctl_by_name(adev->mixer, "BT SampleRate TX");
        ctl_sr_rx = mixer_get_ctl_by_name(adev->mixer, "BT SampleRate RX");
        if (!ctl_sr_tx || !ctl_sr_rx) {
            ctl_sr = mixer_get_ctl_by_name(adev->mixer, "BT SampleRate");
            if (!ctl_sr)
                return -ENOSYS;
        }

        switch (snd_device) {
        case SND_DEVICE_OUT_BT_SCO:
            rate_str = "KHZ_8";
            break;
        case SND_DEVICE_IN_BT_SCO_MIC_NREC:
        case SND_DEVICE_IN_BT_SCO_MIC:
            rate_str = "KHZ_8";
            is_rx_dev = false;
            break;
        case SND_DEVICE_OUT_BT_SCO_WB:
            rate_str = "KHZ_16";
            break;
        case SND_DEVICE_IN_BT_SCO_MIC_WB_NREC:
        case SND_DEVICE_IN_BT_SCO_MIC_WB:
            rate_str = "KHZ_16";
            is_rx_dev = false;
            break;
        default:
            return 0;
        }

        ctl = (ctl_sr == NULL) ? (is_rx_dev ? ctl_sr_rx : ctl_sr_tx) : ctl_sr;
        if (mixer_ctl_set_enum_by_string(ctl, rate_str) != 0)
            return -ENOSYS;
    }
    return 0;
}

int out_standby_l(struct audio_stream *stream);

struct stream_in *adev_get_active_input(const struct audio_device *adev)
{
    struct listnode *node;
    struct stream_in *last_active_in = NULL;

    /* Get last added active input.
     * TODO: We may use a priority mechanism to pick highest priority active source */
    list_for_each(node, &adev->usecase_list)
    {
        struct audio_usecase *usecase = node_to_item(node, struct audio_usecase, list);
        if (usecase->type == PCM_CAPTURE && usecase->stream.in != NULL)
            last_active_in =  usecase->stream.in;
    }

    return last_active_in;
}

struct stream_in *get_voice_communication_input(const struct audio_device *adev)
{
    struct listnode *node;

    /* First check active inputs with voice communication source and then
     * any input if audio mode is in communication */
    list_for_each(node, &adev->usecase_list)
    {
        struct audio_usecase *usecase = node_to_item(node, struct audio_usecase, list);
        if (usecase->type == PCM_CAPTURE && usecase->stream.in != NULL &&
            usecase->stream.in->source == AUDIO_SOURCE_VOICE_COMMUNICATION)
            return usecase->stream.in;
    }
    if (adev->mode == AUDIO_MODE_IN_COMMUNICATION)
        return adev_get_active_input(adev);

    return NULL;
}

/*
 * Aligned with policy.h
 */
static inline int source_priority(int inputSource)
{
    switch (inputSource) {
    case AUDIO_SOURCE_VOICE_COMMUNICATION:
        return 9;
    case AUDIO_SOURCE_CAMCORDER:
        return 8;
    case AUDIO_SOURCE_VOICE_PERFORMANCE:
        return 7;
    case AUDIO_SOURCE_UNPROCESSED:
        return 6;
    case AUDIO_SOURCE_MIC:
        return 5;
    case AUDIO_SOURCE_ECHO_REFERENCE:
        return 4;
    case AUDIO_SOURCE_FM_TUNER:
        return 3;
    case AUDIO_SOURCE_VOICE_RECOGNITION:
        return 2;
    case AUDIO_SOURCE_HOTWORD:
        return 1;
    default:
        break;
    }
    return 0;
}

static struct stream_in *get_priority_input(struct audio_device *adev)
{
    struct listnode *node;
    struct audio_usecase *usecase;
    int last_priority = 0, priority;
    struct stream_in *priority_in = NULL;
    struct stream_in *in;

    list_for_each(node, &adev->usecase_list) {
        usecase = node_to_item(node, struct audio_usecase, list);
        if (usecase->type == PCM_CAPTURE) {
            in = usecase->stream.in;
            if (!in)
                continue;
            priority = source_priority(in->source);

            if (priority > last_priority) {
                last_priority = priority;
                priority_in = in;
            }
        }
    }
    return priority_in;
}

int select_devices(struct audio_device *adev, audio_usecase_t uc_id)
{
    snd_device_t out_snd_device = SND_DEVICE_NONE;
    snd_device_t in_snd_device = SND_DEVICE_NONE;
    struct audio_usecase *usecase = NULL;
    struct audio_usecase *vc_usecase = NULL;
    struct audio_usecase *voip_usecase = NULL;
    struct audio_usecase *hfp_usecase = NULL;
    struct stream_out stream_out;
    audio_usecase_t hfp_ucid;
    int status = 0;

    ALOGD("%s for use case (%s)", __func__, use_case_table[uc_id]);

    usecase = get_usecase_from_list(adev, uc_id);
    if (usecase == NULL) {
        ALOGE("%s: Could not find the usecase(%d)", __func__, uc_id);
        return -EINVAL;
    }

    if ((usecase->type == VOICE_CALL) ||
        (usecase->type == VOIP_CALL)  ||
        (usecase->type == PCM_HFP_CALL)) {
        if(usecase->stream.out == NULL) {
            ALOGE("%s: stream.out is NULL", __func__);
            return -EINVAL;
        }
        if (compare_device_type(&usecase->device_list, AUDIO_DEVICE_OUT_BUS)) {
            out_snd_device = audio_extn_auto_hal_get_output_snd_device(adev,
                                                                       uc_id);
            in_snd_device = audio_extn_auto_hal_get_input_snd_device(adev,
                                                                     uc_id);
        } else {
            out_snd_device = platform_get_output_snd_device(adev->platform,
                                                            usecase->stream.out);
            in_snd_device = platform_get_input_snd_device(adev->platform,
                                                          NULL,
                                                          &usecase->stream.out->device_list);
        }
        assign_devices(&usecase->device_list, &usecase->stream.out->device_list);
    } else if (usecase->type == TRANSCODE_LOOPBACK_RX) {
        if (usecase->stream.inout == NULL) {
            ALOGE("%s: stream.inout is NULL", __func__);
            return -EINVAL;
        }
        assign_devices(&stream_out.device_list, &usecase->stream.inout->out_config.device_list);
        stream_out.sample_rate = usecase->stream.inout->out_config.sample_rate;
        stream_out.format = usecase->stream.inout->out_config.format;
        stream_out.channel_mask = usecase->stream.inout->out_config.channel_mask;
        out_snd_device = platform_get_output_snd_device(adev->platform,
                                                        &stream_out);
        assign_devices(&usecase->device_list,
                       &usecase->stream.inout->out_config.device_list);
    } else if (usecase->type == TRANSCODE_LOOPBACK_TX ) {
        if (usecase->stream.inout == NULL) {
            ALOGE("%s: stream.inout is NULL", __func__);
            return -EINVAL;
        }
        in_snd_device = platform_get_input_snd_device(adev->platform, NULL, NULL);
        assign_devices(&usecase->device_list,
                       &usecase->stream.inout->in_config.device_list);
    } else {
        /*
         * If the voice call is active, use the sound devices of voice call usecase
         * so that it would not result any device switch. All the usecases will
         * be switched to new device when select_devices() is called for voice call
         * usecase. This is to avoid switching devices for voice call when
         * check_usecases_codec_backend() is called below.
         * choose voice call device only if the use case device is
         * also using the codec backend
         */
        if (voice_is_in_call(adev) && adev->mode != AUDIO_MODE_NORMAL) {
            vc_usecase = get_usecase_from_list(adev,
                                               get_usecase_id_from_usecase_type(adev, VOICE_CALL));
            if ((vc_usecase) && ((is_codec_backend_out_device_type(&vc_usecase->device_list) &&
                                 is_codec_backend_out_device_type(&usecase->device_list)) ||
                                 (is_codec_backend_out_device_type(&vc_usecase->device_list) &&
                                 is_codec_backend_in_device_type(&usecase->device_list)) ||
                                 is_single_device_type_equal(&vc_usecase->device_list,
                                                        AUDIO_DEVICE_OUT_HEARING_AID) ||
                                 is_single_device_type_equal(&usecase->device_list,
                                                     AUDIO_DEVICE_IN_VOICE_CALL))) {
                in_snd_device = vc_usecase->in_snd_device;
                out_snd_device = vc_usecase->out_snd_device;
            }
        } else if (voice_extn_compress_voip_is_active(adev)) {
            bool out_snd_device_backend_match = true;
            voip_usecase = get_usecase_from_list(adev, USECASE_COMPRESS_VOIP_CALL);
            if ((voip_usecase != NULL) &&
                (usecase->type == PCM_PLAYBACK) &&
                (usecase->stream.out != NULL)) {
                out_snd_device_backend_match = platform_check_backends_match(
                                                   voip_usecase->out_snd_device,
                                                   platform_get_output_snd_device(
                                                       adev->platform,
                                                       usecase->stream.out));
            }
            if ((voip_usecase) && (is_codec_backend_out_device_type(&voip_usecase->device_list) &&
                (is_codec_backend_out_device_type(&usecase->device_list) ||
                 is_codec_backend_in_device_type(&usecase->device_list)) &&
                out_snd_device_backend_match &&
                 (voip_usecase->stream.out != adev->primary_output))) {
                    in_snd_device = voip_usecase->in_snd_device;
                    out_snd_device = voip_usecase->out_snd_device;
            }
        } else if (audio_extn_hfp_is_active(adev)) {
            hfp_ucid = audio_extn_hfp_get_usecase();
            hfp_usecase = get_usecase_from_list(adev, hfp_ucid);
            if ((hfp_usecase) && is_codec_backend_out_device_type(&hfp_usecase->device_list)) {
                   in_snd_device = hfp_usecase->in_snd_device;
                   out_snd_device = hfp_usecase->out_snd_device;
            }
        }
        if (usecase->type == PCM_PLAYBACK) {
            if (usecase->stream.out == NULL) {
                ALOGE("%s: stream.out is NULL", __func__);
                return -EINVAL;
            }
            assign_devices(&usecase->device_list, &usecase->stream.out->device_list);
            in_snd_device = SND_DEVICE_NONE;
            if (out_snd_device == SND_DEVICE_NONE) {
                struct stream_out *voip_out = adev->primary_output;
                struct stream_in *voip_in = get_voice_communication_input(adev);
                if (compare_device_type(&usecase->device_list, AUDIO_DEVICE_OUT_BUS))
                    out_snd_device = audio_extn_auto_hal_get_output_snd_device(adev, uc_id);
                else
                    out_snd_device = platform_get_output_snd_device(adev->platform,
                                                                    usecase->stream.out);
                voip_usecase = get_usecase_from_list(adev, USECASE_AUDIO_PLAYBACK_VOIP);

                if (voip_usecase)
                    voip_out = voip_usecase->stream.out;

                if (usecase->stream.out == voip_out && voip_in != NULL)
                    select_devices(adev, voip_in->usecase);
            }
        } else if (usecase->type == PCM_CAPTURE) {
            if (usecase->stream.in == NULL) {
                ALOGE("%s: stream.in is NULL", __func__);
                return -EINVAL;
            }
            assign_devices(&usecase->device_list, &usecase->stream.in->device_list);
            out_snd_device = SND_DEVICE_NONE;
            if (in_snd_device == SND_DEVICE_NONE) {
                struct listnode out_devices;
                struct stream_in *voip_in = get_voice_communication_input(adev);
                struct stream_in *priority_in = NULL;

                list_init(&out_devices);
                if (voip_in != NULL) {
                    struct audio_usecase *voip_usecase = get_usecase_from_list(adev,
                                                             USECASE_AUDIO_PLAYBACK_VOIP);

                    usecase->stream.in->enable_ec_port = false;

                    if (usecase->id == USECASE_AUDIO_RECORD_AFE_PROXY) {
                        reassign_device_list(&out_devices, AUDIO_DEVICE_OUT_TELEPHONY_TX, "");
                    } else if (voip_usecase) {
                        assign_devices(&out_devices, &voip_usecase->stream.out->device_list);
                    } else if (adev->primary_output &&
                                  !adev->primary_output->standby) {
                        assign_devices(&out_devices, &adev->primary_output->device_list);
                    } else {
                        /* forcing speaker o/p device to get matching i/p pair
                           in case o/p is not routed from same primary HAL */
                        reassign_device_list(&out_devices, AUDIO_DEVICE_OUT_SPEAKER, "");
                    }
                    priority_in = voip_in;
                } else {
                    /* get the input with the highest priority source*/
                    priority_in = get_priority_input(adev);

                    if (!priority_in)
                        priority_in = usecase->stream.in;
                }

                in_snd_device = platform_get_input_snd_device(adev->platform,
                                                              priority_in,
                                                              &out_devices);
            }
        }
    }

    if (out_snd_device == usecase->out_snd_device &&
        in_snd_device == usecase->in_snd_device) {

        if (!force_device_switch(usecase))
            return 0;
    }

    if (!compare_device_type(&usecase->device_list, AUDIO_DEVICE_OUT_BUS) &&
        ((is_btsco_device(out_snd_device,in_snd_device) && !adev->bt_sco_on) ||
         (is_a2dp_device(out_snd_device) && !audio_extn_a2dp_source_is_ready()))) {
        ALOGD("SCO/A2DP is selected but they are not connected/ready hence dont route");
        return 0;
    }

    if (out_snd_device != SND_DEVICE_NONE &&
            out_snd_device != adev->last_logged_snd_device[uc_id][0]) {
        ALOGD("%s: changing use case %s output device from(%d: %s, acdb %d) to (%d: %s, acdb %d)",
              __func__,
              use_case_table[uc_id],
              adev->last_logged_snd_device[uc_id][0],
              platform_get_snd_device_name(adev->last_logged_snd_device[uc_id][0]),
              adev->last_logged_snd_device[uc_id][0] != SND_DEVICE_NONE ?
                      platform_get_snd_device_acdb_id(adev->last_logged_snd_device[uc_id][0]) :
                      -1,
              out_snd_device,
              platform_get_snd_device_name(out_snd_device),
              platform_get_snd_device_acdb_id(out_snd_device));
        adev->last_logged_snd_device[uc_id][0] = out_snd_device;
    }
    if (in_snd_device != SND_DEVICE_NONE &&
            in_snd_device != adev->last_logged_snd_device[uc_id][1]) {
        ALOGD("%s: changing use case %s input device from(%d: %s, acdb %d) to (%d: %s, acdb %d)",
              __func__,
              use_case_table[uc_id],
              adev->last_logged_snd_device[uc_id][1],
              platform_get_snd_device_name(adev->last_logged_snd_device[uc_id][1]),
              adev->last_logged_snd_device[uc_id][1] != SND_DEVICE_NONE ?
                      platform_get_snd_device_acdb_id(adev->last_logged_snd_device[uc_id][1]) :
                      -1,
              in_snd_device,
              platform_get_snd_device_name(in_snd_device),
              platform_get_snd_device_acdb_id(in_snd_device));
        adev->last_logged_snd_device[uc_id][1] = in_snd_device;
    }


    /*
     * Limitation: While in call, to do a device switch we need to disable
     * and enable both RX and TX devices though one of them is same as current
     * device.
     */
    if ((usecase->type == VOICE_CALL) &&
        (usecase->in_snd_device != SND_DEVICE_NONE) &&
        (usecase->out_snd_device != SND_DEVICE_NONE)) {
        status = platform_switch_voice_call_device_pre(adev->platform);
    }

    if (((usecase->type == VOICE_CALL) ||
         (usecase->type == VOIP_CALL)) &&
        (usecase->out_snd_device != SND_DEVICE_NONE)) {
        /* Disable sidetone only if voice/voip call already exists */
        if (voice_is_call_state_active(adev) ||
            voice_extn_compress_voip_is_started(adev))
            voice_set_sidetone(adev, usecase->out_snd_device, false);

        /* Disable aanc only if voice call exists */
        if (voice_is_call_state_active(adev))
            voice_check_and_update_aanc_path(adev, usecase->out_snd_device, false);
    }

    if ((out_snd_device == SND_DEVICE_OUT_SPEAKER_AND_BT_A2DP ||
         out_snd_device == SND_DEVICE_OUT_SPEAKER_SAFE_AND_BT_A2DP) &&
        (!audio_extn_a2dp_source_is_ready())) {
        ALOGW("%s: A2DP profile is not ready, routing to speaker only", __func__);
        if (out_snd_device == SND_DEVICE_OUT_SPEAKER_SAFE_AND_BT_A2DP)
            out_snd_device = SND_DEVICE_OUT_SPEAKER_SAFE;
        else
            out_snd_device = SND_DEVICE_OUT_SPEAKER;
    }

    /* Disable current sound devices */
    if (usecase->out_snd_device != SND_DEVICE_NONE) {
        disable_audio_route(adev, usecase);
        disable_snd_device(adev, usecase->out_snd_device);
    }

    if (usecase->in_snd_device != SND_DEVICE_NONE) {
        disable_audio_route(adev, usecase);
        disable_snd_device(adev, usecase->in_snd_device);
    }

    /* Applicable only on the targets that has external modem.
     * New device information should be sent to modem before enabling
     * the devices to reduce in-call device switch time.
     */
    if ((usecase->type == VOICE_CALL) &&
        (usecase->in_snd_device != SND_DEVICE_NONE) &&
        (usecase->out_snd_device != SND_DEVICE_NONE)) {
        status = platform_switch_voice_call_enable_device_config(adev->platform,
                                                                 out_snd_device,
                                                                 in_snd_device);
    }

    /* Enable new sound devices */
    if (out_snd_device != SND_DEVICE_NONE) {
        check_usecases_codec_backend(adev, usecase, out_snd_device);
        if (platform_check_codec_asrc_support(adev->platform))
            check_and_set_asrc_mode(adev, usecase, out_snd_device);
        enable_snd_device(adev, out_snd_device);
    }

    if (in_snd_device != SND_DEVICE_NONE) {
        check_usecases_capture_codec_backend(adev, usecase, in_snd_device);
        enable_snd_device(adev, in_snd_device);
    }

    if (usecase->type == VOICE_CALL || usecase->type == VOIP_CALL) {
        status = platform_switch_voice_call_device_post(adev->platform,
                                                        out_snd_device,
                                                        in_snd_device);
        enable_audio_route_for_voice_usecases(adev, usecase);
    }

    usecase->in_snd_device = in_snd_device;
    usecase->out_snd_device = out_snd_device;

    audio_extn_utils_update_stream_app_type_cfg_for_usecase(adev,
                                                            usecase);
    if (usecase->type == PCM_PLAYBACK) {
        if ((24 == usecase->stream.out->bit_width) &&
                compare_device_type(&usecase->stream.out->device_list, AUDIO_DEVICE_OUT_SPEAKER)) {
            usecase->stream.out->app_type_cfg.sample_rate = DEFAULT_OUTPUT_SAMPLING_RATE;
        } else if ((out_snd_device == SND_DEVICE_OUT_HDMI ||
                    out_snd_device == SND_DEVICE_OUT_USB_HEADSET ||
                    out_snd_device == SND_DEVICE_OUT_DISPLAY_PORT) &&
                   (usecase->stream.out->sample_rate >= OUTPUT_SAMPLING_RATE_44100)) {
            /*
             * To best utlize DSP, check if the stream sample rate is supported/multiple of
             * configured device sample rate, if not update the COPP rate to be equal to the
             * device sample rate, else open COPP at stream sample rate
             */
            platform_check_and_update_copp_sample_rate(adev->platform, out_snd_device,
                    usecase->stream.out->sample_rate,
                    &usecase->stream.out->app_type_cfg.sample_rate);
        } else if (((out_snd_device != SND_DEVICE_OUT_HEADPHONES_44_1 &&
                     out_snd_device != SND_DEVICE_OUT_HEADPHONES &&
                     out_snd_device != SND_DEVICE_OUT_HEADPHONES_HIFI_FILTER &&
                     !audio_is_true_native_stream_active(adev)) &&
                    usecase->stream.out->sample_rate == OUTPUT_SAMPLING_RATE_44100) ||
                    (usecase->stream.out->sample_rate < OUTPUT_SAMPLING_RATE_44100)) {
            usecase->stream.out->app_type_cfg.sample_rate = DEFAULT_OUTPUT_SAMPLING_RATE;
        }
    }
    enable_audio_route(adev, usecase);

    audio_extn_qdsp_set_device(usecase);

    /* If input stream is already running then effect needs to be
       applied on the new input device that's being enabled here.  */
    if (in_snd_device != SND_DEVICE_NONE)
        check_and_enable_effect(adev);

    if (usecase->type == VOICE_CALL || usecase->type == VOIP_CALL) {
        /* Enable aanc only if voice call exists */
        if (voice_is_call_state_active(adev))
            voice_check_and_update_aanc_path(adev, out_snd_device, true);

        /* Enable sidetone only if other voice/voip call already exists */
        if (voice_is_call_state_active(adev) ||
            voice_extn_compress_voip_is_started(adev))
            voice_set_sidetone(adev, out_snd_device, true);
    }

    /* Applicable only on the targets that has external modem.
     * Enable device command should be sent to modem only after
     * enabling voice call mixer controls
     */
    if (usecase->type == VOICE_CALL)
        status = platform_switch_voice_call_usecase_route_post(adev->platform,
                                                               out_snd_device,
                                                               in_snd_device);

    if (is_btsco_device(out_snd_device, in_snd_device) || is_a2dp_device(out_snd_device)) {
         struct stream_in *in = adev_get_active_input(adev);
         if (usecase->type == VOIP_CALL) {
             if (in != NULL && !in->standby) {
                 if (is_bt_soc_on(adev) == false){
                      ALOGD("BT SCO MIC disconnected while in connection");
                      if (in->pcm != NULL)
                          pcm_stop(in->pcm);
                 }
             }
             if ((usecase->stream.out != NULL) && (usecase->stream.out != adev->primary_output)
                  && usecase->stream.out->started) {
                  if (is_bt_soc_on(adev) == false) {
                      ALOGD("BT SCO/A2DP disconnected while in connection");
                      out_standby_l(&usecase->stream.out->stream.common);
                  }
             }
         } else if ((usecase->stream.out != NULL) &&
              !(usecase->stream.out->flags & AUDIO_OUTPUT_FLAG_COMPRESS_OFFLOAD) &&
              (usecase->type != TRANSCODE_LOOPBACK_TX) &&
              (usecase->type != TRANSCODE_LOOPBACK_RX) &&
              (usecase->type != PCM_CAPTURE) &&
              usecase->stream.out->started) {
              if (is_bt_soc_on(adev) == false) {
                  ALOGD("BT SCO/A2dp disconnected while in connection");
                  out_standby_l(&usecase->stream.out->stream.common);
              }
         }
    }

    if (usecase->type != PCM_CAPTURE && usecase == voip_usecase) {
        struct stream_out *voip_out = voip_usecase->stream.out;
        audio_extn_utils_send_app_type_gain(adev,
                                            voip_out->app_type_cfg.app_type,
                                            &voip_out->app_type_cfg.gain[0]);
    }

    ALOGD("%s: done",__func__);

    return status;
}

static int stop_input_stream(struct stream_in *in)
{
    int ret = 0;
    struct audio_usecase *uc_info;

    if (in == NULL) {
        ALOGE("%s: stream_in ptr is NULL", __func__);
        return -EINVAL;
    }

    struct audio_device *adev = in->dev;
    struct stream_in *priority_in = NULL;

    ALOGV("%s: enter: usecase(%d: %s)", __func__,
          in->usecase, use_case_table[in->usecase]);
    uc_info = get_usecase_from_list(adev, in->usecase);
    if (uc_info == NULL) {
        ALOGE("%s: Could not find the usecase (%d) in the list",
              __func__, in->usecase);
        return -EINVAL;
    }

    priority_in = get_priority_input(adev);

    if (audio_extn_ext_hw_plugin_usecase_stop(adev->ext_hw_plugin, uc_info))
        ALOGE("%s: failed to stop ext hw plugin", __func__);

    /* Close in-call recording streams */
    voice_check_and_stop_incall_rec_usecase(adev, in);

    /* 1. Disable stream specific mixer controls */
    disable_audio_route(adev, uc_info);

    /* 2. Disable the tx device */
    disable_snd_device(adev, uc_info->in_snd_device);

    if (is_loopback_input_device(get_device_types(&in->device_list)))
        audio_extn_keep_alive_stop(KEEP_ALIVE_OUT_PRIMARY);

    list_remove(&uc_info->list);
    free(uc_info);

    if (priority_in == in) {
        priority_in = get_priority_input(adev);
        if (priority_in)
            select_devices(adev, priority_in->usecase);
    }

    enable_gcov();
    ALOGV("%s: exit: status(%d)", __func__, ret);
    return ret;
}

int start_input_stream(struct stream_in *in)
{
    /* 1. Enable output device and stream routing controls */
    int ret = 0;
    struct audio_usecase *uc_info;

    if (in == NULL) {
        ALOGE("%s: stream_in ptr is NULL", __func__);
        return -EINVAL;
    }

    struct audio_device *adev = in->dev;
    struct pcm_config config = in->config;
    int usecase = platform_update_usecase_from_source(in->source,in->usecase);

    if (get_usecase_from_list(adev, usecase) == NULL)
        in->usecase = usecase;
    ALOGD("%s: enter: stream(%p)usecase(%d: %s)",
          __func__, &in->stream, in->usecase, use_case_table[in->usecase]);

    if (CARD_STATUS_OFFLINE == in->card_status||
        CARD_STATUS_OFFLINE == adev->card_status) {
        ALOGW("in->card_status or adev->card_status offline, try again");
        ret = -EIO;
        goto error_config;
    }

    if (is_sco_in_device_type(&in->device_list)) {
        if (!adev->bt_sco_on) {
            ALOGE("%s: SCO profile is not ready, return error", __func__);
            ret = -EIO;
            goto error_config;
        }
    }

    /* Check if source matches incall recording usecase criteria */
    ret = voice_check_and_set_incall_rec_usecase(adev, in);
    if (ret)
        goto error_config;
    else
        ALOGV("%s: usecase(%d)", __func__, in->usecase);

    if (get_usecase_from_list(adev, in->usecase) != NULL) {
        ALOGE("%s: use case assigned already in use, stream(%p)usecase(%d: %s)",
            __func__, &in->stream, in->usecase, use_case_table[in->usecase]);
        return -EINVAL;
    }

    in->pcm_device_id = platform_get_pcm_device_id(in->usecase, PCM_CAPTURE);
    if (in->pcm_device_id < 0) {
        ALOGE("%s: Could not find PCM device id for the usecase(%d)",
              __func__, in->usecase);
        ret = -EINVAL;
        goto error_config;
    }

    uc_info = (struct audio_usecase *)calloc(1, sizeof(struct audio_usecase));

    if (!uc_info) {
        ret = -ENOMEM;
        goto error_config;
    }

    uc_info->id = in->usecase;
    uc_info->type = PCM_CAPTURE;
    uc_info->stream.in = in;
    list_init(&uc_info->device_list);
    assign_devices(&uc_info->device_list, &in->device_list);
    uc_info->in_snd_device = SND_DEVICE_NONE;
    uc_info->out_snd_device = SND_DEVICE_NONE;

    list_add_tail(&adev->usecase_list, &uc_info->list);
    audio_streaming_hint_start();
    audio_extn_perf_lock_acquire(&adev->perf_lock_handle, 0,
                                 adev->perf_lock_opts,
                                 adev->perf_lock_opts_size);
    select_devices(adev, in->usecase);

    if (audio_extn_ext_hw_plugin_usecase_start(adev->ext_hw_plugin, uc_info))
        ALOGE("%s: failed to start ext hw plugin", __func__);

    android_atomic_acquire_cas(true, false, &(in->capture_stopped));

    if (audio_extn_cin_attached_usecase(in->usecase)) {
       ret = audio_extn_cin_open_input_stream(in);
       if (ret)
           goto error_open;
       else
           goto done_open;
    }

    if (in->usecase == USECASE_AUDIO_RECORD_MMAP) {
        if (in->pcm == NULL || !pcm_is_ready(in->pcm)) {
            ALOGE("%s: pcm stream not ready", __func__);
            goto error_open;
        }
        ret = pcm_start(in->pcm);
        if (ret < 0) {
            ALOGE("%s: MMAP pcm_start failed ret %d", __func__, ret);
            goto error_open;
        }
    } else {
        unsigned int flags = PCM_IN | PCM_MONOTONIC;
        unsigned int pcm_open_retry_count = 0;

        if (in->usecase == USECASE_AUDIO_RECORD_AFE_PROXY) {
            flags |= PCM_MMAP | PCM_NOIRQ;
            pcm_open_retry_count = PROXY_OPEN_RETRY_COUNT;
        } else if (in->realtime) {
            flags |= PCM_MMAP | PCM_NOIRQ;
        }

        if (audio_extn_ffv_get_stream() == in) {
           ALOGD("%s: ffv stream, update pcm config", __func__);
           audio_extn_ffv_update_pcm_config(&config);
        }
        ALOGV("%s: Opening PCM device card_id(%d) device_id(%d), channels %d",
              __func__, adev->snd_card, in->pcm_device_id, in->config.channels);

        while (1) {
            ATRACE_BEGIN("pcm_in_open");
            in->pcm = pcm_open(adev->snd_card, in->pcm_device_id,
                               flags, &config);
            ATRACE_END();
            if (errno == ENETRESET && !pcm_is_ready(in->pcm)) {
                ALOGE("%s: pcm_open failed errno:%d\n", __func__, errno);
                adev->card_status = CARD_STATUS_OFFLINE;
                in->card_status = CARD_STATUS_OFFLINE;
                ret = -EIO;
                goto error_open;
            }

            if (in->pcm == NULL || !pcm_is_ready(in->pcm)) {
                ALOGE("%s: %s", __func__, pcm_get_error(in->pcm));
                if (in->pcm != NULL) {
                    pcm_close(in->pcm);
                    in->pcm = NULL;
                }
                if (pcm_open_retry_count == 0) {
                    ret = -EIO;
                    goto error_open;
                }
                pcm_open_retry_count--;
                usleep(PROXY_OPEN_WAIT_TIME * 1000);
                continue;
            }
            break;
        }

        ALOGV("%s: pcm_prepare", __func__);
        ATRACE_BEGIN("pcm_in_prepare");
        ret = pcm_prepare(in->pcm);
        ATRACE_END();
        if (ret < 0) {
            ALOGE("%s: pcm_prepare returned %d", __func__, ret);
            pcm_close(in->pcm);
            in->pcm = NULL;
            goto error_open;
        }
        register_in_stream(in);
        if (in->realtime) {
            ATRACE_BEGIN("pcm_in_start");
            ret = pcm_start(in->pcm);
            ATRACE_END();
            if (ret < 0) {
                ALOGE("%s: RT pcm_start failed ret %d", __func__, ret);
                pcm_close(in->pcm);
                in->pcm = NULL;
                goto error_open;
            }
        }
    }

    check_and_enable_effect(adev);
    audio_extn_audiozoom_set_microphone_direction(in, in->zoom);
    audio_extn_audiozoom_set_microphone_field_dimension(in, in->direction);

    if (is_loopback_input_device(get_device_types(&in->device_list)))
        audio_extn_keep_alive_start(KEEP_ALIVE_OUT_PRIMARY);

done_open:
    audio_streaming_hint_end();
    audio_extn_perf_lock_release(&adev->perf_lock_handle);
    ALOGD("%s: exit", __func__);
    enable_gcov();
    return ret;

error_open:
    audio_streaming_hint_end();
    audio_extn_perf_lock_release(&adev->perf_lock_handle);
    stop_input_stream(in);

error_config:
    /*
     * sleep 50ms to allow sufficient time for kernel
     * drivers to recover incases like SSR.
     */
    usleep(50000);
    ALOGD("%s: exit: status(%d)", __func__, ret);
    enable_gcov();
    return ret;
}

void lock_input_stream(struct stream_in *in)
{
    pthread_mutex_lock(&in->pre_lock);
    pthread_mutex_lock(&in->lock);
    pthread_mutex_unlock(&in->pre_lock);
}

void lock_output_stream(struct stream_out *out)
{
    pthread_mutex_lock(&out->pre_lock);
    pthread_mutex_lock(&out->lock);
    pthread_mutex_unlock(&out->pre_lock);
}

/* must be called with out->lock locked */
static int send_offload_cmd_l(struct stream_out* out, int command)
{
    struct offload_cmd *cmd = (struct offload_cmd *)calloc(1, sizeof(struct offload_cmd));

    if (!cmd) {
        ALOGE("failed to allocate mem for command 0x%x", command);
        return -ENOMEM;
    }

    ALOGVV("%s %d", __func__, command);

    cmd->cmd = command;
    list_add_tail(&out->offload_cmd_list, &cmd->node);
    pthread_cond_signal(&out->offload_cond);
    return 0;
}

/* must be called iwth out->lock locked */
static void stop_compressed_output_l(struct stream_out *out)
{
    out->offload_state = OFFLOAD_STATE_IDLE;
    out->playback_started = 0;
    out->send_new_metadata = 1;
    if (out->compr != NULL) {
        compress_stop(out->compr);
        while (out->offload_thread_blocked) {
            pthread_cond_wait(&out->cond, &out->lock);
        }
    }
}

bool is_interactive_usecase(audio_usecase_t uc_id)
{
    unsigned int i;
    for (i = 0; i < sizeof(interactive_usecases)/sizeof(interactive_usecases[0]); i++) {
        if (uc_id == interactive_usecases[i])
            return true;
    }
    return false;
}

static audio_usecase_t get_interactive_usecase(struct audio_device *adev)
{
    audio_usecase_t ret_uc = USECASE_INVALID;
    unsigned int intract_uc_index;
    unsigned int num_usecase = sizeof(interactive_usecases)/sizeof(interactive_usecases[0]);

    ALOGV("%s: num_usecase: %d", __func__, num_usecase);
    for (intract_uc_index = 0; intract_uc_index < num_usecase; intract_uc_index++) {
        if (!(adev->interactive_usecase_state & (0x1 << intract_uc_index))) {
            adev->interactive_usecase_state |= 0x1 << intract_uc_index;
            ret_uc = interactive_usecases[intract_uc_index];
            break;
        }
    }

    ALOGV("%s: Interactive usecase is %d", __func__, ret_uc);
    return ret_uc;
}

static void free_interactive_usecase(struct audio_device *adev,
                                 audio_usecase_t uc_id)
{
    unsigned int interact_uc_index;
    unsigned int num_usecase = sizeof(interactive_usecases)/sizeof(interactive_usecases[0]);

    for (interact_uc_index = 0; interact_uc_index < num_usecase; interact_uc_index++) {
        if (interactive_usecases[interact_uc_index] == uc_id) {
            adev->interactive_usecase_state &= ~(0x1 << interact_uc_index);
            break;
        }
    }
    ALOGV("%s: free Interactive usecase %d", __func__, uc_id);
}

bool is_offload_usecase(audio_usecase_t uc_id)
{
    unsigned int i;
    for (i = 0; i < sizeof(offload_usecases)/sizeof(offload_usecases[0]); i++) {
        if (uc_id == offload_usecases[i])
            return true;
    }
    return false;
}

static audio_usecase_t get_offload_usecase(struct audio_device *adev, bool is_compress)
{
    audio_usecase_t ret_uc = USECASE_INVALID;
    unsigned int offload_uc_index;
    unsigned int num_usecase = sizeof(offload_usecases)/sizeof(offload_usecases[0]);
    if (!adev->multi_offload_enable) {
        if (!is_compress)
            ret_uc = USECASE_AUDIO_PLAYBACK_OFFLOAD2;
        else
            ret_uc = USECASE_AUDIO_PLAYBACK_OFFLOAD;

        pthread_mutex_lock(&adev->lock);
        if (get_usecase_from_list(adev, ret_uc) != NULL)
           ret_uc = USECASE_INVALID;
        pthread_mutex_unlock(&adev->lock);

        return ret_uc;
    }

    ALOGV("%s: num_usecase: %d", __func__, num_usecase);
    for (offload_uc_index = 0; offload_uc_index < num_usecase; offload_uc_index++) {
        if (!(adev->offload_usecases_state & (0x1 << offload_uc_index))) {
            adev->offload_usecases_state |= 0x1 << offload_uc_index;
            ret_uc = offload_usecases[offload_uc_index];
            break;
        }
    }

    ALOGV("%s: offload usecase is %d", __func__, ret_uc);
    return ret_uc;
}

static void free_offload_usecase(struct audio_device *adev,
                                 audio_usecase_t uc_id)
{
    unsigned int offload_uc_index;
    unsigned int num_usecase = sizeof(offload_usecases)/sizeof(offload_usecases[0]);

    if (!adev->multi_offload_enable)
        return;

    for (offload_uc_index = 0; offload_uc_index < num_usecase; offload_uc_index++) {
        if (offload_usecases[offload_uc_index] == uc_id) {
            adev->offload_usecases_state &= ~(0x1 << offload_uc_index);
            break;
        }
    }
    ALOGV("%s: free offload usecase %d", __func__, uc_id);
}

static void *offload_thread_loop(void *context)
{
    struct stream_out *out = (struct stream_out *) context;
    struct listnode *item;
    int ret = 0;

    setpriority(PRIO_PROCESS, 0, ANDROID_PRIORITY_AUDIO);
    set_sched_policy(0, SP_FOREGROUND);
    prctl(PR_SET_NAME, (unsigned long)"Offload Callback", 0, 0, 0);

    ALOGV("%s", __func__);
    lock_output_stream(out);
    out->offload_state = OFFLOAD_STATE_IDLE;
    out->playback_started = 0;
    for (;;) {
        struct offload_cmd *cmd = NULL;
        stream_callback_event_t event;
        bool send_callback = false;

        ALOGVV("%s offload_cmd_list %d out->offload_state %d",
              __func__, list_empty(&out->offload_cmd_list),
              out->offload_state);
        if (list_empty(&out->offload_cmd_list)) {
            ALOGV("%s SLEEPING", __func__);
            pthread_cond_wait(&out->offload_cond, &out->lock);
            ALOGV("%s RUNNING", __func__);
            continue;
        }

        item = list_head(&out->offload_cmd_list);
        cmd = node_to_item(item, struct offload_cmd, node);
        list_remove(item);

        ALOGVV("%s STATE %d CMD %d out->compr %p",
               __func__, out->offload_state, cmd->cmd, out->compr);

        if (cmd->cmd == OFFLOAD_CMD_EXIT) {
            free(cmd);
            break;
        }

        // allow OFFLOAD_CMD_ERROR reporting during standby
        // this is needed to handle failures during compress_open
        // Note however that on a pause timeout, the stream is closed
        // and no offload usecase will be active. Therefore this
        // special case is needed for compress_open failures alone
        if (cmd->cmd != OFFLOAD_CMD_ERROR &&
            out->compr == NULL) {
            ALOGE("%s: Compress handle is NULL", __func__);
            free(cmd);
            pthread_cond_signal(&out->cond);
            continue;
        }
        out->offload_thread_blocked = true;
        pthread_mutex_unlock(&out->lock);
        send_callback = false;
        switch(cmd->cmd) {
        case OFFLOAD_CMD_WAIT_FOR_BUFFER:
            ALOGD("copl(%p):calling compress_wait", out);
            compress_wait(out->compr, -1);
            ALOGD("copl(%p):out of compress_wait", out);
            send_callback = true;
            event = STREAM_CBK_EVENT_WRITE_READY;
            break;
        case OFFLOAD_CMD_PARTIAL_DRAIN:
            ret = compress_next_track(out->compr);
            if(ret == 0) {
                ALOGD("copl(%p):calling compress_partial_drain", out);
                ret = compress_partial_drain(out->compr);
                ALOGD("copl(%p):out of compress_partial_drain", out);
                if (ret < 0)
                    ret = -errno;
            }
            else if (ret == -ETIMEDOUT)
                ret = compress_drain(out->compr);
            else
                ALOGE("%s: Next track returned error %d",__func__, ret);
            if (-ENETRESET != ret && !(-EINTR == ret &&
                        CARD_STATUS_OFFLINE == out->card_status)) {
                send_callback = true;
                pthread_mutex_lock(&out->lock);
                out->send_new_metadata = 1;
                out->send_next_track_params = true;
                pthread_mutex_unlock(&out->lock);
                event = STREAM_CBK_EVENT_DRAIN_READY;
                ALOGV("copl(%p):send drain callback, ret %d", out, ret);
            } else
                ALOGI("%s: Block drain ready event during SSR", __func__);
            break;
        case OFFLOAD_CMD_DRAIN:
            ALOGD("copl(%p):calling compress_drain", out);
            ret = compress_drain(out->compr);
            ALOGD("copl(%p):out of compress_drain", out);
            // EINTR check avoids drain interruption due to SSR
            if (-ENETRESET != ret && !(-EINTR == ret &&
                        CARD_STATUS_OFFLINE == out->card_status)) {
                send_callback = true;
                event = STREAM_CBK_EVENT_DRAIN_READY;
            } else
                ALOGI("%s: Block drain ready event during SSR", __func__);
            break;
        case OFFLOAD_CMD_ERROR:
            ALOGD("copl(%p): sending error callback to AF", out);
            send_callback = true;
            event = STREAM_CBK_EVENT_ERROR;
            break;
        default:
            ALOGE("%s unknown command received: %d", __func__, cmd->cmd);
            break;
        }
        lock_output_stream(out);
        out->offload_thread_blocked = false;
        pthread_cond_signal(&out->cond);
        if (send_callback && out->client_callback) {
            ALOGVV("%s: sending client_callback event %d", __func__, event);
            out->client_callback(event, NULL, out->client_cookie);
        }
        free(cmd);
    }

    pthread_cond_signal(&out->cond);
    while (!list_empty(&out->offload_cmd_list)) {
        item = list_head(&out->offload_cmd_list);
        list_remove(item);
        free(node_to_item(item, struct offload_cmd, node));
    }
    pthread_mutex_unlock(&out->lock);

    return NULL;
}

static int create_offload_callback_thread(struct stream_out *out)
{
    pthread_cond_init(&out->offload_cond, (const pthread_condattr_t *) NULL);
    list_init(&out->offload_cmd_list);
    pthread_create(&out->offload_thread, (const pthread_attr_t *) NULL,
                    offload_thread_loop, out);
    return 0;
}

static int destroy_offload_callback_thread(struct stream_out *out)
{
    lock_output_stream(out);
    stop_compressed_output_l(out);
    send_offload_cmd_l(out, OFFLOAD_CMD_EXIT);

    pthread_mutex_unlock(&out->lock);
    pthread_join(out->offload_thread, (void **) NULL);
    pthread_cond_destroy(&out->offload_cond);

    return 0;
}

static int stop_output_stream(struct stream_out *out)
{
    int ret = 0;
    struct audio_usecase *uc_info;
    struct audio_device *adev = out->dev;
    bool has_voip_usecase =
        get_usecase_from_list(adev, USECASE_AUDIO_PLAYBACK_VOIP) != NULL;

    ALOGV("%s: enter: usecase(%d: %s)", __func__,
          out->usecase, use_case_table[out->usecase]);
    uc_info = get_usecase_from_list(adev, out->usecase);
    if (uc_info == NULL) {
        ALOGE("%s: Could not find the usecase (%d) in the list",
              __func__, out->usecase);
        return -EINVAL;
    }

    if (audio_extn_ext_hw_plugin_usecase_stop(adev->ext_hw_plugin, uc_info))
        ALOGE("%s: failed to stop ext hw plugin", __func__);

    if (is_offload_usecase(out->usecase) &&
        !(audio_extn_passthru_is_passthrough_stream(out))) {
        if (adev->visualizer_stop_output != NULL)
            adev->visualizer_stop_output(out->handle, out->pcm_device_id);

        audio_extn_dts_remove_state_notifier_node(out->usecase);

        if (adev->offload_effects_stop_output != NULL)
            adev->offload_effects_stop_output(out->handle, out->pcm_device_id);
    } else if (out->usecase == USECASE_AUDIO_PLAYBACK_ULL ||
               out->usecase == USECASE_AUDIO_PLAYBACK_MMAP) {
        audio_low_latency_hint_end();
    }

    if (out->usecase == USECASE_INCALL_MUSIC_UPLINK ||
        out->usecase == USECASE_INCALL_MUSIC_UPLINK2) {
        voice_set_device_mute_flag(adev, false);
    }

    /* 1. Get and set stream specific mixer controls */
    disable_audio_route(adev, uc_info);

    /* 2. Disable the rx device */
    disable_snd_device(adev, uc_info->out_snd_device);

    audio_extn_extspk_update(adev->extspk);

    if (is_offload_usecase(out->usecase)) {
        audio_enable_asm_bit_width_enforce_mode(adev->mixer,
                                                adev->dsp_bit_width_enforce_mode,
                                                false);
    }
    if (is_usb_out_device_type(&out->device_list)) {
        ret = audio_extn_usb_check_and_set_svc_int(uc_info,
                                                   false);

        if (ret != 0)
            check_usecases_codec_backend(adev, uc_info, uc_info->out_snd_device);
            /* default service interval was successfully updated,
            reopen USB backend with new service interval */
        ret = 0;
    }

    list_remove(&uc_info->list);
    out->started = 0;
    if (is_offload_usecase(out->usecase) &&
        (audio_extn_passthru_is_passthrough_stream(out))) {
        ALOGV("Disable passthrough , reset mixer to pcm");
        /* NO_PASSTHROUGH */
#ifdef AUDIO_GKI_ENABLED
        /* out->compr_config.codec->reserved[0] is for compr_passthr */
        out->compr_config.codec->reserved[0] = 0;
#else
        out->compr_config.codec->compr_passthr = 0;
#endif
        audio_extn_passthru_on_stop(out);
        audio_extn_dolby_set_dap_bypass(adev, DAP_STATE_ON);
    }

    /* Must be called after removing the usecase from list */
    if (compare_device_type(&out->device_list, AUDIO_DEVICE_OUT_AUX_DIGITAL))
        audio_extn_keep_alive_start(KEEP_ALIVE_OUT_HDMI);

    if (out->ip_hdlr_handle) {
        ret = audio_extn_ip_hdlr_intf_close(out->ip_hdlr_handle, true, out);
        if (ret < 0)
            ALOGE("%s: audio_extn_ip_hdlr_intf_close failed %d",__func__, ret);
    }

    /* 1) media + voip output routing to handset must route media back to
          speaker when voip stops.
       2) trigger voip input to reroute when voip output changes to
          hearing aid. */
    if (has_voip_usecase ||
            compare_device_type(&out->device_list, AUDIO_DEVICE_OUT_SPEAKER_SAFE)) {
        struct listnode *node;
        struct audio_usecase *usecase;
        list_for_each(node, &adev->usecase_list) {
            usecase = node_to_item(node, struct audio_usecase, list);
            if ((usecase->type == PCM_CAPTURE &&
                     usecase->id != USECASE_AUDIO_RECORD_VOIP)
                || usecase == uc_info)
                continue;

            ALOGD("%s: select_devices at usecase(%d: %s) after removing the usecase(%d: %s)",
                __func__, usecase->id, use_case_table[usecase->id],
                out->usecase, use_case_table[out->usecase]);
            select_devices(adev, usecase->id);
        }
    }

    free(uc_info);
    ALOGV("%s: exit: status(%d)", __func__, ret);
    return ret;
}

struct pcm* pcm_open_prepare_helper(unsigned int snd_card, unsigned int pcm_device_id,
                                   unsigned int flags, unsigned int pcm_open_retry_count,
                                   struct pcm_config *config)
{
    struct pcm* pcm = NULL;

    while (1) {
        pcm = pcm_open(snd_card, pcm_device_id, flags, config);
        if (pcm == NULL || !pcm_is_ready(pcm)) {
            ALOGE("%s: %s", __func__, pcm_get_error(pcm));
            if (pcm != NULL) {
                pcm_close(pcm);
                pcm = NULL;
            }
            if (pcm_open_retry_count == 0)
                return NULL;

            pcm_open_retry_count--;
            usleep(PROXY_OPEN_WAIT_TIME * 1000);
            continue;
        }
        break;
    }

    if (pcm_is_ready(pcm)) {
        int ret = pcm_prepare(pcm);
        if (ret < 0) {
            ALOGE("%s: pcm_prepare returned %d", __func__, ret);
            pcm_close(pcm);
            pcm = NULL;
        }
    }

    return pcm;
}

int start_output_stream(struct stream_out *out)
{
    int ret = 0;
    struct audio_usecase *uc_info;
    struct audio_device *adev = out->dev;
    char mixer_ctl_name[128];
    struct mixer_ctl *ctl = NULL;
    char* perf_mode[] = {"ULL", "ULL_PP", "LL"};
    bool a2dp_combo = false;
    bool is_haptic_usecase = (out->usecase == USECASE_AUDIO_PLAYBACK_WITH_HAPTICS) ? true: false;

    ATRACE_BEGIN("start_output_stream");
    if ((out->usecase < 0) || (out->usecase >= AUDIO_USECASE_MAX)) {
        ret = -EINVAL;
        goto error_config;
    }

    ALOGD("%s: enter: stream(%p)usecase(%d: %s) devices(%#x) is_haptic_usecase(%d)",
          __func__, &out->stream, out->usecase, use_case_table[out->usecase],
          get_device_types(&out->device_list), is_haptic_usecase);

    bool is_speaker_active = compare_device_type(&out->device_list,
                                                 AUDIO_DEVICE_OUT_SPEAKER);
    bool is_speaker_safe_active = compare_device_type(&out->device_list,
                                                      AUDIO_DEVICE_OUT_SPEAKER_SAFE);

    if (CARD_STATUS_OFFLINE == out->card_status ||
        CARD_STATUS_OFFLINE == adev->card_status) {
        ALOGW("out->card_status or adev->card_status offline, try again");
        ret = -EIO;
        goto error_config;
    }

    //Update incall music usecase to reflect correct voice session
    if (out->flags & AUDIO_OUTPUT_FLAG_INCALL_MUSIC) {
        ret = voice_extn_check_and_set_incall_music_usecase(adev, out);
        if (ret != 0) {
            ALOGE("%s: Incall music delivery usecase cannot be set error:%d",
                __func__, ret);
            goto error_config;
        }
    }

    if (is_a2dp_out_device_type(&out->device_list)) {
        if (!audio_extn_a2dp_source_is_ready()) {
            if (is_speaker_active || is_speaker_safe_active) {
                a2dp_combo = true;
            } else {
                if (!(out->flags & AUDIO_OUTPUT_FLAG_COMPRESS_OFFLOAD)) {
                    ALOGE("%s: A2DP profile is not ready, return error", __func__);
                    ret = -EAGAIN;
                    goto error_config;
                }
            }
        }
    }
    if (is_sco_out_device_type(&out->device_list)) {
        if (!adev->bt_sco_on) {
            if (is_speaker_active) {
                //combo usecase just by pass a2dp
                ALOGW("%s: SCO is not connected, route it to speaker", __func__);
                reassign_device_list(&out->device_list, AUDIO_DEVICE_OUT_SPEAKER, "");
            } else {
                ALOGE("%s: SCO profile is not ready, return error", __func__);
                ret = -EAGAIN;
                goto error_config;
            }
        }
    }

    out->pcm_device_id = platform_get_pcm_device_id(out->usecase, PCM_PLAYBACK);
    if (out->pcm_device_id < 0) {
        ALOGE("%s: Invalid PCM device id(%d) for the usecase(%d)",
              __func__, out->pcm_device_id, out->usecase);
        ret = -EINVAL;
        goto error_open;
    }

    if (is_haptic_usecase) {
        adev->haptic_pcm_device_id = platform_get_haptics_pcm_device_id();
        if (adev->haptic_pcm_device_id < 0) {
            ALOGE("%s: Invalid Haptics pcm device id(%d) for the usecase(%d)",
                  __func__, adev->haptic_pcm_device_id, out->usecase);
            ret = -EINVAL;
            goto error_config;
        }
    }

    uc_info = (struct audio_usecase *)calloc(1, sizeof(struct audio_usecase));

    if (!uc_info) {
        ret = -ENOMEM;
        goto error_config;
    }

    uc_info->id = out->usecase;
    uc_info->type = PCM_PLAYBACK;
    uc_info->stream.out = out;
    list_init(&uc_info->device_list);
    assign_devices(&uc_info->device_list, &out->device_list);
    uc_info->in_snd_device = SND_DEVICE_NONE;
    uc_info->out_snd_device = SND_DEVICE_NONE;

    /* This must be called before adding this usecase to the list */
    if (is_usb_out_device_type(&out->device_list)) {
       audio_extn_usb_check_and_set_svc_int(uc_info, true);
       /* USB backend is not reopened immediately.
       This is eventually done as part of select_devices */
    }

    list_add_tail(&adev->usecase_list, &uc_info->list);

    audio_streaming_hint_start();
    audio_extn_perf_lock_acquire(&adev->perf_lock_handle, 0,
                                 adev->perf_lock_opts,
                                 adev->perf_lock_opts_size);

    if (compare_device_type(&out->device_list, AUDIO_DEVICE_OUT_AUX_DIGITAL)) {
        audio_extn_keep_alive_stop(KEEP_ALIVE_OUT_HDMI);
        if (audio_extn_passthru_is_enabled() &&
            audio_extn_passthru_is_passthrough_stream(out)) {
            audio_extn_passthru_on_start(out);
        }
    }

    if (is_a2dp_out_device_type(&out->device_list) &&
        (!audio_extn_a2dp_source_is_ready())) {
        if (!a2dp_combo) {
            check_a2dp_restore_l(adev, out, false);
        } else {
            struct listnode dev;
            list_init(&dev);
            assign_devices(&dev, &out->device_list);
            if (compare_device_type(&dev, AUDIO_DEVICE_OUT_SPEAKER_SAFE))
                reassign_device_list(&out->device_list,
                                AUDIO_DEVICE_OUT_SPEAKER_SAFE, "");
            else
                reassign_device_list(&out->device_list,
                                AUDIO_DEVICE_OUT_SPEAKER, "");
            select_devices(adev, out->usecase);
            assign_devices(&out->device_list, &dev);
        }
    } else {
         select_devices(adev, out->usecase);
    }

    if (out->usecase == USECASE_INCALL_MUSIC_UPLINK ||
        out->usecase == USECASE_INCALL_MUSIC_UPLINK2) {
        voice_set_device_mute_flag(adev, true);
    }

    if (audio_extn_ext_hw_plugin_usecase_start(adev->ext_hw_plugin, uc_info))
        ALOGE("%s: failed to start ext hw plugin", __func__);

    ALOGV("%s: Opening PCM device card_id(%d) device_id(%d) format(%#x)",
          __func__, adev->snd_card, out->pcm_device_id, out->config.format);

    if (out->usecase == USECASE_AUDIO_PLAYBACK_MMAP) {
        ALOGD("%s: Starting MMAP stream", __func__);
        if (out->pcm == NULL || !pcm_is_ready(out->pcm)) {
            ALOGE("%s: pcm stream not ready", __func__);
            goto error_open;
        }
        ret = pcm_start(out->pcm);
        if (ret < 0) {
            ALOGE("%s: MMAP pcm_start failed ret %d", __func__, ret);
            goto error_open;
        }
        out_set_mmap_volume(&out->stream, out->volume_l, out->volume_r);
    } else if (!is_offload_usecase(out->usecase)) {
        unsigned int flags = PCM_OUT;
        unsigned int pcm_open_retry_count = 0;
        if (out->usecase == USECASE_AUDIO_PLAYBACK_AFE_PROXY) {
            flags |= PCM_MMAP | PCM_NOIRQ;
            pcm_open_retry_count = PROXY_OPEN_RETRY_COUNT;
        } else if (out->realtime) {
            flags |= PCM_MMAP | PCM_NOIRQ | PCM_MONOTONIC;
        } else
            flags |= PCM_MONOTONIC;

        if ((adev->vr_audio_mode_enabled) &&
            (out->flags & AUDIO_OUTPUT_FLAG_RAW)) {
            snprintf(mixer_ctl_name, sizeof(mixer_ctl_name),
                    "PCM_Dev %d Topology", out->pcm_device_id);
            ctl = mixer_get_ctl_by_name(adev->mixer, mixer_ctl_name);
            if (!ctl) {
                ALOGI("%s: Could not get ctl for mixer cmd might be ULL - %s",
                      __func__, mixer_ctl_name);
            } else {
                //if success use ULLPP
                ALOGI("%s: mixer ctrl %s succeeded setting up ULL for %d",
                    __func__, mixer_ctl_name, out->pcm_device_id);
                //There is a still a possibility that some sessions
                // that request for FAST|RAW when 3D audio is active
                //can go through ULLPP. Ideally we expects apps to
                //listen to audio focus and stop concurrent playback
                //Also, we will look for mode flag (voice_in_communication)
                //before enabling the realtime flag.
                mixer_ctl_set_enum_by_string(ctl, perf_mode[1]);
            }
        }

        if (out->realtime)
            platform_set_stream_channel_map(adev->platform, out->channel_mask,
                   out->pcm_device_id, &out->channel_map_param.channel_map[0]);

        out->pcm = pcm_open_prepare_helper(adev->snd_card, out->pcm_device_id,
                                       flags, pcm_open_retry_count,
                                       &(out->config));
        if (out->pcm == NULL) {
           ret = -EIO;
           goto error_open;
        }

        if (is_haptic_usecase) {
            adev->haptic_pcm = pcm_open_prepare_helper(adev->snd_card,
                                   adev->haptic_pcm_device_id,
                                   flags, pcm_open_retry_count,
                                   &(adev->haptics_config));
            // failure to open haptics pcm shouldnt stop audio,
            // so do not close audio pcm in case of error

            if (property_get_bool("vendor.audio.enable_haptic_audio_sync", false)) {
                ALOGD("%s: enable haptic audio synchronization", __func__);
                platform_set_qtime(adev->platform, out->pcm_device_id, adev->haptic_pcm_device_id);
            }
        }

        if (!out->realtime)
            platform_set_stream_channel_map(adev->platform, out->channel_mask,
                   out->pcm_device_id, &out->channel_map_param.channel_map[0]);

        // apply volume for voip playback after path is set up
        if (out->usecase == USECASE_AUDIO_PLAYBACK_VOIP)
            out_set_voip_volume(&out->stream, out->volume_l, out->volume_r);
        else if ((out->usecase == USECASE_AUDIO_PLAYBACK_LOW_LATENCY || out->usecase == USECASE_AUDIO_PLAYBACK_DEEP_BUFFER ||
                  out->usecase == USECASE_AUDIO_PLAYBACK_ULL) && (out->apply_volume)) {
                 out_set_pcm_volume(&out->stream, out->volume_l, out->volume_r);
                 out->apply_volume = false;
        } else if (audio_extn_auto_hal_is_bus_device_usecase(out->usecase)) {
            out_set_pcm_volume(&out->stream, out->volume_l, out->volume_r);
        }
    } else {
        platform_set_stream_channel_map(adev->platform, out->channel_mask,
                   out->pcm_device_id, &out->channel_map_param.channel_map[0]);
        audio_enable_asm_bit_width_enforce_mode(adev->mixer,
                                                adev->dsp_bit_width_enforce_mode,
                                                true);
        out->pcm = NULL;
        ATRACE_BEGIN("compress_open");
        out->compr = compress_open(adev->snd_card,
                                   out->pcm_device_id,
                                   COMPRESS_IN, &out->compr_config);
        ATRACE_END();
        if (errno == ENETRESET && !is_compress_ready(out->compr)) {
                ALOGE("%s: compress_open failed errno:%d\n", __func__, errno);
                adev->card_status = CARD_STATUS_OFFLINE;
                out->card_status = CARD_STATUS_OFFLINE;
                ret = -EIO;
                goto error_open;
        }

        if (out->compr && !is_compress_ready(out->compr)) {
            ALOGE("%s: failed /w error %s", __func__, compress_get_error(out->compr));
            compress_close(out->compr);
            out->compr = NULL;
            ret = -EIO;
            goto error_open;
        }
        /* compress_open sends params of the track, so reset the flag here */
        out->is_compr_metadata_avail = false;

        if (out->client_callback)
            compress_nonblock(out->compr, out->non_blocking);

        /* Since small bufs uses blocking writes, a write will be blocked
           for the default max poll time (20s) in the event of an SSR.
           Reduce the poll time to observe and deal with SSR faster.
        */
        if (!out->non_blocking) {
            compress_set_max_poll_wait(out->compr, 1000);
        }

        audio_extn_utils_compress_set_render_mode(out);
        audio_extn_utils_compress_set_clk_rec_mode(uc_info);

        audio_extn_dts_create_state_notifier_node(out->usecase);
        audio_extn_dts_notify_playback_state(out->usecase, 0, out->sample_rate,
                                             popcount(out->channel_mask),
                                             out->playback_started);

#ifdef DS1_DOLBY_DDP_ENABLED
        if (audio_extn_utils_is_dolby_format(out->format))
            audio_extn_dolby_send_ddp_endp_params(adev);
#endif
        if (!(audio_extn_passthru_is_passthrough_stream(out)) &&
                (out->sample_rate != 176400 && out->sample_rate <= 192000)) {
            if (adev->visualizer_start_output != NULL)
                adev->visualizer_start_output(out->handle, out->pcm_device_id);
            if (adev->offload_effects_start_output != NULL)
                adev->offload_effects_start_output(out->handle, out->pcm_device_id, adev->mixer);
            audio_extn_check_and_set_dts_hpx_state(adev);
        }

        if (compare_device_type(&out->device_list, AUDIO_DEVICE_OUT_BUS)) {
            /* Update cached volume from media to offload/direct stream */
            struct listnode *node = NULL;
            list_for_each(node, &adev->active_outputs_list) {
                streams_output_ctxt_t *out_ctxt = node_to_item(node,
                                                    streams_output_ctxt_t,
                                                    list);
                if (out_ctxt->output->usecase == USECASE_AUDIO_PLAYBACK_MEDIA) {
                    out->volume_l = out_ctxt->output->volume_l;
                    out->volume_r = out_ctxt->output->volume_r;
                }
            }
            out_set_compr_volume(&out->stream,
                                 out->volume_l, out->volume_r);
        }
    }

    if (ret == 0) {
        register_out_stream(out);
        if (out->realtime) {
            if (out->pcm == NULL || !pcm_is_ready(out->pcm)) {
                ALOGE("%s: pcm stream not ready", __func__);
                goto error_open;
            }
            ATRACE_BEGIN("pcm_start");
            ret = pcm_start(out->pcm);
            ATRACE_END();
            if (ret < 0)
                goto error_open;
        }
    }
    audio_streaming_hint_end();
    audio_extn_perf_lock_release(&adev->perf_lock_handle);
    ALOGD("%s: exit", __func__);

    if (out->usecase == USECASE_AUDIO_PLAYBACK_ULL ||
        out->usecase == USECASE_AUDIO_PLAYBACK_MMAP) {
        audio_low_latency_hint_start();
    }

    if (out->ip_hdlr_handle) {
        ret = audio_extn_ip_hdlr_intf_open(out->ip_hdlr_handle, true, out, out->usecase);
        if (ret < 0)
            ALOGE("%s: audio_extn_ip_hdlr_intf_open failed %d",__func__, ret);
    }

    // consider a scenario where on pause lower layers are tear down.
    // so on resume, swap mixer control need to be sent only when
    // backend is active, hence rather than sending from enable device
    // sending it from start of streamtream

    platform_set_swap_channels(adev, true);

    ATRACE_END();
    enable_gcov();
    return ret;
error_open:
    if (adev->haptic_pcm) {
        pcm_close(adev->haptic_pcm);
        adev->haptic_pcm = NULL;
    }
    audio_streaming_hint_end();
    audio_extn_perf_lock_release(&adev->perf_lock_handle);
    stop_output_stream(out);
error_config:
    /*
     * sleep 50ms to allow sufficient time for kernel
     * drivers to recover incases like SSR.
     */
    usleep(50000);
    ATRACE_END();
    enable_gcov();
    return ret;
}

static int check_input_parameters(uint32_t sample_rate,
                                  audio_format_t format,
                                  int channel_count,
                                  bool is_usb_hifi)
{
    int ret = 0;

    if (((format != AUDIO_FORMAT_PCM_16_BIT) && (format != AUDIO_FORMAT_PCM_8_24_BIT) &&
        (format != AUDIO_FORMAT_PCM_24_BIT_PACKED) && (format != AUDIO_FORMAT_PCM_32_BIT) &&
        (format != AUDIO_FORMAT_PCM_FLOAT)) &&
        !voice_extn_compress_voip_is_format_supported(format) &&
        !audio_extn_compr_cap_format_supported(format) &&
        !audio_extn_cin_format_supported(format))
            ret = -EINVAL;

    int max_channel_count = is_usb_hifi ? MAX_HIFI_CHANNEL_COUNT : MAX_CHANNEL_COUNT;
    if ((channel_count < MIN_CHANNEL_COUNT) || (channel_count > max_channel_count)) {
        ALOGE("%s: unsupported channel count (%d) passed  Min / Max (%d / %d)", __func__,
               channel_count, MIN_CHANNEL_COUNT, max_channel_count);
        return -EINVAL;
    }

    switch (channel_count) {
    case 1:
    case 2:
    case 3:
    case 4:
    case 6:
    case 8:
    case 10:
    case 12:
    case 14:
        break;
    default:
        ret = -EINVAL;
    }

    switch (sample_rate) {
    case 8000:
    case 11025:
    case 12000:
    case 16000:
    case 22050:
    case 24000:
    case 32000:
    case 44100:
    case 48000:
    case 88200:
    case 96000:
    case 176400:
    case 192000:
        break;
    default:
        ret = -EINVAL;
    }

    return ret;
}


/** Add a value in a list if not already present.
 * @return true if value was successfully inserted or already present,
 *         false if the list is full and does not contain the value.
 */
static bool register_uint(uint32_t value, uint32_t* list, size_t list_length) {
    for (size_t i = 0; i < list_length; i++) {
        if (list[i] == value) return true; // value is already present
        if (list[i] == 0) { // no values in this slot
            list[i] = value;
            return true; // value inserted
        }
    }
    return false; // could not insert value
}

/** Add channel_mask in supported_channel_masks if not already present.
 * @return true if channel_mask was successfully inserted or already present,
 *         false if supported_channel_masks is full and does not contain channel_mask.
 */
static void register_channel_mask(audio_channel_mask_t channel_mask,
            audio_channel_mask_t supported_channel_masks[static MAX_SUPPORTED_CHANNEL_MASKS]) {
    ALOGE_IF(!register_uint(channel_mask, supported_channel_masks, MAX_SUPPORTED_CHANNEL_MASKS),
        "%s: stream can not declare supporting its channel_mask %x", __func__, channel_mask);
}

/** Add format in supported_formats if not already present.
 * @return true if format was successfully inserted or already present,
 *         false if supported_formats is full and does not contain format.
 */
static void register_format(audio_format_t format,
            audio_format_t supported_formats[static MAX_SUPPORTED_FORMATS]) {
    ALOGE_IF(!register_uint(format, supported_formats, MAX_SUPPORTED_FORMATS),
             "%s: stream can not declare supporting its format %x", __func__, format);
}
/** Add sample_rate in supported_sample_rates if not already present.
 * @return true if sample_rate was successfully inserted or already present,
 *         false if supported_sample_rates is full and does not contain sample_rate.
 */
static void register_sample_rate(uint32_t sample_rate,
            uint32_t supported_sample_rates[static MAX_SUPPORTED_SAMPLE_RATES]) {
    ALOGE_IF(!register_uint(sample_rate, supported_sample_rates, MAX_SUPPORTED_SAMPLE_RATES),
             "%s: stream can not declare supporting its sample rate %x", __func__, sample_rate);
}

static inline uint32_t lcm(uint32_t num1, uint32_t num2)
{
    uint32_t high = num1, low = num2, temp = 0;

    if (!num1 || !num2)
        return 0;

    if (num1 < num2) {
         high = num2;
         low = num1;
    }

    while (low != 0) {
        temp = low;
        low = high % low;
        high = temp;
    }
    return (num1 * num2)/high;
}

static inline uint32_t nearest_multiple(uint32_t num, uint32_t multiplier)
{
    uint32_t remainder = 0;

    if (!multiplier)
        return num;

    remainder = num % multiplier;
    if (remainder)
        num += (multiplier - remainder);

    return num;
}

static size_t get_stream_buffer_size(size_t duration_ms,
                                     uint32_t sample_rate,
                                     audio_format_t format,
                                     int channel_count,
                                     bool is_low_latency)
{
    size_t size = 0;
    uint32_t bytes_per_period_sample = 0;

    size = (sample_rate * duration_ms) / 1000;
    if (is_low_latency)
        size = configured_low_latency_capture_period_size;

    bytes_per_period_sample = audio_bytes_per_sample(format) * channel_count;
    size *= audio_bytes_per_sample(format) * channel_count;

    /* make sure the size is multiple of 32 bytes and additionally multiple of
     * the frame_size (required for 24bit samples and non-power-of-2 channel counts)
     * At 48 kHz mono 16-bit PCM:
     *  5.000 ms = 240 frames = 15*16*1*2 = 480, a whole multiple of 32 (15)
     *  3.333 ms = 160 frames = 10*16*1*2 = 320, a whole multiple of 32 (10)
     * Also, make sure the size is multiple of bytes per period sample
     */
    size = nearest_multiple(size, lcm(32, bytes_per_period_sample));

    return size;
}

static size_t get_input_buffer_size(uint32_t sample_rate,
                                    audio_format_t format,
                                    int channel_count,
                                    bool is_low_latency)
{
    /* Don't know if USB HIFI in this context so use true to be conservative */
    if (check_input_parameters(sample_rate, format, channel_count,
                               true /*is_usb_hifi */) != 0)
        return 0;

    return get_stream_buffer_size(AUDIO_CAPTURE_PERIOD_DURATION_MSEC,
                                  sample_rate,
                                  format,
                                  channel_count,
                                  is_low_latency);
}

size_t get_output_period_size(uint32_t sample_rate,
                            audio_format_t format,
                            int channel_count,
                            int duration /*in millisecs*/)
{
    size_t size = 0;
    uint32_t bytes_per_sample = audio_bytes_per_sample(format);

    if ((duration == 0) || (sample_rate == 0) ||
        (bytes_per_sample == 0) || (channel_count == 0)) {
        ALOGW("Invalid config duration %d sr %d bps %d ch %d", duration, sample_rate,
               bytes_per_sample, channel_count);
        return -EINVAL;
    }

    size = (sample_rate *
            duration *
            bytes_per_sample *
            channel_count) / 1000;
    /*
     * To have same PCM samples for all channels, the buffer size requires to
     * be multiple of (number of channels * bytes per sample)
     * For writes to succeed, the buffer must be written at address which is multiple of 32
     */
    size = ALIGN(size, (bytes_per_sample * channel_count * 32));

    return (size/(channel_count * bytes_per_sample));
}

static uint64_t get_actual_pcm_frames_rendered(struct stream_out *out, struct timespec *timestamp)
{
    uint64_t actual_frames_rendered = 0;
    size_t kernel_buffer_size = out->compr_config.fragment_size * out->compr_config.fragments;

    /* This adjustment accounts for buffering after app processor.
     * It is based on estimated DSP latency per use case, rather than exact.
     */
    int64_t platform_latency =  platform_render_latency(out->usecase) *
                                out->sample_rate / 1000000LL;

    pthread_mutex_lock(&out->position_query_lock);
    /* not querying actual state of buffering in kernel as it would involve an ioctl call
     * which then needs protection, this causes delay in TS query for pcm_offload usecase
     * hence only estimate.
     */
    uint64_t signed_frames = 0;
    if (out->written >= kernel_buffer_size)
        signed_frames = out->written - kernel_buffer_size;

    signed_frames = signed_frames / (audio_bytes_per_sample(out->format) * popcount(out->channel_mask));
    if (signed_frames >= platform_latency)
        signed_frames = signed_frames - platform_latency;

    if (signed_frames > 0) {
        actual_frames_rendered = signed_frames;
        if (timestamp != NULL )
            *timestamp = out->writeAt;
    } else if (timestamp != NULL) {
        clock_gettime(CLOCK_MONOTONIC, timestamp);
    }
    pthread_mutex_unlock(&out->position_query_lock);

    ALOGVV("%s signed frames %lld out_written %lld kernel_buffer_size %d"
            "bytes/sample %zu channel count %d", __func__, signed_frames,
             (long long int)out->written, (int)kernel_buffer_size,
             audio_bytes_per_sample(out->compr_config.codec->format),
             popcount(out->channel_mask));

    return actual_frames_rendered;
}

static uint32_t out_get_sample_rate(const struct audio_stream *stream)
{
    struct stream_out *out = (struct stream_out *)stream;

    return out->sample_rate;
}

static int out_set_sample_rate(struct audio_stream *stream __unused,
                               uint32_t rate __unused)
{
    return -ENOSYS;
}

static size_t out_get_buffer_size(const struct audio_stream *stream)
{
    struct stream_out *out = (struct stream_out *)stream;

    if (is_interactive_usecase(out->usecase)) {
        return out->config.period_size * out->config.period_count;
    } else if (out->flags & AUDIO_OUTPUT_FLAG_COMPRESS_OFFLOAD) {
        if (out->flags & AUDIO_OUTPUT_FLAG_TIMESTAMP)
            return out->compr_config.fragment_size - sizeof(struct snd_codec_metadata);
        else
            return out->compr_config.fragment_size;
    } else if(out->usecase == USECASE_COMPRESS_VOIP_CALL)
        return voice_extn_compress_voip_out_get_buffer_size(out);
    else if (is_offload_usecase(out->usecase) &&
             out->flags == AUDIO_OUTPUT_FLAG_DIRECT)
        return out->hal_fragment_size;

    return out->config.period_size * out->af_period_multiplier *
                audio_stream_out_frame_size((const struct audio_stream_out *)stream);
}

static uint32_t out_get_channels(const struct audio_stream *stream)
{
    struct stream_out *out = (struct stream_out *)stream;

    return out->channel_mask;
}

static audio_format_t out_get_format(const struct audio_stream *stream)
{
    struct stream_out *out = (struct stream_out *)stream;

    return out->format;
}

static int out_set_format(struct audio_stream *stream __unused,
                          audio_format_t format __unused)
{
    return -ENOSYS;
}

static int out_standby(struct audio_stream *stream)
{
    struct stream_out *out = (struct stream_out *)stream;
    struct audio_device *adev = out->dev;
    bool do_stop = true;

    ALOGD("%s: enter: stream (%p) usecase(%d: %s)", __func__,
          stream, out->usecase, use_case_table[out->usecase]);

    lock_output_stream(out);
    if (!out->standby) {
        if (adev->adm_deregister_stream)
            adev->adm_deregister_stream(adev->adm_data, out->handle);

        if (is_offload_usecase(out->usecase))
            stop_compressed_output_l(out);

        pthread_mutex_lock(&adev->lock);
        out->standby = true;
        if (out->usecase == USECASE_COMPRESS_VOIP_CALL) {
            voice_extn_compress_voip_close_output_stream(stream);
            out->started = 0;
            pthread_mutex_unlock(&adev->lock);
            pthread_mutex_unlock(&out->lock);
            ALOGD("VOIP output entered standby");
            return 0;
        } else if (!is_offload_usecase(out->usecase)) {
            if (out->pcm) {
                pcm_close(out->pcm);
                out->pcm = NULL;
            }
            if (out->usecase == USECASE_AUDIO_PLAYBACK_MMAP) {
                do_stop = out->playback_started;
                out->playback_started = false;

                if (out->mmap_shared_memory_fd >= 0) {
                    ALOGV("%s: closing mmap_shared_memory_fd = %d",
                          __func__, out->mmap_shared_memory_fd);
                    close(out->mmap_shared_memory_fd);
                    out->mmap_shared_memory_fd = -1;
                }
            }
        } else {
            ALOGD("copl(%p):standby", out);
            out->send_next_track_params = false;
            out->is_compr_metadata_avail = false;
            out->gapless_mdata.encoder_delay = 0;
            out->gapless_mdata.encoder_padding = 0;
            if (out->compr != NULL) {
                compress_close(out->compr);
                out->compr = NULL;
            }
        }
        if (do_stop) {
            stop_output_stream(out);
        }
        // if fm is active route on selected device in UI
        audio_extn_fm_route_on_selected_device(adev, &out->device_list);
        pthread_mutex_unlock(&adev->lock);
    }
    pthread_mutex_unlock(&out->lock);
    ALOGD("%s: exit", __func__);
    return 0;
}

static int out_on_error(struct audio_stream *stream)
{
    struct stream_out *out = (struct stream_out *)stream;
    int status = 0;

    lock_output_stream(out);
    // always send CMD_ERROR for offload streams, this
    // is needed e.g. when SSR happens within compress_open
    // since the stream is active, offload_callback_thread is also active.
    if (out->flags & AUDIO_OUTPUT_FLAG_COMPRESS_OFFLOAD) {
        stop_compressed_output_l(out);
    }
    pthread_mutex_unlock(&out->lock);

    status = out_standby(&out->stream.common);

    lock_output_stream(out);
    if (out->flags & AUDIO_OUTPUT_FLAG_COMPRESS_OFFLOAD) {
        send_offload_cmd_l(out, OFFLOAD_CMD_ERROR);
    }

    if (is_offload_usecase(out->usecase) && out->card_status == CARD_STATUS_OFFLINE) {
        ALOGD("Setting previous card status if offline");
        out->prev_card_status_offline = true;
    }

    pthread_mutex_unlock(&out->lock);

    return status;
}

/*
 *standby implementation without locks, assumes that the callee already
 *has taken adev and out lock.
 */
int out_standby_l(struct audio_stream *stream)
{
    struct stream_out *out = (struct stream_out *)stream;
    struct audio_device *adev = out->dev;

    ALOGD("%s: enter: stream (%p) usecase(%d: %s)", __func__,
          stream, out->usecase, use_case_table[out->usecase]);

    if (!out->standby) {
        ATRACE_BEGIN("out_standby_l");
        if (adev->adm_deregister_stream)
            adev->adm_deregister_stream(adev->adm_data, out->handle);

        if (is_offload_usecase(out->usecase))
            stop_compressed_output_l(out);

        out->standby = true;
        if (out->usecase == USECASE_COMPRESS_VOIP_CALL) {
            voice_extn_compress_voip_close_output_stream(stream);
            out->started = 0;
            ALOGD("VOIP output entered standby");
            ATRACE_END();
            return 0;
        } else if (!is_offload_usecase(out->usecase)) {
            if (out->pcm) {
                pcm_close(out->pcm);
                out->pcm = NULL;
            }
            if (out->usecase == USECASE_AUDIO_PLAYBACK_WITH_HAPTICS) {
                if (adev->haptic_pcm) {
                    pcm_close(adev->haptic_pcm);
                    adev->haptic_pcm = NULL;
                }

                if (adev->haptic_buffer != NULL) {
                    free(adev->haptic_buffer);
                    adev->haptic_buffer = NULL;
                    adev->haptic_buffer_size = 0;
                }
                adev->haptic_pcm_device_id = 0;
            }
        } else {
            ALOGD("copl(%p):standby", out);
            out->send_next_track_params = false;
            out->is_compr_metadata_avail = false;
            out->gapless_mdata.encoder_delay = 0;
            out->gapless_mdata.encoder_padding = 0;
            if (out->compr != NULL) {
                compress_close(out->compr);
                out->compr = NULL;
            }
        }
        stop_output_stream(out);
        ATRACE_END();
    }
    ALOGD("%s: exit", __func__);
    return 0;
}

static int out_dump(const struct audio_stream *stream, int fd)
{
    struct stream_out *out = (struct stream_out *)stream;

    // We try to get the lock for consistency,
    // but it isn't necessary for these variables.
    // If we're not in standby, we may be blocked on a write.
    const bool locked = (pthread_mutex_trylock(&out->lock) == 0);
    dprintf(fd, "      Standby: %s\n", out->standby ? "yes" : "no");
    dprintf(fd, "      Frames written: %lld\n", (long long)out->written);

    if (locked) {
        pthread_mutex_unlock(&out->lock);
    }

    // dump error info
    (void)error_log_dump(
            out->error_log, fd, "      " /* prefix */, 0 /* lines */, 0 /* limit_ns */);

    return 0;
}

static int parse_compress_metadata(struct stream_out *out, struct str_parms *parms)
{
    int ret = 0;
    char value[32];

    if (!out || !parms) {
        ALOGE("%s: return invalid ",__func__);
        return -EINVAL;
    }

    ret = audio_extn_parse_compress_metadata(out, parms);

    ret = str_parms_get_str(parms, AUDIO_OFFLOAD_CODEC_DELAY_SAMPLES, value, sizeof(value));
    if (ret >= 0) {
        out->gapless_mdata.encoder_delay = atoi(value); //whats a good limit check?
    }
    ret = str_parms_get_str(parms, AUDIO_OFFLOAD_CODEC_PADDING_SAMPLES, value, sizeof(value));
    if (ret >= 0) {
        out->gapless_mdata.encoder_padding = atoi(value);
    }

    ALOGV("%s new encoder delay %u and padding %u", __func__,
          out->gapless_mdata.encoder_delay, out->gapless_mdata.encoder_padding);

    return 0;
}

static bool output_drives_call(struct audio_device *adev, struct stream_out *out)
{
    return out == adev->primary_output || out == adev->voice_tx_output;
}

// note: this call is safe only if the stream_cb is
// removed first in close_output_stream (as is done now).
static void out_snd_mon_cb(void * stream, struct str_parms * parms)
{
    if (!stream || !parms)
        return;

    struct stream_out *out = (struct stream_out *)stream;
    struct audio_device *adev = out->dev;

    card_status_t status;
    int card;
    if (parse_snd_card_status(parms, &card, &status) < 0)
        return;

    pthread_mutex_lock(&adev->lock);
    bool valid_cb = (card == adev->snd_card);
    pthread_mutex_unlock(&adev->lock);

    if (!valid_cb)
        return;

    lock_output_stream(out);
    if (out->card_status != status)
        out->card_status = status;
    pthread_mutex_unlock(&out->lock);

    ALOGI("out_snd_mon_cb for card %d usecase %s, status %s", card,
          use_case_table[out->usecase],
          status == CARD_STATUS_OFFLINE ? "offline" : "online");

    if (status == CARD_STATUS_OFFLINE) {
        out_on_error(stream);
        if (voice_is_call_state_active(adev) &&
            out == adev->primary_output) {
            ALOGD("%s: SSR/PDR occurred, end all calls\n", __func__);
            pthread_mutex_lock(&adev->lock);
            voice_stop_call(adev);
            adev->mode = AUDIO_MODE_NORMAL;
            pthread_mutex_unlock(&adev->lock);
        }
    }
    return;
}

static int get_alive_usb_card(struct str_parms* parms) {
    int card;
    if ((str_parms_get_int(parms, "card", &card) >= 0) &&
        !audio_extn_usb_alive(card)) {
        return card;
    }
    return -ENODEV;
}

int route_output_stream(struct stream_out *out,
                        struct listnode *devices)
{
    struct audio_device *adev = out->dev;
    int ret = 0;
    struct listnode new_devices;
    bool bypass_a2dp = false;
    bool reconfig = false;
    unsigned long service_interval = 0;

    ALOGD("%s: enter: usecase(%d: %s) devices %x",
          __func__, out->usecase, use_case_table[out->usecase], get_device_types(devices));

    list_init(&new_devices);
    assign_devices(&new_devices, devices);

    lock_output_stream(out);
    pthread_mutex_lock(&adev->lock);

    /*
     * When HDMI cable is unplugged the music playback is paused and
     * the policy manager sends routing=0. But the audioflinger continues
     * to write data until standby time (3sec). As the HDMI core is
     * turned off, the write gets blocked.
     * Avoid this by routing audio to speaker until standby.
     */
    if (compare_device_type(&out->device_list, AUDIO_DEVICE_OUT_AUX_DIGITAL) &&
            list_empty(&new_devices) &&
            !audio_extn_passthru_is_passthrough_stream(out) &&
            (platform_get_edid_info(adev->platform) != 0) /* HDMI disconnected */) {
        reassign_device_list(&new_devices, AUDIO_DEVICE_OUT_SPEAKER, "");
    }
    /*
     * When A2DP is disconnected the
     * music playback is paused and the policy manager sends routing=0
     * But the audioflinger continues to write data until standby time
     * (3sec). As BT is turned off, the write gets blocked.
     * Avoid this by routing audio to speaker until standby.
     */
    if (is_a2dp_out_device_type(&out->device_list) &&
            list_empty(&new_devices) &&
            !audio_extn_a2dp_source_is_ready() &&
            !adev->bt_sco_on) {
        reassign_device_list(&new_devices, AUDIO_DEVICE_OUT_SPEAKER, "");
    }
    /*
     * When USB headset is disconnected the music platback paused
     * and the policy manager send routing=0. But if the USB is connected
     * back before the standby time, AFE is not closed and opened
     * when USB is connected back. So routing to speker will guarantee
     * AFE reconfiguration and AFE will be opend once USB is connected again
     */
    if (is_usb_out_device_type(&out->device_list) &&
            list_empty(&new_devices) &&
            !audio_extn_usb_connected(NULL)) {
        reassign_device_list(&new_devices, AUDIO_DEVICE_OUT_SPEAKER, "");
    }
    /* To avoid a2dp to sco overlapping / BT device improper state
     * check with BT lib about a2dp streaming support before routing
     */
    if (is_a2dp_out_device_type(&new_devices)) {
        if (!audio_extn_a2dp_source_is_ready()) {
            if (compare_device_type(&new_devices, AUDIO_DEVICE_OUT_SPEAKER) ||
                compare_device_type(&new_devices, AUDIO_DEVICE_OUT_SPEAKER_SAFE)) {
                //combo usecase just by pass a2dp
                ALOGW("%s: A2DP profile is not ready,routing to speaker only", __func__);
                bypass_a2dp = true;
            } else {
                ALOGE("%s: A2DP profile is not ready,ignoring routing request", __func__);
                /* update device to a2dp and don't route as BT returned error
                 * However it is still possible a2dp routing called because
                 * of current active device disconnection (like wired headset)
                 */
                assign_devices(&out->device_list, &new_devices);
                pthread_mutex_unlock(&adev->lock);
                pthread_mutex_unlock(&out->lock);
                goto error;
            }
        }
    }

    // Workaround: If routing to an non existing usb device, fail gracefully
    // The routing request will otherwise block during 10 second
    int card;
    if (is_usb_out_device_type(&new_devices)) {
        struct str_parms *parms =
            str_parms_create_str(get_usb_device_address(&new_devices));
        if (!parms)
            goto error;
        if ((card = get_alive_usb_card(parms)) >= 0) {
            ALOGW("%s: ignoring rerouting to non existing USB card %d", __func__, card);
            pthread_mutex_unlock(&adev->lock);
            pthread_mutex_unlock(&out->lock);
            str_parms_destroy(parms);
            ret = -ENOSYS;
            goto error;
        }
        str_parms_destroy(parms);
    }

    /*
     * select_devices() call below switches all the usecases on the same
     * backend to the new device. Refer to check_usecases_codec_backend() in
     * the select_devices(). But how do we undo this?
     *
     * For example, music playback is active on headset (deep-buffer usecase)
     * and if we go to ringtones and select a ringtone, low-latency usecase
     * will be started on headset+speaker. As we can't enable headset+speaker
     * and headset devices at the same time, select_devices() switches the music
     * playback to headset+speaker while starting low-lateny usecase for ringtone.
     * So when the ringtone playback is completed, how do we undo the same?
     *
     * We are relying on the out_set_parameters() call on deep-buffer output,
     * once the ringtone playback is ended.
     * NOTE: We should not check if the current devices are same as new devices.
     *       Because select_devices() must be called to switch back the music
     *       playback to headset.
     */
    if (!list_empty(&new_devices)) {
        bool same_dev = compare_devices(&out->device_list, &new_devices);
        assign_devices(&out->device_list, &new_devices);

        if (output_drives_call(adev, out)) {
            if (!voice_is_call_state_active(adev)) {
                if (adev->mode == AUDIO_MODE_IN_CALL) {
                    adev->current_call_output = out;
                    if (is_usb_out_device_type(&out->device_list)) {
                        service_interval =
                            audio_extn_usb_find_service_interval(true, true /*playback*/);
                        audio_extn_usb_set_service_interval(true /*playback*/,
                                                            service_interval,
                                                            &reconfig);
                        ALOGD("%s, svc_int(%ld),reconfig(%d)",__func__,service_interval, reconfig);
                    }
                    ret = voice_start_call(adev);
                }
            } else {
                adev->current_call_output = out;
                voice_update_devices_for_all_voice_usecases(adev);
            }
        }

        if (!out->standby) {
            if (!same_dev) {
                ALOGV("update routing change");
                audio_extn_perf_lock_acquire(&adev->perf_lock_handle, 0,
                                             adev->perf_lock_opts,
                                             adev->perf_lock_opts_size);
                if (adev->adm_on_routing_change)
                    adev->adm_on_routing_change(adev->adm_data,
                                                out->handle);
            }
            if (!bypass_a2dp) {
                select_devices(adev, out->usecase);
            } else {
                if (compare_device_type(&new_devices, AUDIO_DEVICE_OUT_SPEAKER_SAFE))
                    reassign_device_list(&out->device_list, AUDIO_DEVICE_OUT_SPEAKER_SAFE, "");
                else
                    reassign_device_list(&out->device_list, AUDIO_DEVICE_OUT_SPEAKER, "");
                select_devices(adev, out->usecase);
                assign_devices(&out->device_list, &new_devices);
            }

            if (!same_dev) {
                // on device switch force swap, lower functions will make sure
                // to check if swap is allowed or not.
                platform_set_swap_channels(adev, true);
                audio_extn_perf_lock_release(&adev->perf_lock_handle);
            }
            if ((out->flags & AUDIO_OUTPUT_FLAG_COMPRESS_OFFLOAD) &&
                 out->a2dp_compress_mute &&
                 (!is_a2dp_out_device_type(&out->device_list) || audio_extn_a2dp_source_is_ready())) {
                pthread_mutex_lock(&out->compr_mute_lock);
                out->a2dp_compress_mute = false;
                out_set_compr_volume(&out->stream, out->volume_l, out->volume_r);
                pthread_mutex_unlock(&out->compr_mute_lock);
            } else if (out->usecase == USECASE_AUDIO_PLAYBACK_VOIP) {
                out_set_voip_volume(&out->stream, out->volume_l, out->volume_r);
            }
        }
    }

    pthread_mutex_unlock(&adev->lock);
    pthread_mutex_unlock(&out->lock);

    /*handles device and call state changes*/
    audio_extn_extspk_update(adev->extspk);

error:
    ALOGV("%s: exit: code(%d)", __func__, ret);
    return ret;
}

static int out_set_parameters(struct audio_stream *stream, const char *kvpairs)
{
    struct stream_out *out = (struct stream_out *)stream;
    struct audio_device *adev = out->dev;
    struct str_parms *parms;
    char value[32];
    int ret = 0, err;
    int ext_controller = -1;
    int ext_stream = -1;

    ALOGD("%s: enter: usecase(%d: %s) kvpairs: %s",
          __func__, out->usecase, use_case_table[out->usecase], kvpairs);
    parms = str_parms_create_str(kvpairs);
    if (!parms)
        goto error;

    err = platform_get_controller_stream_from_params(parms, &ext_controller,
                                                       &ext_stream);
    if (err >= 0) {
        out->extconn.cs.controller = ext_controller;
        out->extconn.cs.stream = ext_stream;
        ALOGD("%s: usecase(%s) new controller/stream (%d/%d)", __func__,
              use_case_table[out->usecase], out->extconn.cs.controller,
              out->extconn.cs.stream);
    }

    if (out == adev->primary_output) {
        pthread_mutex_lock(&adev->lock);
        audio_extn_set_parameters(adev, parms);
        pthread_mutex_unlock(&adev->lock);
    }
    if (is_offload_usecase(out->usecase)) {
        lock_output_stream(out);
        parse_compress_metadata(out, parms);

        audio_extn_dts_create_state_notifier_node(out->usecase);
        audio_extn_dts_notify_playback_state(out->usecase, 0, out->sample_rate,
                                                 popcount(out->channel_mask),
                                                 out->playback_started);

        pthread_mutex_unlock(&out->lock);
    }

    err = str_parms_get_str(parms, AUDIO_PARAMETER_DUAL_MONO, value,
                            sizeof(value));
    if (err >= 0) {
        if (!strncmp("true", value, sizeof("true")) || atoi(value))
            audio_extn_send_dual_mono_mixing_coefficients(out);
    }

    err = str_parms_get_str(parms, AUDIO_PARAMETER_STREAM_PROFILE, value, sizeof(value));
    if (err >= 0) {
        strlcpy(out->profile, value, sizeof(out->profile));
        ALOGV("updating stream profile with value '%s'", out->profile);
        lock_output_stream(out);
        audio_extn_utils_update_stream_output_app_type_cfg(adev->platform,
                                                          &adev->streams_output_cfg_list,
                                                          &out->device_list, out->flags,
                                                          out->hal_op_format,
                                                          out->sample_rate, out->bit_width,
                                                          out->channel_mask, out->profile,
                                                          &out->app_type_cfg);
        pthread_mutex_unlock(&out->lock);
    }

    //suspend, resume handling block
    //remove QOS only if vendor.audio.hal.dynamic.qos.config.supported is set to true
    // and vendor.audio.hal.output.suspend.supported is set to true
    if (out->hal_output_suspend_supported && out->dynamic_pm_qos_config_supported) {
        //check suspend parameter only for low latency and if the property
        //is enabled
        if (str_parms_get_str(parms, "suspend_playback", value, sizeof(value)) >= 0) {
            ALOGI("%s: got suspend_playback %s", __func__, value);
            lock_output_stream(out);
            if (!strncmp(value, "false", 5)) {
                //suspend_playback=false is supposed to set QOS value back to 75%
                //the mixer control sent with value Enable will achieve that
                ret = audio_route_apply_and_update_path(adev->audio_route, out->pm_qos_mixer_path);
            } else if (!strncmp (value, "true", 4)) {
                //suspend_playback=true is supposed to remove QOS value
                //resetting the mixer control will set the default value
                //for the mixer control which is Disable and this removes the QOS vote
                ret = audio_route_reset_and_update_path(adev->audio_route, out->pm_qos_mixer_path);
            } else {
                ALOGE("%s: Wrong value sent for suspend_playback, expected true/false,"
                       " got %s", __func__, value);
                ret = -1;
            }

            if (ret != 0) {
                ALOGE("%s: %s mixer ctl failed with %d, ignore suspend/resume setparams",
                        __func__, out->pm_qos_mixer_path, ret);
            }

            pthread_mutex_unlock(&out->lock);
        }
    }

    //end suspend, resume handling block
    str_parms_destroy(parms);
error:
    ALOGV("%s: exit: code(%d)", __func__, ret);
    return ret;
}

static int in_set_microphone_direction(const struct audio_stream_in *stream,
                                           audio_microphone_direction_t dir) {
    struct stream_in *in = (struct stream_in *)stream;

    ALOGVV("%s: standby %d source %d dir %d", __func__, in->standby, in->source, dir);

    in->direction = dir;

    if (in->standby)
        return 0;

    return audio_extn_audiozoom_set_microphone_direction(in, dir);
}

static int in_set_microphone_field_dimension(const struct audio_stream_in *stream, float zoom) {
    struct stream_in *in = (struct stream_in *)stream;

    ALOGVV("%s: standby %d source %d zoom %f", __func__, in->standby, in->source, zoom);

    if (zoom > 1.0 || zoom < -1.0)
        return -EINVAL;

    in->zoom = zoom;

    if (in->standby)
        return 0;

    return audio_extn_audiozoom_set_microphone_field_dimension(in, zoom);
}


static bool stream_get_parameter_channels(struct str_parms *query,
                                          struct str_parms *reply,
                                          audio_channel_mask_t *supported_channel_masks) {
    int ret = -1;
    char value[512];
    bool first = true;
    size_t i, j;

    if (str_parms_has_key(query, AUDIO_PARAMETER_STREAM_SUP_CHANNELS)) {
        ret = 0;
        value[0] = '\0';
        i = 0;
        while (supported_channel_masks[i] != 0) {
            for (j = 0; j < ARRAY_SIZE(channels_name_to_enum_table); j++) {
                if (channels_name_to_enum_table[j].value == supported_channel_masks[i]) {
                    if (!first)
                        strlcat(value, "|", sizeof(value));

                    strlcat(value, channels_name_to_enum_table[j].name, sizeof(value));
                    first = false;
                    break;
                }
            }
            i++;
        }
        str_parms_add_str(reply, AUDIO_PARAMETER_STREAM_SUP_CHANNELS, value);
    }
    return ret == 0;
}

static bool stream_get_parameter_formats(struct str_parms *query,
                                         struct str_parms *reply,
                                         audio_format_t *supported_formats) {
    int ret = -1;
    char value[256];
    size_t i, j;
    bool first = true;

    if (str_parms_has_key(query, AUDIO_PARAMETER_STREAM_SUP_FORMATS)) {
        ret = 0;
        value[0] = '\0';
        i = 0;
        while (supported_formats[i] != 0) {
            for (j = 0; j < ARRAY_SIZE(formats_name_to_enum_table); j++) {
                if (formats_name_to_enum_table[j].value == supported_formats[i]) {
                    if (!first) {
                        strlcat(value, "|", sizeof(value));
                    }
                    strlcat(value, formats_name_to_enum_table[j].name, sizeof(value));
                    first = false;
                    break;
                }
            }
            i++;
        }
        str_parms_add_str(reply, AUDIO_PARAMETER_STREAM_SUP_FORMATS, value);
    }
    return ret == 0;
}

static bool stream_get_parameter_rates(struct str_parms *query,
                                       struct str_parms *reply,
                                       uint32_t *supported_sample_rates) {

    int i;
    char value[256];
    int ret = -1;
    if (str_parms_has_key(query, AUDIO_PARAMETER_STREAM_SUP_SAMPLING_RATES)) {
        ret = 0;
        value[0] = '\0';
        i=0;
        int cursor = 0;
        while (supported_sample_rates[i]) {
            int avail = sizeof(value) - cursor;
            ret = snprintf(value + cursor, avail, "%s%d",
                           cursor > 0 ? "|" : "",
                           supported_sample_rates[i]);
            if (ret < 0 || ret >= avail) {
                // if cursor is at the last element of the array
                //    overwrite with \0 is duplicate work as
                //    snprintf already put a \0 in place.
                // else
                //    we had space to write the '|' at value[cursor]
                //    (which will be overwritten) or no space to fill
                //    the first element (=> cursor == 0)
                value[cursor] = '\0';
                break;
            }
            cursor += ret;
            ++i;
        }
        str_parms_add_str(reply, AUDIO_PARAMETER_STREAM_SUP_SAMPLING_RATES,
                          value);
    }
    return ret >= 0;
}

static char* out_get_parameters(const struct audio_stream *stream, const char *keys)
{
    struct stream_out *out = (struct stream_out *)stream;
    struct str_parms *query = str_parms_create_str(keys);
    char *str = (char*) NULL;
    char value[256];
    struct str_parms *reply = str_parms_create();
    size_t i, j;
    int ret;
    bool first = true;

    if (!query || !reply) {
        if (reply) {
            str_parms_destroy(reply);
        }
        if (query) {
            str_parms_destroy(query);
        }
        ALOGE("out_get_parameters: failed to allocate mem for query or reply");
        return NULL;
    }

    ALOGV("%s: %s enter: keys - %s", __func__, use_case_table[out->usecase], keys);
    ret = str_parms_get_str(query, AUDIO_PARAMETER_STREAM_SUP_CHANNELS, value, sizeof(value));
    if (ret >= 0) {
        value[0] = '\0';
        i = 0;
        while (out->supported_channel_masks[i] != 0) {
            for (j = 0; j < ARRAY_SIZE(channels_name_to_enum_table); j++) {
                if (channels_name_to_enum_table[j].value == out->supported_channel_masks[i]) {
                    if (!first) {
                        strlcat(value, "|", sizeof(value));
                    }
                    strlcat(value, channels_name_to_enum_table[j].name, sizeof(value));
                    first = false;
                    break;
                }
            }
            i++;
        }
        str_parms_add_str(reply, AUDIO_PARAMETER_STREAM_SUP_CHANNELS, value);
        str = str_parms_to_str(reply);
    } else {
        voice_extn_out_get_parameters(out, query, reply);
        str = str_parms_to_str(reply);
    }


    ret = str_parms_get_str(query, "is_direct_pcm_track", value, sizeof(value));
    if (ret >= 0) {
        value[0] = '\0';
        if (out->flags & AUDIO_OUTPUT_FLAG_DIRECT &&
            !(out->flags & AUDIO_OUTPUT_FLAG_COMPRESS_OFFLOAD)) {
            ALOGV("in direct_pcm");
            strlcat(value, "true", sizeof(value));
        } else {
            ALOGV("not in direct_pcm");
            strlcat(value, "false", sizeof(value));
        }
        str_parms_add_str(reply, "is_direct_pcm_track", value);
        if (str)
            free(str);
        str = str_parms_to_str(reply);
    }

    ret = str_parms_get_str(query, AUDIO_PARAMETER_STREAM_SUP_FORMATS, value, sizeof(value));
    if (ret >= 0) {
        value[0] = '\0';
        i = 0;
        first = true;
        while (out->supported_formats[i] != 0) {
            for (j = 0; j < ARRAY_SIZE(formats_name_to_enum_table); j++) {
                if (formats_name_to_enum_table[j].value == out->supported_formats[i]) {
                    if (!first) {
                        strlcat(value, "|", sizeof(value));
                    }
                    strlcat(value, formats_name_to_enum_table[j].name, sizeof(value));
                    first = false;
                    break;
                }
            }
            i++;
        }
        str_parms_add_str(reply, AUDIO_PARAMETER_STREAM_SUP_FORMATS, value);
        if (str)
            free(str);
        str = str_parms_to_str(reply);
    }

    ret = str_parms_get_str(query, AUDIO_PARAMETER_STREAM_SUP_SAMPLING_RATES, value, sizeof(value));
    if (ret >= 0) {
        value[0] = '\0';
        i = 0;
        first = true;
        while (out->supported_sample_rates[i] != 0) {
            for (j = 0; j < ARRAY_SIZE(out_sample_rates_name_to_enum_table); j++) {
                if (out_sample_rates_name_to_enum_table[j].value == out->supported_sample_rates[i]) {
                    if (!first) {
                        strlcat(value, "|", sizeof(value));
                    }
                    strlcat(value, out_sample_rates_name_to_enum_table[j].name, sizeof(value));
                    first = false;
                    break;
                }
            }
            i++;
        }
        str_parms_add_str(reply, AUDIO_PARAMETER_STREAM_SUP_SAMPLING_RATES, value);
        if (str)
            free(str);
        str = str_parms_to_str(reply);
    }

    if (str_parms_get_str(query, "supports_hw_suspend", value, sizeof(value)) >= 0) {
        //only low latency track supports suspend_resume
        str_parms_add_int(reply, "supports_hw_suspend",
                (out->hal_output_suspend_supported));
        if (str)
            free(str);
        str = str_parms_to_str(reply);
    }


    str_parms_destroy(query);
    str_parms_destroy(reply);
    ALOGV("%s: exit: returns - %s", __func__, str);
    return str;
}

static uint32_t out_get_latency(const struct audio_stream_out *stream)
{
    uint32_t period_ms;
    struct stream_out *out = (struct stream_out *)stream;
    uint32_t latency = 0;

    if (is_offload_usecase(out->usecase)) {
        lock_output_stream(out);
        latency = audio_extn_utils_compress_get_dsp_latency(out);
        pthread_mutex_unlock(&out->lock);
    } else if ((out->realtime) ||
            (out->usecase == USECASE_AUDIO_PLAYBACK_MMAP)) {
        // since the buffer won't be filled up faster than realtime,
        // return a smaller number
        if (out->config.rate)
            period_ms = (out->af_period_multiplier * out->config.period_size *
                         1000) / (out->config.rate);
        else
            period_ms = 0;
        latency = period_ms + platform_render_latency(out->usecase)/1000;
    } else {
        latency = (out->config.period_count * out->config.period_size * 1000) /
           (out->config.rate);
    }

    if (is_a2dp_out_device_type(&out->device_list))
        latency += audio_extn_a2dp_get_encoder_latency();

    ALOGV("%s: Latency %d", __func__, latency);
    return latency;
}

static float AmpToDb(float amplification)
{
    float db = DSD_VOLUME_MIN_DB;
    if (amplification > 0) {
        db = 20 * log10(amplification);
        if(db < DSD_VOLUME_MIN_DB)
            return DSD_VOLUME_MIN_DB;
    }
    return db;
}

static int out_set_mmap_volume(struct audio_stream_out *stream, float left,
                          float right)
{
    struct stream_out *out = (struct stream_out *)stream;
    long volume = 0;
    char mixer_ctl_name[128] = "";
    struct audio_device *adev = out->dev;
    struct mixer_ctl *ctl = NULL;
    int pcm_device_id = platform_get_pcm_device_id(out->usecase,
                                               PCM_PLAYBACK);

    snprintf(mixer_ctl_name, sizeof(mixer_ctl_name),
             "Playback %d Volume", pcm_device_id);
    ctl = mixer_get_ctl_by_name(adev->mixer, mixer_ctl_name);
    if (!ctl) {
        ALOGE("%s: Could not get ctl for mixer cmd - %s",
              __func__, mixer_ctl_name);
        return -EINVAL;
    }
    if (left != right)
        ALOGW("%s: Left and right channel volume mismatch:%f,%f",
                 __func__, left, right);
    volume = (long)(left * (MMAP_PLAYBACK_VOLUME_MAX*1.0));
    if (mixer_ctl_set_value(ctl, 0, volume) < 0){
        ALOGE("%s:ctl for mixer cmd - %s, volume %ld returned error",
           __func__, mixer_ctl_name, volume);
        return -EINVAL;
    }
    return 0;
}

static int out_set_compr_volume(struct audio_stream_out *stream, float left,
                          float right)
{
    struct stream_out *out = (struct stream_out *)stream;
    long volume[2];
    char mixer_ctl_name[128];
    struct audio_device *adev = out->dev;
    struct mixer_ctl *ctl;
    int pcm_device_id = platform_get_pcm_device_id(out->usecase,
                                               PCM_PLAYBACK);

    snprintf(mixer_ctl_name, sizeof(mixer_ctl_name),
             "Compress Playback %d Volume", pcm_device_id);
    ctl = mixer_get_ctl_by_name(adev->mixer, mixer_ctl_name);
    if (!ctl) {
        ALOGE("%s: Could not get ctl for mixer cmd - %s",
              __func__, mixer_ctl_name);
        return -EINVAL;
    }
    ALOGE("%s:ctl for mixer cmd - %s, left %f, right %f",
           __func__, mixer_ctl_name, left, right);
    volume[0] = (int)(left * COMPRESS_PLAYBACK_VOLUME_MAX);
    volume[1] = (int)(right * COMPRESS_PLAYBACK_VOLUME_MAX);
    mixer_ctl_set_array(ctl, volume, sizeof(volume)/sizeof(volume[0]));

    return 0;
}

static int out_set_voip_volume(struct audio_stream_out *stream, float left,
                          float right)
{
    struct stream_out *out = (struct stream_out *)stream;
    char mixer_ctl_name[] = "App Type Gain";
    struct audio_device *adev = out->dev;
    struct mixer_ctl *ctl;
    long set_values[4];

    if (!is_valid_volume(left, right)) {
        ALOGE("%s: Invalid stream volume for left=%f, right=%f",
                   __func__, left, right);
        return -EINVAL;
    }

    ctl = mixer_get_ctl_by_name(adev->mixer, mixer_ctl_name);
    if (!ctl) {
        ALOGE("%s: Could not get ctl for mixer cmd - %s",
               __func__, mixer_ctl_name);
        return -EINVAL;
    }

    set_values[0] = 0; //0: Rx Session 1:Tx Session
    set_values[1] = out->app_type_cfg.app_type;
    set_values[2] = (long)(left * VOIP_PLAYBACK_VOLUME_MAX);
    set_values[3] = (long)(right * VOIP_PLAYBACK_VOLUME_MAX);

    mixer_ctl_set_array(ctl, set_values, ARRAY_SIZE(set_values));
    return 0;
}

static int out_set_pcm_volume(struct audio_stream_out *stream, float left,
                              float right)
{
    struct stream_out *out = (struct stream_out *)stream;
    /* Volume control for pcm playback */
    if (left != right) {
        return -EINVAL;
    } else {
        char mixer_ctl_name[128];
        struct audio_device *adev = out->dev;
        struct mixer_ctl *ctl;
        int pcm_device_id = platform_get_pcm_device_id(out->usecase, PCM_PLAYBACK);
        snprintf(mixer_ctl_name, sizeof(mixer_ctl_name), "Playback %d Volume", pcm_device_id);
        ctl = mixer_get_ctl_by_name(adev->mixer, mixer_ctl_name);
        if (!ctl) {
            ALOGE("%s : Could not get ctl for mixer cmd - %s", __func__, mixer_ctl_name);
            return -EINVAL;
        }

        int volume = (int) (left * PCM_PLAYBACK_VOLUME_MAX);
        int ret = mixer_ctl_set_value(ctl, 0, volume);
        if (ret < 0) {
            ALOGE("%s: Could not set ctl, error:%d ", __func__, ret);
            return -EINVAL;
        }

        ALOGV("%s : Pcm set volume value %d left %f", __func__, volume, left);

        return 0;
    }
}

static int out_set_volume(struct audio_stream_out *stream, float left,
                          float right)
{
    struct stream_out *out = (struct stream_out *)stream;
    int volume[2];
    int ret = 0;

    ALOGD("%s: called with left_vol=%f, right_vol=%f", __func__, left, right);
    if (out->usecase == USECASE_AUDIO_PLAYBACK_MULTI_CH) {
        /* only take left channel into account: the API is for stereo anyway */
        out->muted = (left == 0.0f);
        return 0;
    } else if (is_offload_usecase(out->usecase)) {
        if (audio_extn_passthru_is_passthrough_stream(out)) {
            /*
             * Set mute or umute on HDMI passthrough stream.
             * Only take left channel into account.
             * Mute is 0 and unmute 1
             */
            audio_extn_passthru_set_volume(out, (left == 0.0f));
        } else if (out->format == AUDIO_FORMAT_DSD){
            char mixer_ctl_name[128] =  "DSD Volume";
            struct audio_device *adev = out->dev;
            struct mixer_ctl *ctl = mixer_get_ctl_by_name(adev->mixer, mixer_ctl_name);

            if (!ctl) {
                ALOGE("%s: Could not get ctl for mixer cmd - %s",
                      __func__, mixer_ctl_name);
                return -EINVAL;
            }
            volume[0] = (long)(AmpToDb(left));
            volume[1] = (long)(AmpToDb(right));
            mixer_ctl_set_array(ctl, volume, sizeof(volume)/sizeof(volume[0]));
            return 0;
        } else if (compare_device_type(&out->device_list, AUDIO_DEVICE_OUT_BUS) &&
                (out->car_audio_stream == CAR_AUDIO_STREAM_MEDIA)) {
            ALOGD("%s: Overriding offload set volume for media bus stream", __func__);
            struct listnode *node = NULL;
            list_for_each(node, &adev->active_outputs_list) {
                streams_output_ctxt_t *out_ctxt = node_to_item(node,
                                                    streams_output_ctxt_t,
                                                    list);
                if (out_ctxt->output->usecase == USECASE_AUDIO_PLAYBACK_MEDIA) {
                    out->volume_l = out_ctxt->output->volume_l;
                    out->volume_r = out_ctxt->output->volume_r;
                }
            }
            if (!out->a2dp_compress_mute) {
                ret = out_set_compr_volume(&out->stream, out->volume_l, out->volume_r);
            }
            return ret;
        } else {
            pthread_mutex_lock(&out->compr_mute_lock);
            ALOGV("%s: compress mute %d", __func__, out->a2dp_compress_mute);
            if (!out->a2dp_compress_mute)
                ret = out_set_compr_volume(stream, left, right);
            out->volume_l = left;
            out->volume_r = right;
            pthread_mutex_unlock(&out->compr_mute_lock);
            return ret;
        }
    } else if (out->usecase == USECASE_AUDIO_PLAYBACK_VOIP) {
        out->app_type_cfg.gain[0] = (int)(left * VOIP_PLAYBACK_VOLUME_MAX);
        out->app_type_cfg.gain[1] = (int)(right * VOIP_PLAYBACK_VOLUME_MAX);
        if (!out->standby) {
            audio_extn_utils_send_app_type_gain(out->dev,
                                                out->app_type_cfg.app_type,
                                                &out->app_type_cfg.gain[0]);
            ret = out_set_voip_volume(stream, left, right);
        }
        out->volume_l = left;
        out->volume_r = right;
        return ret;
    } else if (out->usecase == USECASE_AUDIO_PLAYBACK_MMAP) {
        ALOGV("%s: MMAP set volume called", __func__);
        if (!out->standby)
            ret = out_set_mmap_volume(stream, left, right);
        out->volume_l = left;
        out->volume_r = right;
        return ret;
    } else if (out->usecase == USECASE_AUDIO_PLAYBACK_LOW_LATENCY ||
               out->usecase == USECASE_AUDIO_PLAYBACK_DEEP_BUFFER ||
               out->usecase == USECASE_AUDIO_PLAYBACK_ULL) {
        /* Volume control for pcm playback */
        if (!out->standby)
            ret = out_set_pcm_volume(stream, left, right);
        else
            out->apply_volume = true;

        out->volume_l = left;
        out->volume_r = right;
        return ret;
    } else if (audio_extn_auto_hal_is_bus_device_usecase(out->usecase)) {
        ALOGV("%s: bus device set volume called", __func__);
        if (!out->standby)
            ret = out_set_pcm_volume(stream, left, right);
        out->volume_l = left;
        out->volume_r = right;
        return ret;
    }

    return -ENOSYS;
}

static void update_frames_written(struct stream_out *out, size_t bytes)
{
    size_t bpf = 0;

    if (is_offload_usecase(out->usecase) && !out->non_blocking &&
        !(out->flags & AUDIO_OUTPUT_FLAG_COMPRESS_OFFLOAD))
        bpf = 1;
    else if (!is_offload_usecase(out->usecase))
        bpf = audio_bytes_per_sample(out->format) *
             audio_channel_count_from_out_mask(out->channel_mask);

    pthread_mutex_lock(&out->position_query_lock);
    if (bpf != 0) {
        out->written += bytes / bpf;
        clock_gettime(CLOCK_MONOTONIC, &out->writeAt);
    }
    pthread_mutex_unlock(&out->position_query_lock);
}

int split_and_write_audio_haptic_data(struct stream_out *out,
                 const void *buffer, size_t bytes_to_write)
{
    struct audio_device *adev = out->dev;

    int ret = 0;
    size_t channel_count = audio_channel_count_from_out_mask(out->channel_mask);
    size_t bytes_per_sample = audio_bytes_per_sample(out->format);
    size_t frame_size = channel_count * bytes_per_sample;
    size_t frame_count = bytes_to_write / frame_size;

    bool force_haptic_path =
         property_get_bool("vendor.audio.test_haptic", false);

    // extract Haptics data from Audio buffer
    bool   alloc_haptic_buffer = false;
    int    haptic_channel_count = adev->haptics_config.channels;
    size_t haptic_frame_size = bytes_per_sample * haptic_channel_count;
    size_t audio_frame_size = frame_size - haptic_frame_size;
    size_t total_haptic_buffer_size = frame_count * haptic_frame_size;

    if (adev->haptic_buffer == NULL) {
        alloc_haptic_buffer = true;
    } else if (adev->haptic_buffer_size < total_haptic_buffer_size) {
        free(adev->haptic_buffer);
        adev->haptic_buffer_size = 0;
        alloc_haptic_buffer = true;
    }

    if (alloc_haptic_buffer) {
        adev->haptic_buffer = (uint8_t *)calloc(1, total_haptic_buffer_size);
        if(adev->haptic_buffer == NULL) {
            ALOGE("%s: failed to allocate mem for dev->haptic_buffer", __func__);
            return -ENOMEM;
        }
        adev->haptic_buffer_size = total_haptic_buffer_size;
    }

    size_t src_index = 0, aud_index = 0, hap_index = 0;
    uint8_t *audio_buffer = (uint8_t *)buffer;
    uint8_t *haptic_buffer  = adev->haptic_buffer;

    // This is required for testing only. This works for stereo data only.
    // One channel is fed to audio stream and other to haptic stream for testing.
    if (force_haptic_path)
       audio_frame_size = haptic_frame_size = bytes_per_sample;

    for (size_t i = 0; i < frame_count; i++) {
        memcpy(audio_buffer + aud_index, audio_buffer + src_index,
               audio_frame_size);
        aud_index += audio_frame_size;
        src_index += audio_frame_size;

        if (adev->haptic_pcm)
            memcpy(haptic_buffer + hap_index, audio_buffer + src_index,
                   haptic_frame_size);
        hap_index += haptic_frame_size;
        src_index += haptic_frame_size;

        // This is required for testing only.
        // Discard haptic channel data.
        if (force_haptic_path)
            src_index += haptic_frame_size;
    }

    // write to audio pipeline
    ret = pcm_write(out->pcm, (void *)audio_buffer,
                    frame_count * audio_frame_size);

    // write to haptics pipeline
    if (adev->haptic_pcm)
        ret = pcm_write(adev->haptic_pcm, (void *)adev->haptic_buffer,
                        frame_count * haptic_frame_size);

    return ret;
}

#ifdef NO_AUDIO_OUT
static ssize_t out_write_for_no_output(struct audio_stream_out *stream,
                                       const void *buffer __unused, size_t bytes)
{
    struct stream_out *out = (struct stream_out *)stream;

    /* No Output device supported other than BT for playback.
     * Sleep for the amount of buffer duration
     */
    lock_output_stream(out);
    usleep(bytes * 1000000 / audio_stream_out_frame_size(
            (const struct audio_stream_out *)&out->stream) /
            out_get_sample_rate(&out->stream.common));
    pthread_mutex_unlock(&out->lock);
    return bytes;
}
#endif

static ssize_t out_write(struct audio_stream_out *stream, const void *buffer,
                         size_t bytes)
{
    struct stream_out *out = (struct stream_out *)stream;
    struct audio_device *adev = out->dev;
    ssize_t ret = 0;
    int channels = 0;
    const size_t frame_size = audio_stream_out_frame_size(stream);
    const size_t frames = (frame_size != 0) ? bytes / frame_size : bytes;
    struct audio_usecase *usecase = NULL;
    uint32_t compr_passthr = 0;

    ATRACE_BEGIN("out_write");
    lock_output_stream(out);

    if (CARD_STATUS_OFFLINE == out->card_status) {

        if (out->flags & AUDIO_OUTPUT_FLAG_COMPRESS_OFFLOAD) {
            /*during SSR for compress usecase we should return error to flinger*/
            ALOGD(" copl %s: sound card is not active/SSR state", __func__);
            pthread_mutex_unlock(&out->lock);
            ATRACE_END();
            return -ENETRESET;
        } else {
            ALOGD(" %s: sound card is not active/SSR state", __func__);
            ret= -EIO;
            goto exit;
        }
    }

    if (audio_extn_passthru_should_drop_data(out)) {
        ALOGV(" %s : Drop data as compress passthrough session is going on", __func__);
        ret = -EIO;
        goto exit;
    }

    if (out->usecase == USECASE_AUDIO_PLAYBACK_MMAP) {
        ret = -EINVAL;
        goto exit;
    }

    if (compare_device_type(&out->device_list, AUDIO_DEVICE_OUT_AUX_DIGITAL) &&
         !out->is_iec61937_info_available) {

        if (!audio_extn_passthru_is_passthrough_stream(out)) {
            out->is_iec61937_info_available = true;
        } else if (audio_extn_passthru_is_enabled()) {
            audio_extn_passthru_update_stream_configuration(adev, out, buffer, bytes);
            out->is_iec61937_info_available = true;

            if((out->format == AUDIO_FORMAT_DTS) ||
               (out->format == AUDIO_FORMAT_DTS_HD)) {
                ret = audio_extn_passthru_update_dts_stream_configuration(out,
                                                                buffer, bytes);
                if (ret) {
                    if (ret != -ENOSYS) {
                        out->is_iec61937_info_available = false;
                        ALOGD("iec61937 transmission info not yet updated retry");
                    }
                } else if (!out->standby) {
                    /* if stream has started and after that there is
                     * stream config change (iec transmission config)
                     * then trigger select_device to update backend configuration.
                     */
                    out->stream_config_changed = true;
                    pthread_mutex_lock(&adev->lock);
                    select_devices(adev, out->usecase);
                    if (!audio_extn_passthru_is_supported_backend_edid_cfg(adev, out)) {
                        pthread_mutex_unlock(&adev->lock);
                        ret = -EINVAL;
                        goto exit;
                    }
                    pthread_mutex_unlock(&adev->lock);
                    out->stream_config_changed = false;
                    out->is_iec61937_info_available = true;
                }
            }

#ifdef AUDIO_GKI_ENABLED
            /* out->compr_config.codec->reserved[0] is for compr_passthr */
            compr_passthr = out->compr_config.codec->reserved[0];
#else
            compr_passthr = out->compr_config.codec->compr_passthr;
#endif

            if ((channels < (int)audio_channel_count_from_out_mask(out->channel_mask)) &&
                (compr_passthr == PASSTHROUGH) &&
                (out->is_iec61937_info_available == true)) {
                    ALOGE("%s: ERROR: Unsupported channel config in passthrough mode", __func__);
                    ret = -EINVAL;
                    goto exit;
            }
        }
    }

    if (is_a2dp_out_device_type(&out->device_list) &&
        (audio_extn_a2dp_source_is_suspended())) {
        if (!(compare_device_type(&out->device_list, AUDIO_DEVICE_OUT_SPEAKER) ||
              compare_device_type(&out->device_list, AUDIO_DEVICE_OUT_SPEAKER_SAFE))) {
            if (!(out->flags & AUDIO_OUTPUT_FLAG_COMPRESS_OFFLOAD)) {
                ret = -EIO;
                goto exit;
            }
        }
    }

    if (out->standby) {
        out->standby = false;
        pthread_mutex_lock(&adev->lock);
        if (out->usecase == USECASE_COMPRESS_VOIP_CALL)
            ret = voice_extn_compress_voip_start_output_stream(out);
        else
            ret = start_output_stream(out);
        pthread_mutex_unlock(&adev->lock);
        /* ToDo: If use case is compress offload should return 0 */
        if (ret != 0) {
            out->standby = true;
            goto exit;
        }
        out->started = 1;
        if (last_known_cal_step != -1) {
            ALOGD("%s: retry previous failed cal level set", __func__);
            audio_hw_send_gain_dep_calibration(last_known_cal_step);
            last_known_cal_step = -1;
        }

        if ((out->is_iec61937_info_available == true) &&
            (audio_extn_passthru_is_passthrough_stream(out))&&
            (!audio_extn_passthru_is_supported_backend_edid_cfg(adev, out))) {
            ret = -EINVAL;
            goto exit;
        }
        if (out->set_dual_mono)
            audio_extn_send_dual_mono_mixing_coefficients(out);
    }

    if (adev->is_channel_status_set == false &&
            compare_device_type(&out->device_list,
                                AUDIO_DEVICE_OUT_AUX_DIGITAL)) {
        audio_utils_set_hdmi_channel_status(out, (void *)buffer, bytes);
        adev->is_channel_status_set = true;
    }

    if ((adev->use_old_pspd_mix_ctrl == true) &&
        (out->pspd_coeff_sent == false)) {
        /*
         * Need to resend pspd coefficients after stream started for
         * older kernel version as it does not save the coefficients
         * and also stream has to be started for coeff to apply.
         */
        usecase = get_usecase_from_list(adev, out->usecase);
        if (usecase != NULL) {
            audio_extn_set_custom_mtmx_params_v2(adev, usecase, true);
            out->pspd_coeff_sent = true;
        }
    }

    if (is_offload_usecase(out->usecase)) {
        ALOGVV("copl(%p): writing buffer (%zu bytes) to compress device", out, bytes);
        if (out->send_new_metadata) {
            ALOGD("copl(%p):send new gapless metadata", out);
            compress_set_gapless_metadata(out->compr, &out->gapless_mdata);
            out->send_new_metadata = 0;
            if (out->send_next_track_params && out->is_compr_metadata_avail) {
                ALOGD("copl(%p):send next track params in gapless", out);
                compress_set_next_track_param(out->compr, &(out->compr_config.codec->options));
                out->send_next_track_params = false;
                out->is_compr_metadata_avail = false;
            }
        }
        if (!(out->flags & AUDIO_OUTPUT_FLAG_COMPRESS_OFFLOAD) &&
                      (out->convert_buffer) != NULL) {

            if ((bytes > out->hal_fragment_size)) {
                ALOGW("Error written bytes %zu > %d (fragment_size)",
                       bytes, out->hal_fragment_size);
                pthread_mutex_unlock(&out->lock);
                ATRACE_END();
                return -EINVAL;
            } else {
                audio_format_t dst_format = out->hal_op_format;
                audio_format_t src_format = out->hal_ip_format;

                /* prevent division-by-zero */
                uint32_t bitwidth_src = format_to_bitwidth_table[src_format];
                uint32_t bitwidth_dst = format_to_bitwidth_table[dst_format];
                if ((bitwidth_src == 0) || (bitwidth_dst == 0)) {
                    ALOGE("%s: Error bitwidth == 0", __func__);
                    pthread_mutex_unlock(&out->lock);
                    ATRACE_END();
                    return -EINVAL;
                }

                uint32_t frames = bytes / format_to_bitwidth_table[src_format];
                uint32_t bytes_to_write = frames * format_to_bitwidth_table[dst_format];

                memcpy_by_audio_format(out->convert_buffer,
                                       dst_format,
                                       buffer,
                                       src_format,
                                       frames);

                ret = compress_write(out->compr, out->convert_buffer,
                                     bytes_to_write);

                /*Convert written bytes in audio flinger format*/
                if (ret > 0)
                    ret = ((ret * format_to_bitwidth_table[out->format]) /
                           format_to_bitwidth_table[dst_format]);
            }
        } else
            ret = compress_write(out->compr, buffer, bytes);

        if ((ret < 0 || ret == (ssize_t)bytes) && !out->non_blocking)
            update_frames_written(out, bytes);

        if (ret < 0)
            ret = -errno;
        ALOGVV("%s: writing buffer (%zu bytes) to compress device returned %d", __func__, bytes, (int)ret);
        /*msg to cb thread only if non blocking write is enabled*/
        if (ret >= 0 && ret < (ssize_t)bytes && out->non_blocking) {
            ALOGD("No space available in compress driver, post msg to cb thread");
            send_offload_cmd_l(out, OFFLOAD_CMD_WAIT_FOR_BUFFER);
        } else if (-ENETRESET == ret) {
            ALOGE("copl %s: received sound card offline state on compress write", __func__);
            out->card_status = CARD_STATUS_OFFLINE;
            pthread_mutex_unlock(&out->lock);
            out_on_error(&out->stream.common);
            ATRACE_END();
            return ret;
        }

        /* Call compr start only when non-zero bytes of data is there to be rendered */
        if (!out->playback_started && ret > 0) {
            int status = compress_start(out->compr);
            if (status < 0) {
                ret = status;
                ALOGE("%s: compr start failed with err %d", __func__, errno);
                goto exit;
            }
            audio_extn_dts_eagle_fade(adev, true, out);
            out->playback_started = 1;
            out->offload_state = OFFLOAD_STATE_PLAYING;

            audio_extn_dts_notify_playback_state(out->usecase, 0, out->sample_rate,
                                                     popcount(out->channel_mask),
                                                     out->playback_started);
        }
        pthread_mutex_unlock(&out->lock);
        ATRACE_END();
        return ret;
    } else {
        if (out->pcm) {
            size_t bytes_to_write = bytes;
            if (out->muted)
                memset((void *)buffer, 0, bytes);
            ALOGV("%s: frames=%zu, frame_size=%zu, bytes_to_write=%zu",
                     __func__, frames, frame_size, bytes_to_write);

            if (out->usecase == USECASE_INCALL_MUSIC_UPLINK ||
                out->usecase == USECASE_INCALL_MUSIC_UPLINK2 ||
                (out->usecase == USECASE_AUDIO_PLAYBACK_VOIP &&
                 !audio_extn_utils_is_vendor_enhanced_fwk())) {
                size_t channel_count = audio_channel_count_from_out_mask(out->channel_mask);
                int16_t *src = (int16_t *)buffer;
                int16_t *dst = (int16_t *)buffer;

                LOG_ALWAYS_FATAL_IF(channel_count > 2 ||
                                    out->format != AUDIO_FORMAT_PCM_16_BIT,
                                    "out_write called for %s use case with wrong properties",
                                    use_case_table[out->usecase]);

                /*
                 * FIXME: this can be removed once audio flinger mixer supports
                 * mono output
                 */

                /*
                 * Code below goes over each frame in the buffer and adds both
                 * L and R samples and then divides by 2 to convert to mono
                 */
                if (channel_count == 2) {
                    for (size_t i = 0; i < frames ; i++, dst++, src += 2) {
                        *dst = (int16_t)(((int32_t)src[0] + (int32_t)src[1]) >> 1);
                    }
                    bytes_to_write /= 2;
                }
            }
            ALOGVV("%s: writing buffer (%zu bytes) to pcm device", __func__, bytes);

            long ns = 0;

            if (out->config.rate)
                ns = pcm_bytes_to_frames(out->pcm, bytes)*1000000000LL/
                                                     out->config.rate;

            request_out_focus(out, ns);
            bool use_mmap = is_mmap_usecase(out->usecase) || out->realtime;

            if (use_mmap)
                ret = pcm_mmap_write(out->pcm, (void *)buffer, bytes_to_write);
            else if (out->hal_op_format != out->hal_ip_format &&
                       out->convert_buffer != NULL) {

                memcpy_by_audio_format(out->convert_buffer,
                                       out->hal_op_format,
                                       buffer,
                                       out->hal_ip_format,
                                       out->config.period_size * out->config.channels);

                ret = pcm_write(out->pcm, out->convert_buffer,
                                 (out->config.period_size *
                                 out->config.channels *
                                 format_to_bitwidth_table[out->hal_op_format]));
            } else {
                /*
                 * To avoid underrun in DSP when the application is not pumping
                 * data at required rate, check for the no. of bytes and ignore
                 * pcm_write if it is less than actual buffer size.
                 * It is a work around to a change in compress VOIP driver.
                 */
                if ((out->flags & AUDIO_OUTPUT_FLAG_VOIP_RX) &&
                    bytes < (out->config.period_size * out->config.channels *
                    audio_bytes_per_sample(out->format))) {
                    size_t voip_buf_size =
                        out->config.period_size * out->config.channels *
                        audio_bytes_per_sample(out->format);
                    ALOGE("%s:VOIP underrun: bytes received %zu, required:%zu\n",
                            __func__, bytes, voip_buf_size);
                    usleep(((uint64_t)voip_buf_size - bytes) *
                           1000000 / audio_stream_out_frame_size(stream) /
                           out_get_sample_rate(&out->stream.common));
                    ret = 0;
                } else {
                    if (out->usecase == USECASE_AUDIO_PLAYBACK_WITH_HAPTICS)
                        ret = split_and_write_audio_haptic_data(out, buffer, bytes);
                    else
                        ret = pcm_write(out->pcm, (void *)buffer, bytes_to_write);
                }
            }

            release_out_focus(out);

            if (ret < 0)
                ret = -errno;
            else if (ret > 0)
                ret = -EINVAL;
        }
    }

exit:
    update_frames_written(out, bytes);
    if (-ENETRESET == ret) {
        out->card_status = CARD_STATUS_OFFLINE;
    }
    pthread_mutex_unlock(&out->lock);

    if (ret != 0) {
        if (out->pcm)
            ALOGE("%s: error %d, %s", __func__, (int)ret, pcm_get_error(out->pcm));
        if (out->usecase == USECASE_COMPRESS_VOIP_CALL) {
            pthread_mutex_lock(&adev->lock);
            voice_extn_compress_voip_close_output_stream(&out->stream.common);
            out->started = 0;
            pthread_mutex_unlock(&adev->lock);
            out->standby = true;
        }
        out_on_error(&out->stream.common);
        if (!(out->flags & AUDIO_OUTPUT_FLAG_COMPRESS_OFFLOAD)) {
            /* prevent division-by-zero */
            uint32_t stream_size = audio_stream_out_frame_size(stream);
            uint32_t srate = out_get_sample_rate(&out->stream.common);

            if ((stream_size == 0) || (srate == 0)) {
                ALOGE("%s: stream_size= %d, srate = %d", __func__, stream_size, srate);
                ATRACE_END();
                return -EINVAL;
             }
             usleep((uint64_t)bytes * 1000000 / stream_size / srate);
        }
        if (audio_extn_passthru_is_passthrough_stream(out)) {
                //ALOGE("%s: write error, ret = %zd", __func__, ret);
                ATRACE_END();
                return ret;
        }
    }
    ATRACE_END();
    return bytes;
}

static int out_get_render_position(const struct audio_stream_out *stream,
                                   uint32_t *dsp_frames)
{
    struct stream_out *out = (struct stream_out *)stream;

    if (dsp_frames == NULL)
        return -EINVAL;

    *dsp_frames = 0;
    if (is_offload_usecase(out->usecase)) {
        ssize_t ret = 0;

        /* Below piece of code is not guarded against any lock beacuse audioFliner serializes
         * this operation and adev_close_output_stream(where out gets reset).
         */
        if (!out->non_blocking && !(out->flags & AUDIO_OUTPUT_FLAG_COMPRESS_OFFLOAD)) {
            *dsp_frames = get_actual_pcm_frames_rendered(out, NULL);
             ALOGVV("dsp_frames %d sampleRate %d",(int)*dsp_frames,out->sample_rate);
             adjust_frames_for_device_delay(out, dsp_frames);
             return 0;
        }

        lock_output_stream(out);
        if (out->compr != NULL && out->non_blocking) {
            ret = compress_get_tstamp(out->compr, (unsigned long *)dsp_frames,
                    &out->sample_rate);
            if (ret < 0)
                ret = -errno;
            ALOGVV("%s rendered frames %d sample_rate %d",
                    __func__, *dsp_frames, out->sample_rate);
        }
        if (-ENETRESET == ret) {
            ALOGE(" ERROR: sound card not active Unable to get time stamp from compress driver");
            out->card_status = CARD_STATUS_OFFLINE;
            ret = -EINVAL;
        } else if(ret < 0) {
            ALOGE(" ERROR: Unable to get time stamp from compress driver");
            ret = -EINVAL;
        } else if (out->card_status == CARD_STATUS_OFFLINE) {
            /*
             * Handle corner case where compress session is closed during SSR
             * and timestamp is queried
             */
            ALOGE(" ERROR: sound card not active, return error");
            ret = -EINVAL;
        } else if (out->prev_card_status_offline) {
            ALOGE("ERROR: previously sound card was offline,return error");
            ret = -EINVAL;
        } else {
            ret = 0;
            adjust_frames_for_device_delay(out, dsp_frames);
        }
        pthread_mutex_unlock(&out->lock);
        return ret;
    } else if (audio_is_linear_pcm(out->format)) {
        *dsp_frames = out->written;
        adjust_frames_for_device_delay(out, dsp_frames);
        return 0;
    } else
        return -EINVAL;
}

static int out_add_audio_effect(const struct audio_stream *stream __unused,
                                effect_handle_t effect __unused)
{
    return 0;
}

static int out_remove_audio_effect(const struct audio_stream *stream __unused,
                                   effect_handle_t effect __unused)
{
    return 0;
}

static int out_get_next_write_timestamp(const struct audio_stream_out *stream __unused,
                                        int64_t *timestamp __unused)
{
    return -ENOSYS;
}

static int out_get_presentation_position(const struct audio_stream_out *stream,
                                   uint64_t *frames, struct timespec *timestamp)
{
    struct stream_out *out = (struct stream_out *)stream;
    int ret = -ENODATA;
    unsigned long dsp_frames;

    /* below piece of code is not guarded against any lock because audioFliner serializes
     * this operation and adev_close_output_stream( where out gets reset).
     */
    if (is_offload_usecase(out->usecase) && !out->non_blocking &&
        !(out->flags & AUDIO_OUTPUT_FLAG_COMPRESS_OFFLOAD)) {
        *frames = get_actual_pcm_frames_rendered(out, timestamp);
        ALOGVV("frames %lld playedat %lld",(long long int)*frames,
             timestamp->tv_sec * 1000000LL + timestamp->tv_nsec / 1000);
        return 0;
    }

    lock_output_stream(out);

    if (is_offload_usecase(out->usecase) && out->compr != NULL && out->non_blocking) {
        ret = compress_get_tstamp(out->compr, &dsp_frames,
                 &out->sample_rate);
        // Adjustment accounts for A2dp encoder latency with offload usecases
        // Note: Encoder latency is returned in ms.
        if (is_a2dp_out_device_type(&out->device_list)) {
            unsigned long offset =
                        (audio_extn_a2dp_get_encoder_latency() * out->sample_rate / 1000);
            dsp_frames = (dsp_frames > offset) ? (dsp_frames - offset) : 0;
        }
        ALOGVV("%s rendered frames %ld sample_rate %d",
               __func__, dsp_frames, out->sample_rate);
        *frames = dsp_frames;
        if (ret < 0)
            ret = -errno;
        if (-ENETRESET == ret) {
            ALOGE(" ERROR: sound card not active Unable to get time stamp from compress driver");
            out->card_status = CARD_STATUS_OFFLINE;
            ret = -EINVAL;
        } else
            ret = 0;
         /* this is the best we can do */
        clock_gettime(CLOCK_MONOTONIC, timestamp);
    } else {
        if (out->pcm) {
            unsigned int avail;
            if (pcm_get_htimestamp(out->pcm, &avail, timestamp) == 0) {
                size_t kernel_buffer_size = out->config.period_size * out->config.period_count;

                uint64_t signed_frames = 0;
                uint64_t frames_temp = 0;

                frames_temp = (kernel_buffer_size > avail) ? (kernel_buffer_size - avail) : 0;
                if (out->written >= frames_temp)
                    signed_frames = out->written - frames_temp;

                // This adjustment accounts for buffering after app processor.
                // It is based on estimated DSP latency per use case, rather than exact.
                frames_temp = platform_render_latency(out->usecase) * out->sample_rate / 1000000LL;
                if (signed_frames >= frames_temp)
                    signed_frames -= frames_temp;

                // Adjustment accounts for A2dp encoder latency with non offload usecases
                // Note: Encoder latency is returned in ms, while platform_render_latency in us.
                if (is_a2dp_out_device_type(&out->device_list)) {
                    frames_temp = audio_extn_a2dp_get_encoder_latency() * out->sample_rate / 1000;
                    if (signed_frames >= frames_temp)
                        signed_frames -= frames_temp;
                }

                // It would be unusual for this value to be negative, but check just in case ...
                *frames = signed_frames;
                ret = 0;
            }
        } else if (out->card_status == CARD_STATUS_OFFLINE) {
            *frames = out->written;
            clock_gettime(CLOCK_MONOTONIC, timestamp);
            if (is_offload_usecase(out->usecase))
                ret = -EINVAL;
            else
                ret = 0;
        }
    }
    pthread_mutex_unlock(&out->lock);
    return ret;
}

static int out_set_callback(struct audio_stream_out *stream,
            stream_callback_t callback, void *cookie)
{
    struct stream_out *out = (struct stream_out *)stream;
    int ret;

    ALOGV("%s", __func__);
    lock_output_stream(out);
    out->client_callback = callback;
    out->client_cookie = cookie;
    if (out->adsp_hdlr_stream_handle) {
        ret = audio_extn_adsp_hdlr_stream_set_callback(
                                out->adsp_hdlr_stream_handle,
                                callback,
                                cookie);
        if (ret)
            ALOGW("%s:adsp hdlr callback registration failed %d",
                   __func__, ret);
    }
    pthread_mutex_unlock(&out->lock);
    return 0;
}

static int out_pause(struct audio_stream_out* stream)
{
    struct stream_out *out = (struct stream_out *)stream;
    int status = -ENOSYS;
    ALOGV("%s", __func__);
    if (is_offload_usecase(out->usecase)) {
        ALOGD("copl(%p):pause compress driver", out);
        lock_output_stream(out);
        if (out->compr != NULL && out->offload_state == OFFLOAD_STATE_PLAYING) {
            if (out->card_status != CARD_STATUS_OFFLINE)
                status = compress_pause(out->compr);

            out->offload_state = OFFLOAD_STATE_PAUSED;

            if (audio_extn_passthru_is_active()) {
                ALOGV("offload use case, pause passthru");
                audio_extn_passthru_on_pause(out);
            }

            audio_extn_dts_eagle_fade(adev, false, out);
            audio_extn_dts_notify_playback_state(out->usecase, 0,
                                                 out->sample_rate, popcount(out->channel_mask),
                                                 0);
        }
        pthread_mutex_unlock(&out->lock);
    }
    return status;
}

static int out_resume(struct audio_stream_out* stream)
{
    struct stream_out *out = (struct stream_out *)stream;
    int status = -ENOSYS;
    ALOGV("%s", __func__);
    if (is_offload_usecase(out->usecase)) {
        ALOGD("copl(%p):resume compress driver", out);
        status = 0;
        lock_output_stream(out);
        if (out->compr != NULL && out->offload_state == OFFLOAD_STATE_PAUSED) {
            if (out->card_status != CARD_STATUS_OFFLINE) {
                status = compress_resume(out->compr);
            }
            if (!status) {
                out->offload_state = OFFLOAD_STATE_PLAYING;
            }
            audio_extn_dts_eagle_fade(adev, true, out);
            audio_extn_dts_notify_playback_state(out->usecase, 0, out->sample_rate,
                                                     popcount(out->channel_mask), 1);
        }
        pthread_mutex_unlock(&out->lock);
    }
    return status;
}

static int out_drain(struct audio_stream_out* stream, audio_drain_type_t type )
{
    struct stream_out *out = (struct stream_out *)stream;
    int status = -ENOSYS;
    ALOGV("%s", __func__);
    if (is_offload_usecase(out->usecase)) {
        lock_output_stream(out);
        if (type == AUDIO_DRAIN_EARLY_NOTIFY)
            status = send_offload_cmd_l(out, OFFLOAD_CMD_PARTIAL_DRAIN);
        else
            status = send_offload_cmd_l(out, OFFLOAD_CMD_DRAIN);
        pthread_mutex_unlock(&out->lock);
    }
    return status;
}

static int out_flush(struct audio_stream_out* stream)
{
    struct stream_out *out = (struct stream_out *)stream;
    ALOGV("%s", __func__);
    if (is_offload_usecase(out->usecase)) {
        ALOGD("copl(%p):calling compress flush", out);
        lock_output_stream(out);
        if (out->offload_state == OFFLOAD_STATE_PAUSED) {
            stop_compressed_output_l(out);
        } else {
            ALOGW("%s called in invalid state %d", __func__, out->offload_state);
        }
        out->written = 0;
        pthread_mutex_unlock(&out->lock);
        ALOGD("copl(%p):out of compress flush", out);
        return 0;
    }
    return -ENOSYS;
}

static int out_stop(const struct audio_stream_out* stream)
{
    struct stream_out *out = (struct stream_out *)stream;
    struct audio_device *adev = out->dev;
    int ret = -ENOSYS;

    ALOGV("%s", __func__);
    pthread_mutex_lock(&adev->lock);
    if (out->usecase == USECASE_AUDIO_PLAYBACK_MMAP && !out->standby &&
            out->playback_started && out->pcm != NULL) {
        pcm_stop(out->pcm);
        ret = stop_output_stream(out);
        out->playback_started = false;
    }
    pthread_mutex_unlock(&adev->lock);
    return ret;
}

static int out_start(const struct audio_stream_out* stream)
{
    struct stream_out *out = (struct stream_out *)stream;
    struct audio_device *adev = out->dev;
    int ret = -ENOSYS;

    ALOGV("%s", __func__);
    pthread_mutex_lock(&adev->lock);
    if (out->usecase == USECASE_AUDIO_PLAYBACK_MMAP && !out->standby &&
            !out->playback_started && out->pcm != NULL) {
        ret = start_output_stream(out);
        if (ret == 0) {
            out->playback_started = true;
        }
    }
    pthread_mutex_unlock(&adev->lock);
    return ret;
}

/*
 * Modify config->period_count based on min_size_frames
 */
static void adjust_mmap_period_count(struct pcm_config *config, int32_t min_size_frames)
{
    int periodCountRequested = (min_size_frames + config->period_size - 1)
                               / config->period_size;
    int periodCount = MMAP_PERIOD_COUNT_MIN;

    ALOGV("%s original config.period_size = %d config.period_count = %d",
          __func__, config->period_size, config->period_count);

    while (periodCount < periodCountRequested && (periodCount * 2) < MMAP_PERIOD_COUNT_MAX) {
        periodCount *= 2;
    }
    config->period_count = periodCount;

    ALOGV("%s requested config.period_count = %d", __func__, config->period_count);
}

// Read offset for the positional timestamp from a persistent vendor property.
// This is to workaround apparent inaccuracies in the timing information that
// is used by the AAudio timing model. The inaccuracies can cause glitches.
static int64_t get_mmap_out_time_offset() {
    const int32_t kDefaultOffsetMicros = 0;
    int32_t mmap_time_offset_micros = property_get_int32(
        "persist.vendor.audio.out_mmap_delay_micros", kDefaultOffsetMicros);
    ALOGI("mmap_time_offset_micros = %d for output", mmap_time_offset_micros);
    return mmap_time_offset_micros * (int64_t)1000;
}

static int out_create_mmap_buffer(const struct audio_stream_out *stream,
                                  int32_t min_size_frames,
                                  struct audio_mmap_buffer_info *info)
{
    struct stream_out *out = (struct stream_out *)stream;
    struct audio_device *adev = out->dev;
    int ret = 0;
    unsigned int offset1 = 0;
    unsigned int frames1 = 0;
    const char *step = "";
    uint32_t mmap_size;
    uint32_t buffer_size;

    ALOGD("%s", __func__);
    lock_output_stream(out);
    pthread_mutex_lock(&adev->lock);

    if (CARD_STATUS_OFFLINE == out->card_status ||
        CARD_STATUS_OFFLINE == adev->card_status) {
        ALOGW("out->card_status or adev->card_status offline, try again");
        ret = -EIO;
        goto exit;
    }
    if (info == NULL || min_size_frames == 0) {
        ALOGE("%s: info = %p, min_size_frames = %d", __func__, info, min_size_frames);
        ret = -EINVAL;
        goto exit;
    }
    if (out->usecase != USECASE_AUDIO_PLAYBACK_MMAP || !out->standby) {
        ALOGE("%s: usecase = %d, standby = %d", __func__, out->usecase, out->standby);
        ret = -ENOSYS;
        goto exit;
    }
    out->pcm_device_id = platform_get_pcm_device_id(out->usecase, PCM_PLAYBACK);
    if (out->pcm_device_id < 0) {
        ALOGE("%s: Invalid PCM device id(%d) for the usecase(%d)",
              __func__, out->pcm_device_id, out->usecase);
        ret = -EINVAL;
        goto exit;
    }

    adjust_mmap_period_count(&out->config, min_size_frames);

    ALOGD("%s: Opening PCM device card_id(%d) device_id(%d), channels %d",
          __func__, adev->snd_card, out->pcm_device_id, out->config.channels);
    out->pcm = pcm_open(adev->snd_card, out->pcm_device_id,
                        (PCM_OUT | PCM_MMAP | PCM_NOIRQ | PCM_MONOTONIC), &out->config);
    if (errno == ENETRESET && !pcm_is_ready(out->pcm)) {
        ALOGE("%s: pcm_open failed errno:%d\n", __func__, errno);
        out->card_status = CARD_STATUS_OFFLINE;
        adev->card_status = CARD_STATUS_OFFLINE;
        ret = -EIO;
        goto exit;
    }

    if (out->pcm == NULL || !pcm_is_ready(out->pcm)) {
        step = "open";
        ret = -ENODEV;
        goto exit;
    }
    ret = pcm_mmap_begin(out->pcm, &info->shared_memory_address, &offset1, &frames1);
    if (ret < 0)  {
        step = "begin";
        goto exit;
    }
    info->buffer_size_frames = pcm_get_buffer_size(out->pcm);
    buffer_size = pcm_frames_to_bytes(out->pcm, info->buffer_size_frames);
    info->burst_size_frames = out->config.period_size;
    ret = platform_get_mmap_data_fd(adev->platform,
                                    out->pcm_device_id, 0 /*playback*/,
                                    &info->shared_memory_fd,
                                    &mmap_size);
    if (ret < 0) {
        // Fall back to non exclusive mode
        info->shared_memory_fd = pcm_get_poll_fd(out->pcm);
    } else {
        out->mmap_shared_memory_fd = info->shared_memory_fd; // for closing later
        ALOGV("%s: opened mmap_shared_memory_fd = %d", __func__, out->mmap_shared_memory_fd);

        if (mmap_size < buffer_size) {
            step = "mmap";
            goto exit;
        }
        // FIXME: indicate exclusive mode support by returning a negative buffer size
        info->buffer_size_frames *= -1;
    }
    memset(info->shared_memory_address, 0, pcm_frames_to_bytes(out->pcm,
                                                               info->buffer_size_frames));

    ret = pcm_mmap_commit(out->pcm, 0, MMAP_PERIOD_SIZE);
    if (ret < 0) {
        step = "commit";
        goto exit;
    }

    out->mmap_time_offset_nanos = get_mmap_out_time_offset();

    out->standby = false;
    ret = 0;

    ALOGD("%s: got mmap buffer address %p info->buffer_size_frames %d",
          __func__, info->shared_memory_address, info->buffer_size_frames);

exit:
    if (ret != 0) {
        if (out->pcm == NULL) {
            ALOGE("%s: %s - %d", __func__, step, ret);
        } else {
            ALOGE("%s: %s %s", __func__, step, pcm_get_error(out->pcm));
            pcm_close(out->pcm);
            out->pcm = NULL;
        }
    }
    pthread_mutex_unlock(&adev->lock);
    pthread_mutex_unlock(&out->lock);
    return ret;
}

static int out_get_mmap_position(const struct audio_stream_out *stream,
                                  struct audio_mmap_position *position)
{
    struct stream_out *out = (struct stream_out *)stream;
    ALOGVV("%s", __func__);
    if (position == NULL) {
        return -EINVAL;
    }
    if (out->usecase != USECASE_AUDIO_PLAYBACK_MMAP) {
        ALOGE("%s: called on %s", __func__, use_case_table[out->usecase]);
        return -ENOSYS;
    }
    if (out->pcm == NULL) {
        return -ENOSYS;
    }

    struct timespec ts = { 0, 0 };
    int ret = pcm_mmap_get_hw_ptr(out->pcm, (unsigned int *)&position->position_frames, &ts);
    if (ret < 0) {
        ALOGE("%s: %s", __func__, pcm_get_error(out->pcm));
        return ret;
    }
    position->time_nanoseconds = ts.tv_sec*1000000000LL + ts.tv_nsec
            + out->mmap_time_offset_nanos;
    return 0;
}


/** audio_stream_in implementation **/
static uint32_t in_get_sample_rate(const struct audio_stream *stream)
{
    struct stream_in *in = (struct stream_in *)stream;

    return in->config.rate;
}

static int in_set_sample_rate(struct audio_stream *stream __unused,
                              uint32_t rate __unused)
{
    return -ENOSYS;
}

static size_t in_get_buffer_size(const struct audio_stream *stream)
{
    struct stream_in *in = (struct stream_in *)stream;

    if(in->usecase == USECASE_COMPRESS_VOIP_CALL)
        return voice_extn_compress_voip_in_get_buffer_size(in);
    else if(audio_extn_compr_cap_usecase_supported(in->usecase))
        return audio_extn_compr_cap_get_buffer_size(in->config.format);
    else if(audio_extn_cin_attached_usecase(in->usecase))
        return audio_extn_cin_get_buffer_size(in);

    return in->config.period_size * in->af_period_multiplier *
        audio_stream_in_frame_size((const struct audio_stream_in *)stream);
}

static uint32_t in_get_channels(const struct audio_stream *stream)
{
    struct stream_in *in = (struct stream_in *)stream;

    return in->channel_mask;
}

static audio_format_t in_get_format(const struct audio_stream *stream)
{
    struct stream_in *in = (struct stream_in *)stream;

    return in->format;
}

static int in_set_format(struct audio_stream *stream __unused,
                         audio_format_t format __unused)
{
    return -ENOSYS;
}

static int in_standby(struct audio_stream *stream)
{
    struct stream_in *in = (struct stream_in *)stream;
    struct audio_device *adev = in->dev;
    int status = 0;
    ALOGD("%s: enter: stream (%p) usecase(%d: %s)", __func__,
          stream, in->usecase, use_case_table[in->usecase]);
    bool do_stop = true;

    lock_input_stream(in);
    if (!in->standby && in->is_st_session) {
        ALOGD("%s: sound trigger pcm stop lab", __func__);
        audio_extn_sound_trigger_stop_lab(in);
        if (adev->num_va_sessions > 0)
            adev->num_va_sessions--;
        in->standby = 1;
    }

    if (!in->standby) {
        if (adev->adm_deregister_stream)
            adev->adm_deregister_stream(adev->adm_data, in->capture_handle);

        pthread_mutex_lock(&adev->lock);
        in->standby = true;
        if (in->usecase == USECASE_COMPRESS_VOIP_CALL) {
            do_stop = false;
            voice_extn_compress_voip_close_input_stream(stream);
            ALOGD("VOIP input entered standby");
        } else if (in->usecase == USECASE_AUDIO_RECORD_MMAP) {
            do_stop = in->capture_started;
            in->capture_started = false;
            if (in->mmap_shared_memory_fd >= 0) {
                ALOGV("%s: closing mmap_shared_memory_fd = %d",
                      __func__, in->mmap_shared_memory_fd);
                close(in->mmap_shared_memory_fd);
                in->mmap_shared_memory_fd = -1;
            }
        } else {
            if (audio_extn_cin_attached_usecase(in->usecase))
                audio_extn_cin_close_input_stream(in);
        }

        if (in->pcm) {
            ATRACE_BEGIN("pcm_in_close");
            pcm_close(in->pcm);
            ATRACE_END();
            in->pcm = NULL;
        }

        if (in->source == AUDIO_SOURCE_VOICE_COMMUNICATION)
            adev->enable_voicerx = false;

        if (do_stop)
            status = stop_input_stream(in);

        if (in->source == AUDIO_SOURCE_VOICE_RECOGNITION) {
            if (adev->num_va_sessions > 0)
                adev->num_va_sessions--;
        }

        pthread_mutex_unlock(&adev->lock);
    }
    pthread_mutex_unlock(&in->lock);
    ALOGV("%s: exit:  status(%d)", __func__, status);
    return status;
}

static int in_dump(const struct audio_stream *stream,
                   int fd)
{
    struct stream_in *in = (struct stream_in *)stream;

    // We try to get the lock for consistency,
    // but it isn't necessary for these variables.
    // If we're not in standby, we may be blocked on a read.
    const bool locked = (pthread_mutex_trylock(&in->lock) == 0);
    dprintf(fd, "      Standby: %s\n", in->standby ? "yes" : "no");
    dprintf(fd, "      Frames read: %lld\n", (long long)in->frames_read);
    dprintf(fd, "      Frames muted: %lld\n", (long long)in->frames_muted);

    if (locked) {
        pthread_mutex_unlock(&in->lock);
    }

    // dump error info
    (void)error_log_dump(
            in->error_log, fd, "      " /* prefix */, 0 /* lines */, 0 /* limit_ns */);

    return 0;
}

static void in_snd_mon_cb(void * stream, struct str_parms * parms)
{
    if (!stream || !parms)
        return;

    struct stream_in *in = (struct stream_in *)stream;
    struct audio_device *adev = in->dev;

    card_status_t status;
    int card;
    if (parse_snd_card_status(parms, &card, &status) < 0)
        return;

    pthread_mutex_lock(&adev->lock);
    bool valid_cb = (card == adev->snd_card);
    pthread_mutex_unlock(&adev->lock);

    if (!valid_cb)
        return;

    lock_input_stream(in);
    if (in->card_status != status)
        in->card_status = status;
    pthread_mutex_unlock(&in->lock);

    ALOGW("in_snd_mon_cb for card %d usecase %s, status %s", card,
          use_case_table[in->usecase],
          status == CARD_STATUS_OFFLINE ? "offline" : "online");

    // a better solution would be to report error back to AF and let
    // it put the stream to standby
    if (status == CARD_STATUS_OFFLINE)
        in_standby(&in->stream.common);

    return;
}

int route_input_stream(struct stream_in *in,
                       struct listnode *devices,
                       audio_source_t source)
{
    struct audio_device *adev = in->dev;
    int ret = 0;

    lock_input_stream(in);
    pthread_mutex_lock(&adev->lock);

    /* no audio source uses val == 0 */
    if ((in->source != source) && (source != AUDIO_SOURCE_DEFAULT)) {
        in->source = source;
        if ((in->source == AUDIO_SOURCE_VOICE_COMMUNICATION) &&
            (in->dev->mode == AUDIO_MODE_IN_COMMUNICATION) &&
            (voice_extn_compress_voip_is_format_supported(in->format)) &&
            (in->config.rate == 8000 || in->config.rate == 16000 ||
             in->config.rate == 32000 || in->config.rate == 48000 ) &&
            (audio_channel_count_from_in_mask(in->channel_mask) == 1)) {
            ret = voice_extn_compress_voip_open_input_stream(in);
            if (ret != 0) {
                ALOGE("%s: Compress voip input cannot be opened, error:%d",
                      __func__, ret);
            }
        }
    }

    if (!compare_devices(&in->device_list, devices) && !list_empty(devices) &&
          is_audio_in_device_type(devices)) {
        // Workaround: If routing to an non existing usb device, fail gracefully
        // The routing request will otherwise block during 10 second
        int card;
        struct str_parms *usb_addr =
                str_parms_create_str(get_usb_device_address(devices));
        if (is_usb_in_device_type(devices) && usb_addr &&
             (card = get_alive_usb_card(usb_addr)) >= 0) {
            ALOGW("%s: ignoring rerouting to non existing USB card %d", __func__, card);
            ret = -ENOSYS;
        } else {
            /* If recording is in progress, change the tx device to new device */
            assign_devices(&in->device_list, devices);
            if (!in->standby && !in->is_st_session) {
                ALOGV("update input routing change");
                // inform adm before actual routing to prevent glitches.
                if (adev->adm_on_routing_change) {
                    adev->adm_on_routing_change(adev->adm_data,
                                                in->capture_handle);
                    ret = select_devices(adev, in->usecase);
                    if (in->usecase == USECASE_AUDIO_RECORD_LOW_LATENCY)
                        adev->adm_routing_changed = true;
                }
            }
        }
        if (usb_addr)
            str_parms_destroy(usb_addr);
    }
    pthread_mutex_unlock(&adev->lock);
    pthread_mutex_unlock(&in->lock);

    ALOGD("%s: exit: status(%d)", __func__, ret);
    return ret;
}

static int in_set_parameters(struct audio_stream *stream, const char *kvpairs)
{
    struct stream_in *in = (struct stream_in *)stream;
    struct audio_device *adev = in->dev;
    struct str_parms *parms;
    char value[32];
    int ret = 0;

    ALOGD("%s: enter: kvpairs=%s", __func__, kvpairs);
    parms = str_parms_create_str(kvpairs);

    if (!parms)
        goto error;
    lock_input_stream(in);
    pthread_mutex_lock(&adev->lock);

    ret = str_parms_get_str(parms, AUDIO_PARAMETER_STREAM_PROFILE, value, sizeof(value));
    if (ret >= 0) {
        strlcpy(in->profile, value, sizeof(in->profile));
        ALOGV("updating stream profile with value '%s'", in->profile);
        audio_extn_utils_update_stream_input_app_type_cfg(adev->platform,
                                                          &adev->streams_input_cfg_list,
                                                          &in->device_list, in->flags, in->format,
                                                          in->sample_rate, in->bit_width,
                                                          in->profile, &in->app_type_cfg);
    }

    pthread_mutex_unlock(&adev->lock);
    pthread_mutex_unlock(&in->lock);

    str_parms_destroy(parms);
error:
    ALOGV("%s: exit: status(%d)", __func__, ret);
    return ret;
}

static char* in_get_parameters(const struct audio_stream *stream,
                               const char *keys)
{
    struct stream_in *in = (struct stream_in *)stream;
    struct str_parms *query = str_parms_create_str(keys);
    char *str;
    struct str_parms *reply = str_parms_create();

    if (!query || !reply) {
        if (reply) {
            str_parms_destroy(reply);
        }
        if (query) {
            str_parms_destroy(query);
        }
        ALOGE("in_get_parameters: failed to create query or reply");
        return NULL;
    }

    ALOGV("%s: enter: keys - %s %s ", __func__, use_case_table[in->usecase], keys);

    voice_extn_in_get_parameters(in, query, reply);

    stream_get_parameter_channels(query, reply,
                                  &in->supported_channel_masks[0]);
    stream_get_parameter_formats(query, reply,
                                 &in->supported_formats[0]);
    stream_get_parameter_rates(query, reply,
                               &in->supported_sample_rates[0]);
    str = str_parms_to_str(reply);
    str_parms_destroy(query);
    str_parms_destroy(reply);

    ALOGV("%s: exit: returns - %s", __func__, str);
    return str;
}

static int in_set_gain(struct audio_stream_in *stream,
                       float gain)
{
    struct stream_in *in = (struct stream_in *)stream;
    char mixer_ctl_name[128];
    struct mixer_ctl *ctl;
    int ctl_value;

    ALOGV("%s: gain %f", __func__, gain);

    if (stream == NULL)
        return -EINVAL;

    /* in_set_gain() only used to silence MMAP capture for now */
    if (in->usecase != USECASE_AUDIO_RECORD_MMAP)
        return -ENOSYS;

    snprintf(mixer_ctl_name, sizeof(mixer_ctl_name), "Capture %d Volume", in->pcm_device_id);

    ctl = mixer_get_ctl_by_name(in->dev->mixer, mixer_ctl_name);
    if (!ctl) {
        ALOGW("%s: Could not get ctl for mixer cmd - %s",
              __func__, mixer_ctl_name);
        return -ENOSYS;
    }

    if (gain < RECORD_GAIN_MIN)
        gain  = RECORD_GAIN_MIN;
    else if (gain > RECORD_GAIN_MAX)
         gain = RECORD_GAIN_MAX;
    ctl_value = (int)(RECORD_VOLUME_CTL_MAX * gain);

    mixer_ctl_set_value(ctl, 0, ctl_value);

    return 0;
}

static ssize_t in_read(struct audio_stream_in *stream, void *buffer,
                       size_t bytes)
{
    struct stream_in *in = (struct stream_in *)stream;

    if (in == NULL) {
        ALOGE("%s: stream_in ptr is NULL", __func__);
        return -EINVAL;
    }

    struct audio_device *adev = in->dev;
    int ret = -1;
    size_t bytes_read = 0, frame_size = 0;

    lock_input_stream(in);

    if (in->is_st_session) {
        ALOGVV(" %s: reading on st session bytes=%zu", __func__, bytes);
        /* Read from sound trigger HAL */
        audio_extn_sound_trigger_read(in, buffer, bytes);
        if (in->standby) {
            if (adev->num_va_sessions < UINT_MAX)
                adev->num_va_sessions++;
            in->standby = 0;
        }
        pthread_mutex_unlock(&in->lock);
        return bytes;
    }

    if (in->usecase == USECASE_AUDIO_RECORD_MMAP) {
        ret = -ENOSYS;
        goto exit;
    }

    if (in->usecase == USECASE_AUDIO_RECORD_LOW_LATENCY &&
        !in->standby && adev->adm_routing_changed) {
        ret = -ENOSYS;
        goto exit;
    }

    if (in->standby) {
        pthread_mutex_lock(&adev->lock);
        if (in->usecase == USECASE_COMPRESS_VOIP_CALL)
            ret = voice_extn_compress_voip_start_input_stream(in);
        else
            ret = start_input_stream(in);
        if (!ret && in->source == AUDIO_SOURCE_VOICE_RECOGNITION) {
            if (adev->num_va_sessions < UINT_MAX)
                adev->num_va_sessions++;
        }
        pthread_mutex_unlock(&adev->lock);
        if (ret != 0) {
            goto exit;
        }
        in->standby = 0;
    }

    /* Avoid read if capture_stopped is set */
    if (android_atomic_acquire_load(&(in->capture_stopped)) > 0) {
        ALOGD("%s: force stopped catpure session, ignoring read request", __func__);
        ret = -EINVAL;
        goto exit;
    }

    // what's the duration requested by the client?
    long ns = 0;

    if (in->pcm && in->config.rate)
        ns = pcm_bytes_to_frames(in->pcm, bytes)*1000000000LL/
                                             in->config.rate;

    ret = request_in_focus(in, ns);
    if (ret != 0)
        goto exit;
    bool use_mmap = is_mmap_usecase(in->usecase) || in->realtime;

    if (audio_extn_cin_attached_usecase(in->usecase)) {
        ret = audio_extn_cin_read(in, buffer, bytes, &bytes_read);
    } else if (in->pcm) {
        if (audio_extn_ssr_get_stream() == in) {
            ret = audio_extn_ssr_read(stream, buffer, bytes);
        } else if (audio_extn_compr_cap_usecase_supported(in->usecase)) {
            ret = audio_extn_compr_cap_read(in, buffer, bytes);
        } else if (use_mmap) {
            ret = pcm_mmap_read(in->pcm, buffer, bytes);
        } else if (audio_extn_ffv_get_stream() == in) {
            ret = audio_extn_ffv_read(stream, buffer, bytes);
        } else {
            ret = pcm_read(in->pcm, buffer, bytes);
            /* data from DSP comes in 24_8 format, convert it to 8_24 */
            if (!ret && bytes > 0 && (in->format == AUDIO_FORMAT_PCM_8_24_BIT)) {
                if (audio_extn_utils_convert_format_24_8_to_8_24(buffer, bytes)
                    != bytes) {
                    ret = -EINVAL;
                    goto exit;
                }
            } else if (ret < 0) {
                ret = -errno;
            }
        }
        /* bytes read is always set to bytes for non compress usecases */
        bytes_read = bytes;
    }

    release_in_focus(in);

    /*
     * Instead of writing zeroes here, we could trust the hardware to always
     * provide zeroes when muted. This is also muted with voice recognition
     * usecases so that other clients do not have access to voice recognition
     * data.
     */
    if ((ret == 0 && voice_get_mic_mute(adev) &&
         !voice_is_in_call_rec_stream(in) &&
         in->usecase != USECASE_AUDIO_RECORD_AFE_PROXY) ||
        (adev->num_va_sessions &&
         in->source != AUDIO_SOURCE_VOICE_RECOGNITION &&
         property_get_bool("persist.vendor.audio.va_concurrency_mute_enabled",
            false)))
        memset(buffer, 0, bytes);

exit:
    frame_size = audio_stream_in_frame_size(stream);
    if (frame_size > 0)
        in->frames_read += bytes_read/frame_size;

    if (-ENETRESET == ret)
        in->card_status = CARD_STATUS_OFFLINE;
    pthread_mutex_unlock(&in->lock);

    if (ret != 0) {
        if (in->usecase == USECASE_COMPRESS_VOIP_CALL) {
            pthread_mutex_lock(&adev->lock);
            voice_extn_compress_voip_close_input_stream(&in->stream.common);
            pthread_mutex_unlock(&adev->lock);
            in->standby = true;
        }
        if (!audio_extn_cin_attached_usecase(in->usecase)) {
            bytes_read = bytes;
            memset(buffer, 0, bytes);
        }
        in_standby(&in->stream.common);
        if (in->usecase == USECASE_AUDIO_RECORD_LOW_LATENCY)
            adev->adm_routing_changed = false;
        ALOGV("%s: read failed status %d- sleeping for buffer duration", __func__, ret);
        usleep((uint64_t)bytes * 1000000 / audio_stream_in_frame_size(stream) /
                                   in_get_sample_rate(&in->stream.common));
    }
    return bytes_read;
}

static uint32_t in_get_input_frames_lost(struct audio_stream_in *stream __unused)
{
    return 0;
}

static int in_get_capture_position(const struct audio_stream_in *stream,
                                   int64_t *frames, int64_t *time)
{
    if (stream == NULL || frames == NULL || time == NULL) {
        return -EINVAL;
    }
    struct stream_in *in = (struct stream_in *)stream;
    int ret = -ENOSYS;

    lock_input_stream(in);
    // note: ST sessions do not close the alsa pcm driver synchronously
    // on standby. Therefore, we may return an error even though the
    // pcm stream is still opened.
    if (in->standby) {
        ALOGE_IF(in->pcm != NULL && !in->is_st_session,
                 "%s stream in standby but pcm not NULL for non ST session", __func__);
        goto exit;
    }
    if (in->pcm) {
        struct timespec timestamp;
        unsigned int avail;
        if (pcm_get_htimestamp(in->pcm, &avail, &timestamp) == 0) {
            *frames = in->frames_read + avail;
            *time = timestamp.tv_sec * 1000000000LL + timestamp.tv_nsec;
            ret = 0;
        }
    }
exit:
    pthread_mutex_unlock(&in->lock);
    return ret;
}

static int in_update_effect_list(bool add, effect_handle_t effect,
                            struct listnode *head)
{
    struct listnode *node;
    struct in_effect_list *elist = NULL;
    struct in_effect_list *target = NULL;
    int ret = 0;

    if (!head)
        return ret;

    list_for_each(node, head) {
        elist = node_to_item(node, struct in_effect_list, list);
        if (elist->handle == effect) {
            target = elist;
            break;
        }
    }

    if (add) {
        if (target) {
            ALOGD("effect %p already exist", effect);
            return ret;
        }

        target = (struct in_effect_list *)
                     calloc(1, sizeof(struct in_effect_list));

        if (!target) {
            ALOGE("%s:fail to allocate memory", __func__);
            return -ENOMEM;
        }

        target->handle = effect;
        list_add_tail(head, &target->list);
    } else {
        if (target) {
            list_remove(&target->list);
            free(target);
        }
    }

    return ret;
}

static int add_remove_audio_effect(const struct audio_stream *stream,
                                   effect_handle_t effect,
                                   bool enable)
{
    struct stream_in *in = (struct stream_in *)stream;
    int status = 0;
    effect_descriptor_t desc;

    status = (*effect)->get_descriptor(effect, &desc);
    ALOGV("%s: status %d in->standby %d enable:%d", __func__, status, in->standby, enable);

    if (status != 0)
        return status;

    lock_input_stream(in);
    pthread_mutex_lock(&in->dev->lock);
    if ((in->source == AUDIO_SOURCE_VOICE_COMMUNICATION ||
            in->source == AUDIO_SOURCE_VOICE_RECOGNITION ||
            adev->mode == AUDIO_MODE_IN_COMMUNICATION) &&
            (memcmp(&desc.type, FX_IID_AEC, sizeof(effect_uuid_t)) == 0)) {

        in_update_effect_list(enable, effect, &in->aec_list);
        enable = !list_empty(&in->aec_list);
        if (enable == in->enable_aec)
            goto exit;

        in->enable_aec = enable;
        ALOGD("AEC enable %d", enable);

        if (in->source == AUDIO_SOURCE_VOICE_COMMUNICATION ||
            in->dev->mode == AUDIO_MODE_IN_COMMUNICATION) {
            in->dev->enable_voicerx = enable;
            struct audio_usecase *usecase;
            struct listnode *node;
            list_for_each(node, &in->dev->usecase_list) {
                usecase = node_to_item(node, struct audio_usecase, list);
                if (usecase->type == PCM_PLAYBACK)
                    select_devices(in->dev, usecase->id);
            }
        }
        if (!in->standby) {
            if (enable_disable_effect(in->dev, EFFECT_AEC, enable) == ENOSYS)
                select_devices(in->dev, in->usecase);
        }

    }
    if (memcmp(&desc.type, FX_IID_NS, sizeof(effect_uuid_t)) == 0) {

        in_update_effect_list(enable, effect, &in->ns_list);
        enable = !list_empty(&in->ns_list);
        if (enable == in->enable_ns)
            goto exit;

        in->enable_ns = enable;
        ALOGD("NS enable %d", enable);
        if (!in->standby) {
            if (in->source == AUDIO_SOURCE_VOICE_COMMUNICATION ||
                in->dev->mode == AUDIO_MODE_IN_COMMUNICATION) {
                if (enable_disable_effect(in->dev, EFFECT_NS, enable) == ENOSYS)
                    select_devices(in->dev, in->usecase);
            } else
                select_devices(in->dev, in->usecase);
        }
    }
exit:
    pthread_mutex_unlock(&in->dev->lock);
    pthread_mutex_unlock(&in->lock);

    return 0;
}

static int in_add_audio_effect(const struct audio_stream *stream,
                               effect_handle_t effect)
{
    ALOGV("%s: effect %p", __func__, effect);
    return add_remove_audio_effect(stream, effect, true);
}

static int in_remove_audio_effect(const struct audio_stream *stream,
                                  effect_handle_t effect)
{
    ALOGV("%s: effect %p", __func__, effect);
    return add_remove_audio_effect(stream, effect, false);
}

streams_input_ctxt_t *in_get_stream(struct audio_device *dev,
                                  audio_io_handle_t input)
{
    struct listnode *node;

    list_for_each(node, &dev->active_inputs_list) {
        streams_input_ctxt_t *in_ctxt = node_to_item(node,
                                                     streams_input_ctxt_t,
                                                     list);
        if (in_ctxt->input->capture_handle == input) {
            return in_ctxt;
        }
    }
    return NULL;
}

streams_output_ctxt_t *out_get_stream(struct audio_device *dev,
                                  audio_io_handle_t output)
{
    struct listnode *node;

    list_for_each(node, &dev->active_outputs_list) {
        streams_output_ctxt_t *out_ctxt = node_to_item(node,
                                                     streams_output_ctxt_t,
                                                     list);
        if (out_ctxt->output->handle == output) {
            return out_ctxt;
        }
    }
    return NULL;
}

static int in_stop(const struct audio_stream_in* stream)
{
    struct stream_in *in = (struct stream_in *)stream;
    struct audio_device *adev = in->dev;

    int ret = -ENOSYS;
    ALOGV("%s", __func__);
    pthread_mutex_lock(&adev->lock);
    if (in->usecase == USECASE_AUDIO_RECORD_MMAP && !in->standby &&
            in->capture_started && in->pcm != NULL) {
        pcm_stop(in->pcm);
        ret = stop_input_stream(in);
        in->capture_started = false;
    }
    pthread_mutex_unlock(&adev->lock);
    return ret;
}

static int in_start(const struct audio_stream_in* stream)
{
    struct stream_in *in = (struct stream_in *)stream;
    struct audio_device *adev = in->dev;
    int ret = -ENOSYS;

    ALOGV("%s in %p", __func__, in);
    pthread_mutex_lock(&adev->lock);
    if (in->usecase == USECASE_AUDIO_RECORD_MMAP && !in->standby &&
            !in->capture_started && in->pcm != NULL) {
        if (!in->capture_started) {
            ret = start_input_stream(in);
            if (ret == 0) {
                in->capture_started = true;
            }
        }
    }
    pthread_mutex_unlock(&adev->lock);
    return ret;
}

// Read offset for the positional timestamp from a persistent vendor property.
// This is to workaround apparent inaccuracies in the timing information that
// is used by the AAudio timing model. The inaccuracies can cause glitches.
static int64_t in_get_mmap_time_offset() {
    const int32_t kDefaultOffsetMicros = 0;
    int32_t mmap_time_offset_micros = property_get_int32(
            "persist.vendor.audio.in_mmap_delay_micros", kDefaultOffsetMicros);
    ALOGI("mmap_time_offset_micros = %d for input", mmap_time_offset_micros);
    return mmap_time_offset_micros * (int64_t)1000;
}

static int in_create_mmap_buffer(const struct audio_stream_in *stream,
                                  int32_t min_size_frames,
                                  struct audio_mmap_buffer_info *info)
{
    struct stream_in *in = (struct stream_in *)stream;
    struct audio_device *adev = in->dev;
    int ret = 0;
    unsigned int offset1 = 0;
    unsigned int frames1 = 0;
    const char *step = "";
    uint32_t mmap_size = 0;
    uint32_t buffer_size = 0;

    pthread_mutex_lock(&adev->lock);
    ALOGV("%s in %p", __func__, in);

    if (CARD_STATUS_OFFLINE == in->card_status||
        CARD_STATUS_OFFLINE == adev->card_status) {
        ALOGW("in->card_status or adev->card_status offline, try again");
        ret = -EIO;
        goto exit;
    }

    if (info == NULL || min_size_frames == 0) {
        ALOGE("%s invalid argument info %p min_size_frames %d", __func__, info, min_size_frames);
        ret = -EINVAL;
        goto exit;
    }
    if (in->usecase != USECASE_AUDIO_RECORD_MMAP || !in->standby) {
        ALOGE("%s: usecase = %d, standby = %d", __func__, in->usecase, in->standby);
        ALOGV("%s in %p", __func__, in);
        ret = -ENOSYS;
        goto exit;
    }
    in->pcm_device_id = platform_get_pcm_device_id(in->usecase, PCM_CAPTURE);
    if (in->pcm_device_id < 0) {
        ALOGE("%s: Invalid PCM device id(%d) for the usecase(%d)",
              __func__, in->pcm_device_id, in->usecase);
        ret = -EINVAL;
        goto exit;
    }

    adjust_mmap_period_count(&in->config, min_size_frames);

    ALOGV("%s: Opening PCM device card_id(%d) device_id(%d), channels %d",
          __func__, adev->snd_card, in->pcm_device_id, in->config.channels);
    in->pcm = pcm_open(adev->snd_card, in->pcm_device_id,
                        (PCM_IN | PCM_MMAP | PCM_NOIRQ | PCM_MONOTONIC), &in->config);
    if (errno == ENETRESET && !pcm_is_ready(in->pcm)) {
        ALOGE("%s: pcm_open failed errno:%d\n", __func__, errno);
        in->card_status = CARD_STATUS_OFFLINE;
        adev->card_status = CARD_STATUS_OFFLINE;
        ret = -EIO;
        goto exit;
    }

    if (in->pcm == NULL || !pcm_is_ready(in->pcm)) {
        step = "open";
        ret = -ENODEV;
        goto exit;
    }

    ret = pcm_mmap_begin(in->pcm, &info->shared_memory_address, &offset1, &frames1);
    if (ret < 0)  {
        step = "begin";
        goto exit;
    }

    info->buffer_size_frames = pcm_get_buffer_size(in->pcm);
    buffer_size = pcm_frames_to_bytes(in->pcm, info->buffer_size_frames);
    info->burst_size_frames = in->config.period_size;
    ret = platform_get_mmap_data_fd(adev->platform,
                                    in->pcm_device_id, 1 /*capture*/,
                                    &info->shared_memory_fd,
                                    &mmap_size);
    if (ret < 0) {
        // Fall back to non exclusive mode
        info->shared_memory_fd = pcm_get_poll_fd(in->pcm);
    } else {
        in->mmap_shared_memory_fd = info->shared_memory_fd; // for closing later
        ALOGV("%s: opened mmap_shared_memory_fd = %d", __func__, in->mmap_shared_memory_fd);

        if (mmap_size < buffer_size) {
            step = "mmap";
            goto exit;
        }
        // FIXME: indicate exclusive mode support by returning a negative buffer size
        info->buffer_size_frames *= -1;
    }

    memset(info->shared_memory_address, 0, buffer_size);

    ret = pcm_mmap_commit(in->pcm, 0, MMAP_PERIOD_SIZE);
    if (ret < 0) {
        step = "commit";
        goto exit;
    }

    in->mmap_time_offset_nanos = in_get_mmap_time_offset();

    in->standby = false;
    ret = 0;

    ALOGV("%s: got mmap buffer address %p info->buffer_size_frames %d",
          __func__, info->shared_memory_address, info->buffer_size_frames);

exit:
    if (ret != 0) {
        if (in->pcm == NULL) {
            ALOGE("%s: %s - %d", __func__, step, ret);
        } else {
            ALOGE("%s: %s %s", __func__, step, pcm_get_error(in->pcm));
            pcm_close(in->pcm);
            in->pcm = NULL;
        }
    }
    pthread_mutex_unlock(&adev->lock);
    return ret;
}

static int in_get_mmap_position(const struct audio_stream_in *stream,
                                  struct audio_mmap_position *position)
{
    struct stream_in *in = (struct stream_in *)stream;
    ALOGVV("%s", __func__);
    if (position == NULL) {
        return -EINVAL;
    }
    if (in->usecase != USECASE_AUDIO_RECORD_MMAP) {
        return -ENOSYS;
    }
    if (in->pcm == NULL) {
        return -ENOSYS;
    }
    struct timespec ts = { 0, 0 };
    int ret = pcm_mmap_get_hw_ptr(in->pcm, (unsigned int *)&position->position_frames, &ts);
    if (ret < 0) {
        ALOGE("%s: %s", __func__, pcm_get_error(in->pcm));
        return ret;
    }
    position->time_nanoseconds = ts.tv_sec*1000000000LL + ts.tv_nsec
            + in->mmap_time_offset_nanos;
    return 0;
}

static int in_get_active_microphones(const struct audio_stream_in *stream,
                                     struct audio_microphone_characteristic_t *mic_array,
                                     size_t *mic_count) {
    struct stream_in *in = (struct stream_in *)stream;
    struct audio_device *adev = in->dev;
    ALOGVV("%s", __func__);

    lock_input_stream(in);
    pthread_mutex_lock(&adev->lock);
    int ret = platform_get_active_microphones(adev->platform,
                                              audio_channel_count_from_in_mask(in->channel_mask),
                                              in->usecase, mic_array, mic_count);
    pthread_mutex_unlock(&adev->lock);
    pthread_mutex_unlock(&in->lock);

    return ret;
}

static int adev_get_microphones(const struct audio_hw_device *dev,
                                struct audio_microphone_characteristic_t *mic_array,
                                size_t *mic_count) {
    struct audio_device *adev = (struct audio_device *)dev;
    ALOGVV("%s", __func__);

    pthread_mutex_lock(&adev->lock);
    int ret = platform_get_microphones(adev->platform, mic_array, mic_count);
    pthread_mutex_unlock(&adev->lock);

    return ret;
}

static void in_update_sink_metadata(struct audio_stream_in *stream,
                                    const struct sink_metadata *sink_metadata) {

    if (stream == NULL
            || sink_metadata == NULL
            || sink_metadata->tracks == NULL) {
        return;
    }

    int error = 0;
    struct stream_in *in = (struct stream_in *)stream;
    struct audio_device *adev = in->dev;
    struct listnode devices;

    list_init(&devices);

    if (sink_metadata->track_count != 0)
        reassign_device_list(&devices, sink_metadata->tracks->dest_device, "");

    lock_input_stream(in);
    pthread_mutex_lock(&adev->lock);
    ALOGV("%s: in->usecase: %d, device: %x", __func__, in->usecase, get_device_types(&devices));

    if (in->usecase == USECASE_AUDIO_RECORD_AFE_PROXY
            && !list_empty(&devices)
            && adev->voice_tx_output != NULL) {
        /* Use the rx device from afe-proxy record to route voice call because
           there is no routing if tx device is on primary hal and rx device
           is on other hal during voice call. */
        assign_devices(&adev->voice_tx_output->device_list, &devices);

        if (!voice_is_call_state_active(adev)) {
            if (adev->mode == AUDIO_MODE_IN_CALL) {
                adev->current_call_output = adev->voice_tx_output;
                error = voice_start_call(adev);
                if (error != 0)
                    ALOGE("%s: start voice call failed %d", __func__, error);
            }
        } else {
            adev->current_call_output = adev->voice_tx_output;
            voice_update_devices_for_all_voice_usecases(adev);
        }
    }

    pthread_mutex_unlock(&adev->lock);
    pthread_mutex_unlock(&in->lock);
}

int adev_open_output_stream(struct audio_hw_device *dev,
                            audio_io_handle_t handle,
                            audio_devices_t devices,
                            audio_output_flags_t flags,
                            struct audio_config *config,
                            struct audio_stream_out **stream_out,
                            const char *address)
{
    struct audio_device *adev = (struct audio_device *)dev;
    struct stream_out *out;
    int ret = 0, ip_hdlr_stream = 0, ip_hdlr_dev = 0;
    audio_format_t format;
    struct adsp_hdlr_stream_cfg hdlr_stream_cfg;
    bool is_direct_passthough = false;
    bool is_hdmi = devices & AUDIO_DEVICE_OUT_AUX_DIGITAL;
    bool is_usb_dev = audio_is_usb_out_device(devices) &&
                      (devices != AUDIO_DEVICE_OUT_USB_ACCESSORY);
    bool direct_dev = is_hdmi || is_usb_dev;
    bool use_db_as_primary =
         property_get_bool("vendor.audio.feature.deepbuffer_as_primary.enable",
                            false);
    bool force_haptic_path =
            property_get_bool("vendor.audio.test_haptic", false);
    bool is_voip_rx = flags & AUDIO_OUTPUT_FLAG_VOIP_RX;

    if (is_usb_dev && (!audio_extn_usb_connected(NULL))) {
        is_usb_dev = false;
        devices = AUDIO_DEVICE_OUT_SPEAKER;
        ALOGW("%s: ignore set device to non existing USB card, use output device(%#x)",
              __func__, devices);
    }

    *stream_out = NULL;

    pthread_mutex_lock(&adev->lock);
    if (out_get_stream(adev, handle) != NULL) {
        ALOGW("%s, output stream already opened", __func__);
        ret = -EEXIST;
    }
    pthread_mutex_unlock(&adev->lock);
    if (ret)
        return ret;

    out = (struct stream_out *)calloc(1, sizeof(struct stream_out));

    ALOGD("%s: enter: format(%#x) sample_rate(%d) channel_mask(%#x) devices(%#x) flags(%#x)\
        stream_handle(%p) address(%s)", __func__, config->format, config->sample_rate, config->channel_mask,
        devices, flags, &out->stream, address);


    if (!out) {
        return -ENOMEM;
    }

    pthread_mutex_init(&out->lock, (const pthread_mutexattr_t *) NULL);
    pthread_mutex_init(&out->pre_lock, (const pthread_mutexattr_t *) NULL);
    pthread_mutex_init(&out->compr_mute_lock, (const pthread_mutexattr_t *) NULL);
    pthread_mutex_init(&out->position_query_lock, (const pthread_mutexattr_t *) NULL);
    pthread_cond_init(&out->cond, (const pthread_condattr_t *) NULL);

    if (devices == AUDIO_DEVICE_NONE)
        devices = AUDIO_DEVICE_OUT_SPEAKER;

    out->flags = flags;
    list_init(&out->device_list);
    update_device_list(&out->device_list, devices, address, true /* add devices */);
    out->dev = adev;
    out->hal_op_format = out->hal_ip_format = format = out->format = config->format;
    out->sample_rate = config->sample_rate;
    out->channel_mask = config->channel_mask;
    if (out->channel_mask == AUDIO_CHANNEL_NONE)
        out->supported_channel_masks[0] = AUDIO_CHANNEL_OUT_STEREO;
    else
        out->supported_channel_masks[0] = out->channel_mask;
    out->handle = handle;
    out->bit_width = CODEC_BACKEND_DEFAULT_BIT_WIDTH;
    out->non_blocking = 0;
    out->convert_buffer = NULL;
    out->started = 0;
    out->a2dp_compress_mute = false;
    out->hal_output_suspend_supported = 0;
    out->dynamic_pm_qos_config_supported = 0;
    out->set_dual_mono = false;
    out->prev_card_status_offline = false;
    out->pspd_coeff_sent = false;
    out->mmap_shared_memory_fd = -1; // not open

    if ((flags & AUDIO_OUTPUT_FLAG_BD) &&
        (property_get_bool("vendor.audio.matrix.limiter.enable", false)))
        platform_set_device_params(out, DEVICE_PARAM_LIMITER_ID, 1);

    if (direct_dev &&
        (audio_is_linear_pcm(out->format) ||
         config->format == AUDIO_FORMAT_DEFAULT) &&
        out->flags == AUDIO_OUTPUT_FLAG_NONE) {
        audio_format_t req_format = config->format;
        audio_channel_mask_t req_channel_mask = config->channel_mask;
        uint32_t req_sample_rate = config->sample_rate;

        pthread_mutex_lock(&adev->lock);
        if (is_hdmi) {
            ALOGV("AUDIO_DEVICE_OUT_AUX_DIGITAL and DIRECT|OFFLOAD, check hdmi caps");
            ret = read_hdmi_sink_caps(out);
            if (config->sample_rate == 0)
                config->sample_rate = DEFAULT_OUTPUT_SAMPLING_RATE;
            if (config->channel_mask == AUDIO_CHANNEL_NONE)
                config->channel_mask = AUDIO_CHANNEL_OUT_5POINT1;
            if (config->format == AUDIO_FORMAT_DEFAULT)
                config->format = AUDIO_FORMAT_PCM_16_BIT;
        } else if (is_usb_dev) {
            ret = read_usb_sup_params_and_compare(true /*is_playback*/,
                                                  &config->format,
                                                  &out->supported_formats[0],
                                                  MAX_SUPPORTED_FORMATS,
                                                  &config->channel_mask,
                                                  &out->supported_channel_masks[0],
                                                  MAX_SUPPORTED_CHANNEL_MASKS,
                                                  &config->sample_rate,
                                                  &out->supported_sample_rates[0],
                                                  MAX_SUPPORTED_SAMPLE_RATES);
            ALOGV("plugged dev USB ret %d", ret);
       }

       pthread_mutex_unlock(&adev->lock);
       if (ret != 0) {
            if (ret == -ENOSYS) {
                /* ignore and go with default */
                ret = 0;
            }
            // For MMAP NO IRQ, allow conversions in ADSP
            else if (is_hdmi || (flags & AUDIO_OUTPUT_FLAG_MMAP_NOIRQ) == 0)
                goto error_open;
            else {
                ALOGE("error reading direct dev sink caps");
                goto error_open;
            }

            if (req_sample_rate != 0 && config->sample_rate != req_sample_rate)
                config->sample_rate = req_sample_rate;
            if (req_channel_mask != AUDIO_CHANNEL_NONE && config->channel_mask != req_channel_mask)
                config->channel_mask = req_channel_mask;
            if (req_format != AUDIO_FORMAT_DEFAULT && config->format != req_format)
                config->format = req_format;
        }

        out->sample_rate = config->sample_rate;
        out->channel_mask = config->channel_mask;
        out->format = config->format;
        if (is_hdmi) {
            out->usecase = USECASE_AUDIO_PLAYBACK_HIFI;
            out->config = pcm_config_hdmi_multi;
        } else if (flags & AUDIO_OUTPUT_FLAG_MMAP_NOIRQ) {
            out->usecase = USECASE_AUDIO_PLAYBACK_MMAP;
            out->config = pcm_config_mmap_playback;
            out->stream.start = out_start;
            out->stream.stop = out_stop;
            out->stream.create_mmap_buffer = out_create_mmap_buffer;
            out->stream.get_mmap_position = out_get_mmap_position;
        } else {
            out->usecase = USECASE_AUDIO_PLAYBACK_HIFI;
            out->config = pcm_config_hifi;
        }

        out->config.rate = out->sample_rate;
        out->config.channels = audio_channel_count_from_out_mask(out->channel_mask);
        if (is_hdmi) {
            out->config.period_size = HDMI_MULTI_PERIOD_BYTES / (out->config.channels *
                                                         audio_bytes_per_sample(out->format));
        }
        out->config.format = pcm_format_from_audio_format(out->format);
    }

    /* validate bus device address */
    if (compare_device_type(&out->device_list, AUDIO_DEVICE_OUT_BUS)) {
        /* extract car audio stream index */
        out->car_audio_stream =
            audio_extn_auto_hal_get_car_audio_stream_from_address(address);
        if (out->car_audio_stream < 0) {
            ALOGE("%s: invalid car audio stream %x",
                __func__, out->car_audio_stream);
            ret = -EINVAL;
            goto error_open;
        }
        /* save car audio stream and address for bus device */
        strlcpy(out->address, address, AUDIO_DEVICE_MAX_ADDRESS_LEN);
        ALOGV("%s: address %s, car_audio_stream %x",
            __func__, out->address, out->car_audio_stream);
    }

    /* Check for VOIP usecase */
    if (is_voip_rx) {
        if (!voice_extn_is_compress_voip_supported()) {
            if (out->sample_rate == 8000 || out->sample_rate == 16000 ||
             out->sample_rate == 32000 || out->sample_rate == 48000) {
                out->channel_mask = audio_extn_utils_is_vendor_enhanced_fwk() ?
                                        AUDIO_CHANNEL_OUT_MONO : AUDIO_CHANNEL_OUT_STEREO;
                out->usecase = USECASE_AUDIO_PLAYBACK_VOIP;
                out->format = AUDIO_FORMAT_PCM_16_BIT;
                out->volume_l = INVALID_OUT_VOLUME;
                out->volume_r = INVALID_OUT_VOLUME;

                out->config = default_pcm_config_voip_copp;
                out->config.rate = out->sample_rate;
                uint32_t channel_count =
                        audio_channel_count_from_out_mask(out->channel_mask);
                uint32_t buffer_size = get_stream_buffer_size(DEFAULT_VOIP_BUF_DURATION_MS,
                                                              out->sample_rate, out->format,
                                                              channel_count, false);
                uint32_t frame_size = audio_bytes_per_sample(out->format) * channel_count;
                if (frame_size != 0)
                    out->config.period_size = buffer_size / frame_size;
                else
                    ALOGW("%s: frame size is 0 for format %#x", __func__, out->format);
            }
        } else {
                if ((out->dev->mode == AUDIO_MODE_IN_COMMUNICATION ||
                    voice_extn_compress_voip_is_active(out->dev)) &&
                       (voice_extn_compress_voip_is_config_supported(config))) {
                    ret = voice_extn_compress_voip_open_output_stream(out);
                    if (ret != 0) {
                        ALOGE("%s: Compress voip output cannot be opened, error:%d",
                              __func__, ret);
                        goto error_open;
                    }
                } else {
                    out->usecase = GET_USECASE_AUDIO_PLAYBACK_PRIMARY(use_db_as_primary);
                    out->config = GET_PCM_CONFIG_AUDIO_PLAYBACK_PRIMARY(use_db_as_primary);
                }
        }
    } else if (audio_is_linear_pcm(out->format) &&
        out->flags == AUDIO_OUTPUT_FLAG_NONE && is_usb_dev) {
        out->channel_mask = config->channel_mask;
        out->sample_rate = config->sample_rate;
        out->format = config->format;
        out->usecase = USECASE_AUDIO_PLAYBACK_HIFI;
        // does this change?
        out->config = is_hdmi ? pcm_config_hdmi_multi : pcm_config_hifi;
        out->config.rate = config->sample_rate;
        out->config.channels = audio_channel_count_from_out_mask(out->channel_mask);
        out->config.period_size = HDMI_MULTI_PERIOD_BYTES / (out->config.channels *
                                                         audio_bytes_per_sample(config->format));
        out->config.format = pcm_format_from_audio_format(out->format);
    } else if ((out->flags & AUDIO_OUTPUT_FLAG_COMPRESS_OFFLOAD) ||
               (out->flags == AUDIO_OUTPUT_FLAG_DIRECT)) {
        pthread_mutex_lock(&adev->lock);
        bool offline = (adev->card_status == CARD_STATUS_OFFLINE);
        pthread_mutex_unlock(&adev->lock);

        // reject offload during card offline to allow
        // fallback to s/w paths
        if (offline) {
            ret = -ENODEV;
            goto error_open;
        }

        if (config->offload_info.version != AUDIO_INFO_INITIALIZER.version ||
            config->offload_info.size != AUDIO_INFO_INITIALIZER.size) {
            ALOGE("%s: Unsupported Offload information", __func__);
            ret = -EINVAL;
            goto error_open;
        }

        if (config->offload_info.format == 0)
            config->offload_info.format = config->format;
        if (config->offload_info.sample_rate == 0)
            config->offload_info.sample_rate = config->sample_rate;

        if (!is_supported_format(config->offload_info.format) &&
                !audio_extn_passthru_is_supported_format(config->offload_info.format)) {
            ALOGE("%s: Unsupported audio format %x " , __func__, config->offload_info.format);
            ret = -EINVAL;
            goto error_open;
        }

        /* TrueHD only supported for 48k multiples (48k, 96k, 192k) */
        if ((config->offload_info.format == AUDIO_FORMAT_DOLBY_TRUEHD) &&
                (audio_extn_passthru_is_passthrough_stream(out)) &&
                !((config->sample_rate == 48000) ||
                  (config->sample_rate == 96000) ||
                  (config->sample_rate == 192000))) {
            ALOGE("%s: Unsupported sample rate %d for audio format %x",
                    __func__, config->sample_rate, config->offload_info.format);
            ret = -EINVAL;
            goto error_open;
        }

        out->compr_config.codec = (struct snd_codec *)
                                    calloc(1, sizeof(struct snd_codec));

        if (!out->compr_config.codec) {
            ret = -ENOMEM;
            goto error_open;
        }

        out->stream.pause = out_pause;
        out->stream.resume = out_resume;
        out->stream.flush = out_flush;
        out->stream.set_callback = out_set_callback;
        if (out->flags & AUDIO_OUTPUT_FLAG_COMPRESS_OFFLOAD) {
            out->stream.drain = out_drain;
            out->usecase = get_offload_usecase(adev, true /* is_compress */);
            ALOGV("Compress Offload usecase .. usecase selected %d", out->usecase);
        } else {
            out->usecase = get_offload_usecase(adev, false /* is_compress */);
            ALOGV("non-offload DIRECT_usecase ... usecase selected %d ", out->usecase);
        }

        if (out->flags & AUDIO_OUTPUT_FLAG_FAST) {
            ALOGD("%s: Setting latency mode to true", __func__);
#ifdef AUDIO_GKI_ENABLED
            /* out->compr_config.codec->reserved[1] is for flags */
            out->compr_config.codec->reserved[1] |= audio_extn_utils_get_perf_mode_flag();
#else
            out->compr_config.codec->flags |= audio_extn_utils_get_perf_mode_flag();
#endif
        }

        if (out->usecase == USECASE_INVALID) {
            if (compare_device_type(&out->device_list, AUDIO_DEVICE_OUT_AUX_DIGITAL) &&
                    config->format == 0 && config->sample_rate == 0 &&
                    config->channel_mask == 0) {
                ALOGI("%s dummy open to query sink capability",__func__);
                out->usecase = USECASE_AUDIO_PLAYBACK_OFFLOAD;
            } else {
                ALOGE("%s, Max allowed OFFLOAD usecase reached ... ", __func__);
                ret = -EEXIST;
                goto error_open;
            }
        }

        if (config->offload_info.channel_mask)
            out->channel_mask = config->offload_info.channel_mask;
        else if (config->channel_mask) {
            out->channel_mask = config->channel_mask;
            config->offload_info.channel_mask = config->channel_mask;
        } else {
            ALOGE("out->channel_mask not set for OFFLOAD/DIRECT usecase");
            ret = -EINVAL;
            goto error_open;
        }

        format = out->format = config->offload_info.format;
        out->sample_rate = config->offload_info.sample_rate;

        out->bit_width = CODEC_BACKEND_DEFAULT_BIT_WIDTH;

        out->compr_config.codec->id = get_snd_codec_id(config->offload_info.format);
        if (audio_extn_utils_is_dolby_format(config->offload_info.format)) {
            audio_extn_dolby_send_ddp_endp_params(adev);
            audio_extn_dolby_set_dmid(adev);
        }

        out->compr_config.codec->sample_rate =
                    config->offload_info.sample_rate;
        out->compr_config.codec->bit_rate =
                    config->offload_info.bit_rate;
        out->compr_config.codec->ch_in =
                audio_channel_count_from_out_mask(out->channel_mask);
        out->compr_config.codec->ch_out = out->compr_config.codec->ch_in;
        /* Update bit width only for non passthrough usecases.
         * For passthrough usecases, the output will always be opened @16 bit
         */
        if (!audio_extn_passthru_is_passthrough_stream(out))
            out->bit_width = AUDIO_OUTPUT_BIT_WIDTH;

        if (out->flags & AUDIO_OUTPUT_FLAG_TIMESTAMP)
#ifdef AUDIO_GKI_ENABLED
            /* out->compr_config.codec->reserved[1] is for flags */
            out->compr_config.codec->reserved[1] |= COMPRESSED_TIMESTAMP_FLAG;
        ALOGVV("%s : out->compr_config.codec->flags -> (%#x) ", __func__, out->compr_config.codec->reserved[1]);
#else
            out->compr_config.codec->flags |= COMPRESSED_TIMESTAMP_FLAG;
        ALOGVV("%s : out->compr_config.codec->flags -> (%#x) ", __func__, out->compr_config.codec->flags);
#endif

        /*TODO: Do we need to change it for passthrough */
        out->compr_config.codec->format = SND_AUDIOSTREAMFORMAT_RAW;

        if ((config->offload_info.format & AUDIO_FORMAT_MAIN_MASK) == AUDIO_FORMAT_AAC)
             out->compr_config.codec->format = SND_AUDIOSTREAMFORMAT_RAW;
        else if ((config->offload_info.format & AUDIO_FORMAT_MAIN_MASK) == AUDIO_FORMAT_AAC_ADTS)
            out->compr_config.codec->format = SND_AUDIOSTREAMFORMAT_MP4ADTS;
        else if ((config->offload_info.format & AUDIO_FORMAT_MAIN_MASK) == AUDIO_FORMAT_AAC_LATM)
            out->compr_config.codec->format = SND_AUDIOSTREAMFORMAT_MP4LATM;

        if ((config->offload_info.format & AUDIO_FORMAT_MAIN_MASK) ==
             AUDIO_FORMAT_PCM) {

            /*Based on platform support, configure appropriate alsa format for corresponding
             *hal input format.
             */
            out->compr_config.codec->format = hal_format_to_alsa(
                                              config->offload_info.format);

            out->hal_op_format = alsa_format_to_hal(
                                                  out->compr_config.codec->format);
            out->hal_ip_format = out->format;

            /*for direct non-compress playback populate bit_width based on selected alsa format as
             *hal input format and alsa format might differ based on platform support.
             */
            out->bit_width = audio_bytes_per_sample(
                             out->hal_op_format) << 3;

            out->compr_config.fragments = DIRECT_PCM_NUM_FRAGMENTS;

            if (property_get_bool("vendor.audio.offload.buffer.duration.enabled", false)) {
                if ((config->offload_info.duration_us >= MIN_OFFLOAD_BUFFER_DURATION_MS * 1000) &&
                       (config->offload_info.duration_us <= MAX_OFFLOAD_BUFFER_DURATION_MS * 1000))
                    out->info.duration_us = (int64_t)config->offload_info.duration_us;
            }

            /* Check if alsa session is configured with the same format as HAL input format,
             * if not then derive correct fragment size needed to accomodate the
             * conversion of HAL input format to alsa format.
             */
            audio_extn_utils_update_direct_pcm_fragment_size(out);

            /*if hal input and output fragment size is different this indicates HAL input format is
             *not same as the alsa format
             */
            if (out->hal_fragment_size != out->compr_config.fragment_size) {
                /*Allocate a buffer to convert input data to the alsa configured format.
                 *size of convert buffer is equal to the size required to hold one fragment size
                 *worth of pcm data, this is because flinger does not write more than fragment_size
                 */
                out->convert_buffer = calloc(1,out->compr_config.fragment_size);
                if (out->convert_buffer == NULL){
                    ALOGE("Allocation failed for convert buffer for size %d", out->compr_config.fragment_size);
                    ret = -ENOMEM;
                    goto error_open;
                }
            }
        } else if (audio_extn_passthru_is_passthrough_stream(out)) {
            out->compr_config.fragment_size =
                   audio_extn_passthru_get_buffer_size(&config->offload_info);
            out->compr_config.fragments = COMPRESS_OFFLOAD_NUM_FRAGMENTS;
        } else {
            out->compr_config.fragment_size =
                  platform_get_compress_offload_buffer_size(&config->offload_info);
            out->compr_config.fragments = COMPRESS_OFFLOAD_NUM_FRAGMENTS;
        }

        if (out->flags & AUDIO_OUTPUT_FLAG_TIMESTAMP) {
            out->compr_config.fragment_size += sizeof(struct snd_codec_metadata);
        }
        if (config->offload_info.format == AUDIO_FORMAT_FLAC)
            out->compr_config.codec->options.flac_dec.sample_size = AUDIO_OUTPUT_BIT_WIDTH;

        if (config->offload_info.format == AUDIO_FORMAT_APTX) {
            audio_extn_send_aptx_dec_bt_addr_to_dsp(out);
        }

        if (flags & AUDIO_OUTPUT_FLAG_NON_BLOCKING)
            out->non_blocking = 1;

        if ((flags & AUDIO_OUTPUT_FLAG_TIMESTAMP) &&
            (flags & AUDIO_OUTPUT_FLAG_HW_AV_SYNC)) {
            out->render_mode = RENDER_MODE_AUDIO_STC_MASTER;
        } else if(flags & AUDIO_OUTPUT_FLAG_TIMESTAMP) {
            out->render_mode = RENDER_MODE_AUDIO_MASTER;
        } else {
            out->render_mode = RENDER_MODE_AUDIO_NO_TIMESTAMP;
        }

        memset(&out->channel_map_param, 0,
                sizeof(struct audio_out_channel_map_param));

        out->send_new_metadata = 1;
        out->send_next_track_params = false;
        out->is_compr_metadata_avail = false;
        out->offload_state = OFFLOAD_STATE_IDLE;
        out->playback_started = 0;
        out->writeAt.tv_sec = 0;
        out->writeAt.tv_nsec = 0;

        audio_extn_dts_create_state_notifier_node(out->usecase);

        ALOGV("%s: offloaded output offload_info version %04x bit rate %d",
                __func__, config->offload_info.version,
                config->offload_info.bit_rate);

        /* Check if DSD audio format is supported in codec
         * and there is no active native DSD use case
         */

        if ((config->format == AUDIO_FORMAT_DSD) &&
                (!platform_check_codec_dsd_support(adev->platform) ||
                audio_is_dsd_native_stream_active(adev))) {
            ret = -EINVAL;
            goto error_open;
        }

        /* Disable gapless if any of the following is true
         * passthrough playback
         * AV playback
         * non compressed Direct playback
         */
        if (audio_extn_passthru_is_passthrough_stream(out) ||
                (config->format == AUDIO_FORMAT_DSD) ||
                (config->format == AUDIO_FORMAT_IEC61937) ||
                config->offload_info.has_video ||
                !(out->flags & AUDIO_OUTPUT_FLAG_COMPRESS_OFFLOAD)) {
            check_and_set_gapless_mode(adev, false);
        } else
            check_and_set_gapless_mode(adev, true);

        if (audio_extn_passthru_is_passthrough_stream(out)) {
            out->flags |= AUDIO_OUTPUT_FLAG_COMPRESS_PASSTHROUGH;
        }
        if (config->format == AUDIO_FORMAT_DSD) {
            out->flags |= AUDIO_OUTPUT_FLAG_COMPRESS_PASSTHROUGH;
#ifdef AUDIO_GKI_ENABLED
            /* out->compr_config.codec->reserved[0] is for compr_passthr */
            out->compr_config.codec->reserved[0] = PASSTHROUGH_DSD;
#else
            out->compr_config.codec->compr_passthr = PASSTHROUGH_DSD;
#endif
        }

        create_offload_callback_thread(out);

    } else if (out->flags & AUDIO_OUTPUT_FLAG_INCALL_MUSIC) {
          switch (config->sample_rate) {
            case 0:
                out->sample_rate = DEFAULT_OUTPUT_SAMPLING_RATE;
                break;
            case 8000:
            case 16000:
            case 48000:
                out->sample_rate = config->sample_rate;
                break;
            default:
                ALOGE("%s: Unsupported sampling rate %d for Incall Music", __func__,
                      config->sample_rate);
                config->sample_rate = DEFAULT_OUTPUT_SAMPLING_RATE;
                ret = -EINVAL;
                goto error_open;
        }
        //FIXME: add support for MONO stream configuration when audioflinger mixer supports it
        switch (config->channel_mask) {
            case AUDIO_CHANNEL_NONE:
            case AUDIO_CHANNEL_OUT_STEREO:
                out->channel_mask = AUDIO_CHANNEL_OUT_STEREO;
                break;
            default:
                ALOGE("%s: Unsupported channel mask %#x for Incall Music", __func__,
                      config->channel_mask);
                config->channel_mask = AUDIO_CHANNEL_OUT_STEREO;
                ret = -EINVAL;
                goto error_open;
        }
        switch (config->format) {
            case AUDIO_FORMAT_DEFAULT:
            case AUDIO_FORMAT_PCM_16_BIT:
                out->format = AUDIO_FORMAT_PCM_16_BIT;
                break;
            default:
                ALOGE("%s: Unsupported format %#x for Incall Music", __func__,
                      config->format);
                config->format = AUDIO_FORMAT_PCM_16_BIT;
                ret = -EINVAL;
                goto error_open;
        }

        ret = voice_extn_check_and_set_incall_music_usecase(adev, out);
        if (ret != 0) {
            ALOGE("%s: Incall music delivery usecase cannot be set error:%d",
                __func__, ret);
            goto error_open;
        }
    } else if (is_single_device_type_equal(&out->device_list,
                                           AUDIO_DEVICE_OUT_TELEPHONY_TX)) {
        switch (config->sample_rate) {
            case 0:
                out->sample_rate = AFE_PROXY_SAMPLING_RATE;
                break;
            case 8000:
            case 16000:
            case 48000:
                out->sample_rate = config->sample_rate;
                break;
            default:
                ALOGE("%s: Unsupported sampling rate %d for Telephony TX", __func__,
                      config->sample_rate);
                config->sample_rate = AFE_PROXY_SAMPLING_RATE;
                ret = -EINVAL;
                break;
        }
        //FIXME: add support for MONO stream configuration when audioflinger mixer supports it
        switch (config->channel_mask) {
            case AUDIO_CHANNEL_NONE:
                out->channel_mask = AUDIO_CHANNEL_OUT_STEREO;
                break;
            case AUDIO_CHANNEL_OUT_STEREO:
                out->channel_mask = config->channel_mask;
                break;
            default:
                ALOGE("%s: Unsupported channel mask %#x for Telephony TX", __func__,
                      config->channel_mask);
                config->channel_mask = AUDIO_CHANNEL_OUT_STEREO;
                ret = -EINVAL;
                break;
        }
        switch (config->format) {
            case AUDIO_FORMAT_DEFAULT:
                out->format = AUDIO_FORMAT_PCM_16_BIT;
                break;
            case AUDIO_FORMAT_PCM_16_BIT:
                out->format = config->format;
                break;
            default:
                ALOGE("%s: Unsupported format %#x for Telephony TX", __func__,
                      config->format);
                config->format = AUDIO_FORMAT_PCM_16_BIT;
                ret = -EINVAL;
                break;
        }
        if (ret != 0)
            goto error_open;

        out->usecase = USECASE_AUDIO_PLAYBACK_AFE_PROXY;
        out->config = pcm_config_afe_proxy_playback;
        out->config.rate = out->sample_rate;
        out->config.channels =
                audio_channel_count_from_out_mask(out->channel_mask);
        out->config.format = pcm_format_from_audio_format(out->format);
        adev->voice_tx_output = out;
    } else {
        unsigned int channels = 0;
        /*Update config params to default if not set by the caller*/
        if (config->sample_rate == 0)
            config->sample_rate = DEFAULT_OUTPUT_SAMPLING_RATE;
        if (config->channel_mask == AUDIO_CHANNEL_NONE)
            config->channel_mask = AUDIO_CHANNEL_OUT_STEREO;
        if (config->format == AUDIO_FORMAT_DEFAULT)
            config->format = AUDIO_FORMAT_PCM_16_BIT;

        channels = audio_channel_count_from_out_mask(out->channel_mask);

        if (out->flags & AUDIO_OUTPUT_FLAG_INTERACTIVE) {
            out->usecase = get_interactive_usecase(adev);
            out->config = pcm_config_low_latency;
        } else if (out->flags & AUDIO_OUTPUT_FLAG_RAW) {
            out->usecase = USECASE_AUDIO_PLAYBACK_ULL;
            out->realtime = may_use_noirq_mode(adev, USECASE_AUDIO_PLAYBACK_ULL,
                                               out->flags);
            out->config = out->realtime ? pcm_config_rt : pcm_config_low_latency;
        } else if (out->flags & AUDIO_OUTPUT_FLAG_MMAP_NOIRQ) {
            out->usecase = USECASE_AUDIO_PLAYBACK_MMAP;
            out->config = pcm_config_mmap_playback;
            out->stream.start = out_start;
            out->stream.stop = out_stop;
            out->stream.create_mmap_buffer = out_create_mmap_buffer;
            out->stream.get_mmap_position = out_get_mmap_position;
        } else if (out->flags & AUDIO_OUTPUT_FLAG_FAST) {
            out->usecase = USECASE_AUDIO_PLAYBACK_LOW_LATENCY;
            out->hal_output_suspend_supported =
                property_get_bool("vendor.audio.hal.output.suspend.supported", false);
            out->dynamic_pm_qos_config_supported =
                property_get_bool("vendor.audio.hal.dynamic.qos.config.supported", false);
            if (!out->dynamic_pm_qos_config_supported) {
                ALOGI("%s: dynamic qos voting not enabled for platform", __func__);
            } else {
                ALOGI("%s: dynamic qos voting enabled for platform", __func__);
                //the mixer path will be a string similar to "low-latency-playback resume"
                strlcpy(out->pm_qos_mixer_path, use_case_table[out->usecase], MAX_MIXER_PATH_LEN);
                strlcat(out->pm_qos_mixer_path,
                            " resume", MAX_MIXER_PATH_LEN);
                ALOGI("%s: created %s pm_qos_mixer_path" , __func__,
                        out->pm_qos_mixer_path);
            }
            out->config = pcm_config_low_latency;
        } else if (out->flags & AUDIO_OUTPUT_FLAG_DEEP_BUFFER) {
            out->usecase = USECASE_AUDIO_PLAYBACK_DEEP_BUFFER;
            out->config = pcm_config_deep_buffer;
            out->config.period_size = get_output_period_size(config->sample_rate, out->format,
                                                 channels, DEEP_BUFFER_OUTPUT_PERIOD_DURATION);
            if (out->config.period_size <= 0) {
                ALOGE("Invalid configuration period size is not valid");
                ret = -EINVAL;
                goto error_open;
            }
        } else if (flags & AUDIO_OUTPUT_FLAG_TTS) {
            out->usecase = USECASE_AUDIO_PLAYBACK_TTS;
            out->config = pcm_config_deep_buffer;
        } else if (config->channel_mask & AUDIO_CHANNEL_HAPTIC_ALL) {
            out->usecase = USECASE_AUDIO_PLAYBACK_WITH_HAPTICS;
            out->config = pcm_config_haptics_audio;
            if (force_haptic_path)
                adev->haptics_config = pcm_config_haptics_audio;
            else
                adev->haptics_config = pcm_config_haptics;

            out->config.channels =
                audio_channel_count_from_out_mask(out->channel_mask & ~AUDIO_CHANNEL_HAPTIC_ALL);

            if (force_haptic_path) {
                out->config.channels = 1;
                adev->haptics_config.channels = 1;
            } else
                adev->haptics_config.channels = audio_channel_count_from_out_mask(out->channel_mask & AUDIO_CHANNEL_HAPTIC_ALL);
        } else if (compare_device_type(&out->device_list, AUDIO_DEVICE_OUT_BUS)) {
            ret = audio_extn_auto_hal_open_output_stream(out);
            if (ret) {
                ALOGE("%s: Failed to open output stream for bus device", __func__);
                ret = -EINVAL;
                goto error_open;
            }
        } else {
            /* primary path is the default path selected if no other outputs are available/suitable */
            out->usecase = GET_USECASE_AUDIO_PLAYBACK_PRIMARY(use_db_as_primary);
            out->config = GET_PCM_CONFIG_AUDIO_PLAYBACK_PRIMARY(use_db_as_primary);
        }
        out->hal_ip_format = format = out->format;
        out->config.format = hal_format_to_pcm(out->hal_ip_format);
        out->hal_op_format = pcm_format_to_hal(out->config.format);
        out->bit_width = format_to_bitwidth_table[out->hal_op_format] << 3;
        out->config.rate = config->sample_rate;
        out->sample_rate = out->config.rate;
        out->config.channels = channels;
        if (out->hal_ip_format != out->hal_op_format) {
            uint32_t buffer_size = out->config.period_size *
                                   format_to_bitwidth_table[out->hal_op_format] *
                                   out->config.channels;
            out->convert_buffer = calloc(1, buffer_size);
            if (out->convert_buffer == NULL){
                ALOGE("Allocation failed for convert buffer for size %d",
                       out->compr_config.fragment_size);
                ret = -ENOMEM;
                goto error_open;
            }
            ALOGD("Convert buffer allocated of size %d", buffer_size);
        }
    }

    ALOGV("%s devices:%d, format:%x, out->sample_rate:%d,out->bit_width:%d out->format:%d out->flags:%x, flags: %x usecase %d",
          __func__, devices, format, out->sample_rate, out->bit_width, out->format, out->flags, flags, out->usecase);

    /* TODO remove this hardcoding and check why width is zero*/
    if (out->bit_width == 0)
        out->bit_width = 16;
    audio_extn_utils_update_stream_output_app_type_cfg(adev->platform,
                                                &adev->streams_output_cfg_list,
                                                &out->device_list, out->flags,
                                                out->hal_op_format, out->sample_rate,
                                                out->bit_width, out->channel_mask, out->profile,
                                                &out->app_type_cfg);
    if ((out->usecase == (audio_usecase_t)(GET_USECASE_AUDIO_PLAYBACK_PRIMARY(use_db_as_primary))) ||
        (flags & AUDIO_OUTPUT_FLAG_PRIMARY)) {
        /* Ensure the default output is not selected twice */
        if(adev->primary_output == NULL)
            adev->primary_output = out;
        else {
            ALOGE("%s: Primary output is already opened", __func__);
            ret = -EEXIST;
            goto error_open;
        }
    }

    /* Check if this usecase is already existing */
    pthread_mutex_lock(&adev->lock);
    if ((get_usecase_from_list(adev, out->usecase) != NULL) &&
        (out->usecase != USECASE_COMPRESS_VOIP_CALL)) {
        ALOGE("%s: Usecase (%d) is already present", __func__, out->usecase);
        pthread_mutex_unlock(&adev->lock);
        ret = -EEXIST;
        goto error_open;
    }

    pthread_mutex_unlock(&adev->lock);

    out->stream.common.get_sample_rate = out_get_sample_rate;
    out->stream.common.set_sample_rate = out_set_sample_rate;
    out->stream.common.get_buffer_size = out_get_buffer_size;
    out->stream.common.get_channels = out_get_channels;
    out->stream.common.get_format = out_get_format;
    out->stream.common.set_format = out_set_format;
    out->stream.common.standby = out_standby;
    out->stream.common.dump = out_dump;
    out->stream.common.set_parameters = out_set_parameters;
    out->stream.common.get_parameters = out_get_parameters;
    out->stream.common.add_audio_effect = out_add_audio_effect;
    out->stream.common.remove_audio_effect = out_remove_audio_effect;
    out->stream.get_latency = out_get_latency;
    out->stream.set_volume = out_set_volume;
#ifdef NO_AUDIO_OUT
    out->stream.write = out_write_for_no_output;
#else
    out->stream.write = out_write;
#endif
    out->stream.get_render_position = out_get_render_position;
    out->stream.get_next_write_timestamp = out_get_next_write_timestamp;
    out->stream.get_presentation_position = out_get_presentation_position;

    if (out->realtime)
        out->af_period_multiplier = af_period_multiplier;
    else
        out->af_period_multiplier = 1;

    out->standby = 1;
    /* out->muted = false; by calloc() */
    /* out->written = 0; by calloc() */

    config->format = out->stream.common.get_format(&out->stream.common);
    config->channel_mask = out->stream.common.get_channels(&out->stream.common);
    config->sample_rate = out->stream.common.get_sample_rate(&out->stream.common);
    register_format(out->format, out->supported_formats);
    register_channel_mask(out->channel_mask, out->supported_channel_masks);
    register_sample_rate(out->sample_rate, out->supported_sample_rates);

    out->error_log = error_log_create(
            ERROR_LOG_ENTRIES,
            1000000000 /* aggregate consecutive identical errors within one second in ns */);

    /*
       By locking output stream before registering, we allow the callback
       to update stream's state only after stream's initial state is set to
       adev state.
    */
    lock_output_stream(out);
    audio_extn_snd_mon_register_listener(out, out_snd_mon_cb);
    pthread_mutex_lock(&adev->lock);
    out->card_status = adev->card_status;
    pthread_mutex_unlock(&adev->lock);
    pthread_mutex_unlock(&out->lock);

    stream_app_type_cfg_init(&out->app_type_cfg);

    *stream_out = &out->stream;
    ALOGD("%s: Stream (%p) picks up usecase (%s)", __func__, &out->stream,
           use_case_table[out->usecase]);

    if (out->flags & AUDIO_OUTPUT_FLAG_COMPRESS_OFFLOAD)
        audio_extn_dts_notify_playback_state(out->usecase, 0, out->sample_rate,
                                             popcount(out->channel_mask), out->playback_started);
    /* setup a channel for client <--> adsp communication for stream events */
    is_direct_passthough = audio_extn_passthru_is_direct_passthrough(out);
    if ((out->flags & AUDIO_OUTPUT_FLAG_COMPRESS_OFFLOAD) ||
            (out->flags & AUDIO_OUTPUT_FLAG_DIRECT_PCM) ||
        audio_extn_ip_hdlr_intf_supported_for_copp(adev->platform) ||
        (audio_extn_ip_hdlr_intf_supported(config->format, is_direct_passthough, false))) {
        hdlr_stream_cfg.pcm_device_id = platform_get_pcm_device_id(
                out->usecase, PCM_PLAYBACK);
        hdlr_stream_cfg.flags = out->flags;
        hdlr_stream_cfg.type = PCM_PLAYBACK;
        ret = audio_extn_adsp_hdlr_stream_open(&out->adsp_hdlr_stream_handle,
                &hdlr_stream_cfg);
        if (ret) {
            ALOGE("%s: adsp_hdlr_stream_open failed %d",__func__, ret);
            out->adsp_hdlr_stream_handle = NULL;
        }
    }
    ip_hdlr_stream = audio_extn_ip_hdlr_intf_supported(config->format,
                                            is_direct_passthough, false);
    ip_hdlr_dev = audio_extn_ip_hdlr_intf_supported_for_copp(adev->platform);
    if (ip_hdlr_stream || ip_hdlr_dev ) {
        ret = audio_extn_ip_hdlr_intf_init(&out->ip_hdlr_handle, NULL, NULL, adev, out->usecase);
        if (ret < 0) {
            ALOGE("%s: audio_extn_ip_hdlr_intf_init failed %d",__func__, ret);
            out->ip_hdlr_handle = NULL;
        }
    }

    ret = io_streams_map_insert(adev, &out->stream.common,
                            out->handle, AUDIO_PATCH_HANDLE_NONE);
    if (ret != 0)
        goto error_open;

    streams_output_ctxt_t *out_ctxt = (streams_output_ctxt_t *)
        calloc(1, sizeof(streams_output_ctxt_t));
    if (out_ctxt == NULL) {
        ALOGE("%s fail to allocate output ctxt", __func__);
        ret = -ENOMEM;
        goto error_open;
    }
    out_ctxt->output = out;

    pthread_mutex_lock(&adev->lock);
    list_add_tail(&adev->active_outputs_list, &out_ctxt->list);
    pthread_mutex_unlock(&adev->lock);

    ALOGV("%s: exit", __func__);
    return 0;

error_open:
    if (out->convert_buffer)
        free(out->convert_buffer);
    free(out);
    *stream_out = NULL;
    ALOGD("%s: exit: ret %d", __func__, ret);
    return ret;
}

void adev_close_output_stream(struct audio_hw_device *dev __unused,
                                     struct audio_stream_out *stream)
{
    struct stream_out *out = (struct stream_out *)stream;
    struct audio_device *adev = out->dev;
    int ret = 0;

    ALOGD("%s: enter:stream_handle(%s)",__func__, use_case_table[out->usecase]);

    io_streams_map_remove(adev, out->handle);

    // must deregister from sndmonitor first to prevent races
    // between the callback and close_stream
    audio_extn_snd_mon_unregister_listener(out);

    /* close adsp hdrl session before standby */
    if (out->adsp_hdlr_stream_handle) {
        ret = audio_extn_adsp_hdlr_stream_close(out->adsp_hdlr_stream_handle);
        if (ret)
            ALOGE("%s: adsp_hdlr_stream_close failed %d",__func__, ret);
        out->adsp_hdlr_stream_handle = NULL;
    }

    if (out->ip_hdlr_handle) {
        audio_extn_ip_hdlr_intf_deinit(out->ip_hdlr_handle);
        out->ip_hdlr_handle = NULL;
    }

    if (out->usecase == USECASE_COMPRESS_VOIP_CALL) {
        pthread_mutex_lock(&adev->lock);
        ret = voice_extn_compress_voip_close_output_stream(&stream->common);
        out->started = 0;
        pthread_mutex_unlock(&adev->lock);
        if(ret != 0)
            ALOGE("%s: Compress voip output cannot be closed, error:%d",
                  __func__, ret);
    } else
        out_standby(&stream->common);

    if (is_offload_usecase(out->usecase)) {
        audio_extn_dts_remove_state_notifier_node(out->usecase);
        destroy_offload_callback_thread(out);
        free_offload_usecase(adev, out->usecase);
        if (out->compr_config.codec != NULL)
            free(out->compr_config.codec);
    }

    out->a2dp_compress_mute = false;

    if (is_interactive_usecase(out->usecase))
        free_interactive_usecase(adev, out->usecase);

    if (out->convert_buffer != NULL) {
        free(out->convert_buffer);
        out->convert_buffer = NULL;
    }

    if (adev->voice_tx_output == out)
        adev->voice_tx_output = NULL;

    error_log_destroy(out->error_log);
    out->error_log = NULL;

    if (adev->primary_output == out)
        adev->primary_output = NULL;

    pthread_cond_destroy(&out->cond);
    pthread_mutex_destroy(&out->lock);

    pthread_mutex_lock(&adev->lock);
    streams_output_ctxt_t *out_ctxt = out_get_stream(adev, out->handle);
    if (out_ctxt != NULL) {
        list_remove(&out_ctxt->list);
        free(out_ctxt);
    } else {
        ALOGW("%s, output stream already closed", __func__);
    }
    free(stream);
    pthread_mutex_unlock(&adev->lock);
    ALOGV("%s: exit", __func__);
}

static int adev_set_parameters(struct audio_hw_device *dev, const char *kvpairs)
{
    struct audio_device *adev = (struct audio_device *)dev;
    struct str_parms *parms;
    char value[32];
    int val;
    int ret;
    int status = 0;
    bool a2dp_reconfig = false;
    struct listnode *node;
    int controller = -1, stream = -1;

    ALOGD("%s: enter: %s", __func__, kvpairs);
    parms = str_parms_create_str(kvpairs);

    if (!parms)
        goto error;

    /* notify adev and input/output streams on the snd card status */
    adev_snd_mon_cb((void *)adev, parms);

    list_for_each(node, &adev->active_outputs_list) {
        streams_output_ctxt_t *out_ctxt = node_to_item(node,
                                            streams_output_ctxt_t,
                                            list);
        out_snd_mon_cb((void *)out_ctxt->output, parms);
    }

    list_for_each(node, &adev->active_inputs_list) {
        streams_input_ctxt_t *in_ctxt = node_to_item(node,
                                            streams_input_ctxt_t,
                                            list);
        in_snd_mon_cb((void *)in_ctxt->input, parms);
    }

    pthread_mutex_lock(&adev->lock);
    ret = str_parms_get_str(parms, "BT_SCO", value, sizeof(value));
    if (ret >= 0) {
        /* When set to false, HAL should disable EC and NS */
        if (strcmp(value, AUDIO_PARAMETER_VALUE_ON) == 0){
            adev->bt_sco_on = true;
        } else {
            adev->bt_sco_on = false;
            audio_extn_sco_reset_configuration();
        }
    }

    ret = str_parms_get_str(parms, "A2dpSuspended", value, sizeof(value));
    if (ret>=0) {
        if (!strncmp(value, "false", 5) &&
            audio_extn_a2dp_source_is_suspended()) {
            struct audio_usecase *usecase;
            struct listnode *node;
            list_for_each(node, &adev->usecase_list) {
                usecase = node_to_item(node, struct audio_usecase, list);
                if (usecase->stream.in && (usecase->type == PCM_CAPTURE) &&
                    is_sco_in_device_type(&usecase->stream.in->device_list)) {
                    ALOGD("a2dp resumed, switch bt sco mic to handset mic");
                    reassign_device_list(&usecase->stream.in->device_list,
                                         AUDIO_DEVICE_IN_BUILTIN_MIC, "");
                    select_devices(adev, usecase->id);
                }
            }
        }
    }

    status = voice_set_parameters(adev, parms);
    if (status != 0)
        goto done;

    status = platform_set_parameters(adev->platform, parms);
    if (status != 0)
        goto done;

    ret = str_parms_get_str(parms, AUDIO_PARAMETER_KEY_BT_NREC, value, sizeof(value));
    if (ret >= 0) {
        /* When set to false, HAL should disable EC and NS */
        if (strcmp(value, AUDIO_PARAMETER_VALUE_ON) == 0)
            adev->bluetooth_nrec = true;
        else
            adev->bluetooth_nrec = false;
    }

    ret = str_parms_get_str(parms, "screen_state", value, sizeof(value));
    if (ret >= 0) {
        if (strcmp(value, AUDIO_PARAMETER_VALUE_ON) == 0)
            adev->screen_off = false;
        else
            adev->screen_off = true;
        audio_extn_sound_trigger_update_screen_status(adev->screen_off);
    }

    ret = str_parms_get_int(parms, "rotation", &val);
    if (ret >= 0) {
        bool reverse_speakers = false;
        int camera_rotation = CAMERA_ROTATION_LANDSCAPE;
        switch (val) {
        // FIXME: note that the code below assumes that the speakers are in the correct placement
        //   relative to the user when the device is rotated 90deg from its default rotation. This
        //   assumption is device-specific, not platform-specific like this code.
        case 270:
            reverse_speakers = true;
            camera_rotation = CAMERA_ROTATION_INVERT_LANDSCAPE;
            break;
        case 0:
        case 180:
            camera_rotation = CAMERA_ROTATION_PORTRAIT;
            break;
        case 90:
            camera_rotation = CAMERA_ROTATION_LANDSCAPE;
            break;
        default:
            ALOGE("%s: unexpected rotation of %d", __func__, val);
            status = -EINVAL;
        }
        if (status == 0) {
            // check and set swap
            //   - check if orientation changed and speaker active
            //   - set rotation and cache the rotation value
            adev->camera_orientation =
                (adev->camera_orientation & ~CAMERA_ROTATION_MASK) | camera_rotation;
            if (!audio_extn_is_maxx_audio_enabled())
                platform_check_and_set_swap_lr_channels(adev, reverse_speakers);
        }
    }

    ret = str_parms_get_str(parms, AUDIO_PARAMETER_KEY_BT_SCO_WB, value, sizeof(value));
    if (ret >= 0) {
        if (strcmp(value, AUDIO_PARAMETER_VALUE_ON) == 0)
            adev->bt_wb_speech_enabled = true;
        else
            adev->bt_wb_speech_enabled = false;
    }

    ret = str_parms_get_str(parms, "bt_swb", value, sizeof(value));
    if (ret >= 0) {
        val = atoi(value);
        adev->swb_speech_mode = val;
    }

    ret = str_parms_get_str(parms, AUDIO_PARAMETER_DEVICE_CONNECT, value, sizeof(value));
    if (ret >= 0) {
        val = atoi(value);
        audio_devices_t device = (audio_devices_t) val;
        if (audio_is_output_device(val) &&
            (val & AUDIO_DEVICE_OUT_AUX_DIGITAL)) {
            ALOGV("cache new ext disp type and edid");
            platform_get_controller_stream_from_params(parms, &controller, &stream);
            platform_set_ext_display_device_v2(adev->platform, controller, stream);
            ret = platform_get_ext_disp_type_v2(adev->platform, controller, stream);
            if (ret < 0) {
                ALOGE("%s: Failed to query disp type, ret:%d", __func__, ret);
            } else {
                platform_cache_edid_v2(adev->platform, controller, stream);
            }
        } else if (audio_is_usb_out_device(device) || audio_is_usb_in_device(device)) {
            /*
             * Do not allow AFE proxy port usage by WFD source when USB headset is connected.
             * Per AudioPolicyManager, USB device is higher priority than WFD.
             * For Voice call over USB headset, voice call audio is routed to AFE proxy ports.
             * If WFD use case occupies AFE proxy, it may result unintended behavior while
             * starting voice call on USB
             */
            ret = str_parms_get_str(parms, "card", value, sizeof(value));
            if (ret >= 0)
                audio_extn_usb_add_device(device, atoi(value));

            if (!audio_extn_usb_is_tunnel_supported()) {
                ALOGV("detected USB connect .. disable proxy");
                adev->allow_afe_proxy_usage = false;
            }
        }
    }

    ret = str_parms_get_str(parms, AUDIO_PARAMETER_DEVICE_DISCONNECT, value, sizeof(value));
    if (ret >= 0) {
        val = atoi(value);
        audio_devices_t device = (audio_devices_t) val;
        /*
         * The HDMI / Displayport disconnect handling has been moved to
         * audio extension to ensure that its parameters are not
         * invalidated prior to updating sysfs of the disconnect event
         * Invalidate will be handled by audio_extn_ext_disp_set_parameters()
         */
        if (audio_is_usb_out_device(device) || audio_is_usb_in_device(device)) {
            ret = str_parms_get_str(parms, "card", value, sizeof(value));
            if (ret >= 0)
                audio_extn_usb_remove_device(device, atoi(value));

            if (!audio_extn_usb_is_tunnel_supported()) {
                ALOGV("detected USB disconnect .. enable proxy");
                adev->allow_afe_proxy_usage = true;
            }
        }
    }

    audio_extn_hfp_set_parameters(adev, parms);
    audio_extn_qdsp_set_parameters(adev, parms);

    status = audio_extn_a2dp_set_parameters(parms, &a2dp_reconfig);
    if (status >= 0 && a2dp_reconfig) {
        struct audio_usecase *usecase;
        struct listnode *node;
        list_for_each(node, &adev->usecase_list) {
            usecase = node_to_item(node, struct audio_usecase, list);
            if (usecase->stream.out && (usecase->type == PCM_PLAYBACK) &&
                is_a2dp_out_device_type(&usecase->device_list)) {
                ALOGD("reconfigure a2dp... forcing device switch");
                pthread_mutex_unlock(&adev->lock);
                lock_output_stream(usecase->stream.out);
                pthread_mutex_lock(&adev->lock);
                audio_extn_a2dp_set_handoff_mode(true);
                ALOGD("Switching to speaker and muting the stream before select_devices");
                check_a2dp_restore_l(adev, usecase->stream.out, false);
                //force device switch to re configure encoder
                select_devices(adev, usecase->id);
                ALOGD("Unmuting the stream after select_devices");
                usecase->stream.out->a2dp_compress_mute = false;
                out_set_compr_volume(&usecase->stream.out->stream, usecase->stream.out->volume_l, usecase->stream.out->volume_r);
                audio_extn_a2dp_set_handoff_mode(false);
                pthread_mutex_unlock(&usecase->stream.out->lock);
                break;
            } else if ((usecase->stream.out->flags & AUDIO_OUTPUT_FLAG_COMPRESS_OFFLOAD) &&
                        usecase->stream.out->a2dp_compress_mute) {
                pthread_mutex_unlock(&adev->lock);
                lock_output_stream(usecase->stream.out);
                pthread_mutex_lock(&adev->lock);
                reassign_device_list(&usecase->stream.out->device_list,
                                     AUDIO_DEVICE_OUT_BLUETOOTH_A2DP, "");
                check_a2dp_restore_l(adev, usecase->stream.out, true);
                pthread_mutex_unlock(&usecase->stream.out->lock);
                break;
            }
        }
    }

    //handle vr audio setparam
    ret = str_parms_get_str(parms, AUDIO_PARAMETER_KEY_VR_AUDIO_MODE,
        value, sizeof(value));
    if (ret >= 0) {
        ALOGI("Setting vr mode to be %s", value);
        if (!strncmp(value, "true", 4)) {
            adev->vr_audio_mode_enabled = true;
            ALOGI("Setting vr mode to true");
        } else if (!strncmp(value, "false", 5)) {
            adev->vr_audio_mode_enabled = false;
            ALOGI("Setting vr mode to false");
        } else {
            ALOGI("wrong vr mode set");
        }
    }

    //FIXME: to be replaced by proper video capture properties API
    ret = str_parms_get_str(parms, AUDIO_PARAMETER_KEY_CAMERA_FACING, value, sizeof(value));
    if (ret >= 0) {
        int camera_facing = CAMERA_FACING_BACK;
        if (strcmp(value, AUDIO_PARAMETER_VALUE_FRONT) == 0)
            camera_facing = CAMERA_FACING_FRONT;
        else if (strcmp(value, AUDIO_PARAMETER_VALUE_BACK) == 0)
            camera_facing = CAMERA_FACING_BACK;
        else {
            ALOGW("%s: invalid camera facing value: %s", __func__, value);
            goto done;
        }
        adev->camera_orientation =
                       (adev->camera_orientation & ~CAMERA_FACING_MASK) | camera_facing;
        struct audio_usecase *usecase;
        struct listnode *node;
        list_for_each(node, &adev->usecase_list) {
            usecase = node_to_item(node, struct audio_usecase, list);
            struct stream_in *in = usecase->stream.in;
            if (usecase->type == PCM_CAPTURE && in != NULL &&
                    in->source == AUDIO_SOURCE_CAMCORDER && !in->standby) {
                select_devices(adev, in->usecase);
            }
        }
    }

    audio_extn_set_parameters(adev, parms);
done:
    str_parms_destroy(parms);
    pthread_mutex_unlock(&adev->lock);
error:
    ALOGV("%s: exit with code(%d)", __func__, status);
    return status;
}

static char* adev_get_parameters(const struct audio_hw_device *dev,
                                 const char *keys)
{
    ALOGD("%s:%s", __func__, keys);

    struct audio_device *adev = (struct audio_device *)dev;
    struct str_parms *reply = str_parms_create();
    struct str_parms *query = str_parms_create_str(keys);
    char *str;
    char value[256] = {0};
    int ret = 0;

    if (!query || !reply) {
        if (reply) {
            str_parms_destroy(reply);
        }
        if (query) {
            str_parms_destroy(query);
        }
        ALOGE("adev_get_parameters: failed to create query or reply");
        return NULL;
    }

    //handle vr audio getparam

    ret = str_parms_get_str(query,
        AUDIO_PARAMETER_KEY_VR_AUDIO_MODE,
        value, sizeof(value));

    if (ret >= 0) {
        bool vr_audio_enabled = false;
        pthread_mutex_lock(&adev->lock);
        vr_audio_enabled = adev->vr_audio_mode_enabled;
        pthread_mutex_unlock(&adev->lock);

        ALOGI("getting vr mode to %d", vr_audio_enabled);

        if (vr_audio_enabled) {
            str_parms_add_str(reply, AUDIO_PARAMETER_KEY_VR_AUDIO_MODE,
                "true");
            goto exit;
        } else {
            str_parms_add_str(reply, AUDIO_PARAMETER_KEY_VR_AUDIO_MODE,
                "false");
            goto exit;
        }
    }

    pthread_mutex_lock(&adev->lock);
    audio_extn_get_parameters(adev, query, reply);
    voice_get_parameters(adev, query, reply);
    audio_extn_a2dp_get_parameters(query, reply);
    platform_get_parameters(adev->platform, query, reply);
    pthread_mutex_unlock(&adev->lock);

exit:
    str = str_parms_to_str(reply);
    str_parms_destroy(query);
    str_parms_destroy(reply);

    ALOGD("%s: exit: returns - %s", __func__, str);
    return str;
}

static int adev_init_check(const struct audio_hw_device *dev __unused)
{
    return 0;
}

static int adev_set_voice_volume(struct audio_hw_device *dev, float volume)
{
    int ret;
    struct audio_device *adev = (struct audio_device *)dev;

    audio_extn_extspk_set_voice_vol(adev->extspk, volume);

    pthread_mutex_lock(&adev->lock);
    /* cache volume */
    ret = voice_set_volume(adev, volume);
    pthread_mutex_unlock(&adev->lock);
    return ret;
}

static int adev_set_master_volume(struct audio_hw_device *dev __unused,
                                  float volume __unused)
{
    return -ENOSYS;
}

static int adev_get_master_volume(struct audio_hw_device *dev __unused,
                                  float *volume __unused)
{
    return -ENOSYS;
}

static int adev_set_master_mute(struct audio_hw_device *dev __unused,
                                bool muted __unused)
{
    return -ENOSYS;
}

static int adev_get_master_mute(struct audio_hw_device *dev __unused,
                                bool *muted __unused)
{
    return -ENOSYS;
}

static int adev_set_mode(struct audio_hw_device *dev, audio_mode_t mode)
{
    struct audio_device *adev = (struct audio_device *)dev;
    struct listnode *node;
    struct audio_usecase *usecase = NULL;
    int ret = 0;

    pthread_mutex_lock(&adev->lock);
    if (adev->mode != mode) {
        ALOGD("%s: mode %d\n", __func__, mode);
        adev->mode = mode;
        if (voice_is_in_call(adev) &&
            (mode == AUDIO_MODE_NORMAL ||
             (mode == AUDIO_MODE_IN_COMMUNICATION && !voice_is_call_state_active(adev)))) {
            list_for_each(node, &adev->usecase_list) {
                usecase = node_to_item(node, struct audio_usecase, list);
                if (usecase->type == VOICE_CALL)
                    break;
            }
            if (usecase &&
                audio_is_usb_out_device(usecase->out_snd_device & AUDIO_DEVICE_OUT_ALL_USB)) {
                ret = audio_extn_usb_check_and_set_svc_int(usecase,
                                                           true);
                if (ret != 0) {
                    /* default service interval was successfully updated,
                       reopen USB backend with new service interval */
                    check_usecases_codec_backend(adev,
                                                 usecase,
                                                 usecase->out_snd_device);
                }
            }

            voice_stop_call(adev);
            platform_set_gsm_mode(adev->platform, false);
            adev->current_call_output = NULL;
            // restore device for other active usecases after stop call
            list_for_each(node, &adev->usecase_list) {
                usecase = node_to_item(node, struct audio_usecase, list);
                select_devices(adev, usecase->id);
            }
        }
    }
    pthread_mutex_unlock(&adev->lock);
    return 0;
}

static int adev_set_mic_mute(struct audio_hw_device *dev, bool state)
{
    int ret;
    struct audio_device *adev = (struct audio_device *)dev;

    pthread_mutex_lock(&adev->lock);
    ALOGD("%s state %d\n", __func__, state);
    ret = voice_set_mic_mute((struct audio_device *)dev, state);

    if (adev->ext_hw_plugin)
        ret = audio_extn_ext_hw_plugin_set_mic_mute(adev->ext_hw_plugin, state);

    adev->mic_muted = state;
    pthread_mutex_unlock(&adev->lock);

    return ret;
}

static int adev_get_mic_mute(const struct audio_hw_device *dev, bool *state)
{
    *state = voice_get_mic_mute((struct audio_device *)dev);
    return 0;
}

static size_t adev_get_input_buffer_size(const struct audio_hw_device *dev __unused,
                                         const struct audio_config *config)
{
    int channel_count = audio_channel_count_from_in_mask(config->channel_mask);

    /* Don't know if USB HIFI in this context so use true to be conservative */
    if (check_input_parameters(config->sample_rate, config->format, channel_count,
                               true /*is_usb_hifi */) != 0)
        return 0;

    return get_input_buffer_size(config->sample_rate, config->format, channel_count,
            false /* is_low_latency: since we don't know, be conservative */);
}

static bool adev_input_allow_hifi_record(struct audio_device *adev,
                                         audio_devices_t devices,
                                         audio_input_flags_t flags,
                                         audio_source_t source) {
    const bool allowed = true;

    if (!audio_is_usb_in_device(devices))
        return !allowed;

    switch (flags) {
        case AUDIO_INPUT_FLAG_NONE:
            break;
        case AUDIO_INPUT_FLAG_FAST: // disallow hifi record for FAST as
                                    // it affects RTD numbers over USB
        default:
            return !allowed;
    }

    switch (source) {
        case AUDIO_SOURCE_DEFAULT:
        case AUDIO_SOURCE_MIC:
        case AUDIO_SOURCE_UNPROCESSED:
            break;
        default:
            return !allowed;
    }

    switch (adev->mode) {
        case 0:
            break;
        default:
            return !allowed;
    }

    return allowed;
}

static int adev_update_voice_comm_input_stream(struct stream_in *in,
                                               struct audio_config *config)
{
    bool valid_rate = (config->sample_rate == 8000 ||
                       config->sample_rate == 16000 ||
                       config->sample_rate == 32000 ||
                       config->sample_rate == 48000);
    bool valid_ch = audio_channel_count_from_in_mask(in->channel_mask) == 1;

    if(!voice_extn_is_compress_voip_supported()) {
        if (valid_rate && valid_ch) {
        in->usecase = USECASE_AUDIO_RECORD_VOIP;
        in->config = default_pcm_config_voip_copp;
        in->config.period_size = VOIP_IO_BUF_SIZE(in->sample_rate,
                                                  DEFAULT_VOIP_BUF_DURATION_MS,
                                                  DEFAULT_VOIP_BIT_DEPTH_BYTE)/2;
        } else {
            ALOGW("%s No valid input in voip, use defaults"
                   "sample rate %u, channel mask 0x%X",
                   __func__, config->sample_rate, in->channel_mask);
        }
        in->config.rate = config->sample_rate;
        in->sample_rate = config->sample_rate;
    } else {
        //XXX needed for voice_extn_compress_voip_open_input_stream
        in->config.rate = config->sample_rate;
        if ((in->dev->mode == AUDIO_MODE_IN_COMMUNICATION ||
             in->source == AUDIO_SOURCE_VOICE_COMMUNICATION ||
             voice_extn_compress_voip_is_active(in->dev)) &&
            (voice_extn_compress_voip_is_format_supported(in->format)) &&
            valid_rate && valid_ch) {
            voice_extn_compress_voip_open_input_stream(in);
            // update rate entries to match config from AF
            in->config.rate = config->sample_rate;
            in->sample_rate = config->sample_rate;
        } else {
            ALOGW("%s compress voip not active, use defaults", __func__);
        }
    }
    return 0;
}

static int adev_open_input_stream(struct audio_hw_device *dev,
                                  audio_io_handle_t handle,
                                  audio_devices_t devices,
                                  struct audio_config *config,
                                  struct audio_stream_in **stream_in,
                                  audio_input_flags_t flags,
                                  const char *address,
                                  audio_source_t source)
{
    struct audio_device *adev = (struct audio_device *)dev;
    struct stream_in *in;
    int ret = 0, buffer_size, frame_size;
    int channel_count = audio_channel_count_from_in_mask(config->channel_mask);
    bool is_low_latency = false;
    bool channel_mask_updated = false;
    bool is_usb_dev = audio_is_usb_in_device(devices);
    bool may_use_hifi_record = adev_input_allow_hifi_record(adev,
                                                            devices,
                                                            flags,
                                                            source);
    ALOGV("%s: enter: flags %#x, is_usb_dev %d, may_use_hifi_record %d,"
            " sample_rate %u, channel_mask %#x, format %#x",
            __func__, flags, is_usb_dev, may_use_hifi_record,
            config->sample_rate, config->channel_mask, config->format);

    if (is_usb_dev && (!audio_extn_usb_connected(NULL))) {
        is_usb_dev = false;
        devices = AUDIO_DEVICE_IN_BUILTIN_MIC;
        ALOGW("%s: ignore set device to non existing USB card, use input device(%#x)",
              __func__, devices);
    }

    *stream_in = NULL;

    if (!(is_usb_dev && may_use_hifi_record)) {
        if (config->sample_rate == 0)
            config->sample_rate = 48000;
        if (config->channel_mask == AUDIO_CHANNEL_NONE)
            config->channel_mask = AUDIO_CHANNEL_IN_MONO;
        if (config->format == AUDIO_FORMAT_DEFAULT)
            config->format = AUDIO_FORMAT_PCM_16_BIT;

        channel_count = audio_channel_count_from_in_mask(config->channel_mask);

        if (check_input_parameters(config->sample_rate, config->format, channel_count,
                                   false) != 0)
            return -EINVAL;
    }

    pthread_mutex_lock(&adev->lock);
    if (in_get_stream(adev, handle) != NULL) {
        ALOGW("%s, input stream already opened", __func__);
        ret = -EEXIST;
    }
    pthread_mutex_unlock(&adev->lock);
    if (ret)
        return ret;

    in = (struct stream_in *)calloc(1, sizeof(struct stream_in));

    if (!in) {
        ALOGE("failed to allocate input stream");
        return -ENOMEM;
    }

    ALOGD("%s: enter: sample_rate(%d) channel_mask(%#x) devices(%#x)\
        stream_handle(%p) io_handle(%d) source(%d) format %x",__func__, config->sample_rate,
        config->channel_mask, devices, &in->stream, handle, source, config->format);
    pthread_mutex_init(&in->lock, (const pthread_mutexattr_t *) NULL);
    pthread_mutex_init(&in->pre_lock, (const pthread_mutexattr_t *) NULL);

    in->stream.common.get_sample_rate = in_get_sample_rate;
    in->stream.common.set_sample_rate = in_set_sample_rate;
    in->stream.common.get_buffer_size = in_get_buffer_size;
    in->stream.common.get_channels = in_get_channels;
    in->stream.common.get_format = in_get_format;
    in->stream.common.set_format = in_set_format;
    in->stream.common.standby = in_standby;
    in->stream.common.dump = in_dump;
    in->stream.common.set_parameters = in_set_parameters;
    in->stream.common.get_parameters = in_get_parameters;
    in->stream.common.add_audio_effect = in_add_audio_effect;
    in->stream.common.remove_audio_effect = in_remove_audio_effect;
    in->stream.set_gain = in_set_gain;
    in->stream.read = in_read;
    in->stream.get_input_frames_lost = in_get_input_frames_lost;
    in->stream.get_capture_position = in_get_capture_position;
    in->stream.get_active_microphones = in_get_active_microphones;
    in->stream.set_microphone_direction = in_set_microphone_direction;
    in->stream.set_microphone_field_dimension = in_set_microphone_field_dimension;
    in->stream.update_sink_metadata = in_update_sink_metadata;

    list_init(&in->device_list);
    update_device_list(&in->device_list, devices, address, true);
    in->source = source;
    in->dev = adev;
    in->standby = 1;
    in->capture_handle = handle;
    in->flags = flags;
    in->bit_width = 16;
    in->af_period_multiplier = 1;
    in->direction = MIC_DIRECTION_UNSPECIFIED;
    in->zoom = 0;
    list_init(&in->aec_list);
    list_init(&in->ns_list);
    in->mmap_shared_memory_fd = -1; // not open

    ALOGV("%s: source %d, config->channel_mask %#x", __func__, source, config->channel_mask);
    if (source == AUDIO_SOURCE_VOICE_UPLINK ||
        source == AUDIO_SOURCE_VOICE_DOWNLINK) {
        /* Force channel config requested to mono if incall
           record is being requested for only uplink/downlink */
        if (config->channel_mask != AUDIO_CHANNEL_IN_MONO) {
            config->channel_mask = AUDIO_CHANNEL_IN_MONO;
            ret = -EINVAL;
            goto err_open;
        }
    }

    if (is_usb_dev && may_use_hifi_record) {
        /* HiFi record selects an appropriate format, channel, rate combo
           depending on sink capabilities*/
        ret = read_usb_sup_params_and_compare(false /*is_playback*/,
                                              &config->format,
                                              &in->supported_formats[0],
                                              MAX_SUPPORTED_FORMATS,
                                              &config->channel_mask,
                                              &in->supported_channel_masks[0],
                                              MAX_SUPPORTED_CHANNEL_MASKS,
                                              &config->sample_rate,
                                              &in->supported_sample_rates[0],
                                              MAX_SUPPORTED_SAMPLE_RATES);
        if (ret != 0) {
            ret = -EINVAL;
            goto err_open;
        }
        channel_count = audio_channel_count_from_in_mask(config->channel_mask);
    } else if (config->format == AUDIO_FORMAT_DEFAULT) {
        config->format = AUDIO_FORMAT_PCM_16_BIT;
    } else if (property_get_bool("vendor.audio.capture.pcm.32bit.enable", false)
                                 && config->format == AUDIO_FORMAT_PCM_32_BIT) {
            in->config.format = PCM_FORMAT_S32_LE;
            in->bit_width = 32;
    } else if ((config->format == AUDIO_FORMAT_PCM_FLOAT) ||
               (config->format == AUDIO_FORMAT_PCM_32_BIT) ||
               (config->format == AUDIO_FORMAT_PCM_24_BIT_PACKED) ||
               (config->format == AUDIO_FORMAT_PCM_8_24_BIT)) {
        bool ret_error = false;
        in->bit_width = 24;
        /* 24 bit is restricted to UNPROCESSED source only,also format supported
           from HAL is 24_packed and 8_24
         *> In case of UNPROCESSED source, for 24 bit, if format requested is other than
            24_packed return error indicating supported format is 24_packed
         *> In case of any other source requesting 24 bit or float return error
            indicating format supported is 16 bit only.

            on error flinger will retry with supported format passed
         */
        if ((source != AUDIO_SOURCE_UNPROCESSED) &&
            (source != AUDIO_SOURCE_CAMCORDER)) {
            config->format = AUDIO_FORMAT_PCM_16_BIT;
            if (config->sample_rate > 48000)
                config->sample_rate = 48000;
            ret_error = true;
        } else if (!(config->format == AUDIO_FORMAT_PCM_24_BIT_PACKED ||
                     config->format == AUDIO_FORMAT_PCM_8_24_BIT)) {
            config->format = AUDIO_FORMAT_PCM_24_BIT_PACKED;
            ret_error = true;
        }

        if (ret_error) {
            ret = -EINVAL;
            goto err_open;
        }
    }

    in->channel_mask = config->channel_mask;
    in->format = config->format;

    in->usecase = USECASE_AUDIO_RECORD;

    if (in->source == AUDIO_SOURCE_FM_TUNER) {
        if(!get_usecase_from_list(adev, USECASE_AUDIO_RECORD_FM_VIRTUAL))
            in->usecase = USECASE_AUDIO_RECORD_FM_VIRTUAL;
        else {
            ret = -EINVAL;
            goto err_open;
        }
    }

    if (config->sample_rate == LOW_LATENCY_CAPTURE_SAMPLE_RATE &&
            (flags & AUDIO_INPUT_FLAG_TIMESTAMP) == 0 &&
            (flags & AUDIO_INPUT_FLAG_COMPRESS) == 0 &&
            (flags & AUDIO_INPUT_FLAG_FAST) != 0) {
        is_low_latency = true;
#if LOW_LATENCY_CAPTURE_USE_CASE
        in->usecase = USECASE_AUDIO_RECORD_LOW_LATENCY;
#endif
        in->realtime = may_use_noirq_mode(adev, in->usecase, in->flags);
        if (!in->realtime) {
            in->config = pcm_config_audio_capture;
            frame_size = audio_stream_in_frame_size(&in->stream);
            buffer_size = get_input_buffer_size(config->sample_rate,
                                                config->format,
                                                channel_count,
                                                is_low_latency);
            in->config.period_size = buffer_size / frame_size;
            in->config.rate = config->sample_rate;
            in->af_period_multiplier = 1;
        } else {
            // period size is left untouched for rt mode playback
            in->config = pcm_config_audio_capture_rt;
            in->af_period_multiplier = af_period_multiplier;
        }
    }

    if ((config->sample_rate == LOW_LATENCY_CAPTURE_SAMPLE_RATE) &&
               ((in->flags & AUDIO_INPUT_FLAG_MMAP_NOIRQ) != 0)) {
        in->realtime = 0;
        in->usecase = USECASE_AUDIO_RECORD_MMAP;
        in->config = pcm_config_mmap_capture;
        in->config.format = pcm_format_from_audio_format(config->format);
        in->stream.start = in_start;
        in->stream.stop = in_stop;
        in->stream.create_mmap_buffer = in_create_mmap_buffer;
        in->stream.get_mmap_position = in_get_mmap_position;
        ALOGV("%s: USECASE_AUDIO_RECORD_MMAP", __func__);
    } else if (in->realtime) {
        in->config = pcm_config_audio_capture_rt;
        in->config.format = pcm_format_from_audio_format(config->format);
        in->af_period_multiplier = af_period_multiplier;
    } else if (is_usb_dev && may_use_hifi_record) {
        in->usecase = USECASE_AUDIO_RECORD_HIFI;
        in->config = pcm_config_audio_capture;
        frame_size = audio_stream_in_frame_size(&in->stream);
        buffer_size = get_input_buffer_size(config->sample_rate,
                                            config->format,
                                            channel_count,
                                            false /*is_low_latency*/);
        in->config.period_size = buffer_size / frame_size;
        in->config.rate = config->sample_rate;
        in->config.format = pcm_format_from_audio_format(config->format);
        switch (config->format) {
        case AUDIO_FORMAT_PCM_32_BIT:
            in->bit_width = 32;
            break;
        case AUDIO_FORMAT_PCM_24_BIT_PACKED:
        case AUDIO_FORMAT_PCM_8_24_BIT:
            in->bit_width = 24;
            break;
        default:
            in->bit_width = 16;
        }
    } else if (is_single_device_type_equal(&in->device_list,
                                           AUDIO_DEVICE_IN_TELEPHONY_RX) ||
               is_single_device_type_equal(&in->device_list,
                                           AUDIO_DEVICE_IN_PROXY)) {
        if (config->sample_rate == 0)
            config->sample_rate = AFE_PROXY_SAMPLING_RATE;
        if (config->sample_rate != 48000 && config->sample_rate != 16000 &&
                config->sample_rate != 8000) {
            config->sample_rate = AFE_PROXY_SAMPLING_RATE;
            ret = -EINVAL;
            goto err_open;
        }
        if (config->format == AUDIO_FORMAT_DEFAULT)
            config->format = AUDIO_FORMAT_PCM_16_BIT;
        if (config->format != AUDIO_FORMAT_PCM_16_BIT) {
            config->format = AUDIO_FORMAT_PCM_16_BIT;
            ret = -EINVAL;
            goto err_open;
        }

        in->usecase = USECASE_AUDIO_RECORD_AFE_PROXY;
        in->config = pcm_config_afe_proxy_record;
        in->config.rate = config->sample_rate;
        in->af_period_multiplier = 1;
    } else if (in->source == AUDIO_SOURCE_VOICE_COMMUNICATION &&
               in->flags & AUDIO_INPUT_FLAG_VOIP_TX &&
               (config->sample_rate == 8000 ||
                config->sample_rate == 16000 ||
                config->sample_rate == 32000 ||
                config->sample_rate == 48000) &&
               channel_count == 1) {
        in->usecase = USECASE_AUDIO_RECORD_VOIP;
        in->config = pcm_config_audio_capture;
        frame_size = audio_stream_in_frame_size(&in->stream);
        buffer_size = get_stream_buffer_size(VOIP_CAPTURE_PERIOD_DURATION_MSEC,
                                             config->sample_rate,
                                             config->format,
                                             channel_count, false /*is_low_latency*/);
        in->config.period_size = buffer_size / frame_size;
        in->config.period_count = VOIP_CAPTURE_PERIOD_COUNT;
        in->config.rate = config->sample_rate;
        in->af_period_multiplier = 1;
    } else {
        int ret_val;
        pthread_mutex_lock(&adev->lock);
        ret_val = audio_extn_check_and_set_multichannel_usecase(adev,
               in, config, &channel_mask_updated);
        pthread_mutex_unlock(&adev->lock);

        if (!ret_val) {
           if (channel_mask_updated == true) {
               ALOGD("%s: return error to retry with updated channel mask (%#x)",
                   __func__, config->channel_mask);
               ret = -EINVAL;
               goto err_open;
           }
           ALOGD("%s: created multi-channel session succesfully",__func__);
        } else if (audio_extn_compr_cap_enabled() &&
                   audio_extn_compr_cap_format_supported(config->format) &&
                   (in->dev->mode != AUDIO_MODE_IN_COMMUNICATION)) {
            audio_extn_compr_cap_init(in);
        } else if (audio_extn_cin_applicable_stream(in)) {
            ret = audio_extn_cin_configure_input_stream(in, config);
            if (ret)
                goto err_open;
        } else {
            in->config = pcm_config_audio_capture;
            in->config.rate = config->sample_rate;
            in->config.format = pcm_format_from_audio_format(config->format);
            in->format = config->format;
            frame_size = audio_stream_in_frame_size(&in->stream);
            buffer_size = get_input_buffer_size(config->sample_rate,
                                            config->format,
                                            channel_count,
                                            is_low_latency);
            /* prevent division-by-zero */
            if (frame_size == 0) {
                ALOGE("%s: Error frame_size==0", __func__);
                ret = -EINVAL;
                goto err_open;
            }

            in->config.period_size = buffer_size / frame_size;
            in->af_period_multiplier = 1;

            if (in->source == AUDIO_SOURCE_VOICE_COMMUNICATION) {
                /* optionally use VOIP usecase depending on config(s) */
                ret = adev_update_voice_comm_input_stream(in, config);
            }

            if (ret) {
                ALOGE("%s AUDIO_SOURCE_VOICE_COMMUNICATION invalid args", __func__);
                goto err_open;
            }
        }
        if (audio_extn_is_concurrent_capture_enabled()) {
            /* Acquire lock to avoid two concurrent use cases initialized to
               same pcm record use case */

            if (in->usecase == USECASE_AUDIO_RECORD) {
                pthread_mutex_lock(&adev->lock);
                if (!(adev->pcm_record_uc_state)) {
                    ALOGV("%s: using USECASE_AUDIO_RECORD",__func__);
                    adev->pcm_record_uc_state = 1;
                    pthread_mutex_unlock(&adev->lock);
                } else {
                    pthread_mutex_unlock(&adev->lock);
                    /* Assign compress record use case for second record */
                    in->usecase = USECASE_AUDIO_RECORD_COMPRESS2;
                    in->flags |= AUDIO_INPUT_FLAG_COMPRESS;
                    ALOGV("%s: overriding usecase with USECASE_AUDIO_RECORD_COMPRESS2 and appending compress flag", __func__);
                    if (audio_extn_cin_applicable_stream(in)) {
                        in->sample_rate = config->sample_rate;
                        ret = audio_extn_cin_configure_input_stream(in, config);
                        if (ret)
                            goto err_open;
                    }
                }
            }
        }
    }
    if (audio_extn_ssr_get_stream() != in)
        in->config.channels = channel_count;

    in->sample_rate  = in->config.rate;

    audio_extn_utils_update_stream_input_app_type_cfg(adev->platform,
                                                &adev->streams_input_cfg_list,
                                                &in->device_list, flags, in->format,
                                                in->sample_rate, in->bit_width,
                                                in->profile, &in->app_type_cfg);
    register_format(in->format, in->supported_formats);
    register_channel_mask(in->channel_mask, in->supported_channel_masks);
    register_sample_rate(in->sample_rate, in->supported_sample_rates);

    in->error_log = error_log_create(
            ERROR_LOG_ENTRIES,
            1000000000 /* aggregate consecutive identical errors within one second */);

    /* This stream could be for sound trigger lab,
       get sound trigger pcm if present */
    audio_extn_sound_trigger_check_and_get_session(in);

    lock_input_stream(in);
    audio_extn_snd_mon_register_listener(in, in_snd_mon_cb);
    pthread_mutex_lock(&adev->lock);
    in->card_status = adev->card_status;
    pthread_mutex_unlock(&adev->lock);
    pthread_mutex_unlock(&in->lock);

    stream_app_type_cfg_init(&in->app_type_cfg);

    *stream_in = &in->stream;

    ret = io_streams_map_insert(adev, &in->stream.common,
                            handle, AUDIO_PATCH_HANDLE_NONE);
    if (ret != 0)
        goto err_open;

    streams_input_ctxt_t *in_ctxt = (streams_input_ctxt_t *)
        calloc(1, sizeof(streams_input_ctxt_t));
    if (in_ctxt == NULL) {
        ALOGE("%s fail to allocate input ctxt", __func__);
        ret = -ENOMEM;
        goto err_open;
    }
    in_ctxt->input = in;

    pthread_mutex_lock(&adev->lock);
    list_add_tail(&adev->active_inputs_list, &in_ctxt->list);
    pthread_mutex_unlock(&adev->lock);

    ALOGV("%s: exit", __func__);
    return ret;

err_open:
    if (in->usecase == USECASE_AUDIO_RECORD) {
        pthread_mutex_lock(&adev->lock);
        adev->pcm_record_uc_state = 0;
        pthread_mutex_unlock(&adev->lock);
    }
    free(in);
    *stream_in = NULL;
    return ret;
}

static void adev_close_input_stream(struct audio_hw_device *dev,
                                    struct audio_stream_in *stream)
{
    int ret;
    struct stream_in *in = (struct stream_in *)stream;
    struct audio_device *adev = (struct audio_device *)dev;

    ALOGD("%s: enter:stream_handle(%p)",__func__, in);

    if (in == NULL) {
        ALOGE("%s: audio_stream_in ptr is NULL", __func__);
        return;
    }
    io_streams_map_remove(adev, in->capture_handle);

    /* must deregister from sndmonitor first to prevent races
     * between the callback and close_stream
     */
    audio_extn_snd_mon_unregister_listener(stream);

    /* Disable echo reference if there are no active input, hfp call
     * and sound trigger while closing input stream
     */
    if (adev_get_active_input(adev) == NULL &&
        !audio_extn_hfp_is_active(adev) &&
        !audio_extn_sound_trigger_check_ec_ref_enable()) {
        struct listnode out_devices;
        list_init(&out_devices);
        platform_set_echo_reference(adev, false, &out_devices);
    } else
        audio_extn_sound_trigger_update_ec_ref_status(false);

    error_log_destroy(in->error_log);
    in->error_log = NULL;


    if (in->usecase == USECASE_COMPRESS_VOIP_CALL) {
        pthread_mutex_lock(&adev->lock);
        ret = voice_extn_compress_voip_close_input_stream(&stream->common);
        pthread_mutex_unlock(&adev->lock);
        if (ret != 0)
            ALOGE("%s: Compress voip input cannot be closed, error:%d",
                  __func__, ret);
    } else
        in_standby(&stream->common);

    pthread_mutex_lock(&adev->lock);
    if (in->usecase == USECASE_AUDIO_RECORD) {
        adev->pcm_record_uc_state = 0;
    }

    if (audio_extn_ssr_get_stream() == in) {
        audio_extn_ssr_deinit();
    }

    if (audio_extn_ffv_get_stream() == in) {
        audio_extn_ffv_stream_deinit();
    }

    if (audio_extn_compr_cap_enabled() &&
            audio_extn_compr_cap_format_supported(in->config.format))
        audio_extn_compr_cap_deinit();

    if (audio_extn_cin_attached_usecase(in->usecase))
        audio_extn_cin_free_input_stream_resources(in);

    if (in->is_st_session) {
        ALOGV("%s: sound trigger pcm stop lab", __func__);
        audio_extn_sound_trigger_stop_lab(in);
    }
    streams_input_ctxt_t *in_ctxt = in_get_stream(adev, in->capture_handle);
    if (in_ctxt != NULL) {
        list_remove(&in_ctxt->list);
        free(in_ctxt);
    } else {
        ALOGW("%s, input stream already closed", __func__);
    }
    free(stream);
    pthread_mutex_unlock(&adev->lock);
    return;
}

/* verifies input and output devices and their capabilities.
 *
 * This verification is required when enabling extended bit-depth or
 * sampling rates, as not all qcom products support it.
 *
 * Suitable for calling only on initialization such as adev_open().
 * It fills the audio_device use_case_table[] array.
 *
 * Has a side-effect that it needs to configure audio routing / devices
 * in order to power up the devices and read the device parameters.
 * It does not acquire any hw device lock. Should restore the devices
 * back to "normal state" upon completion.
 */
static int adev_verify_devices(struct audio_device *adev)
{
    /* enumeration is a bit difficult because one really wants to pull
     * the use_case, device id, etc from the hidden pcm_device_table[].
     * In this case there are the following use cases and device ids.
     *
     * [USECASE_AUDIO_PLAYBACK_DEEP_BUFFER] = {0, 0},
     * [USECASE_AUDIO_PLAYBACK_LOW_LATENCY] = {15, 15},
     * [USECASE_AUDIO_PLAYBACK_HIFI] = {1, 1},
     * [USECASE_AUDIO_PLAYBACK_OFFLOAD] = {9, 9},
     * [USECASE_AUDIO_RECORD] = {0, 0},
     * [USECASE_AUDIO_RECORD_LOW_LATENCY] = {15, 15},
     * [USECASE_VOICE_CALL] = {2, 2},
     *
     * USECASE_AUDIO_PLAYBACK_OFFLOAD, USECASE_AUDIO_PLAYBACK_HIFI omitted.
     * USECASE_VOICE_CALL omitted, but possible for either input or output.
     */

    /* should be the usecases enabled in adev_open_input_stream() */
    static const int test_in_usecases[] = {
             USECASE_AUDIO_RECORD,
             USECASE_AUDIO_RECORD_LOW_LATENCY, /* does not appear to be used */
    };
    /* should be the usecases enabled in adev_open_output_stream()*/
    static const int test_out_usecases[] = {
            USECASE_AUDIO_PLAYBACK_DEEP_BUFFER,
            USECASE_AUDIO_PLAYBACK_LOW_LATENCY,
    };
    static const usecase_type_t usecase_type_by_dir[] = {
            PCM_PLAYBACK,
            PCM_CAPTURE,
    };
    static const unsigned flags_by_dir[] = {
            PCM_OUT,
            PCM_IN,
    };

    size_t i;
    unsigned dir;
    const unsigned card_id = adev->snd_card;

    for (dir = 0; dir < 2; ++dir) {
        const usecase_type_t usecase_type = usecase_type_by_dir[dir];
        const unsigned flags_dir = flags_by_dir[dir];
        const size_t testsize =
                dir ? ARRAY_SIZE(test_in_usecases) : ARRAY_SIZE(test_out_usecases);
        const int *testcases =
                dir ? test_in_usecases : test_out_usecases;
        const audio_devices_t audio_device =
                dir ? AUDIO_DEVICE_IN_BUILTIN_MIC : AUDIO_DEVICE_OUT_SPEAKER;

        for (i = 0; i < testsize; ++i) {
            const audio_usecase_t audio_usecase = testcases[i];
            int device_id;
            struct pcm_params **pparams;
            struct stream_out out;
            struct stream_in in;
            struct audio_usecase uc_info;
            int retval;

            pparams = &adev->use_case_table[audio_usecase];
            pcm_params_free(*pparams); /* can accept null input */
            *pparams = NULL;

            /* find the device ID for the use case (signed, for error) */
            device_id = platform_get_pcm_device_id(audio_usecase, usecase_type);
            if (device_id < 0)
                continue;

            /* prepare structures for device probing */
            memset(&uc_info, 0, sizeof(uc_info));
            uc_info.id = audio_usecase;
            uc_info.type = usecase_type;
            if (dir) {
                memset(&in, 0, sizeof(in));
                update_device_list(&in.device_list, audio_device, "", true);
                in.source = AUDIO_SOURCE_VOICE_COMMUNICATION;
                uc_info.stream.in = &in;
            }
            memset(&out, 0, sizeof(out));
            update_device_list(&out.device_list, audio_device, "", true);
            uc_info.stream.out = &out;
            update_device_list(&uc_info.device_list, audio_device, "", true);
            uc_info.in_snd_device = SND_DEVICE_NONE;
            uc_info.out_snd_device = SND_DEVICE_NONE;
            list_add_tail(&adev->usecase_list, &uc_info.list);

            /* select device - similar to start_(in/out)put_stream() */
            retval = select_devices(adev, audio_usecase);
            if (retval >= 0) {
                *pparams = pcm_params_get(card_id, device_id, flags_dir);
#if LOG_NDEBUG == 0
                char info[512]; /* for possible debug info */
                if (*pparams) {
                    ALOGV("%s: (%s) card %d  device %d", __func__,
                            dir ? "input" : "output", card_id, device_id);
                    pcm_params_to_string(*pparams, info, ARRAY_SIZE(info));
                } else {
                    ALOGV("%s: cannot locate card %d  device %d", __func__, card_id, device_id);
                }
#endif
            }

            /* deselect device - similar to stop_(in/out)put_stream() */
            /* 1. Get and set stream specific mixer controls */
            retval = disable_audio_route(adev, &uc_info);
            /* 2. Disable the rx device */
            retval = disable_snd_device(adev,
                    dir ? uc_info.in_snd_device : uc_info.out_snd_device);
            list_remove(&uc_info.list);
        }
    }
    return 0;
}

int update_patch(unsigned int num_sources,
                 const struct audio_port_config *sources,
                 unsigned int num_sinks,
                 const struct audio_port_config *sinks,
                 audio_patch_handle_t handle,
                 struct audio_patch_info *p_info,
                 patch_type_t patch_type, bool new_patch)
{
    ALOGD("%s: enter", __func__);

    if (p_info == NULL) {
        ALOGE("%s: Invalid patch pointer", __func__);
        return -EINVAL;
    }

    if (new_patch) {
        p_info->patch = (struct audio_patch *) calloc(1, sizeof(struct audio_patch));
        if (p_info->patch == NULL) {
            ALOGE("%s: Could not allocate patch", __func__);
            return -ENOMEM;
        }
    }

    p_info->patch->id = handle;
    p_info->patch->num_sources = num_sources;
    p_info->patch->num_sinks = num_sinks;

    for (int i = 0; i < num_sources; i++)
        p_info->patch->sources[i] = sources[i];
    for (int i = 0; i < num_sinks; i++)
        p_info->patch->sinks[i] = sinks[i];

    p_info->patch_type = patch_type;
    return 0;
}

audio_patch_handle_t generate_patch_handle()
{
    static audio_patch_handle_t patch_handle = AUDIO_PATCH_HANDLE_NONE;
    if (++patch_handle < 0)
        patch_handle = AUDIO_PATCH_HANDLE_NONE + 1;
    return patch_handle;
}

int adev_create_audio_patch(struct audio_hw_device *dev,
                            unsigned int num_sources,
                            const struct audio_port_config *sources,
                            unsigned int num_sinks,
                            const struct audio_port_config *sinks,
                            audio_patch_handle_t *handle)
{
    int ret = 0;
    struct audio_device *adev = (struct audio_device *)dev;
    struct audio_patch_info *p_info = NULL;
    patch_type_t patch_type = PATCH_NONE;
    audio_io_handle_t io_handle = AUDIO_IO_HANDLE_NONE;
    audio_source_t input_source = AUDIO_SOURCE_DEFAULT;
    struct audio_stream_info *s_info = NULL;
    struct audio_stream *stream = NULL;
    struct listnode devices;
    audio_devices_t device_type = AUDIO_DEVICE_NONE;
    bool new_patch = false;
    char addr[AUDIO_DEVICE_MAX_ADDRESS_LEN];

    ALOGD("%s: enter: num sources %d, num_sinks %d, handle %d", __func__,
           num_sources, num_sinks, *handle);

    if (num_sources == 0 || num_sources > AUDIO_PATCH_PORTS_MAX ||
        num_sinks == 0 || num_sinks > AUDIO_PATCH_PORTS_MAX) {
        ALOGE("%s: Invalid patch arguments", __func__);
        ret = -EINVAL;
        goto done;
    }

    if (num_sources > 1) {
        ALOGE("%s: Multiple sources are not supported", __func__);
        ret = -EINVAL;
        goto done;
    }

    if (sources == NULL || sinks == NULL) {
        ALOGE("%s: Invalid sources or sinks port config", __func__);
        ret = -EINVAL;
        goto done;
    }

    ALOGV("%s: source role %d, source type %d", __func__,
           sources[0].type, sources[0].role);
    list_init(&devices);

    // Populate source/sink information and fetch stream info
    switch (sources[0].type) {
        case AUDIO_PORT_TYPE_DEVICE: // Patch for audio capture or loopback
            device_type = sources[0].ext.device.type;
            strlcpy(&addr[0], &sources[0].ext.device.address[0], AUDIO_DEVICE_MAX_ADDRESS_LEN);
            update_device_list(&devices, device_type, &addr[0], true);
            if (sinks[0].type == AUDIO_PORT_TYPE_MIX) {
                patch_type = PATCH_CAPTURE;
                io_handle = sinks[0].ext.mix.handle;
                input_source = sinks[0].ext.mix.usecase.source;
                ALOGD("%s: Capture patch from device %x to mix %d",
                       __func__, device_type, io_handle);
            } else {
                // Device to device patch is not implemented.
                // This space will need changes if audio HAL
                // handles device to device patches in the future.
                patch_type = PATCH_DEVICE_LOOPBACK;
            }
            break;
        case AUDIO_PORT_TYPE_MIX: // Patch for audio playback
            io_handle = sources[0].ext.mix.handle;
            for (int i = 0; i < num_sinks; i++) {
                device_type = sinks[i].ext.device.type;
                strlcpy(&addr[0], &sinks[i].ext.device.address[0], AUDIO_DEVICE_MAX_ADDRESS_LEN);
                update_device_list(&devices, device_type, &addr[0], true);
            }
            patch_type = PATCH_PLAYBACK;
            ALOGD("%s: Playback patch from mix handle %d to device %x",
                   __func__, io_handle, get_device_types(&devices));
            break;
        case AUDIO_PORT_TYPE_SESSION:
        case AUDIO_PORT_TYPE_NONE:
            break;
    }

    pthread_mutex_lock(&adev->lock);
    s_info = hashmapGet(adev->io_streams_map, (void *) (intptr_t) io_handle);
    pthread_mutex_unlock(&adev->lock);
    if (s_info == NULL) {
        ALOGE("%s: Failed to obtain stream info", __func__);
        ret = -EINVAL;
        goto done;
    }
    ALOGV("%s: Fetched stream info with io_handle %d", __func__, io_handle);

    pthread_mutex_lock(&s_info->lock);
    // Generate patch info and update patch
    if (*handle == AUDIO_PATCH_HANDLE_NONE) {
        if (s_info->patch_handle != AUDIO_PATCH_HANDLE_NONE) {
            // Use patch handle cached in s_info to update patch
            *handle = s_info->patch_handle;
            p_info = fetch_patch_info(adev, *handle);
            if (p_info == NULL) {
                ALOGE("%s: Unable to fetch patch for stream patch handle %d",
                      __func__, *handle);
                pthread_mutex_unlock(&s_info->lock);
                ret = -EINVAL;
                goto done;
            }
        } else {
            *handle = generate_patch_handle();
            p_info = (struct audio_patch_info *) calloc(1, sizeof(struct audio_patch_info));
            if (p_info == NULL) {
                ALOGE("%s: Failed to allocate memory", __func__);
                pthread_mutex_unlock(&s_info->lock);
                ret = -ENOMEM;
                goto done;
            }
            new_patch = true;
            pthread_mutex_init(&p_info->lock, (const pthread_mutexattr_t *) NULL);
            s_info->patch_handle = *handle;
        }
    } else {
        p_info = fetch_patch_info(adev, *handle);
        if (p_info == NULL) {
            ALOGE("%s: Unable to fetch patch for received patch handle %d",
                  __func__, *handle);
            pthread_mutex_unlock(&s_info->lock);
            ret = -EINVAL;
            goto done;
        }
        s_info->patch_handle = *handle;
    }
    pthread_mutex_lock(&p_info->lock);
    update_patch(num_sources, sources, num_sinks, sinks,
                 *handle, p_info, patch_type, new_patch);
    stream = s_info->stream;

    // Update routing for stream
    if (stream != NULL) {
        if (p_info->patch_type == PATCH_PLAYBACK)
            ret = route_output_stream((struct stream_out *) stream, &devices);
        else if (p_info->patch_type == PATCH_CAPTURE)
            ret = route_input_stream((struct stream_in *) stream, &devices, input_source);
    }

    if (ret < 0) {
        s_info->patch_handle = AUDIO_PATCH_HANDLE_NONE;
        ALOGE("%s: Stream routing failed for io_handle %d", __func__, io_handle);
        pthread_mutex_unlock(&p_info->lock);
        pthread_mutex_unlock(&s_info->lock);
        goto done;
    }

    // Add new patch to patch map
    if (!ret && new_patch) {
        pthread_mutex_lock(&adev->lock);
        hashmapPut(adev->patch_map, (void *) (intptr_t) *handle, (void *) p_info);
        pthread_mutex_unlock(&adev->lock);
        ALOGD("%s: Added a new patch with handle %d", __func__, *handle);
    }

    pthread_mutex_unlock(&p_info->lock);
    pthread_mutex_unlock(&s_info->lock);
done:
    audio_extn_hw_loopback_create_audio_patch(dev,
                                        num_sources,
                                        sources,
                                        num_sinks,
                                        sinks,
                                        handle);
    audio_extn_auto_hal_create_audio_patch(dev,
                                        num_sources,
                                        sources,
                                        num_sinks,
                                        sinks,
                                        handle);
    return ret;
}

int adev_release_audio_patch(struct audio_hw_device *dev,
                           audio_patch_handle_t handle)
{
    struct audio_device *adev = (struct audio_device *) dev;
    int ret = 0;
    audio_source_t input_source = AUDIO_SOURCE_DEFAULT;

    if (handle == AUDIO_PATCH_HANDLE_NONE) {
        ALOGE("%s: Invalid patch handle %d", __func__, handle);
        ret = -EINVAL;
        goto done;
    }

    ALOGD("%s: Remove patch with handle %d", __func__, handle);
    struct audio_patch_info *p_info = fetch_patch_info(adev, handle);
    if (p_info == NULL) {
        ALOGE("%s: Patch info not found with handle %d", __func__, handle);
        ret = -EINVAL;
        goto done;
    }
    pthread_mutex_lock(&p_info->lock);
    struct audio_patch *patch = p_info->patch;
    if (patch == NULL) {
        ALOGE("%s: Patch not found for handle %d", __func__, handle);
        ret = -EINVAL;
        pthread_mutex_unlock(&p_info->lock);
        goto done;
    }
    pthread_mutex_unlock(&p_info->lock);
    audio_io_handle_t io_handle = AUDIO_IO_HANDLE_NONE;
    switch (patch->sources[0].type) {
        case AUDIO_PORT_TYPE_MIX:
            io_handle = patch->sources[0].ext.mix.handle;
            break;
        case AUDIO_PORT_TYPE_DEVICE:
            io_handle = patch->sinks[0].ext.mix.handle;
            break;
        case AUDIO_PORT_TYPE_SESSION:
        case AUDIO_PORT_TYPE_NONE:
            break;
    }

    // Remove patch and reset patch handle in stream info
    pthread_mutex_lock(&adev->lock);
    struct audio_stream_info *s_info =
        hashmapGet(adev->io_streams_map, (void *) (intptr_t) io_handle);
    pthread_mutex_unlock(&adev->lock);
    if (s_info == NULL) {
        ALOGE("%s: stream for io_handle %d is not available", __func__, io_handle);
        goto done;
    }
    pthread_mutex_lock(&s_info->lock);
    s_info->patch_handle = AUDIO_PATCH_HANDLE_NONE;
    struct audio_stream *stream = s_info->stream;

    pthread_mutex_lock(&p_info->lock);
    if (stream != NULL) {
        struct listnode devices;
        list_init(&devices);
        if (p_info->patch_type == PATCH_PLAYBACK)
            ret = route_output_stream((struct stream_out *) stream, &devices);
        else if (p_info->patch_type == PATCH_CAPTURE)
            ret = route_input_stream((struct stream_in *) stream, &devices, input_source);
    }

    if (ret < 0)
        ALOGW("%s: Stream routing failed for io_handle %d", __func__, io_handle);

    pthread_mutex_unlock(&p_info->lock);
    pthread_mutex_unlock(&s_info->lock);

    // Remove patch entry from map
    patch_map_remove(adev, handle);
done:
    audio_extn_hw_loopback_release_audio_patch(dev, handle);
    audio_extn_auto_hal_release_audio_patch(dev, handle);

    ALOGV("%s: Successfully released patch %d", __func__, handle);
    return ret;
}

int adev_get_audio_port(struct audio_hw_device *dev, struct audio_port *config)
{
    int ret = 0;

    ret = audio_extn_hw_loopback_get_audio_port(dev, config);
    ret |= audio_extn_auto_hal_get_audio_port(dev, config);
    return ret;
}

int adev_set_audio_port_config(struct audio_hw_device *dev,
                        const struct audio_port_config *config)
{
    int ret = 0;

    ret = audio_extn_hw_loopback_set_audio_port_config(dev, config);
    ret |= audio_extn_auto_hal_set_audio_port_config(dev, config);
    return ret;
}

static int adev_dump(const audio_hw_device_t *device __unused,
                     int fd __unused)
{
    return 0;
}

static int adev_close(hw_device_t *device)
{
    size_t i;
    struct audio_device *adev_temp = (struct audio_device *)device;

    if (!adev_temp)
        return 0;

    pthread_mutex_lock(&adev_init_lock);

    if ((--audio_device_ref_count) == 0) {
         if (audio_extn_spkr_prot_is_enabled())
             audio_extn_spkr_prot_deinit();
        audio_extn_battery_properties_listener_deinit();
        audio_extn_snd_mon_unregister_listener(adev);
        audio_extn_sound_trigger_deinit(adev);
        audio_extn_listen_deinit(adev);
        audio_extn_qdsp_deinit();
        audio_extn_extspk_deinit(adev->extspk);
        audio_extn_utils_release_streams_cfg_lists(
                      &adev->streams_output_cfg_list,
                      &adev->streams_input_cfg_list);
        if (audio_extn_qap_is_enabled())
            audio_extn_qap_deinit();
        if (audio_extn_qaf_is_enabled())
            audio_extn_qaf_deinit();
        audio_route_free(adev->audio_route);
        audio_extn_gef_deinit(adev);
        free(adev->snd_dev_ref_cnt);
        platform_deinit(adev->platform);
        for (i = 0; i < ARRAY_SIZE(adev->use_case_table); ++i) {
            pcm_params_free(adev->use_case_table[i]);
        }
        if (adev->adm_deinit)
            adev->adm_deinit(adev->adm_data);
        qahwi_deinit(device);
        audio_extn_adsp_hdlr_deinit();
        audio_extn_snd_mon_deinit();
        audio_extn_hw_loopback_deinit(adev);
        audio_extn_ffv_deinit();
        if (adev->device_cfg_params) {
            free(adev->device_cfg_params);
            adev->device_cfg_params = NULL;
        }
        if(adev->ext_hw_plugin)
            audio_extn_ext_hw_plugin_deinit(adev->ext_hw_plugin);
        audio_extn_auto_hal_deinit();
        free_map(adev->patch_map);
        free_map(adev->io_streams_map);
        free(device);
        adev = NULL;
    }
    pthread_mutex_unlock(&adev_init_lock);
    enable_gcov();
    return 0;
}

/* This returns 1 if the input parameter looks at all plausible as a low latency period size,
 * or 0 otherwise.  A return value of 1 doesn't mean the value is guaranteed to work,
 * just that it _might_ work.
 */
static int period_size_is_plausible_for_low_latency(int period_size)
{
    switch (period_size) {
    case 160:
    case 192:
    case 240:
    case 320:
    case 480:
        return 1;
    default:
        return 0;
    }
}

static void adev_snd_mon_cb(void *cookie, struct str_parms *parms)
{
    bool is_snd_card_status = false;
    bool is_ext_device_status = false;
    char value[32];
    int card = -1;
    card_status_t status;

    if (cookie != adev || !parms)
        return;

    if (!parse_snd_card_status(parms, &card, &status)) {
        is_snd_card_status = true;
    } else if (0 < str_parms_get_str(parms, "ext_audio_device", value, sizeof(value))) {
        is_ext_device_status = true;
    } else {
        // not a valid event
        return;
    }

    pthread_mutex_lock(&adev->lock);
    if (card == adev->snd_card || is_ext_device_status) {
        if (is_snd_card_status && adev->card_status != status) {
            adev->card_status = status;
            platform_snd_card_update(adev->platform, status);
            audio_extn_fm_set_parameters(adev, parms);
            audio_extn_auto_hal_set_parameters(adev, parms);
            if (status == CARD_STATUS_OFFLINE)
                audio_extn_sco_reset_configuration();
        } else if (is_ext_device_status) {
            platform_set_parameters(adev->platform, parms);
        }
    }
    pthread_mutex_unlock(&adev->lock);
    return;
}

/* out and adev lock held */
static int check_a2dp_restore_l(struct audio_device *adev, struct stream_out *out, bool restore)
{
    struct audio_usecase *uc_info;
    float left_p;
    float right_p;
    struct listnode devices;

    uc_info = get_usecase_from_list(adev, out->usecase);
    if (uc_info == NULL) {
        ALOGE("%s: Could not find the usecase (%d) in the list",
              __func__, out->usecase);
        return -EINVAL;
    }

    ALOGD("%s: enter: usecase(%d: %s)", __func__,
          out->usecase, use_case_table[out->usecase]);

    if (restore) {
        // restore A2DP device for active usecases and unmute if required
        if (is_a2dp_out_device_type(&out->device_list)) {
            ALOGD("%s: restoring A2dp and unmuting stream", __func__);
            if (uc_info->out_snd_device != SND_DEVICE_OUT_BT_A2DP)
                select_devices(adev, uc_info->id);
            pthread_mutex_lock(&out->compr_mute_lock);
            if ((out->flags & AUDIO_OUTPUT_FLAG_COMPRESS_OFFLOAD) &&
                (out->a2dp_compress_mute) && (uc_info->out_snd_device == SND_DEVICE_OUT_BT_A2DP)) {
                out->a2dp_compress_mute = false;
                out_set_compr_volume(&out->stream, out->volume_l, out->volume_r);
            }
            pthread_mutex_unlock(&out->compr_mute_lock);
        }
    } else {
        if (out->flags & AUDIO_OUTPUT_FLAG_COMPRESS_OFFLOAD) {
            // mute compress stream if suspended
            pthread_mutex_lock(&out->compr_mute_lock);
            if (!out->a2dp_compress_mute && !out->standby) {
                ALOGD("%s: selecting speaker and muting stream", __func__);
                assign_devices(&devices, &out->device_list);
                reassign_device_list(&out->device_list, AUDIO_DEVICE_OUT_SPEAKER, "");
                left_p = out->volume_l;
                right_p = out->volume_r;
                if (out->offload_state == OFFLOAD_STATE_PLAYING)
                    compress_pause(out->compr);
                out_set_compr_volume(&out->stream, (float)0, (float)0);
                out->a2dp_compress_mute = true;
                select_devices(adev, out->usecase);
                if (out->offload_state == OFFLOAD_STATE_PLAYING)
                    compress_resume(out->compr);
                assign_devices(&out->device_list, &devices);
                out->volume_l = left_p;
                out->volume_r = right_p;
            }
            pthread_mutex_unlock(&out->compr_mute_lock);
        } else {
            // tear down a2dp path for non offloaded streams
            if (audio_extn_a2dp_source_is_suspended())
                out_standby_l(&out->stream.common);
        }
    }
    ALOGV("%s: exit", __func__);
    return 0;
}

int check_a2dp_restore(struct audio_device *adev, struct stream_out *out, bool restore)
{
    int ret = 0;

    lock_output_stream(out);
    pthread_mutex_lock(&adev->lock);

    ret = check_a2dp_restore_l(adev, out, restore);

    pthread_mutex_unlock(&adev->lock);
    pthread_mutex_unlock(&out->lock);
    return ret;
}

void adev_on_battery_status_changed(bool charging)
{
    pthread_mutex_lock(&adev->lock);
    ALOGI("%s: battery status changed to %scharging", __func__, charging ? "" : "not ");
    adev->is_charging = charging;
    audio_extn_sound_trigger_update_battery_status(charging);
    pthread_mutex_unlock(&adev->lock);
}

static int adev_open(const hw_module_t *module, const char *name,
                     hw_device_t **device)
{
    int ret;
    char value[PROPERTY_VALUE_MAX] = {0};
    char mixer_ctl_name[128] = {0};
    struct mixer_ctl *ctl = NULL;

    ALOGD("%s: enter", __func__);
    if (strcmp(name, AUDIO_HARDWARE_INTERFACE) != 0) return -EINVAL;

    pthread_mutex_lock(&adev_init_lock);
    if (audio_device_ref_count != 0){
            *device = &adev->device.common;
            audio_device_ref_count++;
            ALOGD("%s: returning existing instance of adev", __func__);
            ALOGD("%s: exit", __func__);
            pthread_mutex_unlock(&adev_init_lock);
            return 0;
    }

    adev = calloc(1, sizeof(struct audio_device));

    if (!adev) {
        pthread_mutex_unlock(&adev_init_lock);
        return -ENOMEM;
    }

    pthread_mutex_init(&adev->lock, (const pthread_mutexattr_t *) NULL);

    // register audio ext hidl at the earliest
    audio_extn_hidl_init();
#ifdef DYNAMIC_LOG_ENABLED
    register_for_dynamic_logging("hal");
#endif

    /* default audio HAL major version */
    uint32_t maj_version = 3;
    if(property_get("vendor.audio.hal.maj.version", value, NULL))
        maj_version = atoi(value);

    adev->device.common.tag = HARDWARE_DEVICE_TAG;
    adev->device.common.version = HARDWARE_DEVICE_API_VERSION(maj_version, 0);
    adev->device.common.module = (struct hw_module_t *)module;
    adev->device.common.close = adev_close;

    adev->device.init_check = adev_init_check;
    adev->device.set_voice_volume = adev_set_voice_volume;
    adev->device.set_master_volume = adev_set_master_volume;
    adev->device.get_master_volume = adev_get_master_volume;
    adev->device.set_master_mute = adev_set_master_mute;
    adev->device.get_master_mute = adev_get_master_mute;
    adev->device.set_mode = adev_set_mode;
    adev->device.set_mic_mute = adev_set_mic_mute;
    adev->device.get_mic_mute = adev_get_mic_mute;
    adev->device.set_parameters = adev_set_parameters;
    adev->device.get_parameters = adev_get_parameters;
    adev->device.get_input_buffer_size = adev_get_input_buffer_size;
    adev->device.open_output_stream = adev_open_output_stream;
    adev->device.close_output_stream = adev_close_output_stream;
    adev->device.open_input_stream = adev_open_input_stream;
    adev->device.close_input_stream = adev_close_input_stream;
    adev->device.create_audio_patch = adev_create_audio_patch;
    adev->device.release_audio_patch = adev_release_audio_patch;
    adev->device.get_audio_port = adev_get_audio_port;
    adev->device.set_audio_port_config = adev_set_audio_port_config;
    adev->device.dump = adev_dump;
    adev->device.get_microphones = adev_get_microphones;

    /* Set the default route before the PCM stream is opened */
    adev->mode = AUDIO_MODE_NORMAL;
    adev->primary_output = NULL;
    adev->out_device = AUDIO_DEVICE_NONE;
    adev->bluetooth_nrec = true;
    adev->acdb_settings = TTY_MODE_OFF;
    adev->allow_afe_proxy_usage = true;
    adev->bt_sco_on = false;
    /* adev->cur_hdmi_channels = 0;  by calloc() */
    adev->snd_dev_ref_cnt = calloc(SND_DEVICE_MAX, sizeof(int));
    /* Init audio and voice feature */
    audio_extn_feature_init();
    voice_extn_feature_init();
    voice_init(adev);
    list_init(&adev->usecase_list);
    list_init(&adev->active_inputs_list);
    list_init(&adev->active_outputs_list);
    list_init(&adev->audio_patch_record_list);
    adev->audio_patch_index = 0;
    adev->io_streams_map = hashmapCreate(AUDIO_IO_PORTS_MAX, audio_extn_utils_hash_fn,
                                         audio_extn_utils_hash_eq);
    if (!adev->io_streams_map) {
        ALOGE("%s: Could not create io streams map", __func__);
        ret = -ENOMEM;
        goto adev_open_err;
    }
    adev->patch_map = hashmapCreate(AUDIO_PATCH_PORTS_MAX, audio_extn_utils_hash_fn,
                                    audio_extn_utils_hash_eq);
    if (!adev->patch_map) {
        ALOGE("%s: Could not create audio patch map", __func__);
        ret = -ENOMEM;
        goto adev_open_err;
    }
    adev->cur_wfd_channels = 2;
    adev->offload_usecases_state = 0;
    adev->pcm_record_uc_state = 0;
    adev->is_channel_status_set = false;
    adev->perf_lock_opts[0] = 0x101;
    adev->perf_lock_opts[1] = 0x20E;
    adev->perf_lock_opts_size = 2;
    adev->dsp_bit_width_enforce_mode = 0;
    adev->enable_hfp = false;
    adev->use_old_pspd_mix_ctrl = false;
    adev->adm_routing_changed = false;

    /* Loads platform specific libraries dynamically */
    adev->platform = platform_init(adev);
    if (!adev->platform) {
        ALOGE("%s: Failed to init platform data, aborting.", __func__);
        ret = -EINVAL;
        goto adev_open_err;
    }

    adev->extspk = audio_extn_extspk_init(adev);
    if (audio_extn_qap_is_enabled()) {
        ret = audio_extn_qap_init(adev);
        if (ret < 0) {
            ALOGE("%s: Failed to init platform data, aborting.", __func__);
            goto adev_open_err;
        }
        adev->device.open_output_stream = audio_extn_qap_open_output_stream;
        adev->device.close_output_stream = audio_extn_qap_close_output_stream;
    }

    if (audio_extn_qaf_is_enabled()) {
        ret = audio_extn_qaf_init(adev);
        if (ret < 0) {
            ALOGE("%s: Failed to init platform data, aborting.", __func__);
            goto adev_open_err;
        }

        adev->device.open_output_stream = audio_extn_qaf_open_output_stream;
        adev->device.close_output_stream = audio_extn_qaf_close_output_stream;
    }

    audio_extn_auto_hal_init(adev);
    adev->ext_hw_plugin = audio_extn_ext_hw_plugin_init(adev);

    if (access(VISUALIZER_LIBRARY_PATH, R_OK) == 0) {
        adev->visualizer_lib = dlopen(VISUALIZER_LIBRARY_PATH, RTLD_NOW);
        if (adev->visualizer_lib == NULL) {
            ALOGE("%s: DLOPEN failed for %s", __func__, VISUALIZER_LIBRARY_PATH);
        } else {
            ALOGV("%s: DLOPEN successful for %s", __func__, VISUALIZER_LIBRARY_PATH);
            adev->visualizer_start_output =
                        (int (*)(audio_io_handle_t, int))dlsym(adev->visualizer_lib,
                                                        "visualizer_hal_start_output");
            adev->visualizer_stop_output =
                        (int (*)(audio_io_handle_t, int))dlsym(adev->visualizer_lib,
                                                        "visualizer_hal_stop_output");
        }
    }
    audio_extn_init(adev);
    voice_extn_init(adev);
    audio_extn_listen_init(adev, adev->snd_card);
    audio_extn_gef_init(adev);
    audio_extn_hw_loopback_init(adev);
    audio_extn_ffv_init(adev);

    if (access(OFFLOAD_EFFECTS_BUNDLE_LIBRARY_PATH, R_OK) == 0) {
        adev->offload_effects_lib = dlopen(OFFLOAD_EFFECTS_BUNDLE_LIBRARY_PATH, RTLD_NOW);
        if (adev->offload_effects_lib == NULL) {
            ALOGE("%s: DLOPEN failed for %s", __func__,
                  OFFLOAD_EFFECTS_BUNDLE_LIBRARY_PATH);
        } else {
            ALOGV("%s: DLOPEN successful for %s", __func__,
                  OFFLOAD_EFFECTS_BUNDLE_LIBRARY_PATH);
            adev->offload_effects_start_output =
                        (int (*)(audio_io_handle_t, int, struct mixer *))dlsym(adev->offload_effects_lib,
                                         "offload_effects_bundle_hal_start_output");
            adev->offload_effects_stop_output =
                        (int (*)(audio_io_handle_t, int))dlsym(adev->offload_effects_lib,
                                         "offload_effects_bundle_hal_stop_output");
            adev->offload_effects_set_hpx_state =
                        (int (*)(bool))dlsym(adev->offload_effects_lib,
                                         "offload_effects_bundle_set_hpx_state");
            adev->offload_effects_get_parameters =
                        (void (*)(struct str_parms *, struct str_parms *))
                                         dlsym(adev->offload_effects_lib,
                                         "offload_effects_bundle_get_parameters");
            adev->offload_effects_set_parameters =
                        (void (*)(struct str_parms *))dlsym(adev->offload_effects_lib,
                                         "offload_effects_bundle_set_parameters");
        }
    }

    if (access(ADM_LIBRARY_PATH, R_OK) == 0) {
        adev->adm_lib = dlopen(ADM_LIBRARY_PATH, RTLD_NOW);
        if (adev->adm_lib == NULL) {
            ALOGE("%s: DLOPEN failed for %s", __func__, ADM_LIBRARY_PATH);
        } else {
            ALOGV("%s: DLOPEN successful for %s", __func__, ADM_LIBRARY_PATH);
            adev->adm_init = (adm_init_t)
                                    dlsym(adev->adm_lib, "adm_init");
            adev->adm_deinit = (adm_deinit_t)
                                    dlsym(adev->adm_lib, "adm_deinit");
            adev->adm_register_input_stream = (adm_register_input_stream_t)
                                    dlsym(adev->adm_lib, "adm_register_input_stream");
            adev->adm_register_output_stream = (adm_register_output_stream_t)
                                    dlsym(adev->adm_lib, "adm_register_output_stream");
            adev->adm_deregister_stream = (adm_deregister_stream_t)
                                    dlsym(adev->adm_lib, "adm_deregister_stream");
            adev->adm_request_focus = (adm_request_focus_t)
                                    dlsym(adev->adm_lib, "adm_request_focus");
            adev->adm_abandon_focus = (adm_abandon_focus_t)
                                    dlsym(adev->adm_lib, "adm_abandon_focus");
            adev->adm_set_config = (adm_set_config_t)
                                    dlsym(adev->adm_lib, "adm_set_config");
            adev->adm_request_focus_v2 = (adm_request_focus_v2_t)
                                    dlsym(adev->adm_lib, "adm_request_focus_v2");
            adev->adm_is_noirq_avail = (adm_is_noirq_avail_t)
                                    dlsym(adev->adm_lib, "adm_is_noirq_avail");
            adev->adm_on_routing_change = (adm_on_routing_change_t)
                                    dlsym(adev->adm_lib, "adm_on_routing_change");
            adev->adm_request_focus_v2_1 = (adm_request_focus_v2_1_t)
                                    dlsym(adev->adm_lib, "adm_request_focus_v2_1");
        }
    }

    adev->enable_voicerx = false;
    adev->bt_wb_speech_enabled = false;
    adev->swb_speech_mode = SPEECH_MODE_INVALID;
    //initialize this to false for now,
    //this will be set to true through set param
    adev->vr_audio_mode_enabled = false;

    audio_extn_ds2_enable(adev);
    *device = &adev->device.common;

    if (k_enable_extended_precision)
        adev_verify_devices(adev);

    adev->dsp_bit_width_enforce_mode =
        adev_init_dsp_bit_width_enforce_mode(adev->mixer);

    audio_extn_utils_update_streams_cfg_lists(adev->platform, adev->mixer,
                                             &adev->streams_output_cfg_list,
                                             &adev->streams_input_cfg_list);

    audio_device_ref_count++;

    int trial;
    if ((property_get("vendor.audio_hal.period_size", value, NULL) > 0) ||
        (property_get("audio_hal.period_size", value, NULL) > 0)) {
        trial = atoi(value);
        if (period_size_is_plausible_for_low_latency(trial)) {
            pcm_config_low_latency.period_size = trial;
            pcm_config_low_latency.start_threshold = trial / 4;
            pcm_config_low_latency.avail_min = trial / 4;
            configured_low_latency_capture_period_size = trial;
        }
    }
    if ((property_get("vendor.audio_hal.in_period_size", value, NULL) > 0) ||
        (property_get("audio_hal.in_period_size", value, NULL) > 0)) {
        trial = atoi(value);
        if (period_size_is_plausible_for_low_latency(trial)) {
            configured_low_latency_capture_period_size = trial;
        }
    }

    adev->mic_break_enabled = property_get_bool("vendor.audio.mic_break", false);

    adev->camera_orientation = CAMERA_DEFAULT;

    if ((property_get("vendor.audio_hal.period_multiplier",value,NULL) > 0) ||
        (property_get("audio_hal.period_multiplier",value,NULL) > 0)) {
        af_period_multiplier = atoi(value);
        if (af_period_multiplier < 0)
            af_period_multiplier = 2;
        else if (af_period_multiplier > 4)
            af_period_multiplier = 4;

        ALOGV("new period_multiplier = %d", af_period_multiplier);
    }

    audio_extn_qdsp_init(adev->platform);

    adev->multi_offload_enable = property_get_bool("vendor.audio.offload.multiple.enabled", false);
    pthread_mutex_unlock(&adev_init_lock);

    if (adev->adm_init)
        adev->adm_data = adev->adm_init();

    qahwi_init(*device);
    audio_extn_perf_lock_init();
    audio_extn_adsp_hdlr_init(adev->mixer);

    audio_extn_snd_mon_init();
    pthread_mutex_lock(&adev->lock);
    audio_extn_snd_mon_register_listener(adev, adev_snd_mon_cb);
    adev->card_status = CARD_STATUS_ONLINE;
    audio_extn_battery_properties_listener_init(adev_on_battery_status_changed);
    /*
     * if the battery state callback happens before charging can be queried,
     * it will be guarded with the adev->lock held in the cb function and so
     * the callback value will reflect the latest state
     */
    adev->is_charging = audio_extn_battery_properties_is_charging();
    audio_extn_sound_trigger_init(adev); /* dependent on snd_mon_init() */
    audio_extn_sound_trigger_update_battery_status(adev->is_charging);
    audio_extn_audiozoom_init();
    pthread_mutex_unlock(&adev->lock);
    /* Allocate memory for Device config params */
    adev->device_cfg_params = (struct audio_device_config_param*)
                                  calloc(platform_get_max_codec_backend(),
                                  sizeof(struct audio_device_config_param));
    if (adev->device_cfg_params == NULL)
        ALOGE("%s: Memory allocation failed for Device config params", __func__);

    /*
     * Check if new PSPD matrix mixer control is supported. If not
     * supported, then set flag so that old mixer ctrl is sent while
     * sending pspd coefficients on older kernel version. Query mixer
     * control for default pcm id and channel value one.
     */
    snprintf(mixer_ctl_name, sizeof(mixer_ctl_name),
            "AudStr %d ChMixer Weight Ch %d", 0, 1);

    ctl = mixer_get_ctl_by_name(adev->mixer, mixer_ctl_name);
    if (!ctl) {
        ALOGE("%s: ERROR. Could not get ctl for mixer cmd - %s",
              __func__, mixer_ctl_name);
        adev->use_old_pspd_mix_ctrl = true;
    }

    ALOGV("%s: exit", __func__);
    return 0;

adev_open_err:
    free_map(adev->patch_map);
    free_map(adev->io_streams_map);
    if (adev->snd_dev_ref_cnt)
        free(adev->snd_dev_ref_cnt);
    pthread_mutex_destroy(&adev->lock);
    free(adev);
    adev = NULL;
    *device = NULL;
    pthread_mutex_unlock(&adev_init_lock);
    return ret;
}

static struct hw_module_methods_t hal_module_methods = {
    .open = adev_open,
};

struct audio_module HAL_MODULE_INFO_SYM = {
    .common = {
        .tag = HARDWARE_MODULE_TAG,
        .module_api_version = AUDIO_MODULE_API_VERSION_0_1,
        .hal_api_version = HARDWARE_HAL_API_VERSION,
        .id = AUDIO_HARDWARE_MODULE_ID,
        .name = "QCOM Audio HAL",
        .author = "The Linux Foundation",
        .methods = &hal_module_methods,
    },
};<|MERGE_RESOLUTION|>--- conflicted
+++ resolved
@@ -1871,15 +1871,9 @@
         if (usecase->type != PCM_PLAYBACK &&
                 usecase != uc_info &&
                 (usecase->in_snd_device != snd_device || force_routing) &&
-<<<<<<< HEAD
-                (((uc_info->devices & backend_check_cond) &&
-                 (((usecase->devices & ~AUDIO_DEVICE_BIT_IN) & AUDIO_DEVICE_IN_ALL_CODEC_BACKEND) ||
-                  (usecase->type == VOIP_CALL))) ||
-=======
                 ((backend_check_cond &&
                  (is_codec_backend_in_device_type(&usecase->device_list) ||
                   (usecase->type == VOIP_CALL))) &&
->>>>>>> 8bf3c313
                 ((uc_info->type == VOICE_CALL &&
                  is_single_device_type_equal(&usecase->device_list,
                                             AUDIO_DEVICE_IN_VOICE_CALL)) ||
