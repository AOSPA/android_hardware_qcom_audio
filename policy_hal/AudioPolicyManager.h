--- conflicted
+++ resolved
@@ -75,11 +75,9 @@
         // indicates to the audio policy manager that the input stops being used.
         virtual status_t stopInput(audio_io_handle_t input,
                                    audio_session_t session);
-<<<<<<< HEAD
-=======
+
         virtual void closeAllInputs();
 
->>>>>>> 9c4ba54b
 protected:
 
          status_t checkAndSetVolume(audio_stream_type_t stream,
