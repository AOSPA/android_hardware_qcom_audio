# TODO:  Find a better way to separate build configs for ADP vs non-ADP devices
ifneq ($(TARGET_BOARD_AUTO),true)
<<<<<<< HEAD
  ifneq ($(filter msm8960 msm8226 msm8x26 msm8x84 msm8084 msm8992 msm8994 msm8996 msm8909 msm8952 msm8998 sdm660 sdm845 sdm710,$(TARGET_BOARD_PLATFORM)),)
=======
  ifneq ($(filter msm8960 msm8226 msm8x26 msm8x84 msm8084 msm8992 msm8994 msm8996 msm8909 msm8952 msm8998 sdm845 sdm710 sm8150,$(TARGET_BOARD_PLATFORM)),)
>>>>>>> 75b5a46d

    MY_LOCAL_PATH := $(call my-dir)

    ifeq ($(BOARD_USES_LEGACY_ALSA_AUDIO),true)
      include $(MY_LOCAL_PATH)/legacy/Android.mk
    else
      include $(MY_LOCAL_PATH)/hal/Android.mk
      include $(MY_LOCAL_PATH)/voice_processing/Android.mk
      include $(MY_LOCAL_PATH)/visualizer/Android.mk
      include $(MY_LOCAL_PATH)/post_proc/Android.mk
    endif
  endif
endif<|MERGE_RESOLUTION|>--- conflicted
+++ resolved
@@ -1,10 +1,6 @@
 # TODO:  Find a better way to separate build configs for ADP vs non-ADP devices
 ifneq ($(TARGET_BOARD_AUTO),true)
-<<<<<<< HEAD
-  ifneq ($(filter msm8960 msm8226 msm8x26 msm8x84 msm8084 msm8992 msm8994 msm8996 msm8909 msm8952 msm8998 sdm660 sdm845 sdm710,$(TARGET_BOARD_PLATFORM)),)
-=======
-  ifneq ($(filter msm8960 msm8226 msm8x26 msm8x84 msm8084 msm8992 msm8994 msm8996 msm8909 msm8952 msm8998 sdm845 sdm710 sm8150,$(TARGET_BOARD_PLATFORM)),)
->>>>>>> 75b5a46d
+  ifneq ($(filter msm8960 msm8226 msm8x26 msm8x84 msm8084 msm8992 msm8994 msm8996 msm8909 msm8952 msm8998 sdm660 sdm845 sdm710 sm8150,$(TARGET_BOARD_PLATFORM)),)
 
     MY_LOCAL_PATH := $(call my-dir)
 
