--- conflicted
+++ resolved
@@ -291,18 +291,9 @@
   strlcat(param, params->profile, sizeof(param));
   qahw_in_set_parameters(in_handle, param);
 
-<<<<<<< HEAD
-  if (params->input_device == AUDIO_DEVICE_IN_BLUETOOTH_SCO_HEADSET) {
-      char param1[50];
-      snprintf(param1, sizeof(param1), "bt_wbs=%s", ((params->bt_wbs == 1) ? "on" : "off"));
-      qahw_set_parameters(qahw_mod_handle, param1);
-  }
-  printf("\nPlease speak into the microphone for %lf seconds.\n", params->loopTime);
-=======
   fprintf(log_file, "\n Please speak into the microphone for %lf seconds, handle(%d)\n", params->record_length, params->handle);
   if (log_file != stdout)
       fprintf(stdout, "\n Please speak into the microphone for %lf seconds, handle(%d)\n", params->record_length, params->handle);
->>>>>>> deee8806
 
   snprintf(file_name + name_len, sizeof(file_name) - name_len, "%d.wav", (0x99A - params->handle));
   FILE *fd = fopen(file_name,"w");
@@ -456,26 +447,10 @@
   return NULL;
 }
 
-<<<<<<< HEAD
-int read_config_params_from_user(struct audio_config_params *thread_param, int rec_session) {
-    int channels = 0, format = 0, sample_rate = 0,source = 0, device = 0;
-
-    thread_param->kStreamName = "input_stream";
-
-    printf(" \n Enter input device (4->built-in mic, 16->wired_headset, 8->sco_mic .. etc) ::::: ");
-    scanf(" %d", &device);
-    thread_param->input_device = device | AUDIO_DEVICE_BIT_IN;
-
-    if (thread_param->input_device == AUDIO_DEVICE_IN_BLUETOOTH_SCO_HEADSET) {
-         printf(" \n Enable wbs for BT sco?? (1 - Enable 0 - Disable) ::::: ");
-         scanf("%d", &thread_param->bt_wbs);
-    }
-=======
 int read_config_params_from_user(struct audio_config_params *thread_param) {
     printf(" \n Enter input device (4->built-in mic, 16->wired_headset .. etc) ::::: ");
     scanf(" %d", &thread_param->input_device);
     thread_param->input_device |= AUDIO_DEVICE_BIT_IN;
->>>>>>> deee8806
 
     printf(" \n Enter the format (1 ->16 bit pcm recording, 6 -> 24 bit packed pcm recording) ::::: ");
     scanf(" %d", &thread_param->config.format);
@@ -489,10 +464,6 @@
     printf(" \n Enter the channels (1 -mono, 2 -stereo and 4 -quad channels) ::::: ");
     scanf(" %d", &thread_param->channels);
 
-<<<<<<< HEAD
-#ifdef MULTIRECORD_SUPPORT
-=======
->>>>>>> deee8806
     printf(" \n Enter profile (none, record_fluence, record_mec, record_unprocessed etc) :::: ");
     scanf(" %s", thread_param->profile);
 
@@ -653,21 +624,6 @@
         fprintf(log_file, " qahw_load_module failed");
         return -1;
     }
-<<<<<<< HEAD
-#ifdef MULTIRECORD_SUPPORT
-    printf("Starting audio hal multi recording test. \n");
-    printf(" Enter number of record sessions to be started \n");
-    printf("             (Maximum of 4 record sessions are allowed)::::  ");
-    scanf(" %d", &max_recordings_requested);
-#else
-    max_recordings_requested = 1;
-#endif
-    printf(" \n Source Tracking enabled ??? ( 1 - Enable 0 - Disable)::: ");
-    scanf(" %d", &source_track);
-
-    struct audio_config_params thread1_params, thread2_params;
-    struct audio_config_params thread3_params, thread4_params;
-=======
     fprintf(log_file, " Starting audio hal multi recording test. \n");
     if (interactive_mode) {
         printf(" Enter logfile path (stdout or 1 for console out)::: \n");
@@ -685,7 +641,6 @@
             log_file = stdout;
         }
     }
->>>>>>> deee8806
 
     switch (max_recordings_requested) {
         case 4:
@@ -835,46 +790,6 @@
             thread_active[3] = 0;
         }
     }
-<<<<<<< HEAD
-    if (source_track && max_recordings_requested) {
-        printf("Create source tracking thread \n");
-        ret = pthread_create(&sourcetrack_thread,
-                NULL, read_sourcetrack_data,
-                (void *)qahw_mod_handle);
-        if (ret) {
-            printf(" Failed to create source tracking thread \n ");
-            source_track = 0;
-        }
-    }
-
-    // set bad mic param
-    while (max_recordings_requested && !source_track) {
-        bool test_completed = false;
-
-        pthread_mutex_lock(&glock);
-        if (!tests_running && !gerror)
-            pthread_cond_wait(&gcond, &glock);
-        test_completed = (tests_running == 0);
-        gerror = true;
-        pthread_mutex_unlock(&glock);
-
-        if (test_completed)
-            break;
-#ifdef MULTIRECORD_SUPPORT
-        char ch;
-        printf("\n Bad mic test required (y/n):::");
-        scanf(" %c", &ch);
-        if (ch == 'y' || ch == 'Y') {
-            int bad_mic_ch_index, ret;
-            char param[100] = "bad_mic_channel_index=";
-            printf("\nEnter bad mic channel index (1, 2, 4 ...):::");
-            scanf(" %d", &bad_mic_ch_index);
-            snprintf(param, sizeof(param), "%s%d", param, bad_mic_ch_index);
-            ret = qahw_set_parameters(qahw_mod_handle, param);
-            printf("param %s set to hal with return value %d\n", param, ret);
-        } else {
-            break;
-=======
     fprintf(log_file, " All threads started \n");
     if (log_file != stdout)
         fprintf(stdout, " All threads started \n");
@@ -896,7 +811,6 @@
                 list_remove(&param->list);
                 free(param);
             }
->>>>>>> deee8806
         }
         usleep(10000);
     }
